/*
 * This file is part of the TrinityCore Project. See AUTHORS file for Copyright information
 *
 * This program is free software; you can redistribute it and/or modify it
 * under the terms of the GNU General Public License as published by the
 * Free Software Foundation; either version 2 of the License, or (at your
 * option) any later version.
 *
 * This program is distributed in the hope that it will be useful, but WITHOUT
 * ANY WARRANTY; without even the implied warranty of MERCHANTABILITY or
 * FITNESS FOR A PARTICULAR PURPOSE. See the GNU General Public License for
 * more details.
 *
 * You should have received a copy of the GNU General Public License along
 * with this program. If not, see <http://www.gnu.org/licenses/>.
 */

#include "ScriptMgr.h"
#include "CombatAI.h"
#include "GameObject.h"
#include "MotionMaster.h"
#include "ObjectAccessor.h"
#include "Player.h"
#include "ScriptedEscortAI.h"
#include "ScriptedGossip.h"
#include "SpellAuraEffects.h"
#include "SpellScript.h"
#include "TemporarySummon.h"
#include "Vehicle.h"
#include "WorldSession.h"
#include "SpellMgr.h"

/////////////////////
///npc_injured_goblin
/////////////////////

enum InjuredGoblinMiner
{
    QUEST_BITTER_DEPARTURE     = 12832,
    SAY_QUEST_ACCEPT           = 0,
    SAY_END_WP_REACHED         = 1,
    GOSSIP_ID                  = 9859,
    GOSSIP_OPTION_ID           = 0
};

class npc_injured_goblin : public CreatureScript
{
public:
    npc_injured_goblin() : CreatureScript("npc_injured_goblin") { }

    struct npc_injured_goblinAI : public EscortAI
    {
        npc_injured_goblinAI(Creature* creature) : EscortAI(creature) { }

        void WaypointReached(uint32 waypointId, uint32 /*pathId*/) override
        {
            Player* player = GetPlayerForEscort();
            if (!player)
                return;

            switch (waypointId)
            {
                case 26:
                    Talk(SAY_END_WP_REACHED, player);
                    break;
                case 27:
                    player->GroupEventHappens(QUEST_BITTER_DEPARTURE, me);
                    break;
            }
        }

        void EnterCombat(Unit* /*who*/) override { }

        void Reset() override { }

        void JustDied(Unit* /*killer*/) override
        {
            Player* player = GetPlayerForEscort();
            if (HasEscortState(STATE_ESCORT_ESCORTING) && player)
                player->FailQuest(QUEST_BITTER_DEPARTURE);
        }

        void UpdateAI(uint32 uiDiff) override
        {
            EscortAI::UpdateAI(uiDiff);
            if (!UpdateVictim())
                return;
            DoMeleeAttackIfReady();
        }

        bool GossipSelect(Player* player, uint32 menuId, uint32 gossipListId) override
        {
            if (menuId == GOSSIP_ID && gossipListId == GOSSIP_OPTION_ID)
            {
                CloseGossipMenuFor(player);
                me->SetFaction(FACTION_ESCORTEE_N_NEUTRAL_PASSIVE);
                Start(true, true, player->GetGUID());
            }
            return false;
        }

        void QuestAccept(Player* /*player*/, Quest const* quest) override
        {
            if (quest->GetQuestId() == QUEST_BITTER_DEPARTURE)
                Talk(SAY_QUEST_ACCEPT);
        }
    };

    CreatureAI* GetAI(Creature* creature) const override
    {
        return new npc_injured_goblinAI(creature);
    }
};

/*######
## npc_roxi_ramrocket
######*/

enum RoxiRamrocket
{
    SPELL_MECHANO_HOG               = 60866,
    SPELL_MEKGINEERS_CHOPPER        = 60867,
    TRAINER_ID_ROXI_RAMROCKET       = 102,
};

class npc_roxi_ramrocket : public CreatureScript
{
public:
    npc_roxi_ramrocket() : CreatureScript("npc_roxi_ramrocket") { }

    struct npc_roxi_ramrocketAI : public ScriptedAI
    {
        npc_roxi_ramrocketAI(Creature* creature) : ScriptedAI(creature) { }

        bool GossipHello(Player* player) override
        {
            //Quest Menu
            if (me->IsQuestGiver())
                player->PrepareQuestMenu(me->GetGUID());

            //Trainer Menu
            if (me->IsTrainer())
                AddGossipItemFor(player, GOSSIP_ICON_TRAINER, GOSSIP_TEXT_TRAIN, GOSSIP_SENDER_MAIN, GOSSIP_ACTION_TRAIN);

            //Vendor Menu
            if (me->IsVendor())
                if (player->HasSpell(SPELL_MECHANO_HOG) || player->HasSpell(SPELL_MEKGINEERS_CHOPPER))
                    AddGossipItemFor(player, GOSSIP_ICON_VENDOR, GOSSIP_TEXT_BROWSE_GOODS, GOSSIP_SENDER_MAIN, GOSSIP_ACTION_TRADE);

            SendGossipMenuFor(player, player->GetGossipTextId(me), me->GetGUID());
            return true;
        }

        bool GossipSelect(Player* player, uint32 /*menuId*/, uint32 gossipListId) override
        {
            uint32 const action = player->PlayerTalkClass->GetGossipOptionAction(gossipListId);
            ClearGossipMenuFor(player);
            switch (action)
            {
                case GOSSIP_ACTION_TRAIN:
                    player->GetSession()->SendTrainerList(me, TRAINER_ID_ROXI_RAMROCKET);
                    break;
                case GOSSIP_ACTION_TRADE:
                    player->GetSession()->SendListInventory(me->GetGUID());
                    break;
            }
            return true;
        }
    };

    CreatureAI* GetAI(Creature* creature) const override
    {
        return new npc_roxi_ramrocketAI(creature);
    }
};

/*######
## npc_brunnhildar_prisoner
######*/

enum BrunnhildarPrisoner
{
    SPELL_ICE_PRISON           = 54894,
    SPELL_ICE_LANCE            = 55046,
    SPELL_FREE_PRISONER        = 55048,
    SPELL_RIDE_DRAKE           = 55074,
    SPELL_SHARD_IMPACT         = 55047
};

class npc_brunnhildar_prisoner : public CreatureScript
{
public:
    npc_brunnhildar_prisoner() : CreatureScript("npc_brunnhildar_prisoner") { }

    struct npc_brunnhildar_prisonerAI : public ScriptedAI
    {
        npc_brunnhildar_prisonerAI(Creature* creature) : ScriptedAI(creature)
        {
            Initialize();
        }

        void Initialize()
        {
            freed = false;
        }

        bool freed;

        void Reset() override
        {
            Initialize();
            me->CastSpell(me, SPELL_ICE_PRISON, true);
        }

        void JustAppeared() override
        {
            Reset();
        }

        void UpdateAI(uint32 /*diff*/) override
        {
            if (!freed)
                return;

            if (!me->GetVehicle())
                me->DespawnOrUnsummon();
        }

        void SpellHit(Unit* caster, SpellInfo const* spell) override
        {
            if (spell->Id != SPELL_ICE_LANCE)
                return;

            if (caster->GetVehicleKit()->GetAvailableSeatCount() != 0)
            {
                me->CastSpell(me, SPELL_FREE_PRISONER, true);
                me->CastSpell(caster, SPELL_RIDE_DRAKE, true);
                me->CastSpell(me, SPELL_SHARD_IMPACT, true);
                freed = true;
            }
        }
    };

    CreatureAI* GetAI(Creature* creature) const override
    {
        return new npc_brunnhildar_prisonerAI(creature);
    }
};

/*######
## npc_freed_protodrake
######*/

enum FreedProtoDrake
{
    NPC_DRAKE                           = 29709,

    AREA_VALLEY_OF_ANCIENT_WINTERS      = 4437,

    TEXT_EMOTE                          = 0,

    SPELL_KILL_CREDIT_PRISONER          = 55144,
    SPELL_SUMMON_LIBERATED              = 55073,
    SPELL_KILL_CREDIT_DRAKE             = 55143,

    EVENT_CHECK_AREA                    = 1,
    EVENT_REACHED_HOME                  = 2,
};

class npc_freed_protodrake : public CreatureScript
{
public:
    npc_freed_protodrake() : CreatureScript("npc_freed_protodrake") { }

    struct npc_freed_protodrakeAI : public VehicleAI
    {
        npc_freed_protodrakeAI(Creature* creature) : VehicleAI(creature) { }

        EventMap events;

        void Reset() override
        {
            events.ScheduleEvent(EVENT_CHECK_AREA, 5000);
        }

        void MovementInform(uint32 type, uint32 id) override
        {
            if (type != WAYPOINT_MOTION_TYPE)
                return;

            if (id == 15)
            // drake reached village
            events.ScheduleEvent(EVENT_REACHED_HOME, 2000);
        }

        void UpdateAI(uint32 diff) override
        {
            VehicleAI::UpdateAI(diff);
            events.Update(diff);

            switch (events.ExecuteEvent())
            {
                case EVENT_CHECK_AREA:
                    if (me->GetAreaId() == AREA_VALLEY_OF_ANCIENT_WINTERS)
                    {
                        if (Vehicle* vehicle = me->GetVehicleKit())
                            if (Unit* passenger = vehicle->GetPassenger(0))
                            {
                                Talk(TEXT_EMOTE, passenger);
                                me->GetMotionMaster()->MovePath(NPC_DRAKE, false);
                            }
                    }
                    else
                        events.ScheduleEvent(EVENT_CHECK_AREA, 5000);
                    break;
                case EVENT_REACHED_HOME:
                    if (Vehicle* vehicle = me->GetVehicleKit())
                        if (Unit* player = vehicle->GetPassenger(0))
                            if (player->GetTypeId() == TYPEID_PLAYER)
                            {
                                // for each prisoner on drake, give credit
                                for (uint8 i = 1; i < 4; ++i)
                                    if (Unit* prisoner = me->GetVehicleKit()->GetPassenger(i))
                                    {
                                        if (prisoner->GetTypeId() != TYPEID_UNIT)
                                            return;
                                        prisoner->CastSpell(player, SPELL_KILL_CREDIT_PRISONER, true);
                                        prisoner->CastSpell(prisoner, SPELL_SUMMON_LIBERATED, true);
                                        prisoner->ExitVehicle();
                                    }
                                me->CastSpell(me, SPELL_KILL_CREDIT_DRAKE, true);
                                player->ExitVehicle();
                            }
                    break;
            }
        }
    };

    CreatureAI* GetAI(Creature* creature) const override
    {
        return new npc_freed_protodrakeAI(creature);
    }
};

class npc_icefang : public CreatureScript
{
public:
    npc_icefang() : CreatureScript("npc_icefang") { }

    struct npc_icefangAI : public EscortAI
    {
        npc_icefangAI(Creature* creature) : EscortAI(creature) { }

        void AttackStart(Unit* /*who*/) override { }
        void EnterCombat(Unit* /*who*/) override { }
        void EnterEvadeMode(EvadeReason /*why*/) override { }

        void PassengerBoarded(Unit* who, int8 /*seatId*/, bool apply) override
        {
            if (who->GetTypeId() == TYPEID_PLAYER)
            {
                if (apply)
                    Start(false, true, who->GetGUID());
            }
        }

        void JustDied(Unit* /*killer*/) override { }
        void OnCharmed(bool /*apply*/) override { }

        void UpdateAI(uint32 diff) override
        {
            EscortAI::UpdateAI(diff);

            if (!UpdateVictim())
                return;
        }
    };

    CreatureAI* GetAI(Creature* creature) const override
    {
        return new npc_icefangAI(creature);
    }
};

class npc_hyldsmeet_protodrake : public CreatureScript
{
    enum NPCs
    {
        NPC_HYLDSMEET_DRAKERIDER = 29694
    };

    public:
        npc_hyldsmeet_protodrake() : CreatureScript("npc_hyldsmeet_protodrake") { }

        class npc_hyldsmeet_protodrakeAI : public CreatureAI
        {
            public:
                npc_hyldsmeet_protodrakeAI(Creature* creature) : CreatureAI(creature), _accessoryRespawnTimer(0) { }

                void PassengerBoarded(Unit* who, int8 /*seat*/, bool apply) override
                {
                    if (apply)
                        return;

                    if (who->GetEntry() == NPC_HYLDSMEET_DRAKERIDER)
                        _accessoryRespawnTimer = 5 * MINUTE * IN_MILLISECONDS;
                }

                void UpdateAI(uint32 diff) override
                {
                    //! We need to manually reinstall accessories because the vehicle itself is friendly to players,
                    //! so EnterEvadeMode is never triggered. The accessory on the other hand is hostile and killable.
                    Vehicle* _vehicleKit = me->GetVehicleKit();
                    if (_accessoryRespawnTimer && _accessoryRespawnTimer <= diff && _vehicleKit)
                    {
                        _vehicleKit->InstallAllAccessories(true);
                        _accessoryRespawnTimer = 0;
                    }
                    else
                        _accessoryRespawnTimer -= diff;
                }

            private:
                uint32 _accessoryRespawnTimer;
        };

        CreatureAI* GetAI(Creature* creature) const override
        {
            return new npc_hyldsmeet_protodrakeAI(creature);
        }
};

/*#####
# npc_brann_bronzebeard for Quest 13285 "Forging the Keystone"
#####*/

enum BrannBronzebeard
{
    NPC_BRANN_BRONZEBEARD = 31810,
    NPC_A_DISTANT_VOICE   = 31814,
    OBJECT_TOL_SIGNAL_1   = 193590,
    OBJECT_TOL_SIGNAL_2   = 193591,
    OBJECT_TOL_SIGNAL_3   = 193592,
    OBJECT_TOL_SIGNAL_4   = 193593,
    OBJECT_TOL_SIGNAL_5   = 193594,
    SPELL_RESURRECTION    = 58854,
    SAY_BRANN_1           = 0,
    SAY_BRANN_2           = 1,
    SAY_BRANN_3           = 2,
    SAY_VOICE_1           = 0,
    SAY_VOICE_2           = 1,
    SAY_VOICE_3           = 2,
    SAY_VOICE_4           = 3,
    SAY_VOICE_5           = 4,

    EVENT_SCRIPT_1        = 3,
    EVENT_SCRIPT_2        = 4,
    EVENT_SCRIPT_3        = 5,
    EVENT_SCRIPT_4        = 6,
    EVENT_SCRIPT_5        = 7,
    EVENT_SCRIPT_6        = 8,
    EVENT_SCRIPT_7        = 9,
    EVENT_SCRIPT_8        = 10,
    EVENT_SCRIPT_9        = 11,
    EVENT_SCRIPT_10       = 12,
    EVENT_SCRIPT_11       = 13,
    EVENT_SCRIPT_12       = 14,
    EVENT_SCRIPT_13       = 15
};

class npc_brann_bronzebeard_keystone : public CreatureScript
{
public:
    npc_brann_bronzebeard_keystone() : CreatureScript("npc_brann_bronzebeard_keystone") { }

    struct npc_brann_bronzebeard_keystoneAI : public ScriptedAI
    {
        npc_brann_bronzebeard_keystoneAI(Creature* creature) : ScriptedAI(creature)
        {
            objectCounter = 0;
        }

        void Reset() override
        {
            for (ObjectGuid& guid : objectGUID)
                guid.Clear();

            playerGUID.Clear();
            voiceGUID.Clear();
            objectCounter = 0;
        }

        bool GossipSelect(Player* player, uint32 /*menuId*/, uint32 /*gossipListId*/) override
        {
            CloseGossipMenuFor(player);
            playerGUID = player->GetGUID();
            events.ScheduleEvent(EVENT_SCRIPT_1, 100);
            return false;
        }

        void UpdateAI(uint32 diff) override
        {
            events.Update(diff);

            while (uint32 eventId = events.ExecuteEvent())
            {
                switch (eventId)
                {
                    case EVENT_SCRIPT_1:
                        if (Player* player = ObjectAccessor::GetPlayer(*me, playerGUID))
                            Talk(SAY_BRANN_1, player);
                        me->RemoveUnitFlag(UnitFlags(UNIT_NPC_FLAG_GOSSIP | UNIT_NPC_FLAG_QUESTGIVER));
                        if (Creature* voice = me->SummonCreature(NPC_A_DISTANT_VOICE, 7863.43f, -1396.585f, 1538.076f, 2.949606f, TEMPSUMMON_TIMED_OR_DEAD_DESPAWN, 49000))
                            voiceGUID = voice->GetGUID();
                        events.ScheduleEvent(EVENT_SCRIPT_2, 4000);
                        break;
                    case EVENT_SCRIPT_2:
                        me->SetWalk(true);
                        me->GetMotionMaster()->MovePoint(0, 7861.488f, -1396.376f, 1534.059f, false);
                        events.ScheduleEvent(EVENT_SCRIPT_3, 6000);
                        break;
                    case EVENT_SCRIPT_3:
                        me->SetEmoteState(EMOTE_STATE_WORK_MINING);
                        events.ScheduleEvent(EVENT_SCRIPT_4, 6000);
                        break;
                    case EVENT_SCRIPT_4:
                        me->SetEmoteState(EMOTE_ONESHOT_NONE);
                        if (Creature* voice = ObjectAccessor::GetCreature(*me, voiceGUID))
                        {
                            voice->CastSpell(voice, SPELL_RESURRECTION);
                            if (Player* player = ObjectAccessor::GetPlayer(*me, playerGUID))
                                voice->AI()->Talk(SAY_VOICE_1, player);
                        }
                        if (GameObject* go = me->SummonGameObject(OBJECT_TOL_SIGNAL_1, 7860.273f, -1383.622f, 1538.302f, -1.658062f, QuaternionData(0.f, 0.f, -0.737277f, 0.6755905f), 0))
                            objectGUID[objectCounter++] = go->GetGUID();
                        events.ScheduleEvent(EVENT_SCRIPT_5, 6000);
                        break;
                    case EVENT_SCRIPT_5:
                        if (Player* player = ObjectAccessor::GetPlayer(*me, playerGUID))
                            if (Creature* voice = ObjectAccessor::GetCreature(*me, voiceGUID))
                                voice->AI()->Talk(SAY_VOICE_2, player);
                        if (GameObject* go = me->SummonGameObject(OBJECT_TOL_SIGNAL_2, 7875.67f, -1387.266f, 1538.323f, -2.373644f, QuaternionData(0.f, 0.f, -0.9271832f, 0.3746083f), 0))
                            objectGUID[objectCounter++] = go->GetGUID();
                        events.ScheduleEvent(EVENT_SCRIPT_6, 6000);
                        break;
                    case EVENT_SCRIPT_6:
                        if (Player* player = ObjectAccessor::GetPlayer(*me, playerGUID))
                            if (Creature* voice = ObjectAccessor::GetCreature(*me, voiceGUID))
                                voice->AI()->Talk(SAY_VOICE_3, player);
                        if (GameObject* go = me->SummonGameObject(OBJECT_TOL_SIGNAL_3, 7879.212f, -1401.175f, 1538.279f, 2.967041f, QuaternionData(0.f, 0.f, 0.9961939f, 0.08716504f), 0))
                            objectGUID[objectCounter++] = go->GetGUID();
                        events.ScheduleEvent(EVENT_SCRIPT_7, 6000);
                        break;
                    case EVENT_SCRIPT_7:
                        if (Player* player = ObjectAccessor::GetPlayer(*me, playerGUID))
                            if (Creature* voice = ObjectAccessor::GetCreature(*me, voiceGUID))
                                voice->AI()->Talk(SAY_VOICE_4, player);
                        if (GameObject* go = me->SummonGameObject(OBJECT_TOL_SIGNAL_4, 7868.944f, -1411.18f, 1538.213f, 2.111848f, QuaternionData(0.f, 0.f, 0.8703556f, 0.4924237f), 0))
                            objectGUID[objectCounter++] = go->GetGUID();
                        events.ScheduleEvent(EVENT_SCRIPT_8, 6000);
                        break;
                    case EVENT_SCRIPT_8:
                        if (Player* player = ObjectAccessor::GetPlayer(*me, playerGUID))
                            if (Creature* voice = ObjectAccessor::GetCreature(*me, voiceGUID))
                                voice->AI()->Talk(SAY_VOICE_5, player);
                        if (GameObject* go = me->SummonGameObject(OBJECT_TOL_SIGNAL_5, 7855.11f, -1406.839f, 1538.42f, 1.151916f, QuaternionData(0.f, 0.f, 0.5446386f, 0.8386708f), 0))
                            objectGUID[objectCounter] = go->GetGUID();
                        events.ScheduleEvent(EVENT_SCRIPT_9, 6000);
                        break;
                    case EVENT_SCRIPT_9:
                        if (Creature* voice = ObjectAccessor::GetCreature(*me, voiceGUID))
                            voice->CastSpell(voice, SPELL_RESURRECTION);
                        events.ScheduleEvent(EVENT_SCRIPT_10, 6000);
                        break;
                    case EVENT_SCRIPT_10:
                        if (Player* player = ObjectAccessor::GetPlayer(*me, playerGUID))
                        {
                            Talk(SAY_BRANN_2, player);
                            player->KilledMonsterCredit(me->GetEntry());
                        }
                        events.ScheduleEvent(EVENT_SCRIPT_11, 6000);
                        break;
                    case EVENT_SCRIPT_11:
                        me->SetFacingTo(2.932153f);
                        if (Player* player = ObjectAccessor::GetPlayer(*me, playerGUID))
                            Talk(SAY_BRANN_3, player);

                        for (uint8 i = 0; i < 5; ++i)
                            if (GameObject* go = ObjectAccessor::GetGameObject(*me, objectGUID[i]))
                                go->Delete();

                        events.ScheduleEvent(EVENT_SCRIPT_12, 6000);
                        break;
                    case EVENT_SCRIPT_12:
                        me->GetMotionMaster()->Clear();
                        me->SetWalk(false);
                        me->GetMotionMaster()->MovePoint(0, 7799.908f, -1413.561f, 1534.829f, false);
                        events.ScheduleEvent(EVENT_SCRIPT_13, 10000);
                        break;
                    case EVENT_SCRIPT_13:
                        me->DisappearAndDie();
                        break;
                }
            }
        }

    private:
        EventMap events;
        ObjectGuid playerGUID;
        ObjectGuid objectGUID[5];
        ObjectGuid voiceGUID;
        uint8 objectCounter;
    };

    CreatureAI* GetAI(Creature* creature) const override
    {
        return new npc_brann_bronzebeard_keystoneAI(creature);
    }
};

/*#####
# Quest 13003 Thrusting Hodir's Spear
#####*/

enum WildWyrm
{
    PATH_WILD_WYRM = 30275 * 10,

    // Phase 1
    SPELL_PLAYER_MOUNT_WYRM = 56672,
    SPELL_FIGHT_WYRM = 56673,
    SPELL_SPEAR_OF_HODIR = 56671,
    SPELL_GRIP = 56689,
    SPELL_GRAB_ON = 60533,
    SPELL_DODGE_CLAWS = 56704,
    SPELL_THRUST_SPEAR = 56690,
    SPELL_MIGHTY_SPEAR_THRUST = 60586,
    SPELL_CLAW_SWIPE_PERIODIC = 60689,
    SPELL_CLAW_SWIPE_DAMAGE = 60776,
    SPELL_FULL_HEAL_MANA = 32432,
    SPELL_LOW_HEALTH_TRIGGER = 60596,

    // Phase 2
    SPELL_EJECT_PASSENGER_1 = 60603,
    SPELL_PRY_JAWS_OPEN = 56706,
    SPELL_FATAL_STRIKE = 60587,
    SPELL_FATAL_STRIKE_DAMAGE = 60881,
    SPELL_JAWS_OF_DEATH_PERIODIC = 56692,
    SPELL_FLY_STATE_VISUAL = 60865,

    // Dead phase
    SPELL_WYRM_KILL_CREDIT = 56703,
    SPELL_FALLING_DRAGON_FEIGN_DEATH = 55795,
    SPELL_EJECT_ALL_PASSENGERS = 50630,

    SAY_SWIPE = 0,
    SAY_DODGED = 1,
    SAY_PHASE_2 = 2,
    SAY_GRIP_WARN = 3,
    SAY_STRIKE_MISS = 4,

    ACTION_CLAW_SWIPE_WARN = 1,
    ACTION_CLAW_SWIPE_DODGE = 2,
    ACTION_GRIP_FAILING = 3,
    ACTION_GRIP_LOST = 4,
    ACTION_FATAL_STRIKE_MISS = 5,

    POINT_START_FIGHT = 1,
    POINT_FALL = 2,

    SEAT_INITIAL = 0,
    SEAT_MOUTH = 1,

    PHASE_INITIAL = 0,
    PHASE_MOUTH = 1,
    PHASE_DEAD = 2,
    PHASE_MAX = 3
};

uint8 const ControllableSpellsCount = 4;
uint32 const WyrmControlSpells[PHASE_MAX][ControllableSpellsCount] =
{
    { SPELL_GRAB_ON,       SPELL_DODGE_CLAWS, SPELL_THRUST_SPEAR, SPELL_MIGHTY_SPEAR_THRUST },
    { SPELL_PRY_JAWS_OPEN, 0,                 SPELL_FATAL_STRIKE, 0                         },
    { 0,                   0,                 0,                  0                         }
};

class npc_wild_wyrm : public CreatureScript
{
public:
    npc_wild_wyrm() : CreatureScript("npc_wild_wyrm") { }

    struct npc_wild_wyrmAI : public VehicleAI
    {
        npc_wild_wyrmAI(Creature* creature) : VehicleAI(creature)
        {
            Initialize();
        }

        void Initialize()
        {
            _phase = PHASE_INITIAL;
            _playerCheckTimer = 1 * IN_MILLISECONDS;
        }

        void InitSpellsForPhase()
        {
            ASSERT(_phase < PHASE_MAX);
            for (uint8 i = 0; i < ControllableSpellsCount; ++i)
                me->m_spells[i] = WyrmControlSpells[_phase][i];
        }

        void Reset() override
        {
            Initialize();

            _playerGuid.Clear();
            _scheduler.CancelAll();

            InitSpellsForPhase();

<<<<<<< HEAD
            me->SetImmuneToPC(false);
=======
            me->RemoveFlag(UNIT_FIELD_FLAGS, UNIT_FLAG_IMMUNE_TO_PC);
>>>>>>> 02fb9eed
        }

        void DoAction(int32 action) override
        {
            Player* player = ObjectAccessor::GetPlayer(*me, _playerGuid);
            if (!player)
                return;

            switch (action)
            {
            case ACTION_CLAW_SWIPE_WARN:
                Talk(SAY_SWIPE, player);
                break;
            case ACTION_CLAW_SWIPE_DODGE:
                Talk(SAY_DODGED, player);
                break;
            case ACTION_GRIP_FAILING:
                Talk(SAY_GRIP_WARN, player);
                break;
            case ACTION_GRIP_LOST:
                DoCastAOE(SPELL_EJECT_PASSENGER_1, true);
                EnterEvadeMode();
                break;
            case ACTION_FATAL_STRIKE_MISS:
                Talk(SAY_STRIKE_MISS, player);
                break;
            default:
                break;
            }
        }

        void SpellHit(Unit* caster, SpellInfo const* spellInfo) override
        {
            if (!_playerGuid.IsEmpty() || spellInfo->Id != SPELL_SPEAR_OF_HODIR)
                return;

            _playerGuid = caster->GetGUID();
            DoCastAOE(SPELL_FULL_HEAL_MANA, true);
<<<<<<< HEAD
            me->SetImmuneToPC(true);
=======
            me->SetFlag(UNIT_FIELD_FLAGS, UNIT_FLAG_IMMUNE_TO_PC);
>>>>>>> 02fb9eed

            me->GetMotionMaster()->MovePoint(POINT_START_FIGHT, *caster);
        }

        void MovementInform(uint32 type, uint32 id) override
        {
            if (type != POINT_MOTION_TYPE && type != EFFECT_MOTION_TYPE)
                return;

            switch (id)
            {
            case POINT_START_FIGHT:
            {
                Player* player = ObjectAccessor::GetPlayer(*me, _playerGuid);
                if (!player)
                    return;

                DoCast(player, SPELL_PLAYER_MOUNT_WYRM);
                me->GetMotionMaster()->Clear();
                break;
            }
            case POINT_FALL:
                DoCastAOE(SPELL_EJECT_ALL_PASSENGERS);
                me->KillSelf();
                break;
            default:
                break;
            }
        }

        void DamageTaken(Unit* /*attacker*/, uint32& damage) override
        {
            if (damage >= me->GetHealth())
            {
                damage = me->GetHealth() - 1;

                if (_phase == PHASE_DEAD)
                    return;

                _phase = PHASE_DEAD;
                _scheduler.CancelAll()
                    .Async([this]
                {
                    InitSpellsForPhase();

                    if (Player * player = ObjectAccessor::GetPlayer(*me, _playerGuid))
                        player->VehicleSpellInitialize();

                    DoCastAOE(SPELL_WYRM_KILL_CREDIT);
                    DoCastAOE(SPELL_FALLING_DRAGON_FEIGN_DEATH);

                    me->RemoveAurasDueToSpell(SPELL_JAWS_OF_DEATH_PERIODIC);
                    me->RemoveAurasDueToSpell(SPELL_PRY_JAWS_OPEN);

<<<<<<< HEAD
                    me->SetDynamicFlags(UNIT_DYNFLAG_DEAD);
                    me->SetUnitFlags((UnitFlags)0);
=======
                    me->SetUInt32Value(OBJECT_DYNAMIC_FLAGS, UNIT_DYNFLAG_DEAD);
                    me->SetUInt32Value(UNIT_NPC_FLAGS, 0);
>>>>>>> 02fb9eed

                    me->GetMotionMaster()->MoveFall(POINT_FALL);
                });
            }
        }

        void PassengerBoarded(Unit* passenger, int8 seatId, bool apply) override
        {
            if (!apply || passenger->GetGUID() != _playerGuid)
                return;

            if (seatId != SEAT_INITIAL)
                return;

            me->CastCustomSpell(SPELL_GRIP, SPELLVALUE_AURA_STACK, 50);
            DoCastAOE(SPELL_CLAW_SWIPE_PERIODIC);

            _scheduler.Async([this]
            {
                me->GetMotionMaster()->MovePath(PATH_WILD_WYRM, true);
            })
                .Schedule(Milliseconds(500), [this](TaskContext context)
            {
                if (_phase == PHASE_MOUTH)
                    return;

                if (me->HealthBelowPct(25))
                {
                    _phase = PHASE_MOUTH;
                    context.Async([this]
                    {
                        InitSpellsForPhase();
                        DoCastAOE(SPELL_LOW_HEALTH_TRIGGER, true);
                        me->RemoveAurasDueToSpell(SPELL_CLAW_SWIPE_PERIODIC);
                        me->RemoveAurasDueToSpell(SPELL_GRIP);

                        if (Player * player = ObjectAccessor::GetPlayer(*me, _playerGuid))
                            Talk(SAY_PHASE_2, player);

                        DoCastAOE(SPELL_EJECT_PASSENGER_1, true);
                        DoCastAOE(SPELL_JAWS_OF_DEATH_PERIODIC);
                        DoCastAOE(SPELL_FLY_STATE_VISUAL);
                    });
                    return;
                }

                context.Repeat();
            });
        }

        bool EvadeCheck() const
        {
            Player* player = ObjectAccessor::GetPlayer(*me, _playerGuid);
            if (!player)
                return false;

            switch (_phase)
            {
            case PHASE_INITIAL:
            case PHASE_MOUTH:
                if (!player->IsAlive())
                    return false;
                break;
            case PHASE_DEAD:
                break;
            default:
                ABORT();
                break;
            }

            return true;
        }

        void UpdateAI(uint32 diff) override
        {
            if (!_playerGuid)
            {
                if (UpdateVictim())
                    DoMeleeAttackIfReady();
                return;
            }

            if (_playerCheckTimer <= diff)
            {
                if (!EvadeCheck())
                    EnterEvadeMode(EVADE_REASON_NO_HOSTILES);

                _playerCheckTimer = 1 * IN_MILLISECONDS;
            }
            else
                _playerCheckTimer -= diff;

            _scheduler.Update(diff);
        }

    private:
        uint8 _phase;
        uint32 _playerCheckTimer;
        ObjectGuid _playerGuid;
        TaskScheduler _scheduler;
    };

    CreatureAI* GetAI(Creature* creature) const override
    {
        return new npc_wild_wyrmAI(creature);
    }
};

/*#####
# Quest 13010 Krolmir, Hammer of Storms
#####*/

enum JokkumScriptcast
{
    NPC_KINGJOKKUM                   = 30331,
    NPC_THORIM                       = 30390,
    PATH_JOKKUM                      = 2072200,
    PATH_JOKKUM_END                  = 2072201,
    SAY_HOLD_ON                      = 0,
    SAY_JOKKUM_1                     = 1,
    SAY_JOKKUM_2                     = 2,
    SAY_JOKKUM_3                     = 3,
    SAY_JOKKUM_4                     = 4,
    SAY_JOKKUM_5                     = 5,
    SAY_JOKKUM_6                     = 6,
    SAY_JOKKUM_7                     = 7,
    SAY_JOKKUM_8                     = 8,
    SAY_THORIM_1                     = 0,
    SAY_THORIM_2                     = 1,
    SAY_THORIM_3                     = 2,
    SAY_THORIM_4                     = 3,
    SPELL_JOKKUM_SUMMON              = 56541,
    SPELL_JOKKUM_KILL_CREDIT         = 56545,
    SPELL_PLAYER_CAST_VERANUS_SUMMON = 56650,
    SPELL_SUMMON_VERANUS_AND_THORIM  = 56649,
    EVENT_KROLMIR_1                  = 16,
    EVENT_KROLMIR_2                  = 17,
    EVENT_KROLMIR_3                  = 18,
    EVENT_KROLMIR_4                  = 19,
    EVENT_KROLMIR_5                  = 20,
    EVENT_KROLMIR_6                  = 21,
    EVENT_KROLMIR_7                  = 22,
    EVENT_KROLMIR_8                  = 23,
    EVENT_KROLMIR_9                  = 24,
};

class npc_king_jokkum_vehicle : public CreatureScript
{
public:
    npc_king_jokkum_vehicle() : CreatureScript("npc_king_jokkum_vehicle") { }

    struct npc_king_jokkum_vehicleAI : public VehicleAI
    {
        npc_king_jokkum_vehicleAI(Creature* creature) : VehicleAI(creature)
        {
            pathEnd = false;
        }

        void Reset() override
        {
            playerGUID.Clear();
            pathEnd    = false;
        }

        void OnCharmed(bool /*apply*/) override { }

        void PassengerBoarded(Unit* who, int8 /*seat*/, bool apply) override
        {
            if (apply)
            {
                playerGUID = who->GetGUID();
                Talk(SAY_HOLD_ON, who);
                me->CastSpell(who, SPELL_JOKKUM_KILL_CREDIT, true);
                me->AddUnitFlag(UNIT_FLAG_IMMUNE_TO_NPC);
                me->GetMotionMaster()->MovePath(PATH_JOKKUM, false);
            }
        }

        void MovementInform(uint32 type, uint32 id) override
        {
            if (type != WAYPOINT_MOTION_TYPE)
                return;

            if (pathEnd)
            {
                if (id == 4)
                {

                }
            }
            else
            {
                if (id == 19)
                {
                    pathEnd = true;
                    me->SetFacingTo(0.418879f);
                    Talk(SAY_JOKKUM_1);
                    if (Player* player = ObjectAccessor::GetPlayer(*me, playerGUID))
                        me->CastSpell(player, SPELL_PLAYER_CAST_VERANUS_SUMMON);
                    me->CastSpell(me, SPELL_EJECT_ALL_PASSENGERS);

                }
            }
        }

        void UpdateAI(uint32 diff) override
        {
            if (!pathEnd)
                return;

            events.Update(diff);

            while (uint32 eventId = events.ExecuteEvent())
            {
                switch (eventId)
                {
                    case EVENT_KROLMIR_1:
                        Talk(SAY_JOKKUM_2);
                        events.ScheduleEvent(EVENT_KROLMIR_2, 4000);
                        break;
                }
            }
        }

    private:
        EventMap events;
        ObjectGuid playerGUID;
        bool pathEnd;

    };

    CreatureAI* GetAI(Creature* creature) const override
    {
        return new npc_king_jokkum_vehicleAI(creature);
    }
};

class spell_jokkum_scriptcast : public SpellScriptLoader
{
    public: spell_jokkum_scriptcast() : SpellScriptLoader("spell_jokkum_scriptcast") { }

        class spell_jokkum_scriptcast_AuraScript : public AuraScript
        {
            PrepareAuraScript(spell_jokkum_scriptcast_AuraScript);

            bool Validate(SpellInfo const* /*spellInfo*/) override
            {
                return ValidateSpellInfo({ SPELL_JOKKUM_SUMMON });
            }

            void OnApply(AuraEffect const* /*aurEff*/, AuraEffectHandleModes /*mode*/)
            {
                if (Unit* target = GetTarget())
                    target->CastSpell(target, SPELL_JOKKUM_SUMMON, true);
            }

            void Register() override
            {
                OnEffectApply += AuraEffectApplyFn(spell_jokkum_scriptcast_AuraScript::OnApply, EFFECT_0, SPELL_AURA_DUMMY, AURA_EFFECT_HANDLE_REAL);
            }
        };

        AuraScript* GetAuraScript() const override
        {
            return new spell_jokkum_scriptcast_AuraScript();
        }
};

class spell_veranus_summon : public SpellScriptLoader
{
    public: spell_veranus_summon() : SpellScriptLoader("spell_veranus_summon") { }

        class spell_veranus_summon_AuraScript : public AuraScript
        {
            PrepareAuraScript(spell_veranus_summon_AuraScript);

            bool Validate(SpellInfo const* /*spellInfo*/) override
            {
                return ValidateSpellInfo({ SPELL_SUMMON_VERANUS_AND_THORIM });
            }

            void OnApply(AuraEffect const* /*aurEff*/, AuraEffectHandleModes /*mode*/)
            {
                if (Unit* target = GetTarget())
                    target->CastSpell(target, SPELL_SUMMON_VERANUS_AND_THORIM, true);
            }

            void Register() override
            {
                OnEffectApply += AuraEffectApplyFn(spell_veranus_summon_AuraScript::OnApply, EFFECT_0, SPELL_AURA_DUMMY, AURA_EFFECT_HANDLE_REAL);
            }
        };

        AuraScript* GetAuraScript() const override
        {
            return new spell_veranus_summon_AuraScript();
        }
};

enum CloseRift
{
    SPELL_DESPAWN_RIFT          = 61665
};

class spell_close_rift : public SpellScriptLoader
{
    public:
        spell_close_rift() : SpellScriptLoader("spell_close_rift") { }

        class spell_close_rift_AuraScript : public AuraScript
        {
            PrepareAuraScript(spell_close_rift_AuraScript);

            bool Validate(SpellInfo const* /*spell*/) override
            {
                return ValidateSpellInfo({ SPELL_DESPAWN_RIFT });
            }

            void HandlePeriodic(AuraEffect const* /* aurEff */)
            {
                if (++_counter == 5)
                    GetTarget()->CastSpell(nullptr, SPELL_DESPAWN_RIFT, true);
            }

            void Register() override
            {
                OnEffectPeriodic += AuraEffectPeriodicFn(spell_close_rift_AuraScript::HandlePeriodic, EFFECT_0, SPELL_AURA_PERIODIC_TRIGGER_SPELL);
            }

        private:
            uint8 _counter = 0;

        };

        AuraScript* GetAuraScript() const override
        {
            return new spell_close_rift_AuraScript();
        }
};

// 60603 - Eject Passenger 1
class spell_eject_passenger_wild_wyrm : public SpellScriptLoader
{
public:
    spell_eject_passenger_wild_wyrm() : SpellScriptLoader("spell_eject_passenger_wild_wyrm") { }

    class spell_eject_passenger_wild_wyrm_SpellScript : public SpellScript
    {
        PrepareSpellScript(spell_eject_passenger_wild_wyrm_SpellScript);

        bool Validate(SpellInfo const* /*spellInfo*/) override
        {
            return ValidateSpellInfo({ SPELL_FIGHT_WYRM });
        }

        void HandleScript(SpellEffIndex /*effIndex*/)
        {
            GetHitUnit()->RemoveAurasDueToSpell(SPELL_FIGHT_WYRM);
        }

        void Register() override
        {
            OnEffectHitTarget += SpellEffectFn(spell_eject_passenger_wild_wyrm_SpellScript::HandleScript, EFFECT_0, SPELL_EFFECT_SCRIPT_EFFECT);
        }
    };

    SpellScript* GetSpellScript() const override
    {
        return new spell_eject_passenger_wild_wyrm_SpellScript();
    }
};

// 56689 - Grip
class spell_grip : public SpellScriptLoader
{
public:
    spell_grip() : SpellScriptLoader("spell_grip") { }

    class spell_grip_AuraScript : public AuraScript
    {
        PrepareAuraScript(spell_grip_AuraScript);

        void DummyTick(AuraEffect const* /*aurEff*/)
        {
            ++_tickNumber;

            // each 15 ticks stack reduction increases by 2 (increases by 1 at each 7th and 15th tick)
           // except for the first 15 ticks that remove 1 stack each
            uint32 const period = ((_tickNumber - 1) % 15) + 1;
            uint32 const sequence = (_tickNumber - 1) / 15;

            uint32 stacksToRemove;
            if (sequence == 0)
                stacksToRemove = 1;
            else
            {
                stacksToRemove = sequence * 2;
                if (period > 7)
                    ++stacksToRemove;
            }

            // while we could do ModStackAmount(-stacksToRemove), this is how it's done in sniffs :)
            for (uint32 i = 0; i < stacksToRemove; ++i)
                ModStackAmount(-1, AURA_REMOVE_BY_EXPIRE);

            if (GetStackAmount() < 15 && !_warning)
            {
                _warning = true;
                GetTarget()->GetAI()->DoAction(ACTION_GRIP_FAILING);
            }
            else if (GetStackAmount() > 30)
                _warning = false;
        }

        void HandleDrop(AuraEffect const* /*aurEff*/, AuraEffectHandleModes /*mode*/)
        {
            if (GetTargetApplication()->GetRemoveMode() != AURA_REMOVE_BY_EXPIRE)
                return;

            GetTarget()->GetAI()->DoAction(ACTION_GRIP_LOST);
        }

        void Register() override
        {
            OnEffectPeriodic += AuraEffectPeriodicFn(spell_grip_AuraScript::DummyTick, EFFECT_0, SPELL_AURA_PERIODIC_DUMMY);

            AfterEffectRemove += AuraEffectRemoveFn(spell_grip_AuraScript::HandleDrop, EFFECT_0, SPELL_AURA_PERIODIC_DUMMY, AURA_EFFECT_HANDLE_REAL);
        }

        // tick number in the AuraEffect gets reset each time we stack the aura, so keep track of it locally
        uint32 _tickNumber = 0;

        bool _warning = false;
    };

    AuraScript* GetAuraScript() const override
    {
        return new spell_grip_AuraScript();
    }
};

// 60533 - Grab On
class spell_grab_on : public SpellScriptLoader
{
public:
    spell_grab_on() : SpellScriptLoader("spell_grab_on") { }

    class spell_grab_on_SpellScript : public SpellScript
    {
        PrepareSpellScript(spell_grab_on_SpellScript);

        void HandleScript(SpellEffIndex /*effIndex*/)
        {
            if (Aura * grip = GetCaster()->GetAura(SPELL_GRIP, GetCaster()->GetGUID()))
                grip->ModStackAmount(GetEffectValue(), AURA_REMOVE_BY_DEFAULT, false);
        }

        void Register() override
        {
            OnEffectHitTarget += SpellEffectFn(spell_grab_on_SpellScript::HandleScript, EFFECT_0, SPELL_EFFECT_SCRIPT_EFFECT);
        }
    };

    SpellScript* GetSpellScript() const override
    {
        return new spell_grab_on_SpellScript();
    }
};

// 56690 - Thrust Spear
// 60586 - Mighty Spear Thrust
template <int8 StacksToLose>
class spell_loosen_grip : public SpellScriptLoader
{
public:
    spell_loosen_grip(char const* ScriptName) : SpellScriptLoader(ScriptName) { }

    template <int8 StacksLost>
    class spell_loosen_grip_SpellScript : public SpellScript
    {
        PrepareSpellScript(spell_loosen_grip_SpellScript);

        void HandleScript(SpellEffIndex /*effIndex*/)
        {
            if (Aura * grip = GetCaster()->GetAura(SPELL_GRIP))
                grip->ModStackAmount(-StacksLost, AURA_REMOVE_BY_EXPIRE);
        }

        void Register() override
        {
            OnEffectHitTarget += SpellEffectFn(spell_loosen_grip_SpellScript::HandleScript, EFFECT_1, SPELL_EFFECT_SCRIPT_EFFECT);
        }
    };

    SpellScript* GetSpellScript() const override
    {
        return new spell_loosen_grip_SpellScript<StacksToLose>();
    }
};

// 60596 - Low Health Trigger
class spell_low_health_trigger : public SpellScriptLoader
{
public:
    spell_low_health_trigger() : SpellScriptLoader("spell_low_health_trigger") { }

    class spell_low_health_trigger_SpellScript : public SpellScript
    {
        PrepareSpellScript(spell_low_health_trigger_SpellScript);

        bool Validate(SpellInfo const* spellInfo) override
        {
<<<<<<< HEAD
            return ValidateSpellInfo({ uint32(spellInfo->GetEffect(EFFECT_0)->CalcValue()) });
=======
            if (!sSpellMgr->GetSpellInfo(spellInfo->GetEffect(EFFECT_0)->CalcValue()))
                return false;
            return true;
>>>>>>> 02fb9eed
        }

        void HandleScript(SpellEffIndex /*effIndex*/)
        {
<<<<<<< HEAD
            GetHitUnit()->CastSpell(nullptr, GetEffectValue(), true);
=======
            GetHitUnit()->CastSpell((Unit*)nullptr, GetEffectValue(), true);
>>>>>>> 02fb9eed
        }

        void Register() override
        {
            OnEffectHitTarget += SpellEffectFn(spell_low_health_trigger_SpellScript::HandleScript, EFFECT_0, SPELL_EFFECT_SCRIPT_EFFECT);
        }
    };

    SpellScript* GetSpellScript() const override
    {
        return new spell_low_health_trigger_SpellScript();
    }
};

// 60776 - Claw Swipe
// 60864 - Jaws of Death
class spell_jaws_of_death_claw_swipe_pct_damage : public SpellScriptLoader
{
public:
    spell_jaws_of_death_claw_swipe_pct_damage() : SpellScriptLoader("spell_jaws_of_death_claw_swipe_pct_damage") { }

    class spell_jaws_of_death_claw_swipe_pct_damage_SpellScript : public SpellScript
    {
        PrepareSpellScript(spell_jaws_of_death_claw_swipe_pct_damage_SpellScript);

        void HandleDamage(SpellEffIndex /*effIndex*/)
        {
            SetEffectValue(static_cast<int32>(GetHitUnit()->CountPctFromMaxHealth(GetEffectValue())));
        }

        void Register() override
        {
            OnEffectLaunchTarget += SpellEffectFn(spell_jaws_of_death_claw_swipe_pct_damage_SpellScript::HandleDamage, EFFECT_0, SPELL_EFFECT_SCHOOL_DAMAGE);
        }
    };

    SpellScript* GetSpellScript() const override
    {
        return new spell_jaws_of_death_claw_swipe_pct_damage_SpellScript();
    }
};

// 56705 - Claw Swipe
class spell_claw_swipe_check : public SpellScriptLoader
{
public: spell_claw_swipe_check() : SpellScriptLoader("spell_claw_swipe_check") { }

        class spell_claw_swipe_check_AuraScript : public AuraScript
        {
            PrepareAuraScript(spell_claw_swipe_check_AuraScript);

            void OnApply(AuraEffect const* /*aurEff*/, AuraEffectHandleModes /*mode*/)
            {
                GetTarget()->GetAI()->DoAction(ACTION_CLAW_SWIPE_WARN);
            }

            void OnRemove(AuraEffect const* aurEff, AuraEffectHandleModes /*mode*/)
            {
                if (Vehicle * vehicle = GetTarget()->GetVehicleKit())
                {
                    if (Unit * player = vehicle->GetPassenger(SEAT_INITIAL))
                    {
                        if (player->HasAura(SPELL_DODGE_CLAWS))
                        {
                            GetTarget()->GetAI()->DoAction(ACTION_CLAW_SWIPE_DODGE);
                            return;
                        }
                    }
                }

<<<<<<< HEAD
                GetTarget()->CastSpell(nullptr, aurEff->GetAmount(), false);
=======
                GetTarget()->CastSpell((Unit*)nullptr, aurEff->GetAmount(), false);
>>>>>>> 02fb9eed
            }

            void Register() override
            {
                AfterEffectApply += AuraEffectApplyFn(spell_claw_swipe_check_AuraScript::OnApply, EFFECT_0, SPELL_AURA_DUMMY, AURA_EFFECT_HANDLE_REAL);
                AfterEffectRemove += AuraEffectApplyFn(spell_claw_swipe_check_AuraScript::OnRemove, EFFECT_0, SPELL_AURA_DUMMY, AURA_EFFECT_HANDLE_REAL);
            }
        };

        AuraScript* GetAuraScript() const override
        {
            return new spell_claw_swipe_check_AuraScript();
        }
};

// 60587 - Fatal Strike
class spell_fatal_strike : public SpellScriptLoader
{
public:
    spell_fatal_strike() : SpellScriptLoader("spell_fatal_strike") { }

    class spell_fatal_strike_SpellScript : public SpellScript
    {
        PrepareSpellScript(spell_fatal_strike_SpellScript);

        bool Validate(SpellInfo const* /*spellInfo*/) override
        {
<<<<<<< HEAD
            return ValidateSpellInfo({ SPELL_FATAL_STRIKE_DAMAGE });
=======
            if (!sSpellMgr->GetSpellInfo(SPELL_FATAL_STRIKE_DAMAGE))
                return false;
            return true;
>>>>>>> 02fb9eed
        }

        void HandleDummy(SpellEffIndex /*effIndex*/)
        {
            int32 chance = 0;
            if (AuraEffect const* aurEff = GetCaster()->GetAuraEffect(SPELL_PRY_JAWS_OPEN, EFFECT_0))
                chance = aurEff->GetAmount();

            if (!roll_chance_i(chance))
            {
                GetCaster()->GetAI()->DoAction(ACTION_FATAL_STRIKE_MISS);
                return;
            }

<<<<<<< HEAD
            GetCaster()->CastSpell(nullptr, SPELL_FATAL_STRIKE_DAMAGE, true);
=======
            GetCaster()->CastSpell((Unit*)nullptr, SPELL_FATAL_STRIKE_DAMAGE, true);
>>>>>>> 02fb9eed
        }

        void Register() override
        {
            OnEffectHitTarget += SpellEffectFn(spell_fatal_strike_SpellScript::HandleDummy, EFFECT_0, SPELL_EFFECT_DUMMY);
        }
    };

    SpellScript* GetSpellScript() const override
    {
        return new spell_fatal_strike_SpellScript();
    }
};

// 55795 - Falling Dragon Feign Death
class spell_falling_dragon_feign_death : public SpellScriptLoader
{
public:
    spell_falling_dragon_feign_death() : SpellScriptLoader("spell_falling_dragon_feign_death") { }

    class spell_falling_dragon_feign_death_AuraScript : public AuraScript
    {
        PrepareAuraScript(spell_falling_dragon_feign_death_AuraScript);

        void HandleApply(AuraEffect const* /*aurEff*/, AuraEffectHandleModes /*mode*/)
        {
<<<<<<< HEAD
            GetTarget()->AddUnitFlag(UNIT_FLAG_UNK_29);
            GetTarget()->AddUnitFlag2(UNIT_FLAG2_FEIGN_DEATH);
=======
            GetTarget()->SetFlag(UNIT_FIELD_FLAGS, UNIT_FLAG_UNK_29);
            GetTarget()->SetFlag(UNIT_FIELD_FLAGS_2, UNIT_FLAG2_FEIGN_DEATH);
>>>>>>> 02fb9eed
        }

        void HandleRemove(AuraEffect const* /*aurEff*/, AuraEffectHandleModes /*mode*/)
        {
<<<<<<< HEAD
            GetTarget()->RemoveUnitFlag(UNIT_FLAG_UNK_29);
            GetTarget()->RemoveUnitFlag2(UNIT_FLAG2_FEIGN_DEATH);
=======
            GetTarget()->RemoveFlag(UNIT_FIELD_FLAGS, UNIT_FLAG_UNK_29);
            GetTarget()->RemoveFlag(UNIT_FIELD_FLAGS_2, UNIT_FLAG2_FEIGN_DEATH);
>>>>>>> 02fb9eed
        }

        void Register() override
        {
            AfterEffectApply += AuraEffectApplyFn(spell_falling_dragon_feign_death_AuraScript::HandleApply, EFFECT_0, SPELL_AURA_DUMMY, AURA_EFFECT_HANDLE_REAL);
            AfterEffectRemove += AuraEffectApplyFn(spell_falling_dragon_feign_death_AuraScript::HandleRemove, EFFECT_0, SPELL_AURA_DUMMY, AURA_EFFECT_HANDLE_REAL);
        }
    };

    AuraScript* GetAuraScript() const override
    {
        return new spell_falling_dragon_feign_death_AuraScript();
    }
};

// 56672 - Player Mount Wyrm
class spell_player_mount_wyrm : public SpellScriptLoader
{
public:
    spell_player_mount_wyrm() : SpellScriptLoader("spell_player_mount_wyrm") { }

    class spell_player_mount_wyrm_AuraScript : public AuraScript
    {
        PrepareAuraScript(spell_player_mount_wyrm_AuraScript);

        bool Validate(SpellInfo const* /*spellInfo*/) override
        {
<<<<<<< HEAD
            return ValidateSpellInfo({ SPELL_FIGHT_WYRM });
=======
            if (!sSpellMgr->GetSpellInfo(SPELL_FIGHT_WYRM))
                return false;
            return true;
>>>>>>> 02fb9eed
        }

        void HandleDummy(AuraEffect const* /*aurEff*/, AuraEffectHandleModes /*mode*/)
        {
<<<<<<< HEAD
            GetTarget()->CastSpell(nullptr, SPELL_FIGHT_WYRM, true);
=======
            GetTarget()->CastSpell((Unit*)nullptr, SPELL_FIGHT_WYRM, true);
>>>>>>> 02fb9eed
        }

        void Register() override
        {
            AfterEffectRemove += AuraEffectApplyFn(spell_player_mount_wyrm_AuraScript::HandleDummy, EFFECT_0, SPELL_AURA_DUMMY, AURA_EFFECT_HANDLE_REAL);
        }
    };

    AuraScript* GetAuraScript() const override
    {
        return new spell_player_mount_wyrm_AuraScript();
    }
};

void AddSC_storm_peaks()
{
    new npc_injured_goblin();
    new npc_roxi_ramrocket();
    new npc_brunnhildar_prisoner();
    new npc_freed_protodrake();
    new npc_icefang();
    new npc_hyldsmeet_protodrake();
    new npc_brann_bronzebeard_keystone();
    new npc_wild_wyrm();
    new npc_king_jokkum_vehicle();

    new spell_jokkum_scriptcast();
    new spell_veranus_summon();
    new spell_close_rift();
    new spell_eject_passenger_wild_wyrm();
    new spell_grip();
    new spell_grab_on();
    new spell_loosen_grip<5>("spell_thrust_spear");
    new spell_loosen_grip<15>("spell_mighty_spear_thrust");
    new spell_low_health_trigger();
    new spell_jaws_of_death_claw_swipe_pct_damage();
    new spell_claw_swipe_check();
    new spell_fatal_strike();
    new spell_falling_dragon_feign_death();
    new spell_player_mount_wyrm();
}<|MERGE_RESOLUTION|>--- conflicted
+++ resolved
@@ -1,5 +1,5 @@
 /*
- * This file is part of the TrinityCore Project. See AUTHORS file for Copyright information
+ * Copyright (C) 2008-2018 TrinityCore <https://www.trinitycore.org/>
  *
  * This program is free software; you can redistribute it and/or modify it
  * under the terms of the GNU General Public License as published by the
@@ -48,11 +48,11 @@
 public:
     npc_injured_goblin() : CreatureScript("npc_injured_goblin") { }
 
-    struct npc_injured_goblinAI : public EscortAI
-    {
-        npc_injured_goblinAI(Creature* creature) : EscortAI(creature) { }
-
-        void WaypointReached(uint32 waypointId, uint32 /*pathId*/) override
+    struct npc_injured_goblinAI : public npc_escortAI
+    {
+        npc_injured_goblinAI(Creature* creature) : npc_escortAI(creature) { }
+
+        void WaypointReached(uint32 waypointId) override
         {
             Player* player = GetPlayerForEscort();
             if (!player)
@@ -80,35 +80,36 @@
                 player->FailQuest(QUEST_BITTER_DEPARTURE);
         }
 
-        void UpdateAI(uint32 uiDiff) override
-        {
-            EscortAI::UpdateAI(uiDiff);
+       void UpdateAI(uint32 uiDiff) override
+        {
+            npc_escortAI::UpdateAI(uiDiff);
             if (!UpdateVictim())
                 return;
             DoMeleeAttackIfReady();
         }
 
-        bool GossipSelect(Player* player, uint32 menuId, uint32 gossipListId) override
+       void sGossipSelect(Player* player, uint32 menuId, uint32 gossipListId) override
         {
             if (menuId == GOSSIP_ID && gossipListId == GOSSIP_OPTION_ID)
             {
                 CloseGossipMenuFor(player);
-                me->SetFaction(FACTION_ESCORTEE_N_NEUTRAL_PASSIVE);
+                me->setFaction(113);
                 Start(true, true, player->GetGUID());
             }
-            return false;
-        }
-
-        void QuestAccept(Player* /*player*/, Quest const* quest) override
-        {
-            if (quest->GetQuestId() == QUEST_BITTER_DEPARTURE)
-                Talk(SAY_QUEST_ACCEPT);
         }
     };
 
     CreatureAI* GetAI(Creature* creature) const override
     {
         return new npc_injured_goblinAI(creature);
+    }
+
+    bool OnQuestAccept(Player* /*player*/, Creature* creature, Quest const* quest) override
+    {
+        if (quest->GetQuestId() == QUEST_BITTER_DEPARTURE)
+            creature->AI()->Talk(SAY_QUEST_ACCEPT);
+
+        return false;
     }
 };
 
@@ -128,49 +129,38 @@
 public:
     npc_roxi_ramrocket() : CreatureScript("npc_roxi_ramrocket") { }
 
-    struct npc_roxi_ramrocketAI : public ScriptedAI
-    {
-        npc_roxi_ramrocketAI(Creature* creature) : ScriptedAI(creature) { }
-
-        bool GossipHello(Player* player) override
-        {
-            //Quest Menu
-            if (me->IsQuestGiver())
-                player->PrepareQuestMenu(me->GetGUID());
-
-            //Trainer Menu
-            if (me->IsTrainer())
-                AddGossipItemFor(player, GOSSIP_ICON_TRAINER, GOSSIP_TEXT_TRAIN, GOSSIP_SENDER_MAIN, GOSSIP_ACTION_TRAIN);
-
-            //Vendor Menu
-            if (me->IsVendor())
-                if (player->HasSpell(SPELL_MECHANO_HOG) || player->HasSpell(SPELL_MEKGINEERS_CHOPPER))
-                    AddGossipItemFor(player, GOSSIP_ICON_VENDOR, GOSSIP_TEXT_BROWSE_GOODS, GOSSIP_SENDER_MAIN, GOSSIP_ACTION_TRADE);
-
-            SendGossipMenuFor(player, player->GetGossipTextId(me), me->GetGUID());
-            return true;
-        }
-
-        bool GossipSelect(Player* player, uint32 /*menuId*/, uint32 gossipListId) override
-        {
-            uint32 const action = player->PlayerTalkClass->GetGossipOptionAction(gossipListId);
-            ClearGossipMenuFor(player);
-            switch (action)
-            {
-                case GOSSIP_ACTION_TRAIN:
-                    player->GetSession()->SendTrainerList(me, TRAINER_ID_ROXI_RAMROCKET);
-                    break;
-                case GOSSIP_ACTION_TRADE:
-                    player->GetSession()->SendListInventory(me->GetGUID());
-                    break;
-            }
-            return true;
-        }
-    };
-
-    CreatureAI* GetAI(Creature* creature) const override
-    {
-        return new npc_roxi_ramrocketAI(creature);
+    bool OnGossipHello(Player* player, Creature* creature) override
+    {
+        //Quest Menu
+        if (creature->IsQuestGiver())
+            player->PrepareQuestMenu(creature->GetGUID());
+
+        //Trainer Menu
+        if (creature->IsTrainer())
+            AddGossipItemFor(player, GOSSIP_ICON_TRAINER, GOSSIP_TEXT_TRAIN, GOSSIP_SENDER_MAIN, GOSSIP_ACTION_TRAIN);
+
+        //Vendor Menu
+        if (creature->IsVendor())
+            if (player->HasSpell(SPELL_MECHANO_HOG) || player->HasSpell(SPELL_MEKGINEERS_CHOPPER))
+                AddGossipItemFor(player, GOSSIP_ICON_VENDOR, GOSSIP_TEXT_BROWSE_GOODS, GOSSIP_SENDER_MAIN, GOSSIP_ACTION_TRADE);
+
+        SendGossipMenuFor(player, player->GetGossipTextId(creature), creature->GetGUID());
+        return true;
+    }
+
+    bool OnGossipSelect(Player* player, Creature* creature, uint32 /*sender*/, uint32 action) override
+    {
+        ClearGossipMenuFor(player);
+        switch (action)
+        {
+        case GOSSIP_ACTION_TRAIN:
+            player->GetSession()->SendTrainerList(creature, TRAINER_ID_ROXI_RAMROCKET);
+            break;
+        case GOSSIP_ACTION_TRADE:
+            player->GetSession()->SendListInventory(creature->GetGUID());
+            break;
+        }
+        return true;
     }
 };
 
@@ -212,7 +202,7 @@
             me->CastSpell(me, SPELL_ICE_PRISON, true);
         }
 
-        void JustAppeared() override
+        void JustRespawned() override
         {
             Reset();
         }
@@ -226,7 +216,7 @@
                 me->DespawnOrUnsummon();
         }
 
-        void SpellHit(Unit* caster, SpellInfo const* spell) override
+        void SpellHit(Unit* caster, const SpellInfo* spell) override
         {
             if (spell->Id != SPELL_ICE_LANCE)
                 return;
@@ -347,9 +337,9 @@
 public:
     npc_icefang() : CreatureScript("npc_icefang") { }
 
-    struct npc_icefangAI : public EscortAI
-    {
-        npc_icefangAI(Creature* creature) : EscortAI(creature) { }
+    struct npc_icefangAI : public npc_escortAI
+    {
+        npc_icefangAI(Creature* creature) : npc_escortAI(creature) { }
 
         void AttackStart(Unit* /*who*/) override { }
         void EnterCombat(Unit* /*who*/) override { }
@@ -364,12 +354,13 @@
             }
         }
 
+        void WaypointReached(uint32 /*waypointId*/) override { }
         void JustDied(Unit* /*killer*/) override { }
         void OnCharmed(bool /*apply*/) override { }
 
         void UpdateAI(uint32 diff) override
         {
-            EscortAI::UpdateAI(diff);
+            npc_escortAI::UpdateAI(diff);
 
             if (!UpdateVictim())
                 return;
@@ -490,12 +481,11 @@
             objectCounter = 0;
         }
 
-        bool GossipSelect(Player* player, uint32 /*menuId*/, uint32 /*gossipListId*/) override
+        void sGossipSelect(Player* player, uint32 /*menuId*/, uint32 /*gossipListId*/) override
         {
             CloseGossipMenuFor(player);
             playerGUID = player->GetGUID();
             events.ScheduleEvent(EVENT_SCRIPT_1, 100);
-            return false;
         }
 
         void UpdateAI(uint32 diff) override
@@ -509,7 +499,7 @@
                     case EVENT_SCRIPT_1:
                         if (Player* player = ObjectAccessor::GetPlayer(*me, playerGUID))
                             Talk(SAY_BRANN_1, player);
-                        me->RemoveUnitFlag(UnitFlags(UNIT_NPC_FLAG_GOSSIP | UNIT_NPC_FLAG_QUESTGIVER));
+                        me->RemoveFlag(UNIT_NPC_FLAGS, UNIT_NPC_FLAG_GOSSIP | UNIT_NPC_FLAG_QUESTGIVER);
                         if (Creature* voice = me->SummonCreature(NPC_A_DISTANT_VOICE, 7863.43f, -1396.585f, 1538.076f, 2.949606f, TEMPSUMMON_TIMED_OR_DEAD_DESPAWN, 49000))
                             voiceGUID = voice->GetGUID();
                         events.ScheduleEvent(EVENT_SCRIPT_2, 4000);
@@ -520,11 +510,11 @@
                         events.ScheduleEvent(EVENT_SCRIPT_3, 6000);
                         break;
                     case EVENT_SCRIPT_3:
-                        me->SetEmoteState(EMOTE_STATE_WORK_MINING);
+                        me->SetUInt32Value(UNIT_NPC_EMOTESTATE, EMOTE_STATE_WORK_MINING);
                         events.ScheduleEvent(EVENT_SCRIPT_4, 6000);
                         break;
                     case EVENT_SCRIPT_4:
-                        me->SetEmoteState(EMOTE_ONESHOT_NONE);
+                        me->SetUInt32Value(UNIT_NPC_EMOTESTATE, EMOTE_ONESHOT_NONE);
                         if (Creature* voice = ObjectAccessor::GetCreature(*me, voiceGUID))
                         {
                             voice->CastSpell(voice, SPELL_RESURRECTION);
@@ -719,11 +709,7 @@
 
             InitSpellsForPhase();
 
-<<<<<<< HEAD
-            me->SetImmuneToPC(false);
-=======
             me->RemoveFlag(UNIT_FIELD_FLAGS, UNIT_FLAG_IMMUNE_TO_PC);
->>>>>>> 02fb9eed
         }
 
         void DoAction(int32 action) override
@@ -762,11 +748,7 @@
 
             _playerGuid = caster->GetGUID();
             DoCastAOE(SPELL_FULL_HEAL_MANA, true);
-<<<<<<< HEAD
-            me->SetImmuneToPC(true);
-=======
             me->SetFlag(UNIT_FIELD_FLAGS, UNIT_FLAG_IMMUNE_TO_PC);
->>>>>>> 02fb9eed
 
             me->GetMotionMaster()->MovePoint(POINT_START_FIGHT, *caster);
         }
@@ -821,13 +803,8 @@
                     me->RemoveAurasDueToSpell(SPELL_JAWS_OF_DEATH_PERIODIC);
                     me->RemoveAurasDueToSpell(SPELL_PRY_JAWS_OPEN);
 
-<<<<<<< HEAD
-                    me->SetDynamicFlags(UNIT_DYNFLAG_DEAD);
-                    me->SetUnitFlags((UnitFlags)0);
-=======
                     me->SetUInt32Value(OBJECT_DYNAMIC_FLAGS, UNIT_DYNFLAG_DEAD);
                     me->SetUInt32Value(UNIT_NPC_FLAGS, 0);
->>>>>>> 02fb9eed
 
                     me->GetMotionMaster()->MoveFall(POINT_FALL);
                 });
@@ -1001,7 +978,7 @@
                 playerGUID = who->GetGUID();
                 Talk(SAY_HOLD_ON, who);
                 me->CastSpell(who, SPELL_JOKKUM_KILL_CREDIT, true);
-                me->AddUnitFlag(UNIT_FLAG_IMMUNE_TO_NPC);
+                me->SetFlag(UNIT_FIELD_FLAGS, UNIT_FLAG_IMMUNE_TO_NPC);
                 me->GetMotionMaster()->MovePath(PATH_JOKKUM, false);
             }
         }
@@ -1141,6 +1118,13 @@
         {
             PrepareAuraScript(spell_close_rift_AuraScript);
 
+        public:
+            spell_close_rift_AuraScript()
+            {
+                _counter = 0;
+            }
+
+        private:
             bool Validate(SpellInfo const* /*spell*/) override
             {
                 return ValidateSpellInfo({ SPELL_DESPAWN_RIFT });
@@ -1149,7 +1133,7 @@
             void HandlePeriodic(AuraEffect const* /* aurEff */)
             {
                 if (++_counter == 5)
-                    GetTarget()->CastSpell(nullptr, SPELL_DESPAWN_RIFT, true);
+                    GetTarget()->CastSpell((Unit*)NULL, SPELL_DESPAWN_RIFT, true);
             }
 
             void Register() override
@@ -1158,7 +1142,7 @@
             }
 
         private:
-            uint8 _counter = 0;
+            uint8 _counter;
 
         };
 
@@ -1340,22 +1324,14 @@
 
         bool Validate(SpellInfo const* spellInfo) override
         {
-<<<<<<< HEAD
-            return ValidateSpellInfo({ uint32(spellInfo->GetEffect(EFFECT_0)->CalcValue()) });
-=======
             if (!sSpellMgr->GetSpellInfo(spellInfo->GetEffect(EFFECT_0)->CalcValue()))
                 return false;
             return true;
->>>>>>> 02fb9eed
         }
 
         void HandleScript(SpellEffIndex /*effIndex*/)
         {
-<<<<<<< HEAD
-            GetHitUnit()->CastSpell(nullptr, GetEffectValue(), true);
-=======
             GetHitUnit()->CastSpell((Unit*)nullptr, GetEffectValue(), true);
->>>>>>> 02fb9eed
         }
 
         void Register() override
@@ -1426,11 +1402,7 @@
                     }
                 }
 
-<<<<<<< HEAD
-                GetTarget()->CastSpell(nullptr, aurEff->GetAmount(), false);
-=======
                 GetTarget()->CastSpell((Unit*)nullptr, aurEff->GetAmount(), false);
->>>>>>> 02fb9eed
             }
 
             void Register() override
@@ -1458,13 +1430,9 @@
 
         bool Validate(SpellInfo const* /*spellInfo*/) override
         {
-<<<<<<< HEAD
-            return ValidateSpellInfo({ SPELL_FATAL_STRIKE_DAMAGE });
-=======
             if (!sSpellMgr->GetSpellInfo(SPELL_FATAL_STRIKE_DAMAGE))
                 return false;
             return true;
->>>>>>> 02fb9eed
         }
 
         void HandleDummy(SpellEffIndex /*effIndex*/)
@@ -1479,11 +1447,7 @@
                 return;
             }
 
-<<<<<<< HEAD
-            GetCaster()->CastSpell(nullptr, SPELL_FATAL_STRIKE_DAMAGE, true);
-=======
             GetCaster()->CastSpell((Unit*)nullptr, SPELL_FATAL_STRIKE_DAMAGE, true);
->>>>>>> 02fb9eed
         }
 
         void Register() override
@@ -1510,24 +1474,14 @@
 
         void HandleApply(AuraEffect const* /*aurEff*/, AuraEffectHandleModes /*mode*/)
         {
-<<<<<<< HEAD
-            GetTarget()->AddUnitFlag(UNIT_FLAG_UNK_29);
-            GetTarget()->AddUnitFlag2(UNIT_FLAG2_FEIGN_DEATH);
-=======
             GetTarget()->SetFlag(UNIT_FIELD_FLAGS, UNIT_FLAG_UNK_29);
             GetTarget()->SetFlag(UNIT_FIELD_FLAGS_2, UNIT_FLAG2_FEIGN_DEATH);
->>>>>>> 02fb9eed
         }
 
         void HandleRemove(AuraEffect const* /*aurEff*/, AuraEffectHandleModes /*mode*/)
         {
-<<<<<<< HEAD
-            GetTarget()->RemoveUnitFlag(UNIT_FLAG_UNK_29);
-            GetTarget()->RemoveUnitFlag2(UNIT_FLAG2_FEIGN_DEATH);
-=======
             GetTarget()->RemoveFlag(UNIT_FIELD_FLAGS, UNIT_FLAG_UNK_29);
             GetTarget()->RemoveFlag(UNIT_FIELD_FLAGS_2, UNIT_FLAG2_FEIGN_DEATH);
->>>>>>> 02fb9eed
         }
 
         void Register() override
@@ -1555,22 +1509,14 @@
 
         bool Validate(SpellInfo const* /*spellInfo*/) override
         {
-<<<<<<< HEAD
-            return ValidateSpellInfo({ SPELL_FIGHT_WYRM });
-=======
             if (!sSpellMgr->GetSpellInfo(SPELL_FIGHT_WYRM))
                 return false;
             return true;
->>>>>>> 02fb9eed
         }
 
         void HandleDummy(AuraEffect const* /*aurEff*/, AuraEffectHandleModes /*mode*/)
         {
-<<<<<<< HEAD
-            GetTarget()->CastSpell(nullptr, SPELL_FIGHT_WYRM, true);
-=======
             GetTarget()->CastSpell((Unit*)nullptr, SPELL_FIGHT_WYRM, true);
->>>>>>> 02fb9eed
         }
 
         void Register() override
