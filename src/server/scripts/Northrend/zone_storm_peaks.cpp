--- conflicted
+++ resolved
@@ -409,12 +409,7 @@
                             if (Unit* passenger = vehicle->GetPassenger(0))
                             {
                                 Talk(TEXT_EMOTE, passenger->GetGUID());
-<<<<<<< HEAD
-                                autoMove = true;
-                                wpReached = true;
-=======
                                 me->GetMotionMaster()->MovePath(NPC_DRAKE, false);
->>>>>>> 1ce1ec07
                             }
                     }
                     else
