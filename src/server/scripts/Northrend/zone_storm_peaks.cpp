/*
 * This file is part of the TrinityCore Project. See AUTHORS file for Copyright information
 *
 * This program is free software; you can redistribute it and/or modify it
 * under the terms of the GNU General Public License as published by the
 * Free Software Foundation; either version 2 of the License, or (at your
 * option) any later version.
 *
 * This program is distributed in the hope that it will be useful, but WITHOUT
 * ANY WARRANTY; without even the implied warranty of MERCHANTABILITY or
 * FITNESS FOR A PARTICULAR PURPOSE. See the GNU General Public License for
 * more details.
 *
 * You should have received a copy of the GNU General Public License along
 * with this program. If not, see <http://www.gnu.org/licenses/>.
 */

#include "ScriptMgr.h"
#include "CombatAI.h"
#include "GameObject.h"
#include "MotionMaster.h"
#include "ObjectAccessor.h"
#include "Player.h"
#include "ScriptedEscortAI.h"
#include "ScriptedGossip.h"
#include "SpellAuraEffects.h"
<<<<<<< HEAD
#include "SpellHistory.h"
=======
>>>>>>> 28d470c5
#include "SpellScript.h"
#include "TemporarySummon.h"
#include "Vehicle.h"
#include "WorldSession.h"
#include "SpellMgr.h"

/////////////////////
///npc_injured_goblin
/////////////////////

enum InjuredGoblinMiner
{
    QUEST_BITTER_DEPARTURE     = 12832,
    SAY_QUEST_ACCEPT           = 0,
    SAY_END_WP_REACHED         = 1,
    GOSSIP_ID                  = 9859,
    GOSSIP_OPTION_ID           = 0
};

class npc_injured_goblin : public CreatureScript
{
public:
    npc_injured_goblin() : CreatureScript("npc_injured_goblin") { }

    struct npc_injured_goblinAI : public EscortAI
    {
        npc_injured_goblinAI(Creature* creature) : EscortAI(creature) { }

        void WaypointReached(uint32 waypointId, uint32 /*pathId*/) override
        {
            Player* player = GetPlayerForEscort();
            if (!player)
                return;

            switch (waypointId)
            {
                case 26:
                    Talk(SAY_END_WP_REACHED, player);
                    break;
                case 27:
                    player->GroupEventHappens(QUEST_BITTER_DEPARTURE, me);
                    break;
            }
        }

        void JustEngagedWith(Unit* /*who*/) override { }

        void Reset() override { }

        void JustDied(Unit* /*killer*/) override
        {
            Player* player = GetPlayerForEscort();
            if (HasEscortState(STATE_ESCORT_ESCORTING) && player)
                player->FailQuest(QUEST_BITTER_DEPARTURE);
        }

        void UpdateAI(uint32 uiDiff) override
        {
            EscortAI::UpdateAI(uiDiff);
            if (!UpdateVictim())
                return;
            DoMeleeAttackIfReady();
        }

<<<<<<< HEAD
        bool OnGossipSelect(Player* player, uint32 menuId, uint32 gossipListId) override
=======
        bool GossipSelect(Player* player, uint32 menuId, uint32 gossipListId) override
>>>>>>> 28d470c5
        {
            if (menuId == GOSSIP_ID && gossipListId == GOSSIP_OPTION_ID)
            {
                CloseGossipMenuFor(player);
                me->SetFaction(FACTION_ESCORTEE_N_NEUTRAL_PASSIVE);
                Start(true, true, player->GetGUID());
            }
            return false;
        }

<<<<<<< HEAD
        void OnQuestAccept(Player* /*player*/, Quest const* quest) override
=======
        void QuestAccept(Player* /*player*/, Quest const* quest) override
>>>>>>> 28d470c5
        {
            if (quest->GetQuestId() == QUEST_BITTER_DEPARTURE)
                Talk(SAY_QUEST_ACCEPT);
        }
    };

    CreatureAI* GetAI(Creature* creature) const override
    {
        return new npc_injured_goblinAI(creature);
    }
};

/*######
## npc_roxi_ramrocket
######*/

enum RoxiRamrocket
{
    SPELL_MECHANO_HOG               = 60866,
    SPELL_MEKGINEERS_CHOPPER        = 60867,
    TRAINER_ID_ROXI_RAMROCKET       = 102,
};

class npc_roxi_ramrocket : public CreatureScript
{
public:
    npc_roxi_ramrocket() : CreatureScript("npc_roxi_ramrocket") { }

    struct npc_roxi_ramrocketAI : public ScriptedAI
    {
        npc_roxi_ramrocketAI(Creature* creature) : ScriptedAI(creature) { }

<<<<<<< HEAD
        bool OnGossipHello(Player* player) override
=======
        bool GossipHello(Player* player) override
>>>>>>> 28d470c5
        {
            //Quest Menu
            if (me->IsQuestGiver())
                player->PrepareQuestMenu(me->GetGUID());

            //Trainer Menu
            if (me->IsTrainer())
                AddGossipItemFor(player, GOSSIP_ICON_TRAINER, GOSSIP_TEXT_TRAIN, GOSSIP_SENDER_MAIN, GOSSIP_ACTION_TRAIN);

            //Vendor Menu
            if (me->IsVendor())
                if (player->HasSpell(SPELL_MECHANO_HOG) || player->HasSpell(SPELL_MEKGINEERS_CHOPPER))
                    AddGossipItemFor(player, GOSSIP_ICON_VENDOR, GOSSIP_TEXT_BROWSE_GOODS, GOSSIP_SENDER_MAIN, GOSSIP_ACTION_TRADE);

            SendGossipMenuFor(player, player->GetGossipTextId(me), me->GetGUID());
            return true;
        }

<<<<<<< HEAD
        bool OnGossipSelect(Player* player, uint32 /*menuId*/, uint32 gossipListId) override
=======
        bool GossipSelect(Player* player, uint32 /*menuId*/, uint32 gossipListId) override
>>>>>>> 28d470c5
        {
            uint32 const action = player->PlayerTalkClass->GetGossipOptionAction(gossipListId);
            ClearGossipMenuFor(player);
            switch (action)
            {
                case GOSSIP_ACTION_TRAIN:
<<<<<<< HEAD
                    player->GetSession()->SendTrainerList(me);
=======
                    player->GetSession()->SendTrainerList(me, TRAINER_ID_ROXI_RAMROCKET);
>>>>>>> 28d470c5
                    break;
                case GOSSIP_ACTION_TRADE:
                    player->GetSession()->SendListInventory(me->GetGUID());
                    break;
            }
            return true;
        }
    };

    CreatureAI* GetAI(Creature* creature) const override
    {
        return new npc_roxi_ramrocketAI(creature);
    }
};

/*######
## npc_brunnhildar_prisoner
######*/

enum BrunnhildarPrisoner
{
    SPELL_ICE_PRISON           = 54894,
    SPELL_ICE_LANCE            = 55046,
    SPELL_FREE_PRISONER        = 55048,
    SPELL_RIDE_DRAKE           = 55074,
    SPELL_SHARD_IMPACT         = 55047
};

class npc_brunnhildar_prisoner : public CreatureScript
{
public:
    npc_brunnhildar_prisoner() : CreatureScript("npc_brunnhildar_prisoner") { }

    struct npc_brunnhildar_prisonerAI : public ScriptedAI
    {
        npc_brunnhildar_prisonerAI(Creature* creature) : ScriptedAI(creature)
        {
            Initialize();
        }

        void Initialize()
        {
            freed = false;
        }

        bool freed;

        void Reset() override
        {
            Initialize();
            me->CastSpell(me, SPELL_ICE_PRISON, true);
        }

        void JustAppeared() override
        {
            Reset();
        }

        void UpdateAI(uint32 /*diff*/) override
        {
            if (!freed)
                return;

            if (!me->GetVehicle())
                me->DespawnOrUnsummon();
        }

<<<<<<< HEAD
        void SpellHit(WorldObject* caster, SpellInfo const* spellInfo) override
=======
        void SpellHit(Unit* caster, SpellInfo const* spell) override
>>>>>>> 28d470c5
        {
            Unit* unitCaster = caster->ToUnit();
            if (!unitCaster)
                return;

            if (spellInfo->Id != SPELL_ICE_LANCE)
                return;

            if (unitCaster->GetVehicleKit()->GetAvailableSeatCount() != 0)
            {
                me->CastSpell(me, SPELL_FREE_PRISONER, true);
                me->CastSpell(unitCaster, SPELL_RIDE_DRAKE, true);
                me->CastSpell(me, SPELL_SHARD_IMPACT, true);
                freed = true;
            }
        }
    };

    CreatureAI* GetAI(Creature* creature) const override
    {
        return new npc_brunnhildar_prisonerAI(creature);
    }
};

/*######
## npc_freed_protodrake
######*/

enum FreedProtoDrake
{
    NPC_DRAKE                           = 29709,

    AREA_VALLEY_OF_ANCIENT_WINTERS      = 4437,

    TEXT_EMOTE                          = 0,

    SPELL_KILL_CREDIT_PRISONER          = 55144,
    SPELL_SUMMON_LIBERATED              = 55073,
    SPELL_KILL_CREDIT_DRAKE             = 55143,

    EVENT_CHECK_AREA                    = 1,
    EVENT_REACHED_HOME                  = 2,
};

class npc_freed_protodrake : public CreatureScript
{
public:
    npc_freed_protodrake() : CreatureScript("npc_freed_protodrake") { }

    struct npc_freed_protodrakeAI : public VehicleAI
    {
        npc_freed_protodrakeAI(Creature* creature) : VehicleAI(creature) { }

        EventMap events;

        void Reset() override
        {
            events.ScheduleEvent(EVENT_CHECK_AREA, 5s);
        }

        void MovementInform(uint32 type, uint32 id) override
        {
            if (type != WAYPOINT_MOTION_TYPE)
                return;

            if (id == 15)
            // drake reached village
            events.ScheduleEvent(EVENT_REACHED_HOME, 2s);
        }

        void UpdateAI(uint32 diff) override
        {
            VehicleAI::UpdateAI(diff);
            events.Update(diff);

            switch (events.ExecuteEvent())
            {
                case EVENT_CHECK_AREA:
                    if (me->GetAreaId() == AREA_VALLEY_OF_ANCIENT_WINTERS)
                    {
                        if (Vehicle* vehicle = me->GetVehicleKit())
                            if (Unit* passenger = vehicle->GetPassenger(0))
                            {
                                Talk(TEXT_EMOTE, passenger);
                                me->GetMotionMaster()->MovePath(NPC_DRAKE, false);
                            }
                    }
                    else
                        events.ScheduleEvent(EVENT_CHECK_AREA, 5s);
                    break;
                case EVENT_REACHED_HOME:
                    if (Vehicle* vehicle = me->GetVehicleKit())
                        if (Unit* player = vehicle->GetPassenger(0))
                            if (player->GetTypeId() == TYPEID_PLAYER)
                            {
                                // for each prisoner on drake, give credit
                                for (uint8 i = 1; i < 4; ++i)
                                    if (Unit* prisoner = me->GetVehicleKit()->GetPassenger(i))
                                    {
                                        if (prisoner->GetTypeId() != TYPEID_UNIT)
                                            return;
                                        prisoner->CastSpell(player, SPELL_KILL_CREDIT_PRISONER, true);
                                        prisoner->CastSpell(prisoner, SPELL_SUMMON_LIBERATED, true);
                                        prisoner->ExitVehicle();
                                    }
                                me->CastSpell(me, SPELL_KILL_CREDIT_DRAKE, true);
                                player->ExitVehicle();
                            }
                    break;
            }
        }
    };

    CreatureAI* GetAI(Creature* creature) const override
    {
        return new npc_freed_protodrakeAI(creature);
    }
};

class npc_icefang : public CreatureScript
{
public:
    npc_icefang() : CreatureScript("npc_icefang") { }

    struct npc_icefangAI : public EscortAI
    {
        npc_icefangAI(Creature* creature) : EscortAI(creature) { }

        void AttackStart(Unit* /*who*/) override { }
<<<<<<< HEAD
        void JustEngagedWith(Unit* /*who*/) override { }
=======
        void EnterCombat(Unit* /*who*/) override { }
>>>>>>> 28d470c5
        void EnterEvadeMode(EvadeReason /*why*/) override { }

        void PassengerBoarded(Unit* who, int8 /*seatId*/, bool apply) override
        {
            if (who->GetTypeId() == TYPEID_PLAYER)
            {
                if (apply)
                    Start(false, true, who->GetGUID());
            }
        }

        void JustDied(Unit* /*killer*/) override { }
        void OnCharmed(bool /*isNew*/) override { }

        void UpdateAI(uint32 diff) override
        {
            EscortAI::UpdateAI(diff);

            if (!UpdateVictim())
                return;
        }
    };

    CreatureAI* GetAI(Creature* creature) const override
    {
        return new npc_icefangAI(creature);
    }
};

class npc_hyldsmeet_protodrake : public CreatureScript
{
    enum NPCs
    {
        NPC_HYLDSMEET_DRAKERIDER = 29694
    };

    public:
        npc_hyldsmeet_protodrake() : CreatureScript("npc_hyldsmeet_protodrake") { }

        class npc_hyldsmeet_protodrakeAI : public CreatureAI
        {
            public:
                npc_hyldsmeet_protodrakeAI(Creature* creature) : CreatureAI(creature), _accessoryRespawnTimer(0) { }

                void PassengerBoarded(Unit* who, int8 /*seat*/, bool apply) override
                {
                    if (apply)
                        return;

                    if (who->GetEntry() == NPC_HYLDSMEET_DRAKERIDER)
                        _accessoryRespawnTimer = 5 * MINUTE * IN_MILLISECONDS;
                }

                void UpdateAI(uint32 diff) override
                {
                    //! We need to manually reinstall accessories because the vehicle itself is friendly to players,
                    //! so EnterEvadeMode is never triggered. The accessory on the other hand is hostile and killable.
                    Vehicle* _vehicleKit = me->GetVehicleKit();
                    if (_accessoryRespawnTimer && _accessoryRespawnTimer <= diff && _vehicleKit)
                    {
                        _vehicleKit->InstallAllAccessories(true);
                        _accessoryRespawnTimer = 0;
                    }
                    else
                        _accessoryRespawnTimer -= diff;
                }

            private:
                uint32 _accessoryRespawnTimer;
        };

        CreatureAI* GetAI(Creature* creature) const override
        {
            return new npc_hyldsmeet_protodrakeAI(creature);
        }
};

/*#####
# npc_brann_bronzebeard for Quest 13285 "Forging the Keystone"
#####*/

enum BrannBronzebeard
{
    NPC_BRANN_BRONZEBEARD = 31810,
    NPC_A_DISTANT_VOICE   = 31814,
    OBJECT_TOL_SIGNAL_1   = 193590,
    OBJECT_TOL_SIGNAL_2   = 193591,
    OBJECT_TOL_SIGNAL_3   = 193592,
    OBJECT_TOL_SIGNAL_4   = 193593,
    OBJECT_TOL_SIGNAL_5   = 193594,
    SPELL_RESURRECTION    = 58854,
    SAY_BRANN_1           = 0,
    SAY_BRANN_2           = 1,
    SAY_BRANN_3           = 2,
    SAY_VOICE_1           = 0,
    SAY_VOICE_2           = 1,
    SAY_VOICE_3           = 2,
    SAY_VOICE_4           = 3,
    SAY_VOICE_5           = 4,

    EVENT_SCRIPT_1        = 3,
    EVENT_SCRIPT_2        = 4,
    EVENT_SCRIPT_3        = 5,
    EVENT_SCRIPT_4        = 6,
    EVENT_SCRIPT_5        = 7,
    EVENT_SCRIPT_6        = 8,
    EVENT_SCRIPT_7        = 9,
    EVENT_SCRIPT_8        = 10,
    EVENT_SCRIPT_9        = 11,
    EVENT_SCRIPT_10       = 12,
    EVENT_SCRIPT_11       = 13,
    EVENT_SCRIPT_12       = 14,
    EVENT_SCRIPT_13       = 15
};

class npc_brann_bronzebeard_keystone : public CreatureScript
{
public:
    npc_brann_bronzebeard_keystone() : CreatureScript("npc_brann_bronzebeard_keystone") { }

    struct npc_brann_bronzebeard_keystoneAI : public ScriptedAI
    {
        npc_brann_bronzebeard_keystoneAI(Creature* creature) : ScriptedAI(creature)
        {
            objectCounter = 0;
        }

        void Reset() override
        {
            for (ObjectGuid& guid : objectGUID)
                guid.Clear();

            playerGUID.Clear();
            voiceGUID.Clear();
            objectCounter = 0;
        }

<<<<<<< HEAD
        bool OnGossipSelect(Player* player, uint32 /*menuId*/, uint32 /*gossipListId*/) override
        {
            CloseGossipMenuFor(player);
            playerGUID = player->GetGUID();
            events.ScheduleEvent(EVENT_SCRIPT_1, 100ms);
=======
        bool GossipSelect(Player* player, uint32 /*menuId*/, uint32 /*gossipListId*/) override
        {
            CloseGossipMenuFor(player);
            playerGUID = player->GetGUID();
            events.ScheduleEvent(EVENT_SCRIPT_1, 100);
>>>>>>> 28d470c5
            return false;
        }

        void UpdateAI(uint32 diff) override
        {
            events.Update(diff);

            while (uint32 eventId = events.ExecuteEvent())
            {
                switch (eventId)
                {
                    case EVENT_SCRIPT_1:
                        if (Player* player = ObjectAccessor::GetPlayer(*me, playerGUID))
                            Talk(SAY_BRANN_1, player);
<<<<<<< HEAD
                        me->RemoveFlag(UNIT_NPC_FLAGS, UNIT_NPC_FLAG_GOSSIP | UNIT_NPC_FLAG_QUESTGIVER);
                        if (Creature* voice = me->SummonCreature(NPC_A_DISTANT_VOICE, 7863.43f, -1396.585f, 1538.076f, 2.949606f, TEMPSUMMON_TIMED_OR_DEAD_DESPAWN, 49s))
=======
                        me->RemoveUnitFlag(UnitFlags(UNIT_NPC_FLAG_GOSSIP | UNIT_NPC_FLAG_QUESTGIVER));
                        if (Creature* voice = me->SummonCreature(NPC_A_DISTANT_VOICE, 7863.43f, -1396.585f, 1538.076f, 2.949606f, TEMPSUMMON_TIMED_OR_DEAD_DESPAWN, 49000))
>>>>>>> 28d470c5
                            voiceGUID = voice->GetGUID();
                        events.ScheduleEvent(EVENT_SCRIPT_2, 4s);
                        break;
                    case EVENT_SCRIPT_2:
                        me->SetWalk(true);
                        me->GetMotionMaster()->MovePoint(0, 7861.488f, -1396.376f, 1534.059f, false);
                        events.ScheduleEvent(EVENT_SCRIPT_3, 6s);
                        break;
                    case EVENT_SCRIPT_3:
<<<<<<< HEAD
                        me->SetUInt32Value(UNIT_NPC_EMOTESTATE, EMOTE_STATE_WORK_MINING);
                        events.ScheduleEvent(EVENT_SCRIPT_4, 6s);
=======
                        me->SetEmoteState(EMOTE_STATE_WORK_MINING);
                        events.ScheduleEvent(EVENT_SCRIPT_4, 6000);
>>>>>>> 28d470c5
                        break;
                    case EVENT_SCRIPT_4:
                        me->SetEmoteState(EMOTE_ONESHOT_NONE);
                        if (Creature* voice = ObjectAccessor::GetCreature(*me, voiceGUID))
                        {
                            voice->CastSpell(voice, SPELL_RESURRECTION);
                            if (Player* player = ObjectAccessor::GetPlayer(*me, playerGUID))
                                voice->AI()->Talk(SAY_VOICE_1, player);
                        }
<<<<<<< HEAD
                        if (GameObject* go = me->SummonGameObject(OBJECT_TOL_SIGNAL_1, 7860.273f, -1383.622f, 1538.302f, -1.658062f, QuaternionData(0.f, 0.f, -0.737277f, 0.6755905f), 0s))
=======
                        if (GameObject* go = me->SummonGameObject(OBJECT_TOL_SIGNAL_1, 7860.273f, -1383.622f, 1538.302f, -1.658062f, QuaternionData(0.f, 0.f, -0.737277f, 0.6755905f), 0))
>>>>>>> 28d470c5
                            objectGUID[objectCounter++] = go->GetGUID();
                        events.ScheduleEvent(EVENT_SCRIPT_5, 6s);
                        break;
                    case EVENT_SCRIPT_5:
                        if (Player* player = ObjectAccessor::GetPlayer(*me, playerGUID))
                            if (Creature* voice = ObjectAccessor::GetCreature(*me, voiceGUID))
                                voice->AI()->Talk(SAY_VOICE_2, player);
<<<<<<< HEAD
                        if (GameObject* go = me->SummonGameObject(OBJECT_TOL_SIGNAL_2, 7875.67f, -1387.266f, 1538.323f, -2.373644f, QuaternionData(0.f, 0.f, -0.9271832f, 0.3746083f), 0s))
=======
                        if (GameObject* go = me->SummonGameObject(OBJECT_TOL_SIGNAL_2, 7875.67f, -1387.266f, 1538.323f, -2.373644f, QuaternionData(0.f, 0.f, -0.9271832f, 0.3746083f), 0))
>>>>>>> 28d470c5
                            objectGUID[objectCounter++] = go->GetGUID();
                        events.ScheduleEvent(EVENT_SCRIPT_6, 6s);
                        break;
                    case EVENT_SCRIPT_6:
                        if (Player* player = ObjectAccessor::GetPlayer(*me, playerGUID))
                            if (Creature* voice = ObjectAccessor::GetCreature(*me, voiceGUID))
                                voice->AI()->Talk(SAY_VOICE_3, player);
<<<<<<< HEAD
                        if (GameObject* go = me->SummonGameObject(OBJECT_TOL_SIGNAL_3, 7879.212f, -1401.175f, 1538.279f, 2.967041f, QuaternionData(0.f, 0.f, 0.9961939f, 0.08716504f), 0s))
=======
                        if (GameObject* go = me->SummonGameObject(OBJECT_TOL_SIGNAL_3, 7879.212f, -1401.175f, 1538.279f, 2.967041f, QuaternionData(0.f, 0.f, 0.9961939f, 0.08716504f), 0))
>>>>>>> 28d470c5
                            objectGUID[objectCounter++] = go->GetGUID();
                        events.ScheduleEvent(EVENT_SCRIPT_7, 6s);
                        break;
                    case EVENT_SCRIPT_7:
                        if (Player* player = ObjectAccessor::GetPlayer(*me, playerGUID))
                            if (Creature* voice = ObjectAccessor::GetCreature(*me, voiceGUID))
                                voice->AI()->Talk(SAY_VOICE_4, player);
<<<<<<< HEAD
                        if (GameObject* go = me->SummonGameObject(OBJECT_TOL_SIGNAL_4, 7868.944f, -1411.18f, 1538.213f, 2.111848f, QuaternionData(0.f, 0.f, 0.8703556f, 0.4924237f), 0s))
=======
                        if (GameObject* go = me->SummonGameObject(OBJECT_TOL_SIGNAL_4, 7868.944f, -1411.18f, 1538.213f, 2.111848f, QuaternionData(0.f, 0.f, 0.8703556f, 0.4924237f), 0))
>>>>>>> 28d470c5
                            objectGUID[objectCounter++] = go->GetGUID();
                        events.ScheduleEvent(EVENT_SCRIPT_8, 6s);
                        break;
                    case EVENT_SCRIPT_8:
                        if (Player* player = ObjectAccessor::GetPlayer(*me, playerGUID))
                            if (Creature* voice = ObjectAccessor::GetCreature(*me, voiceGUID))
                                voice->AI()->Talk(SAY_VOICE_5, player);
<<<<<<< HEAD
                        if (GameObject* go = me->SummonGameObject(OBJECT_TOL_SIGNAL_5, 7855.11f, -1406.839f, 1538.42f, 1.151916f, QuaternionData(0.f, 0.f, 0.5446386f, 0.8386708f), 0s))
=======
                        if (GameObject* go = me->SummonGameObject(OBJECT_TOL_SIGNAL_5, 7855.11f, -1406.839f, 1538.42f, 1.151916f, QuaternionData(0.f, 0.f, 0.5446386f, 0.8386708f), 0))
>>>>>>> 28d470c5
                            objectGUID[objectCounter] = go->GetGUID();
                        events.ScheduleEvent(EVENT_SCRIPT_9, 6s);
                        break;
                    case EVENT_SCRIPT_9:
                        if (Creature* voice = ObjectAccessor::GetCreature(*me, voiceGUID))
                            voice->CastSpell(voice, SPELL_RESURRECTION);
                        events.ScheduleEvent(EVENT_SCRIPT_10, 6s);
                        break;
                    case EVENT_SCRIPT_10:
                        if (Player* player = ObjectAccessor::GetPlayer(*me, playerGUID))
                        {
                            Talk(SAY_BRANN_2, player);
                            player->KilledMonsterCredit(me->GetEntry());
                        }
                        events.ScheduleEvent(EVENT_SCRIPT_11, 6s);
                        break;
                    case EVENT_SCRIPT_11:
                        me->SetFacingTo(2.932153f);
                        if (Player* player = ObjectAccessor::GetPlayer(*me, playerGUID))
                            Talk(SAY_BRANN_3, player);

                        for (uint8 i = 0; i < 5; ++i)
                            if (GameObject* go = ObjectAccessor::GetGameObject(*me, objectGUID[i]))
                                go->Delete();

                        events.ScheduleEvent(EVENT_SCRIPT_12, 6s);
                        break;
                    case EVENT_SCRIPT_12:
                        me->GetMotionMaster()->Clear();
                        me->SetWalk(false);
                        me->GetMotionMaster()->MovePoint(0, 7799.908f, -1413.561f, 1534.829f, false);
                        events.ScheduleEvent(EVENT_SCRIPT_13, 10s);
                        break;
                    case EVENT_SCRIPT_13:
                        me->DisappearAndDie();
                        break;
                }
            }
        }

    private:
        EventMap events;
        ObjectGuid playerGUID;
        ObjectGuid objectGUID[5];
        ObjectGuid voiceGUID;
        uint8 objectCounter;
    };

    CreatureAI* GetAI(Creature* creature) const override
    {
        return new npc_brann_bronzebeard_keystoneAI(creature);
    }
};

/*#####
# Quest 13003 Thrusting Hodir's Spear
#####*/

enum WildWyrm
{
<<<<<<< HEAD
    PATH_WILD_WYRM                      = 30275 * 10,

    // Phase 1
    SPELL_PLAYER_MOUNT_WYRM             = 56672,
    SPELL_FIGHT_WYRM                    = 56673,
    SPELL_SPEAR_OF_HODIR                = 56671,
    SPELL_GRIP                          = 56689,
    SPELL_GRAB_ON                       = 60533,
    SPELL_DODGE_CLAWS                   = 56704,
    SPELL_THRUST_SPEAR                  = 56690,
    SPELL_MIGHTY_SPEAR_THRUST           = 60586,
    SPELL_CLAW_SWIPE_PERIODIC           = 60689,
    SPELL_CLAW_SWIPE_DAMAGE             = 60776,
    SPELL_FULL_HEAL_MANA                = 32432,
    SPELL_LOW_HEALTH_TRIGGER            = 60596,

    // Phase 2
    SPELL_EJECT_PASSENGER_1             = 60603,
    SPELL_PRY_JAWS_OPEN                 = 56706,
    SPELL_FATAL_STRIKE                  = 60587,
    SPELL_FATAL_STRIKE_DAMAGE           = 60881,
    SPELL_JAWS_OF_DEATH_PERIODIC        = 56692,
    SPELL_FLY_STATE_VISUAL              = 60865,

    // Dead phase
    SPELL_WYRM_KILL_CREDIT              = 56703,
    SPELL_FALLING_DRAGON_FEIGN_DEATH    = 55795,
    SPELL_EJECT_ALL_PASSENGERS          = 50630,

    SAY_SWIPE                           = 0,
    SAY_DODGED                          = 1,
    SAY_PHASE_2                         = 2,
    SAY_GRIP_WARN                       = 3,
    SAY_STRIKE_MISS                     = 4,

    ACTION_CLAW_SWIPE_WARN              = 1,
    ACTION_CLAW_SWIPE_DODGE             = 2,
    ACTION_GRIP_FAILING                 = 3,
    ACTION_GRIP_LOST                    = 4,
    ACTION_FATAL_STRIKE_MISS            = 5,

    POINT_START_FIGHT                   = 1,
    POINT_FALL                          = 2,

    SEAT_INITIAL                        = 0,
    SEAT_MOUTH                          = 1,

    PHASE_INITIAL                       = 0,
    PHASE_MOUTH                         = 1,
    PHASE_DEAD                          = 2,
    PHASE_MAX                           = 3
=======
    PATH_WILD_WYRM = 30275 * 10,

    // Phase 1
    SPELL_PLAYER_MOUNT_WYRM = 56672,
    SPELL_FIGHT_WYRM = 56673,
    SPELL_SPEAR_OF_HODIR = 56671,
    SPELL_GRIP = 56689,
    SPELL_GRAB_ON = 60533,
    SPELL_DODGE_CLAWS = 56704,
    SPELL_THRUST_SPEAR = 56690,
    SPELL_MIGHTY_SPEAR_THRUST = 60586,
    SPELL_CLAW_SWIPE_PERIODIC = 60689,
    SPELL_CLAW_SWIPE_DAMAGE = 60776,
    SPELL_FULL_HEAL_MANA = 32432,
    SPELL_LOW_HEALTH_TRIGGER = 60596,

    // Phase 2
    SPELL_EJECT_PASSENGER_1 = 60603,
    SPELL_PRY_JAWS_OPEN = 56706,
    SPELL_FATAL_STRIKE = 60587,
    SPELL_FATAL_STRIKE_DAMAGE = 60881,
    SPELL_JAWS_OF_DEATH_PERIODIC = 56692,
    SPELL_FLY_STATE_VISUAL = 60865,

    // Dead phase
    SPELL_WYRM_KILL_CREDIT = 56703,
    SPELL_FALLING_DRAGON_FEIGN_DEATH = 55795,
    SPELL_EJECT_ALL_PASSENGERS = 50630,

    SAY_SWIPE = 0,
    SAY_DODGED = 1,
    SAY_PHASE_2 = 2,
    SAY_GRIP_WARN = 3,
    SAY_STRIKE_MISS = 4,

    ACTION_CLAW_SWIPE_WARN = 1,
    ACTION_CLAW_SWIPE_DODGE = 2,
    ACTION_GRIP_FAILING = 3,
    ACTION_GRIP_LOST = 4,
    ACTION_FATAL_STRIKE_MISS = 5,

    POINT_START_FIGHT = 1,
    POINT_FALL = 2,

    SEAT_INITIAL = 0,
    SEAT_MOUTH = 1,

    PHASE_INITIAL = 0,
    PHASE_MOUTH = 1,
    PHASE_DEAD = 2,
    PHASE_MAX = 3
>>>>>>> 28d470c5
};

uint8 const ControllableSpellsCount = 4;
uint32 const WyrmControlSpells[PHASE_MAX][ControllableSpellsCount] =
{
    { SPELL_GRAB_ON,       SPELL_DODGE_CLAWS, SPELL_THRUST_SPEAR, SPELL_MIGHTY_SPEAR_THRUST },
    { SPELL_PRY_JAWS_OPEN, 0,                 SPELL_FATAL_STRIKE, 0                         },
    { 0,                   0,                 0,                  0                         }
};

class npc_wild_wyrm : public CreatureScript
{
<<<<<<< HEAD
    public:
        npc_wild_wyrm() : CreatureScript("npc_wild_wyrm") { }

        struct npc_wild_wyrmAI : public VehicleAI
        {
            npc_wild_wyrmAI(Creature* creature) : VehicleAI(creature)
            {
                Initialize();
            }

            void Initialize()
            {
                _phase = PHASE_INITIAL;
                _playerCheckTimer = 1 * IN_MILLISECONDS;
            }

            void InitSpellsForPhase()
            {
                ASSERT(_phase < PHASE_MAX);
                for (uint8 i = 0; i < ControllableSpellsCount; ++i)
                    me->m_spells[i] = WyrmControlSpells[_phase][i];
            }

            void Reset() override
            {
                Initialize();

                _playerGuid.Clear();
                _scheduler.CancelAll();

                InitSpellsForPhase();

                me->SetImmuneToPC(false);
            }

            void DoAction(int32 action) override
=======
public:
    npc_wild_wyrm() : CreatureScript("npc_wild_wyrm") { }

    struct npc_wild_wyrmAI : public VehicleAI
    {
        npc_wild_wyrmAI(Creature* creature) : VehicleAI(creature)
        {
            Initialize();
        }

        void Initialize()
        {
            _phase = PHASE_INITIAL;
            _playerCheckTimer = 1 * IN_MILLISECONDS;
        }

        void InitSpellsForPhase()
        {
            ASSERT(_phase < PHASE_MAX);
            for (uint8 i = 0; i < ControllableSpellsCount; ++i)
                me->m_spells[i] = WyrmControlSpells[_phase][i];
        }

        void Reset() override
        {
            Initialize();

            _playerGuid.Clear();
            _scheduler.CancelAll();

            InitSpellsForPhase();

            me->SetImmuneToPC(false);
        }

        void DoAction(int32 action) override
        {
            Player* player = ObjectAccessor::GetPlayer(*me, _playerGuid);
            if (!player)
                return;

            switch (action)
            {
            case ACTION_CLAW_SWIPE_WARN:
                Talk(SAY_SWIPE, player);
                break;
            case ACTION_CLAW_SWIPE_DODGE:
                Talk(SAY_DODGED, player);
                break;
            case ACTION_GRIP_FAILING:
                Talk(SAY_GRIP_WARN, player);
                break;
            case ACTION_GRIP_LOST:
                DoCastAOE(SPELL_EJECT_PASSENGER_1, true);
                EnterEvadeMode();
                break;
            case ACTION_FATAL_STRIKE_MISS:
                Talk(SAY_STRIKE_MISS, player);
                break;
            default:
                break;
            }
        }

        void SpellHit(Unit* caster, SpellInfo const* spellInfo) override
        {
            if (!_playerGuid.IsEmpty() || spellInfo->Id != SPELL_SPEAR_OF_HODIR)
                return;

            _playerGuid = caster->GetGUID();
            DoCastAOE(SPELL_FULL_HEAL_MANA, true);
            me->SetImmuneToPC(true);

            me->GetMotionMaster()->MovePoint(POINT_START_FIGHT, *caster);
        }

        void MovementInform(uint32 type, uint32 id) override
        {
            if (type != POINT_MOTION_TYPE && type != EFFECT_MOTION_TYPE)
                return;

            switch (id)
            {
            case POINT_START_FIGHT:
>>>>>>> 28d470c5
            {
                Player* player = ObjectAccessor::GetPlayer(*me, _playerGuid);
                if (!player)
                    return;

<<<<<<< HEAD
                switch (action)
                {
                    case ACTION_CLAW_SWIPE_WARN:
                        Talk(SAY_SWIPE, player);
                        break;
                    case ACTION_CLAW_SWIPE_DODGE:
                        Talk(SAY_DODGED, player);
                        break;
                    case ACTION_GRIP_FAILING:
                        Talk(SAY_GRIP_WARN, player);
                        break;
                    case ACTION_GRIP_LOST:
                        DoCastAOE(SPELL_EJECT_PASSENGER_1, true);
                        EnterEvadeMode();
                        break;
                    case ACTION_FATAL_STRIKE_MISS:
                        Talk(SAY_STRIKE_MISS, player);
                        break;
                    default:
                        break;
                }
            }

            void SpellHit(WorldObject* caster, SpellInfo const* spellInfo) override
            {
                if (_playerGuid || spellInfo->Id != SPELL_SPEAR_OF_HODIR)
                    return;

                _playerGuid = caster->GetGUID();
                DoCastAOE(SPELL_FULL_HEAL_MANA, true);
                me->SetImmuneToPC(true);

                me->GetMotionMaster()->MovePoint(POINT_START_FIGHT, *caster);
            }

            void MovementInform(uint32 type, uint32 id) override
            {
                if (type != POINT_MOTION_TYPE && type != EFFECT_MOTION_TYPE)
                    return;

                switch (id)
                {
                    case POINT_START_FIGHT:
                    {
                        Player* player = ObjectAccessor::GetPlayer(*me, _playerGuid);
                        if (!player)
                            return;

                        DoCast(player, SPELL_PLAYER_MOUNT_WYRM);
                        me->GetMotionMaster()->Clear();
                        break;
                    }
                    case POINT_FALL:
                        DoCastAOE(SPELL_EJECT_ALL_PASSENGERS);
                        me->KillSelf();
                        break;
                    default:
                        break;
                }
            }

            void DamageTaken(Unit* /*attacker*/, uint32& damage) override
            {
                if (damage >= me->GetHealth())
                {
                    damage = me->GetHealth() - 1;

                    if (_phase == PHASE_DEAD)
                        return;

                    _phase = PHASE_DEAD;
                    _scheduler.CancelAll()
                        .Async([this]
                    {
                        InitSpellsForPhase();

                        if (Player* player = ObjectAccessor::GetPlayer(*me, _playerGuid))
                            player->VehicleSpellInitialize();

                        DoCastAOE(SPELL_WYRM_KILL_CREDIT);
                        DoCastAOE(SPELL_FALLING_DRAGON_FEIGN_DEATH);

                        me->RemoveAurasDueToSpell(SPELL_JAWS_OF_DEATH_PERIODIC);
                        me->RemoveAurasDueToSpell(SPELL_PRY_JAWS_OPEN);

                        me->SetFlag(UNIT_DYNAMIC_FLAGS, UNIT_DYNFLAG_DEAD);
                        me->SetUInt32Value(UNIT_NPC_FLAGS, 0);

                        me->GetMotionMaster()->MoveFall(POINT_FALL);
                    });
                }
            }

            void PassengerBoarded(Unit* passenger, int8 seatId, bool apply) override
            {
                if (!apply || passenger->GetGUID() != _playerGuid)
                    return;

                if (seatId != SEAT_INITIAL)
                    return;

                me->CastSpell(nullptr, SPELL_GRIP, CastSpellExtraArgs().AddSpellMod(SPELLVALUE_AURA_STACK, 50));
                DoCastAOE(SPELL_CLAW_SWIPE_PERIODIC);

                _scheduler.Async([this]
                {
                    me->GetMotionMaster()->MovePath(PATH_WILD_WYRM, true);
                })
                    .Schedule(Milliseconds(500), [this](TaskContext context)
                {
                    if (_phase == PHASE_MOUTH)
                        return;

                    if (me->HealthBelowPct(25))
                    {
                        _phase = PHASE_MOUTH;
                        context.Async([this]
                        {
                            InitSpellsForPhase();
                            DoCastAOE(SPELL_LOW_HEALTH_TRIGGER, true);
                            me->RemoveAurasDueToSpell(SPELL_CLAW_SWIPE_PERIODIC);
                            me->RemoveAurasDueToSpell(SPELL_GRIP);

                            if (Player* player = ObjectAccessor::GetPlayer(*me, _playerGuid))
                                Talk(SAY_PHASE_2, player);

                            DoCastAOE(SPELL_EJECT_PASSENGER_1, true);
                            DoCastAOE(SPELL_JAWS_OF_DEATH_PERIODIC);
                            DoCastAOE(SPELL_FLY_STATE_VISUAL);
                        });
                        return;
                    }

                    context.Repeat();
                });
            }

            bool EvadeCheck() const
            {
                Player* player = ObjectAccessor::GetPlayer(*me, _playerGuid);
                if (!player)
                    return false;

                switch (_phase)
                {
                    case PHASE_INITIAL:
                    case PHASE_MOUTH:
                        if (!player->IsAlive())
                            return false;
                        break;
                    case PHASE_DEAD:
                        break;
                    default:
                        ABORT();
                        break;
                }

                return true;
            }

            void UpdateAI(uint32 diff) override
            {
                if (!_playerGuid)
                {
                    if (UpdateVictim())
                        DoMeleeAttackIfReady();
                    return;
                }

                if (_playerCheckTimer <= diff)
                {
                    if (!EvadeCheck())
                        EnterEvadeMode(EVADE_REASON_NO_HOSTILES);

                    _playerCheckTimer = 1 * IN_MILLISECONDS;
                }
                else
                    _playerCheckTimer -= diff;

                _scheduler.Update(diff);
            }

        private:
            uint8 _phase;
            uint32 _playerCheckTimer;
            ObjectGuid _playerGuid;
            TaskScheduler _scheduler;
        };

        CreatureAI* GetAI(Creature* creature) const override
        {
            return new npc_wild_wyrmAI(creature);
        }
=======
                DoCast(player, SPELL_PLAYER_MOUNT_WYRM);
                me->GetMotionMaster()->Clear();
                break;
            }
            case POINT_FALL:
                DoCastAOE(SPELL_EJECT_ALL_PASSENGERS);
                me->KillSelf();
                break;
            default:
                break;
            }
        }

        void DamageTaken(Unit* /*attacker*/, uint32& damage) override
        {
            if (damage >= me->GetHealth())
            {
                damage = me->GetHealth() - 1;

                if (_phase == PHASE_DEAD)
                    return;

                _phase = PHASE_DEAD;
                _scheduler.CancelAll()
                    .Async([this]
                {
                    InitSpellsForPhase();

                    if (Player * player = ObjectAccessor::GetPlayer(*me, _playerGuid))
                        player->VehicleSpellInitialize();

                    DoCastAOE(SPELL_WYRM_KILL_CREDIT);
                    DoCastAOE(SPELL_FALLING_DRAGON_FEIGN_DEATH);

                    me->RemoveAurasDueToSpell(SPELL_JAWS_OF_DEATH_PERIODIC);
                    me->RemoveAurasDueToSpell(SPELL_PRY_JAWS_OPEN);

                    me->SetDynamicFlags(UNIT_DYNFLAG_DEAD);
                    me->SetUnitFlags((UnitFlags)0);

                    me->GetMotionMaster()->MoveFall(POINT_FALL);
                });
            }
        }

        void PassengerBoarded(Unit* passenger, int8 seatId, bool apply) override
        {
            if (!apply || passenger->GetGUID() != _playerGuid)
                return;

            if (seatId != SEAT_INITIAL)
                return;

            me->CastCustomSpell(SPELL_GRIP, SPELLVALUE_AURA_STACK, 50);
            DoCastAOE(SPELL_CLAW_SWIPE_PERIODIC);

            _scheduler.Async([this]
            {
                me->GetMotionMaster()->MovePath(PATH_WILD_WYRM, true);
            })
                .Schedule(Milliseconds(500), [this](TaskContext context)
            {
                if (_phase == PHASE_MOUTH)
                    return;

                if (me->HealthBelowPct(25))
                {
                    _phase = PHASE_MOUTH;
                    context.Async([this]
                    {
                        InitSpellsForPhase();
                        DoCastAOE(SPELL_LOW_HEALTH_TRIGGER, true);
                        me->RemoveAurasDueToSpell(SPELL_CLAW_SWIPE_PERIODIC);
                        me->RemoveAurasDueToSpell(SPELL_GRIP);

                        if (Player * player = ObjectAccessor::GetPlayer(*me, _playerGuid))
                            Talk(SAY_PHASE_2, player);

                        DoCastAOE(SPELL_EJECT_PASSENGER_1, true);
                        DoCastAOE(SPELL_JAWS_OF_DEATH_PERIODIC);
                        DoCastAOE(SPELL_FLY_STATE_VISUAL);
                    });
                    return;
                }

                context.Repeat();
            });
        }

        bool EvadeCheck() const
        {
            Player* player = ObjectAccessor::GetPlayer(*me, _playerGuid);
            if (!player)
                return false;

            switch (_phase)
            {
            case PHASE_INITIAL:
            case PHASE_MOUTH:
                if (!player->IsAlive())
                    return false;
                break;
            case PHASE_DEAD:
                break;
            default:
                ABORT();
                break;
            }

            return true;
        }

        void UpdateAI(uint32 diff) override
        {
            if (!_playerGuid)
            {
                if (UpdateVictim())
                    DoMeleeAttackIfReady();
                return;
            }

            if (_playerCheckTimer <= diff)
            {
                if (!EvadeCheck())
                    EnterEvadeMode(EVADE_REASON_NO_HOSTILES);

                _playerCheckTimer = 1 * IN_MILLISECONDS;
            }
            else
                _playerCheckTimer -= diff;

            _scheduler.Update(diff);
        }

    private:
        uint8 _phase;
        uint32 _playerCheckTimer;
        ObjectGuid _playerGuid;
        TaskScheduler _scheduler;
    };

    CreatureAI* GetAI(Creature* creature) const override
    {
        return new npc_wild_wyrmAI(creature);
    }
>>>>>>> 28d470c5
};

/*#####
# Quest 13010 Krolmir, Hammer of Storms
#####*/

enum JokkumScriptcast
{
    NPC_KINGJOKKUM                   = 30331,
    NPC_THORIM                       = 30390,
    PATH_JOKKUM                      = 2072200,
    PATH_JOKKUM_END                  = 2072201,
    SAY_HOLD_ON                      = 0,
    SAY_JOKKUM_1                     = 1,
    SAY_JOKKUM_2                     = 2,
    SAY_JOKKUM_3                     = 3,
    SAY_JOKKUM_4                     = 4,
    SAY_JOKKUM_5                     = 5,
    SAY_JOKKUM_6                     = 6,
    SAY_JOKKUM_7                     = 7,
    SAY_JOKKUM_8                     = 8,
    SAY_THORIM_1                     = 0,
    SAY_THORIM_2                     = 1,
    SAY_THORIM_3                     = 2,
    SAY_THORIM_4                     = 3,
    SPELL_JOKKUM_SUMMON              = 56541,
    SPELL_JOKKUM_KILL_CREDIT         = 56545,
    SPELL_PLAYER_CAST_VERANUS_SUMMON = 56650,
    SPELL_SUMMON_VERANUS_AND_THORIM  = 56649,
    EVENT_KROLMIR_1                  = 16,
    EVENT_KROLMIR_2                  = 17,
    EVENT_KROLMIR_3                  = 18,
    EVENT_KROLMIR_4                  = 19,
    EVENT_KROLMIR_5                  = 20,
    EVENT_KROLMIR_6                  = 21,
    EVENT_KROLMIR_7                  = 22,
    EVENT_KROLMIR_8                  = 23,
    EVENT_KROLMIR_9                  = 24,
};

class spell_jokkum_scriptcast : public SpellScriptLoader
{
    public: spell_jokkum_scriptcast() : SpellScriptLoader("spell_jokkum_scriptcast") { }

        class spell_jokkum_scriptcast_AuraScript : public AuraScript
        {
            PrepareAuraScript(spell_jokkum_scriptcast_AuraScript);

            bool Validate(SpellInfo const* /*spellInfo*/) override
            {
                return ValidateSpellInfo({ SPELL_JOKKUM_SUMMON });
            }

            void OnApply(AuraEffect const* /*aurEff*/, AuraEffectHandleModes /*mode*/)
            {
                if (Unit* target = GetTarget())
                    target->CastSpell(target, SPELL_JOKKUM_SUMMON, true);
            }

            void Register() override
            {
                OnEffectApply += AuraEffectApplyFn(spell_jokkum_scriptcast_AuraScript::OnApply, EFFECT_0, SPELL_AURA_DUMMY, AURA_EFFECT_HANDLE_REAL);
            }
        };

        AuraScript* GetAuraScript() const override
        {
            return new spell_jokkum_scriptcast_AuraScript();
        }
};

class spell_veranus_summon : public SpellScriptLoader
{
    public: spell_veranus_summon() : SpellScriptLoader("spell_veranus_summon") { }

        class spell_veranus_summon_AuraScript : public AuraScript
        {
            PrepareAuraScript(spell_veranus_summon_AuraScript);

            bool Validate(SpellInfo const* /*spellInfo*/) override
            {
                return ValidateSpellInfo({ SPELL_SUMMON_VERANUS_AND_THORIM });
            }

            void OnApply(AuraEffect const* /*aurEff*/, AuraEffectHandleModes /*mode*/)
            {
                if (Unit* target = GetTarget())
                    target->CastSpell(target, SPELL_SUMMON_VERANUS_AND_THORIM, true);
            }

            void Register() override
            {
                OnEffectApply += AuraEffectApplyFn(spell_veranus_summon_AuraScript::OnApply, EFFECT_0, SPELL_AURA_DUMMY, AURA_EFFECT_HANDLE_REAL);
            }
        };

        AuraScript* GetAuraScript() const override
        {
            return new spell_veranus_summon_AuraScript();
        }
};

enum CloseRift
{
    SPELL_DESPAWN_RIFT          = 61665
};

class spell_close_rift : public SpellScriptLoader
{
    public:
        spell_close_rift() : SpellScriptLoader("spell_close_rift") { }

        class spell_close_rift_AuraScript : public AuraScript
        {
            PrepareAuraScript(spell_close_rift_AuraScript);

            bool Validate(SpellInfo const* /*spell*/) override
            {
<<<<<<< HEAD
                return ValidateSpellInfo({ SPELL_DESPAWN_RIFT });
=======
                playerGUID = who->GetGUID();
                Talk(SAY_HOLD_ON, who);
                me->CastSpell(who, SPELL_JOKKUM_KILL_CREDIT, true);
                me->AddUnitFlag(UNIT_FLAG_IMMUNE_TO_NPC);
                me->GetMotionMaster()->MovePath(PATH_JOKKUM, false);
>>>>>>> 28d470c5
            }

            void HandlePeriodic(AuraEffect const* /* aurEff */)
            {
                if (++_counter == 5)
                    GetTarget()->CastSpell(nullptr, SPELL_DESPAWN_RIFT, true);
            }

            void Register() override
            {
                OnEffectPeriodic += AuraEffectPeriodicFn(spell_close_rift_AuraScript::HandlePeriodic, EFFECT_0, SPELL_AURA_PERIODIC_TRIGGER_SPELL);
            }

        private:
            uint8 _counter = 0;

        };

        AuraScript* GetAuraScript() const override
        {
            return new spell_close_rift_AuraScript();
        }
};

// 60603 - Eject Passenger 1
class spell_eject_passenger_wild_wyrm : public SpellScriptLoader
{
    public:
        spell_eject_passenger_wild_wyrm() : SpellScriptLoader("spell_eject_passenger_wild_wyrm") { }

        class spell_eject_passenger_wild_wyrm_SpellScript : public SpellScript
        {
            PrepareSpellScript(spell_eject_passenger_wild_wyrm_SpellScript);

            bool Validate(SpellInfo const* /*spellInfo*/) override
            {
                return ValidateSpellInfo({ SPELL_FIGHT_WYRM });
            }

            void HandleScript(SpellEffIndex /*effIndex*/)
            {
                GetHitUnit()->RemoveAurasDueToSpell(SPELL_FIGHT_WYRM);
            }

            void Register() override
            {
                OnEffectHitTarget += SpellEffectFn(spell_eject_passenger_wild_wyrm_SpellScript::HandleScript, EFFECT_0, SPELL_EFFECT_SCRIPT_EFFECT);
            }
        };

        SpellScript* GetSpellScript() const override
        {
            return new spell_eject_passenger_wild_wyrm_SpellScript();
        }
};

// 56689 - Grip
class spell_grip : public SpellScriptLoader
{
    public:
        spell_grip() : SpellScriptLoader("spell_grip") { }

        class spell_grip_AuraScript : public AuraScript
        {
            PrepareAuraScript(spell_grip_AuraScript);

            void DummyTick(AuraEffect const* /*aurEff*/)
            {
                ++_tickNumber;

                // each 15 ticks stack reduction increases by 2 (increases by 1 at each 7th and 15th tick)
                // except for the first 15 ticks that remove 1 stack each
                uint32 const period = ((_tickNumber - 1) % 15) + 1;
                uint32 const sequence = (_tickNumber - 1) / 15;

                uint32 stacksToRemove;
                if (sequence == 0)
                    stacksToRemove = 1;
                else
                {
                    stacksToRemove = sequence * 2;
                    if (period > 7)
                        ++stacksToRemove;
                }

                // while we could do ModStackAmount(-stacksToRemove), this is how it's done in sniffs :)
                for (uint32 i = 0; i < stacksToRemove; ++i)
                    ModStackAmount(-1, AURA_REMOVE_BY_EXPIRE);

                if (GetStackAmount() < 15 && !_warning)
                {
                    _warning = true;
                    GetTarget()->GetAI()->DoAction(ACTION_GRIP_FAILING);
                }
                else if (GetStackAmount() > 30)
                    _warning = false;
            }

            void HandleDrop(AuraEffect const* /*aurEff*/, AuraEffectHandleModes /*mode*/)
            {
                if (GetTargetApplication()->GetRemoveMode() != AURA_REMOVE_BY_EXPIRE)
                    return;

                GetTarget()->GetAI()->DoAction(ACTION_GRIP_LOST);
            }

            void Register() override
            {
                OnEffectPeriodic += AuraEffectPeriodicFn(spell_grip_AuraScript::DummyTick, EFFECT_0, SPELL_AURA_PERIODIC_DUMMY);

                AfterEffectRemove += AuraEffectRemoveFn(spell_grip_AuraScript::HandleDrop, EFFECT_0, SPELL_AURA_PERIODIC_DUMMY, AURA_EFFECT_HANDLE_REAL);
            }

            // tick number in the AuraEffect gets reset each time we stack the aura, so keep track of it locally
            uint32 _tickNumber = 0;

            bool _warning = false;
        };

        AuraScript* GetAuraScript() const override
        {
            return new spell_grip_AuraScript();
        }
};

// 60533 - Grab On
class spell_grab_on : public SpellScriptLoader
{
    public:
        spell_grab_on() : SpellScriptLoader("spell_grab_on") { }

        class spell_grab_on_SpellScript : public SpellScript
        {
           PrepareSpellScript(spell_grab_on_SpellScript);

            void HandleScript(SpellEffIndex /*effIndex*/)
            {
                if (Aura* grip = GetCaster()->GetAura(SPELL_GRIP, GetCaster()->GetGUID()))
                    grip->ModStackAmount(GetEffectValue(), AURA_REMOVE_BY_DEFAULT, false);
            }

            void Register() override
            {
                OnEffectHitTarget += SpellEffectFn(spell_grab_on_SpellScript::HandleScript, EFFECT_0, SPELL_EFFECT_SCRIPT_EFFECT);
            }
        };

        SpellScript* GetSpellScript() const override
        {
            return new spell_grab_on_SpellScript();
        }
};

// 56690 - Thrust Spear
// 60586 - Mighty Spear Thrust
template <int8 StacksToLose>
class spell_loosen_grip : public SpellScriptLoader
{
    public:
        spell_loosen_grip(char const* ScriptName) : SpellScriptLoader(ScriptName) { }

        template <int8 StacksLost>
        class spell_loosen_grip_SpellScript : public SpellScript
        {
           PrepareSpellScript(spell_loosen_grip_SpellScript);

            void HandleScript(SpellEffIndex /*effIndex*/)
            {
                if (Aura* grip = GetCaster()->GetAura(SPELL_GRIP))
                    grip->ModStackAmount(-StacksLost, AURA_REMOVE_BY_EXPIRE);
            }

            void Register() override
            {
                OnEffectHitTarget += SpellEffectFn(spell_loosen_grip_SpellScript::HandleScript, EFFECT_1, SPELL_EFFECT_SCRIPT_EFFECT);
            }
        };

        SpellScript* GetSpellScript() const override
        {
            return new spell_loosen_grip_SpellScript<StacksToLose>();
        }
};

// 60596 - Low Health Trigger
class spell_low_health_trigger : public SpellScriptLoader
{
    public:
        spell_low_health_trigger() : SpellScriptLoader("spell_low_health_trigger") { }

        class spell_low_health_trigger_SpellScript : public SpellScript
        {
            PrepareSpellScript(spell_low_health_trigger_SpellScript);

            bool Validate(SpellInfo const* spellInfo) override
            {
<<<<<<< HEAD
                return ValidateSpellInfo({ static_cast<uint32>(spellInfo->Effects[EFFECT_0].CalcValue()) });
=======
                return ValidateSpellInfo({ SPELL_JOKKUM_SUMMON });
>>>>>>> 28d470c5
            }

            void HandleScript(SpellEffIndex /*effIndex*/)
            {
                GetHitUnit()->CastSpell(nullptr, GetEffectValue(), true);
            }

            void Register() override
            {
                OnEffectHitTarget += SpellEffectFn(spell_low_health_trigger_SpellScript::HandleScript, EFFECT_0, SPELL_EFFECT_SCRIPT_EFFECT);
            }
        };

        SpellScript* GetSpellScript() const override
        {
            return new spell_low_health_trigger_SpellScript();
        }
};

// 60776 - Claw Swipe
// 60864 - Jaws of Death
class spell_jaws_of_death_claw_swipe_pct_damage : public SpellScriptLoader
{
    public:
        spell_jaws_of_death_claw_swipe_pct_damage() : SpellScriptLoader("spell_jaws_of_death_claw_swipe_pct_damage") { }

        class spell_jaws_of_death_claw_swipe_pct_damage_SpellScript : public SpellScript
        {
            PrepareSpellScript(spell_jaws_of_death_claw_swipe_pct_damage_SpellScript);

            void HandleDamage(SpellEffIndex /*effIndex*/)
            {
<<<<<<< HEAD
                SetEffectValue(static_cast<int32>(GetHitUnit()->CountPctFromMaxHealth(GetEffectValue())));
            }

            void Register() override
            {
                OnEffectLaunchTarget += SpellEffectFn(spell_jaws_of_death_claw_swipe_pct_damage_SpellScript::HandleDamage, EFFECT_0, SPELL_EFFECT_SCHOOL_DAMAGE);
=======
                return ValidateSpellInfo({ SPELL_SUMMON_VERANUS_AND_THORIM });
>>>>>>> 28d470c5
            }
        };

        SpellScript* GetSpellScript() const override
        {
            return new spell_jaws_of_death_claw_swipe_pct_damage_SpellScript();
        }
};

// 56705 - Claw Swipe
class spell_claw_swipe_check : public SpellScriptLoader
{
    public: spell_claw_swipe_check() : SpellScriptLoader("spell_claw_swipe_check") { }

        class spell_claw_swipe_check_AuraScript : public AuraScript
        {
            PrepareAuraScript(spell_claw_swipe_check_AuraScript);

            void OnApply(AuraEffect const* /*aurEff*/, AuraEffectHandleModes /*mode*/)
            {
                GetTarget()->GetAI()->DoAction(ACTION_CLAW_SWIPE_WARN);
            }

            void OnRemove(AuraEffect const* aurEff, AuraEffectHandleModes /*mode*/)
            {
                if (Vehicle* vehicle = GetTarget()->GetVehicleKit())
                {
                    if (Unit* player = vehicle->GetPassenger(SEAT_INITIAL))
                    {
                        if (player->HasAura(SPELL_DODGE_CLAWS))
                        {
                            GetTarget()->GetAI()->DoAction(ACTION_CLAW_SWIPE_DODGE);
                            return;
                        }
                    }
                }

                GetTarget()->CastSpell(nullptr, aurEff->GetAmount(), false);
            }

            void Register() override
            {
                AfterEffectApply += AuraEffectApplyFn(spell_claw_swipe_check_AuraScript::OnApply, EFFECT_0, SPELL_AURA_DUMMY, AURA_EFFECT_HANDLE_REAL);
                AfterEffectRemove += AuraEffectApplyFn(spell_claw_swipe_check_AuraScript::OnRemove, EFFECT_0, SPELL_AURA_DUMMY, AURA_EFFECT_HANDLE_REAL);
            }
        };

        AuraScript* GetAuraScript() const override
        {
            return new spell_claw_swipe_check_AuraScript();
        }
};

// 60587 - Fatal Strike
class spell_fatal_strike : public SpellScriptLoader
{
    public:
        spell_fatal_strike() : SpellScriptLoader("spell_fatal_strike") { }

        class spell_fatal_strike_SpellScript : public SpellScript
        {
            PrepareSpellScript(spell_fatal_strike_SpellScript);

            bool Validate(SpellInfo const* /*spellInfo*/) override
            {
                return ValidateSpellInfo({ SPELL_FATAL_STRIKE_DAMAGE });
            }

            void HandleDummy(SpellEffIndex /*effIndex*/)
            {
                int32 chance = 0;
                if (AuraEffect const* aurEff = GetCaster()->GetAuraEffect(SPELL_PRY_JAWS_OPEN, EFFECT_0))
                    chance = aurEff->GetAmount();

                if (!roll_chance_i(chance))
                {
                    GetCaster()->GetAI()->DoAction(ACTION_FATAL_STRIKE_MISS);
                    return;
                }

                GetCaster()->CastSpell(nullptr, SPELL_FATAL_STRIKE_DAMAGE, true);
            }

            void Register() override
            {
                OnEffectHitTarget += SpellEffectFn(spell_fatal_strike_SpellScript::HandleDummy, EFFECT_0, SPELL_EFFECT_DUMMY);
            }
        };

        SpellScript* GetSpellScript() const override
        {
            return new spell_fatal_strike_SpellScript();
        }
};

// 55795 - Falling Dragon Feign Death
class spell_falling_dragon_feign_death : public SpellScriptLoader
{
    public:
        spell_falling_dragon_feign_death() : SpellScriptLoader("spell_falling_dragon_feign_death") { }

        class spell_falling_dragon_feign_death_AuraScript : public AuraScript
        {
            PrepareAuraScript(spell_falling_dragon_feign_death_AuraScript);

<<<<<<< HEAD
            void HandleApply(AuraEffect const* /*aurEff*/, AuraEffectHandleModes /*mode*/)
            {
                GetTarget()->SetFlag(UNIT_FIELD_FLAGS, UNIT_FLAG_UNK_29);
                GetTarget()->SetFlag(UNIT_FIELD_FLAGS_2, UNIT_FLAG2_FEIGN_DEATH);
            }

            void HandleRemove(AuraEffect const* /*aurEff*/, AuraEffectHandleModes /*mode*/)
            {
                GetTarget()->RemoveFlag(UNIT_FIELD_FLAGS, UNIT_FLAG_UNK_29);
                GetTarget()->RemoveFlag(UNIT_FIELD_FLAGS_2, UNIT_FLAG2_FEIGN_DEATH);
=======
            bool Validate(SpellInfo const* /*spell*/) override
            {
                return ValidateSpellInfo({ SPELL_DESPAWN_RIFT });
>>>>>>> 28d470c5
            }

            void Register() override
            {
<<<<<<< HEAD
                AfterEffectApply += AuraEffectApplyFn(spell_falling_dragon_feign_death_AuraScript::HandleApply, EFFECT_0, SPELL_AURA_DUMMY, AURA_EFFECT_HANDLE_REAL);
                AfterEffectRemove += AuraEffectApplyFn(spell_falling_dragon_feign_death_AuraScript::HandleRemove, EFFECT_0, SPELL_AURA_DUMMY, AURA_EFFECT_HANDLE_REAL);
=======
                if (++_counter == 5)
                    GetTarget()->CastSpell(nullptr, SPELL_DESPAWN_RIFT, true);
>>>>>>> 28d470c5
            }
        };

        AuraScript* GetAuraScript() const override
        {
            return new spell_falling_dragon_feign_death_AuraScript();
        }
};

// 56672 - Player Mount Wyrm
class spell_player_mount_wyrm : public SpellScriptLoader
{
    public:
        spell_player_mount_wyrm() : SpellScriptLoader("spell_player_mount_wyrm") { }

        class spell_player_mount_wyrm_AuraScript : public AuraScript
        {
            PrepareAuraScript(spell_player_mount_wyrm_AuraScript);

            bool Validate(SpellInfo const* /*spellInfo*/) override
            {
                return ValidateSpellInfo({ SPELL_FIGHT_WYRM });
            }

<<<<<<< HEAD
            void HandleDummy(AuraEffect const* /*aurEff*/, AuraEffectHandleModes /*mode*/)
            {
                GetTarget()->CastSpell(nullptr, SPELL_FIGHT_WYRM, true);
            }
=======
        private:
            uint8 _counter = 0;
>>>>>>> 28d470c5

            void Register() override
            {
                AfterEffectRemove += AuraEffectApplyFn(spell_player_mount_wyrm_AuraScript::HandleDummy, EFFECT_0, SPELL_AURA_DUMMY, AURA_EFFECT_HANDLE_REAL);
            }
        };

        AuraScript* GetAuraScript() const override
        {
            return new spell_player_mount_wyrm_AuraScript();
        }
};

<<<<<<< HEAD
enum CollapsingCave
{
    SPELL_COLLAPSING_CAVE = 55486
};

// 55693 - Remove Collapsing Cave Aura
class spell_q12823_remove_collapsing_cave_aura : public SpellScript
{
    PrepareSpellScript(spell_q12823_remove_collapsing_cave_aura);

    bool Validate(SpellInfo const* /*spellInfo*/) override
    {
        return ValidateSpellInfo({ SPELL_COLLAPSING_CAVE });
    }

    void HandleScriptEffect(SpellEffIndex /* effIndex */)
    {
        GetHitUnit()->RemoveAurasDueToSpell(SPELL_COLLAPSING_CAVE);
    }

    void Register() override
    {
        OnEffectHitTarget += SpellEffectFn(spell_q12823_remove_collapsing_cave_aura::HandleScriptEffect, EFFECT_0, SPELL_EFFECT_SCRIPT_EFFECT);
=======
// 60603 - Eject Passenger 1
class spell_eject_passenger_wild_wyrm : public SpellScriptLoader
{
public:
    spell_eject_passenger_wild_wyrm() : SpellScriptLoader("spell_eject_passenger_wild_wyrm") { }

    class spell_eject_passenger_wild_wyrm_SpellScript : public SpellScript
    {
        PrepareSpellScript(spell_eject_passenger_wild_wyrm_SpellScript);

        bool Validate(SpellInfo const* /*spellInfo*/) override
        {
            return ValidateSpellInfo({ SPELL_FIGHT_WYRM });
        }

        void HandleScript(SpellEffIndex /*effIndex*/)
        {
            GetHitUnit()->RemoveAurasDueToSpell(SPELL_FIGHT_WYRM);
        }

        void Register() override
        {
            OnEffectHitTarget += SpellEffectFn(spell_eject_passenger_wild_wyrm_SpellScript::HandleScript, EFFECT_0, SPELL_EFFECT_SCRIPT_EFFECT);
        }
    };

    SpellScript* GetSpellScript() const override
    {
        return new spell_eject_passenger_wild_wyrm_SpellScript();
    }
};

// 56689 - Grip
class spell_grip : public SpellScriptLoader
{
public:
    spell_grip() : SpellScriptLoader("spell_grip") { }

    class spell_grip_AuraScript : public AuraScript
    {
        PrepareAuraScript(spell_grip_AuraScript);

        void DummyTick(AuraEffect const* /*aurEff*/)
        {
            ++_tickNumber;

            // each 15 ticks stack reduction increases by 2 (increases by 1 at each 7th and 15th tick)
           // except for the first 15 ticks that remove 1 stack each
            uint32 const period = ((_tickNumber - 1) % 15) + 1;
            uint32 const sequence = (_tickNumber - 1) / 15;

            uint32 stacksToRemove;
            if (sequence == 0)
                stacksToRemove = 1;
            else
            {
                stacksToRemove = sequence * 2;
                if (period > 7)
                    ++stacksToRemove;
            }

            // while we could do ModStackAmount(-stacksToRemove), this is how it's done in sniffs :)
            for (uint32 i = 0; i < stacksToRemove; ++i)
                ModStackAmount(-1, AURA_REMOVE_BY_EXPIRE);

            if (GetStackAmount() < 15 && !_warning)
            {
                _warning = true;
                GetTarget()->GetAI()->DoAction(ACTION_GRIP_FAILING);
            }
            else if (GetStackAmount() > 30)
                _warning = false;
        }

        void HandleDrop(AuraEffect const* /*aurEff*/, AuraEffectHandleModes /*mode*/)
        {
            if (GetTargetApplication()->GetRemoveMode() != AURA_REMOVE_BY_EXPIRE)
                return;

            GetTarget()->GetAI()->DoAction(ACTION_GRIP_LOST);
        }

        void Register() override
        {
            OnEffectPeriodic += AuraEffectPeriodicFn(spell_grip_AuraScript::DummyTick, EFFECT_0, SPELL_AURA_PERIODIC_DUMMY);

            AfterEffectRemove += AuraEffectRemoveFn(spell_grip_AuraScript::HandleDrop, EFFECT_0, SPELL_AURA_PERIODIC_DUMMY, AURA_EFFECT_HANDLE_REAL);
        }

        // tick number in the AuraEffect gets reset each time we stack the aura, so keep track of it locally
        uint32 _tickNumber = 0;

        bool _warning = false;
    };

    AuraScript* GetAuraScript() const override
    {
        return new spell_grip_AuraScript();
    }
};

// 60533 - Grab On
class spell_grab_on : public SpellScriptLoader
{
public:
    spell_grab_on() : SpellScriptLoader("spell_grab_on") { }

    class spell_grab_on_SpellScript : public SpellScript
    {
        PrepareSpellScript(spell_grab_on_SpellScript);

        void HandleScript(SpellEffIndex /*effIndex*/)
        {
            if (Aura * grip = GetCaster()->GetAura(SPELL_GRIP, GetCaster()->GetGUID()))
                grip->ModStackAmount(GetEffectValue(), AURA_REMOVE_BY_DEFAULT, false);
        }

        void Register() override
        {
            OnEffectHitTarget += SpellEffectFn(spell_grab_on_SpellScript::HandleScript, EFFECT_0, SPELL_EFFECT_SCRIPT_EFFECT);
        }
    };

    SpellScript* GetSpellScript() const override
    {
        return new spell_grab_on_SpellScript();
    }
};

// 56690 - Thrust Spear
// 60586 - Mighty Spear Thrust
template <int8 StacksToLose>
class spell_loosen_grip : public SpellScriptLoader
{
public:
    spell_loosen_grip(char const* ScriptName) : SpellScriptLoader(ScriptName) { }

    template <int8 StacksLost>
    class spell_loosen_grip_SpellScript : public SpellScript
    {
        PrepareSpellScript(spell_loosen_grip_SpellScript);

        void HandleScript(SpellEffIndex /*effIndex*/)
        {
            if (Aura * grip = GetCaster()->GetAura(SPELL_GRIP))
                grip->ModStackAmount(-StacksLost, AURA_REMOVE_BY_EXPIRE);
        }

        void Register() override
        {
            OnEffectHitTarget += SpellEffectFn(spell_loosen_grip_SpellScript::HandleScript, EFFECT_1, SPELL_EFFECT_SCRIPT_EFFECT);
        }
    };

    SpellScript* GetSpellScript() const override
    {
        return new spell_loosen_grip_SpellScript<StacksToLose>();
    }
};

// 60596 - Low Health Trigger
class spell_low_health_trigger : public SpellScriptLoader
{
public:
    spell_low_health_trigger() : SpellScriptLoader("spell_low_health_trigger") { }

    class spell_low_health_trigger_SpellScript : public SpellScript
    {
        PrepareSpellScript(spell_low_health_trigger_SpellScript);

        bool Validate(SpellInfo const* spellInfo) override
        {
            return ValidateSpellInfo({ uint32(spellInfo->GetEffect(EFFECT_0)->CalcValue()) });
        }

        void HandleScript(SpellEffIndex /*effIndex*/)
        {
            GetHitUnit()->CastSpell(nullptr, GetEffectValue(), true);
        }

        void Register() override
        {
            OnEffectHitTarget += SpellEffectFn(spell_low_health_trigger_SpellScript::HandleScript, EFFECT_0, SPELL_EFFECT_SCRIPT_EFFECT);
        }
    };

    SpellScript* GetSpellScript() const override
    {
        return new spell_low_health_trigger_SpellScript();
    }
};

// 60776 - Claw Swipe
// 60864 - Jaws of Death
class spell_jaws_of_death_claw_swipe_pct_damage : public SpellScriptLoader
{
public:
    spell_jaws_of_death_claw_swipe_pct_damage() : SpellScriptLoader("spell_jaws_of_death_claw_swipe_pct_damage") { }

    class spell_jaws_of_death_claw_swipe_pct_damage_SpellScript : public SpellScript
    {
        PrepareSpellScript(spell_jaws_of_death_claw_swipe_pct_damage_SpellScript);

        void HandleDamage(SpellEffIndex /*effIndex*/)
        {
            SetEffectValue(static_cast<int32>(GetHitUnit()->CountPctFromMaxHealth(GetEffectValue())));
        }

        void Register() override
        {
            OnEffectLaunchTarget += SpellEffectFn(spell_jaws_of_death_claw_swipe_pct_damage_SpellScript::HandleDamage, EFFECT_0, SPELL_EFFECT_SCHOOL_DAMAGE);
        }
    };

    SpellScript* GetSpellScript() const override
    {
        return new spell_jaws_of_death_claw_swipe_pct_damage_SpellScript();
    }
};

// 56705 - Claw Swipe
class spell_claw_swipe_check : public SpellScriptLoader
{
public: spell_claw_swipe_check() : SpellScriptLoader("spell_claw_swipe_check") { }

        class spell_claw_swipe_check_AuraScript : public AuraScript
        {
            PrepareAuraScript(spell_claw_swipe_check_AuraScript);

            void OnApply(AuraEffect const* /*aurEff*/, AuraEffectHandleModes /*mode*/)
            {
                GetTarget()->GetAI()->DoAction(ACTION_CLAW_SWIPE_WARN);
            }

            void OnRemove(AuraEffect const* aurEff, AuraEffectHandleModes /*mode*/)
            {
                if (Vehicle * vehicle = GetTarget()->GetVehicleKit())
                {
                    if (Unit * player = vehicle->GetPassenger(SEAT_INITIAL))
                    {
                        if (player->HasAura(SPELL_DODGE_CLAWS))
                        {
                            GetTarget()->GetAI()->DoAction(ACTION_CLAW_SWIPE_DODGE);
                            return;
                        }
                    }
                }

                GetTarget()->CastSpell(nullptr, aurEff->GetAmount(), false);
            }

            void Register() override
            {
                AfterEffectApply += AuraEffectApplyFn(spell_claw_swipe_check_AuraScript::OnApply, EFFECT_0, SPELL_AURA_DUMMY, AURA_EFFECT_HANDLE_REAL);
                AfterEffectRemove += AuraEffectApplyFn(spell_claw_swipe_check_AuraScript::OnRemove, EFFECT_0, SPELL_AURA_DUMMY, AURA_EFFECT_HANDLE_REAL);
            }
        };

        AuraScript* GetAuraScript() const override
        {
            return new spell_claw_swipe_check_AuraScript();
        }
};

// 60587 - Fatal Strike
class spell_fatal_strike : public SpellScriptLoader
{
public:
    spell_fatal_strike() : SpellScriptLoader("spell_fatal_strike") { }

    class spell_fatal_strike_SpellScript : public SpellScript
    {
        PrepareSpellScript(spell_fatal_strike_SpellScript);

        bool Validate(SpellInfo const* /*spellInfo*/) override
        {
            return ValidateSpellInfo({ SPELL_FATAL_STRIKE_DAMAGE });
        }

        void HandleDummy(SpellEffIndex /*effIndex*/)
        {
            int32 chance = 0;
            if (AuraEffect const* aurEff = GetCaster()->GetAuraEffect(SPELL_PRY_JAWS_OPEN, EFFECT_0))
                chance = aurEff->GetAmount();

            if (!roll_chance_i(chance))
            {
                GetCaster()->GetAI()->DoAction(ACTION_FATAL_STRIKE_MISS);
                return;
            }

            GetCaster()->CastSpell(nullptr, SPELL_FATAL_STRIKE_DAMAGE, true);
        }

        void Register() override
        {
            OnEffectHitTarget += SpellEffectFn(spell_fatal_strike_SpellScript::HandleDummy, EFFECT_0, SPELL_EFFECT_DUMMY);
        }
    };

    SpellScript* GetSpellScript() const override
    {
        return new spell_fatal_strike_SpellScript();
    }
};

// 55795 - Falling Dragon Feign Death
class spell_falling_dragon_feign_death : public SpellScriptLoader
{
public:
    spell_falling_dragon_feign_death() : SpellScriptLoader("spell_falling_dragon_feign_death") { }

    class spell_falling_dragon_feign_death_AuraScript : public AuraScript
    {
        PrepareAuraScript(spell_falling_dragon_feign_death_AuraScript);

        void HandleApply(AuraEffect const* /*aurEff*/, AuraEffectHandleModes /*mode*/)
        {
            GetTarget()->AddUnitFlag(UNIT_FLAG_UNK_29);
            GetTarget()->AddUnitFlag2(UNIT_FLAG2_FEIGN_DEATH);
        }

        void HandleRemove(AuraEffect const* /*aurEff*/, AuraEffectHandleModes /*mode*/)
        {
            GetTarget()->RemoveUnitFlag(UNIT_FLAG_UNK_29);
            GetTarget()->RemoveUnitFlag2(UNIT_FLAG2_FEIGN_DEATH);
        }

        void Register() override
        {
            AfterEffectApply += AuraEffectApplyFn(spell_falling_dragon_feign_death_AuraScript::HandleApply, EFFECT_0, SPELL_AURA_DUMMY, AURA_EFFECT_HANDLE_REAL);
            AfterEffectRemove += AuraEffectApplyFn(spell_falling_dragon_feign_death_AuraScript::HandleRemove, EFFECT_0, SPELL_AURA_DUMMY, AURA_EFFECT_HANDLE_REAL);
        }
    };

    AuraScript* GetAuraScript() const override
    {
        return new spell_falling_dragon_feign_death_AuraScript();
    }
};

// 56672 - Player Mount Wyrm
class spell_player_mount_wyrm : public SpellScriptLoader
{
public:
    spell_player_mount_wyrm() : SpellScriptLoader("spell_player_mount_wyrm") { }

    class spell_player_mount_wyrm_AuraScript : public AuraScript
    {
        PrepareAuraScript(spell_player_mount_wyrm_AuraScript);

        bool Validate(SpellInfo const* /*spellInfo*/) override
        {
            return ValidateSpellInfo({ SPELL_FIGHT_WYRM });
        }

        void HandleDummy(AuraEffect const* /*aurEff*/, AuraEffectHandleModes /*mode*/)
        {
            GetTarget()->CastSpell(nullptr, SPELL_FIGHT_WYRM, true);
        }

        void Register() override
        {
            AfterEffectRemove += AuraEffectApplyFn(spell_player_mount_wyrm_AuraScript::HandleDummy, EFFECT_0, SPELL_AURA_DUMMY, AURA_EFFECT_HANDLE_REAL);
        }
    };

    AuraScript* GetAuraScript() const override
    {
        return new spell_player_mount_wyrm_AuraScript();
>>>>>>> 28d470c5
    }
};

void AddSC_storm_peaks()
{
    new npc_injured_goblin();
    new npc_roxi_ramrocket();
    new npc_brunnhildar_prisoner();
    new npc_freed_protodrake();
    new npc_icefang();
    new npc_hyldsmeet_protodrake();
    new npc_brann_bronzebeard_keystone();
    new npc_wild_wyrm();
<<<<<<< HEAD
=======
    new npc_king_jokkum_vehicle();
>>>>>>> 28d470c5

    new spell_jokkum_scriptcast();
    new spell_veranus_summon();
    new spell_close_rift();
    new spell_eject_passenger_wild_wyrm();
    new spell_grip();
    new spell_grab_on();
    new spell_loosen_grip<5>("spell_thrust_spear");
    new spell_loosen_grip<15>("spell_mighty_spear_thrust");
    new spell_low_health_trigger();
    new spell_jaws_of_death_claw_swipe_pct_damage();
    new spell_claw_swipe_check();
    new spell_fatal_strike();
    new spell_falling_dragon_feign_death();
    new spell_player_mount_wyrm();
<<<<<<< HEAD
    RegisterSpellScript(spell_q12823_remove_collapsing_cave_aura);
=======
>>>>>>> 28d470c5
}<|MERGE_RESOLUTION|>--- conflicted
+++ resolved
@@ -24,10 +24,6 @@
 #include "ScriptedEscortAI.h"
 #include "ScriptedGossip.h"
 #include "SpellAuraEffects.h"
-<<<<<<< HEAD
-#include "SpellHistory.h"
-=======
->>>>>>> 28d470c5
 #include "SpellScript.h"
 #include "TemporarySummon.h"
 #include "Vehicle.h"
@@ -73,7 +69,7 @@
             }
         }
 
-        void JustEngagedWith(Unit* /*who*/) override { }
+        void EnterCombat(Unit* /*who*/) override { }
 
         void Reset() override { }
 
@@ -92,11 +88,7 @@
             DoMeleeAttackIfReady();
         }
 
-<<<<<<< HEAD
-        bool OnGossipSelect(Player* player, uint32 menuId, uint32 gossipListId) override
-=======
         bool GossipSelect(Player* player, uint32 menuId, uint32 gossipListId) override
->>>>>>> 28d470c5
         {
             if (menuId == GOSSIP_ID && gossipListId == GOSSIP_OPTION_ID)
             {
@@ -107,11 +99,7 @@
             return false;
         }
 
-<<<<<<< HEAD
-        void OnQuestAccept(Player* /*player*/, Quest const* quest) override
-=======
         void QuestAccept(Player* /*player*/, Quest const* quest) override
->>>>>>> 28d470c5
         {
             if (quest->GetQuestId() == QUEST_BITTER_DEPARTURE)
                 Talk(SAY_QUEST_ACCEPT);
@@ -144,11 +132,7 @@
     {
         npc_roxi_ramrocketAI(Creature* creature) : ScriptedAI(creature) { }
 
-<<<<<<< HEAD
-        bool OnGossipHello(Player* player) override
-=======
         bool GossipHello(Player* player) override
->>>>>>> 28d470c5
         {
             //Quest Menu
             if (me->IsQuestGiver())
@@ -167,22 +151,14 @@
             return true;
         }
 
-<<<<<<< HEAD
-        bool OnGossipSelect(Player* player, uint32 /*menuId*/, uint32 gossipListId) override
-=======
         bool GossipSelect(Player* player, uint32 /*menuId*/, uint32 gossipListId) override
->>>>>>> 28d470c5
         {
             uint32 const action = player->PlayerTalkClass->GetGossipOptionAction(gossipListId);
             ClearGossipMenuFor(player);
             switch (action)
             {
                 case GOSSIP_ACTION_TRAIN:
-<<<<<<< HEAD
-                    player->GetSession()->SendTrainerList(me);
-=======
                     player->GetSession()->SendTrainerList(me, TRAINER_ID_ROXI_RAMROCKET);
->>>>>>> 28d470c5
                     break;
                 case GOSSIP_ACTION_TRADE:
                     player->GetSession()->SendListInventory(me->GetGUID());
@@ -250,23 +226,15 @@
                 me->DespawnOrUnsummon();
         }
 
-<<<<<<< HEAD
-        void SpellHit(WorldObject* caster, SpellInfo const* spellInfo) override
-=======
         void SpellHit(Unit* caster, SpellInfo const* spell) override
->>>>>>> 28d470c5
-        {
-            Unit* unitCaster = caster->ToUnit();
-            if (!unitCaster)
+        {
+            if (spell->Id != SPELL_ICE_LANCE)
                 return;
 
-            if (spellInfo->Id != SPELL_ICE_LANCE)
-                return;
-
-            if (unitCaster->GetVehicleKit()->GetAvailableSeatCount() != 0)
+            if (caster->GetVehicleKit()->GetAvailableSeatCount() != 0)
             {
                 me->CastSpell(me, SPELL_FREE_PRISONER, true);
-                me->CastSpell(unitCaster, SPELL_RIDE_DRAKE, true);
+                me->CastSpell(caster, SPELL_RIDE_DRAKE, true);
                 me->CastSpell(me, SPELL_SHARD_IMPACT, true);
                 freed = true;
             }
@@ -312,7 +280,7 @@
 
         void Reset() override
         {
-            events.ScheduleEvent(EVENT_CHECK_AREA, 5s);
+            events.ScheduleEvent(EVENT_CHECK_AREA, 5000);
         }
 
         void MovementInform(uint32 type, uint32 id) override
@@ -322,7 +290,7 @@
 
             if (id == 15)
             // drake reached village
-            events.ScheduleEvent(EVENT_REACHED_HOME, 2s);
+            events.ScheduleEvent(EVENT_REACHED_HOME, 2000);
         }
 
         void UpdateAI(uint32 diff) override
@@ -343,7 +311,7 @@
                             }
                     }
                     else
-                        events.ScheduleEvent(EVENT_CHECK_AREA, 5s);
+                        events.ScheduleEvent(EVENT_CHECK_AREA, 5000);
                     break;
                 case EVENT_REACHED_HOME:
                     if (Vehicle* vehicle = me->GetVehicleKit())
@@ -384,11 +352,7 @@
         npc_icefangAI(Creature* creature) : EscortAI(creature) { }
 
         void AttackStart(Unit* /*who*/) override { }
-<<<<<<< HEAD
-        void JustEngagedWith(Unit* /*who*/) override { }
-=======
         void EnterCombat(Unit* /*who*/) override { }
->>>>>>> 28d470c5
         void EnterEvadeMode(EvadeReason /*why*/) override { }
 
         void PassengerBoarded(Unit* who, int8 /*seatId*/, bool apply) override
@@ -401,7 +365,7 @@
         }
 
         void JustDied(Unit* /*killer*/) override { }
-        void OnCharmed(bool /*isNew*/) override { }
+        void OnCharmed(bool /*apply*/) override { }
 
         void UpdateAI(uint32 diff) override
         {
@@ -526,19 +490,11 @@
             objectCounter = 0;
         }
 
-<<<<<<< HEAD
-        bool OnGossipSelect(Player* player, uint32 /*menuId*/, uint32 /*gossipListId*/) override
-        {
-            CloseGossipMenuFor(player);
-            playerGUID = player->GetGUID();
-            events.ScheduleEvent(EVENT_SCRIPT_1, 100ms);
-=======
         bool GossipSelect(Player* player, uint32 /*menuId*/, uint32 /*gossipListId*/) override
         {
             CloseGossipMenuFor(player);
             playerGUID = player->GetGUID();
             events.ScheduleEvent(EVENT_SCRIPT_1, 100);
->>>>>>> 28d470c5
             return false;
         }
 
@@ -553,29 +509,19 @@
                     case EVENT_SCRIPT_1:
                         if (Player* player = ObjectAccessor::GetPlayer(*me, playerGUID))
                             Talk(SAY_BRANN_1, player);
-<<<<<<< HEAD
-                        me->RemoveFlag(UNIT_NPC_FLAGS, UNIT_NPC_FLAG_GOSSIP | UNIT_NPC_FLAG_QUESTGIVER);
-                        if (Creature* voice = me->SummonCreature(NPC_A_DISTANT_VOICE, 7863.43f, -1396.585f, 1538.076f, 2.949606f, TEMPSUMMON_TIMED_OR_DEAD_DESPAWN, 49s))
-=======
                         me->RemoveUnitFlag(UnitFlags(UNIT_NPC_FLAG_GOSSIP | UNIT_NPC_FLAG_QUESTGIVER));
                         if (Creature* voice = me->SummonCreature(NPC_A_DISTANT_VOICE, 7863.43f, -1396.585f, 1538.076f, 2.949606f, TEMPSUMMON_TIMED_OR_DEAD_DESPAWN, 49000))
->>>>>>> 28d470c5
                             voiceGUID = voice->GetGUID();
-                        events.ScheduleEvent(EVENT_SCRIPT_2, 4s);
+                        events.ScheduleEvent(EVENT_SCRIPT_2, 4000);
                         break;
                     case EVENT_SCRIPT_2:
                         me->SetWalk(true);
                         me->GetMotionMaster()->MovePoint(0, 7861.488f, -1396.376f, 1534.059f, false);
-                        events.ScheduleEvent(EVENT_SCRIPT_3, 6s);
+                        events.ScheduleEvent(EVENT_SCRIPT_3, 6000);
                         break;
                     case EVENT_SCRIPT_3:
-<<<<<<< HEAD
-                        me->SetUInt32Value(UNIT_NPC_EMOTESTATE, EMOTE_STATE_WORK_MINING);
-                        events.ScheduleEvent(EVENT_SCRIPT_4, 6s);
-=======
                         me->SetEmoteState(EMOTE_STATE_WORK_MINING);
                         events.ScheduleEvent(EVENT_SCRIPT_4, 6000);
->>>>>>> 28d470c5
                         break;
                     case EVENT_SCRIPT_4:
                         me->SetEmoteState(EMOTE_ONESHOT_NONE);
@@ -585,66 +531,46 @@
                             if (Player* player = ObjectAccessor::GetPlayer(*me, playerGUID))
                                 voice->AI()->Talk(SAY_VOICE_1, player);
                         }
-<<<<<<< HEAD
-                        if (GameObject* go = me->SummonGameObject(OBJECT_TOL_SIGNAL_1, 7860.273f, -1383.622f, 1538.302f, -1.658062f, QuaternionData(0.f, 0.f, -0.737277f, 0.6755905f), 0s))
-=======
                         if (GameObject* go = me->SummonGameObject(OBJECT_TOL_SIGNAL_1, 7860.273f, -1383.622f, 1538.302f, -1.658062f, QuaternionData(0.f, 0.f, -0.737277f, 0.6755905f), 0))
->>>>>>> 28d470c5
                             objectGUID[objectCounter++] = go->GetGUID();
-                        events.ScheduleEvent(EVENT_SCRIPT_5, 6s);
+                        events.ScheduleEvent(EVENT_SCRIPT_5, 6000);
                         break;
                     case EVENT_SCRIPT_5:
                         if (Player* player = ObjectAccessor::GetPlayer(*me, playerGUID))
                             if (Creature* voice = ObjectAccessor::GetCreature(*me, voiceGUID))
                                 voice->AI()->Talk(SAY_VOICE_2, player);
-<<<<<<< HEAD
-                        if (GameObject* go = me->SummonGameObject(OBJECT_TOL_SIGNAL_2, 7875.67f, -1387.266f, 1538.323f, -2.373644f, QuaternionData(0.f, 0.f, -0.9271832f, 0.3746083f), 0s))
-=======
                         if (GameObject* go = me->SummonGameObject(OBJECT_TOL_SIGNAL_2, 7875.67f, -1387.266f, 1538.323f, -2.373644f, QuaternionData(0.f, 0.f, -0.9271832f, 0.3746083f), 0))
->>>>>>> 28d470c5
                             objectGUID[objectCounter++] = go->GetGUID();
-                        events.ScheduleEvent(EVENT_SCRIPT_6, 6s);
+                        events.ScheduleEvent(EVENT_SCRIPT_6, 6000);
                         break;
                     case EVENT_SCRIPT_6:
                         if (Player* player = ObjectAccessor::GetPlayer(*me, playerGUID))
                             if (Creature* voice = ObjectAccessor::GetCreature(*me, voiceGUID))
                                 voice->AI()->Talk(SAY_VOICE_3, player);
-<<<<<<< HEAD
-                        if (GameObject* go = me->SummonGameObject(OBJECT_TOL_SIGNAL_3, 7879.212f, -1401.175f, 1538.279f, 2.967041f, QuaternionData(0.f, 0.f, 0.9961939f, 0.08716504f), 0s))
-=======
                         if (GameObject* go = me->SummonGameObject(OBJECT_TOL_SIGNAL_3, 7879.212f, -1401.175f, 1538.279f, 2.967041f, QuaternionData(0.f, 0.f, 0.9961939f, 0.08716504f), 0))
->>>>>>> 28d470c5
                             objectGUID[objectCounter++] = go->GetGUID();
-                        events.ScheduleEvent(EVENT_SCRIPT_7, 6s);
+                        events.ScheduleEvent(EVENT_SCRIPT_7, 6000);
                         break;
                     case EVENT_SCRIPT_7:
                         if (Player* player = ObjectAccessor::GetPlayer(*me, playerGUID))
                             if (Creature* voice = ObjectAccessor::GetCreature(*me, voiceGUID))
                                 voice->AI()->Talk(SAY_VOICE_4, player);
-<<<<<<< HEAD
-                        if (GameObject* go = me->SummonGameObject(OBJECT_TOL_SIGNAL_4, 7868.944f, -1411.18f, 1538.213f, 2.111848f, QuaternionData(0.f, 0.f, 0.8703556f, 0.4924237f), 0s))
-=======
                         if (GameObject* go = me->SummonGameObject(OBJECT_TOL_SIGNAL_4, 7868.944f, -1411.18f, 1538.213f, 2.111848f, QuaternionData(0.f, 0.f, 0.8703556f, 0.4924237f), 0))
->>>>>>> 28d470c5
                             objectGUID[objectCounter++] = go->GetGUID();
-                        events.ScheduleEvent(EVENT_SCRIPT_8, 6s);
+                        events.ScheduleEvent(EVENT_SCRIPT_8, 6000);
                         break;
                     case EVENT_SCRIPT_8:
                         if (Player* player = ObjectAccessor::GetPlayer(*me, playerGUID))
                             if (Creature* voice = ObjectAccessor::GetCreature(*me, voiceGUID))
                                 voice->AI()->Talk(SAY_VOICE_5, player);
-<<<<<<< HEAD
-                        if (GameObject* go = me->SummonGameObject(OBJECT_TOL_SIGNAL_5, 7855.11f, -1406.839f, 1538.42f, 1.151916f, QuaternionData(0.f, 0.f, 0.5446386f, 0.8386708f), 0s))
-=======
                         if (GameObject* go = me->SummonGameObject(OBJECT_TOL_SIGNAL_5, 7855.11f, -1406.839f, 1538.42f, 1.151916f, QuaternionData(0.f, 0.f, 0.5446386f, 0.8386708f), 0))
->>>>>>> 28d470c5
                             objectGUID[objectCounter] = go->GetGUID();
-                        events.ScheduleEvent(EVENT_SCRIPT_9, 6s);
+                        events.ScheduleEvent(EVENT_SCRIPT_9, 6000);
                         break;
                     case EVENT_SCRIPT_9:
                         if (Creature* voice = ObjectAccessor::GetCreature(*me, voiceGUID))
                             voice->CastSpell(voice, SPELL_RESURRECTION);
-                        events.ScheduleEvent(EVENT_SCRIPT_10, 6s);
+                        events.ScheduleEvent(EVENT_SCRIPT_10, 6000);
                         break;
                     case EVENT_SCRIPT_10:
                         if (Player* player = ObjectAccessor::GetPlayer(*me, playerGUID))
@@ -652,7 +578,7 @@
                             Talk(SAY_BRANN_2, player);
                             player->KilledMonsterCredit(me->GetEntry());
                         }
-                        events.ScheduleEvent(EVENT_SCRIPT_11, 6s);
+                        events.ScheduleEvent(EVENT_SCRIPT_11, 6000);
                         break;
                     case EVENT_SCRIPT_11:
                         me->SetFacingTo(2.932153f);
@@ -663,13 +589,13 @@
                             if (GameObject* go = ObjectAccessor::GetGameObject(*me, objectGUID[i]))
                                 go->Delete();
 
-                        events.ScheduleEvent(EVENT_SCRIPT_12, 6s);
+                        events.ScheduleEvent(EVENT_SCRIPT_12, 6000);
                         break;
                     case EVENT_SCRIPT_12:
                         me->GetMotionMaster()->Clear();
                         me->SetWalk(false);
                         me->GetMotionMaster()->MovePoint(0, 7799.908f, -1413.561f, 1534.829f, false);
-                        events.ScheduleEvent(EVENT_SCRIPT_13, 10s);
+                        events.ScheduleEvent(EVENT_SCRIPT_13, 10000);
                         break;
                     case EVENT_SCRIPT_13:
                         me->DisappearAndDie();
@@ -698,59 +624,6 @@
 
 enum WildWyrm
 {
-<<<<<<< HEAD
-    PATH_WILD_WYRM                      = 30275 * 10,
-
-    // Phase 1
-    SPELL_PLAYER_MOUNT_WYRM             = 56672,
-    SPELL_FIGHT_WYRM                    = 56673,
-    SPELL_SPEAR_OF_HODIR                = 56671,
-    SPELL_GRIP                          = 56689,
-    SPELL_GRAB_ON                       = 60533,
-    SPELL_DODGE_CLAWS                   = 56704,
-    SPELL_THRUST_SPEAR                  = 56690,
-    SPELL_MIGHTY_SPEAR_THRUST           = 60586,
-    SPELL_CLAW_SWIPE_PERIODIC           = 60689,
-    SPELL_CLAW_SWIPE_DAMAGE             = 60776,
-    SPELL_FULL_HEAL_MANA                = 32432,
-    SPELL_LOW_HEALTH_TRIGGER            = 60596,
-
-    // Phase 2
-    SPELL_EJECT_PASSENGER_1             = 60603,
-    SPELL_PRY_JAWS_OPEN                 = 56706,
-    SPELL_FATAL_STRIKE                  = 60587,
-    SPELL_FATAL_STRIKE_DAMAGE           = 60881,
-    SPELL_JAWS_OF_DEATH_PERIODIC        = 56692,
-    SPELL_FLY_STATE_VISUAL              = 60865,
-
-    // Dead phase
-    SPELL_WYRM_KILL_CREDIT              = 56703,
-    SPELL_FALLING_DRAGON_FEIGN_DEATH    = 55795,
-    SPELL_EJECT_ALL_PASSENGERS          = 50630,
-
-    SAY_SWIPE                           = 0,
-    SAY_DODGED                          = 1,
-    SAY_PHASE_2                         = 2,
-    SAY_GRIP_WARN                       = 3,
-    SAY_STRIKE_MISS                     = 4,
-
-    ACTION_CLAW_SWIPE_WARN              = 1,
-    ACTION_CLAW_SWIPE_DODGE             = 2,
-    ACTION_GRIP_FAILING                 = 3,
-    ACTION_GRIP_LOST                    = 4,
-    ACTION_FATAL_STRIKE_MISS            = 5,
-
-    POINT_START_FIGHT                   = 1,
-    POINT_FALL                          = 2,
-
-    SEAT_INITIAL                        = 0,
-    SEAT_MOUTH                          = 1,
-
-    PHASE_INITIAL                       = 0,
-    PHASE_MOUTH                         = 1,
-    PHASE_DEAD                          = 2,
-    PHASE_MAX                           = 3
-=======
     PATH_WILD_WYRM = 30275 * 10,
 
     // Phase 1
@@ -802,7 +675,6 @@
     PHASE_MOUTH = 1,
     PHASE_DEAD = 2,
     PHASE_MAX = 3
->>>>>>> 28d470c5
 };
 
 uint8 const ControllableSpellsCount = 4;
@@ -815,44 +687,6 @@
 
 class npc_wild_wyrm : public CreatureScript
 {
-<<<<<<< HEAD
-    public:
-        npc_wild_wyrm() : CreatureScript("npc_wild_wyrm") { }
-
-        struct npc_wild_wyrmAI : public VehicleAI
-        {
-            npc_wild_wyrmAI(Creature* creature) : VehicleAI(creature)
-            {
-                Initialize();
-            }
-
-            void Initialize()
-            {
-                _phase = PHASE_INITIAL;
-                _playerCheckTimer = 1 * IN_MILLISECONDS;
-            }
-
-            void InitSpellsForPhase()
-            {
-                ASSERT(_phase < PHASE_MAX);
-                for (uint8 i = 0; i < ControllableSpellsCount; ++i)
-                    me->m_spells[i] = WyrmControlSpells[_phase][i];
-            }
-
-            void Reset() override
-            {
-                Initialize();
-
-                _playerGuid.Clear();
-                _scheduler.CancelAll();
-
-                InitSpellsForPhase();
-
-                me->SetImmuneToPC(false);
-            }
-
-            void DoAction(int32 action) override
-=======
 public:
     npc_wild_wyrm() : CreatureScript("npc_wild_wyrm") { }
 
@@ -937,207 +771,11 @@
             switch (id)
             {
             case POINT_START_FIGHT:
->>>>>>> 28d470c5
             {
                 Player* player = ObjectAccessor::GetPlayer(*me, _playerGuid);
                 if (!player)
                     return;
 
-<<<<<<< HEAD
-                switch (action)
-                {
-                    case ACTION_CLAW_SWIPE_WARN:
-                        Talk(SAY_SWIPE, player);
-                        break;
-                    case ACTION_CLAW_SWIPE_DODGE:
-                        Talk(SAY_DODGED, player);
-                        break;
-                    case ACTION_GRIP_FAILING:
-                        Talk(SAY_GRIP_WARN, player);
-                        break;
-                    case ACTION_GRIP_LOST:
-                        DoCastAOE(SPELL_EJECT_PASSENGER_1, true);
-                        EnterEvadeMode();
-                        break;
-                    case ACTION_FATAL_STRIKE_MISS:
-                        Talk(SAY_STRIKE_MISS, player);
-                        break;
-                    default:
-                        break;
-                }
-            }
-
-            void SpellHit(WorldObject* caster, SpellInfo const* spellInfo) override
-            {
-                if (_playerGuid || spellInfo->Id != SPELL_SPEAR_OF_HODIR)
-                    return;
-
-                _playerGuid = caster->GetGUID();
-                DoCastAOE(SPELL_FULL_HEAL_MANA, true);
-                me->SetImmuneToPC(true);
-
-                me->GetMotionMaster()->MovePoint(POINT_START_FIGHT, *caster);
-            }
-
-            void MovementInform(uint32 type, uint32 id) override
-            {
-                if (type != POINT_MOTION_TYPE && type != EFFECT_MOTION_TYPE)
-                    return;
-
-                switch (id)
-                {
-                    case POINT_START_FIGHT:
-                    {
-                        Player* player = ObjectAccessor::GetPlayer(*me, _playerGuid);
-                        if (!player)
-                            return;
-
-                        DoCast(player, SPELL_PLAYER_MOUNT_WYRM);
-                        me->GetMotionMaster()->Clear();
-                        break;
-                    }
-                    case POINT_FALL:
-                        DoCastAOE(SPELL_EJECT_ALL_PASSENGERS);
-                        me->KillSelf();
-                        break;
-                    default:
-                        break;
-                }
-            }
-
-            void DamageTaken(Unit* /*attacker*/, uint32& damage) override
-            {
-                if (damage >= me->GetHealth())
-                {
-                    damage = me->GetHealth() - 1;
-
-                    if (_phase == PHASE_DEAD)
-                        return;
-
-                    _phase = PHASE_DEAD;
-                    _scheduler.CancelAll()
-                        .Async([this]
-                    {
-                        InitSpellsForPhase();
-
-                        if (Player* player = ObjectAccessor::GetPlayer(*me, _playerGuid))
-                            player->VehicleSpellInitialize();
-
-                        DoCastAOE(SPELL_WYRM_KILL_CREDIT);
-                        DoCastAOE(SPELL_FALLING_DRAGON_FEIGN_DEATH);
-
-                        me->RemoveAurasDueToSpell(SPELL_JAWS_OF_DEATH_PERIODIC);
-                        me->RemoveAurasDueToSpell(SPELL_PRY_JAWS_OPEN);
-
-                        me->SetFlag(UNIT_DYNAMIC_FLAGS, UNIT_DYNFLAG_DEAD);
-                        me->SetUInt32Value(UNIT_NPC_FLAGS, 0);
-
-                        me->GetMotionMaster()->MoveFall(POINT_FALL);
-                    });
-                }
-            }
-
-            void PassengerBoarded(Unit* passenger, int8 seatId, bool apply) override
-            {
-                if (!apply || passenger->GetGUID() != _playerGuid)
-                    return;
-
-                if (seatId != SEAT_INITIAL)
-                    return;
-
-                me->CastSpell(nullptr, SPELL_GRIP, CastSpellExtraArgs().AddSpellMod(SPELLVALUE_AURA_STACK, 50));
-                DoCastAOE(SPELL_CLAW_SWIPE_PERIODIC);
-
-                _scheduler.Async([this]
-                {
-                    me->GetMotionMaster()->MovePath(PATH_WILD_WYRM, true);
-                })
-                    .Schedule(Milliseconds(500), [this](TaskContext context)
-                {
-                    if (_phase == PHASE_MOUTH)
-                        return;
-
-                    if (me->HealthBelowPct(25))
-                    {
-                        _phase = PHASE_MOUTH;
-                        context.Async([this]
-                        {
-                            InitSpellsForPhase();
-                            DoCastAOE(SPELL_LOW_HEALTH_TRIGGER, true);
-                            me->RemoveAurasDueToSpell(SPELL_CLAW_SWIPE_PERIODIC);
-                            me->RemoveAurasDueToSpell(SPELL_GRIP);
-
-                            if (Player* player = ObjectAccessor::GetPlayer(*me, _playerGuid))
-                                Talk(SAY_PHASE_2, player);
-
-                            DoCastAOE(SPELL_EJECT_PASSENGER_1, true);
-                            DoCastAOE(SPELL_JAWS_OF_DEATH_PERIODIC);
-                            DoCastAOE(SPELL_FLY_STATE_VISUAL);
-                        });
-                        return;
-                    }
-
-                    context.Repeat();
-                });
-            }
-
-            bool EvadeCheck() const
-            {
-                Player* player = ObjectAccessor::GetPlayer(*me, _playerGuid);
-                if (!player)
-                    return false;
-
-                switch (_phase)
-                {
-                    case PHASE_INITIAL:
-                    case PHASE_MOUTH:
-                        if (!player->IsAlive())
-                            return false;
-                        break;
-                    case PHASE_DEAD:
-                        break;
-                    default:
-                        ABORT();
-                        break;
-                }
-
-                return true;
-            }
-
-            void UpdateAI(uint32 diff) override
-            {
-                if (!_playerGuid)
-                {
-                    if (UpdateVictim())
-                        DoMeleeAttackIfReady();
-                    return;
-                }
-
-                if (_playerCheckTimer <= diff)
-                {
-                    if (!EvadeCheck())
-                        EnterEvadeMode(EVADE_REASON_NO_HOSTILES);
-
-                    _playerCheckTimer = 1 * IN_MILLISECONDS;
-                }
-                else
-                    _playerCheckTimer -= diff;
-
-                _scheduler.Update(diff);
-            }
-
-        private:
-            uint8 _phase;
-            uint32 _playerCheckTimer;
-            ObjectGuid _playerGuid;
-            TaskScheduler _scheduler;
-        };
-
-        CreatureAI* GetAI(Creature* creature) const override
-        {
-            return new npc_wild_wyrmAI(creature);
-        }
-=======
                 DoCast(player, SPELL_PLAYER_MOUNT_WYRM);
                 me->GetMotionMaster()->Clear();
                 break;
@@ -1283,7 +921,6 @@
     {
         return new npc_wild_wyrmAI(creature);
     }
->>>>>>> 28d470c5
 };
 
 /*#####
@@ -1324,93 +961,176 @@
     EVENT_KROLMIR_9                  = 24,
 };
 
-class spell_jokkum_scriptcast : public SpellScriptLoader
-{
-    public: spell_jokkum_scriptcast() : SpellScriptLoader("spell_jokkum_scriptcast") { }
-
-        class spell_jokkum_scriptcast_AuraScript : public AuraScript
-        {
-            PrepareAuraScript(spell_jokkum_scriptcast_AuraScript);
-
-            bool Validate(SpellInfo const* /*spellInfo*/) override
-            {
-                return ValidateSpellInfo({ SPELL_JOKKUM_SUMMON });
-            }
-
-            void OnApply(AuraEffect const* /*aurEff*/, AuraEffectHandleModes /*mode*/)
-            {
-                if (Unit* target = GetTarget())
-                    target->CastSpell(target, SPELL_JOKKUM_SUMMON, true);
-            }
-
-            void Register() override
-            {
-                OnEffectApply += AuraEffectApplyFn(spell_jokkum_scriptcast_AuraScript::OnApply, EFFECT_0, SPELL_AURA_DUMMY, AURA_EFFECT_HANDLE_REAL);
-            }
-        };
-
-        AuraScript* GetAuraScript() const override
-        {
-            return new spell_jokkum_scriptcast_AuraScript();
-        }
-};
-
-class spell_veranus_summon : public SpellScriptLoader
-{
-    public: spell_veranus_summon() : SpellScriptLoader("spell_veranus_summon") { }
-
-        class spell_veranus_summon_AuraScript : public AuraScript
-        {
-            PrepareAuraScript(spell_veranus_summon_AuraScript);
-
-            bool Validate(SpellInfo const* /*spellInfo*/) override
-            {
-                return ValidateSpellInfo({ SPELL_SUMMON_VERANUS_AND_THORIM });
-            }
-
-            void OnApply(AuraEffect const* /*aurEff*/, AuraEffectHandleModes /*mode*/)
-            {
-                if (Unit* target = GetTarget())
-                    target->CastSpell(target, SPELL_SUMMON_VERANUS_AND_THORIM, true);
-            }
-
-            void Register() override
-            {
-                OnEffectApply += AuraEffectApplyFn(spell_veranus_summon_AuraScript::OnApply, EFFECT_0, SPELL_AURA_DUMMY, AURA_EFFECT_HANDLE_REAL);
-            }
-        };
-
-        AuraScript* GetAuraScript() const override
-        {
-            return new spell_veranus_summon_AuraScript();
-        }
-};
-
-enum CloseRift
-{
-    SPELL_DESPAWN_RIFT          = 61665
-};
-
-class spell_close_rift : public SpellScriptLoader
-{
-    public:
-        spell_close_rift() : SpellScriptLoader("spell_close_rift") { }
-
-        class spell_close_rift_AuraScript : public AuraScript
-        {
-            PrepareAuraScript(spell_close_rift_AuraScript);
-
-            bool Validate(SpellInfo const* /*spell*/) override
-            {
-<<<<<<< HEAD
-                return ValidateSpellInfo({ SPELL_DESPAWN_RIFT });
-=======
+class npc_king_jokkum_vehicle : public CreatureScript
+{
+public:
+    npc_king_jokkum_vehicle() : CreatureScript("npc_king_jokkum_vehicle") { }
+
+    struct npc_king_jokkum_vehicleAI : public VehicleAI
+    {
+        npc_king_jokkum_vehicleAI(Creature* creature) : VehicleAI(creature)
+        {
+            pathEnd = false;
+        }
+
+        void Reset() override
+        {
+            playerGUID.Clear();
+            pathEnd    = false;
+        }
+
+        void OnCharmed(bool /*apply*/) override { }
+
+        void PassengerBoarded(Unit* who, int8 /*seat*/, bool apply) override
+        {
+            if (apply)
+            {
                 playerGUID = who->GetGUID();
                 Talk(SAY_HOLD_ON, who);
                 me->CastSpell(who, SPELL_JOKKUM_KILL_CREDIT, true);
                 me->AddUnitFlag(UNIT_FLAG_IMMUNE_TO_NPC);
                 me->GetMotionMaster()->MovePath(PATH_JOKKUM, false);
->>>>>>> 28d470c5
+            }
+        }
+
+        void MovementInform(uint32 type, uint32 id) override
+        {
+            if (type != WAYPOINT_MOTION_TYPE)
+                return;
+
+            if (pathEnd)
+            {
+                if (id == 4)
+                {
+
+                }
+            }
+            else
+            {
+                if (id == 19)
+                {
+                    pathEnd = true;
+                    me->SetFacingTo(0.418879f);
+                    Talk(SAY_JOKKUM_1);
+                    if (Player* player = ObjectAccessor::GetPlayer(*me, playerGUID))
+                        me->CastSpell(player, SPELL_PLAYER_CAST_VERANUS_SUMMON);
+                    me->CastSpell(me, SPELL_EJECT_ALL_PASSENGERS);
+
+                }
+            }
+        }
+
+        void UpdateAI(uint32 diff) override
+        {
+            if (!pathEnd)
+                return;
+
+            events.Update(diff);
+
+            while (uint32 eventId = events.ExecuteEvent())
+            {
+                switch (eventId)
+                {
+                    case EVENT_KROLMIR_1:
+                        Talk(SAY_JOKKUM_2);
+                        events.ScheduleEvent(EVENT_KROLMIR_2, 4000);
+                        break;
+                }
+            }
+        }
+
+    private:
+        EventMap events;
+        ObjectGuid playerGUID;
+        bool pathEnd;
+
+    };
+
+    CreatureAI* GetAI(Creature* creature) const override
+    {
+        return new npc_king_jokkum_vehicleAI(creature);
+    }
+};
+
+class spell_jokkum_scriptcast : public SpellScriptLoader
+{
+    public: spell_jokkum_scriptcast() : SpellScriptLoader("spell_jokkum_scriptcast") { }
+
+        class spell_jokkum_scriptcast_AuraScript : public AuraScript
+        {
+            PrepareAuraScript(spell_jokkum_scriptcast_AuraScript);
+
+            bool Validate(SpellInfo const* /*spellInfo*/) override
+            {
+                return ValidateSpellInfo({ SPELL_JOKKUM_SUMMON });
+            }
+
+            void OnApply(AuraEffect const* /*aurEff*/, AuraEffectHandleModes /*mode*/)
+            {
+                if (Unit* target = GetTarget())
+                    target->CastSpell(target, SPELL_JOKKUM_SUMMON, true);
+            }
+
+            void Register() override
+            {
+                OnEffectApply += AuraEffectApplyFn(spell_jokkum_scriptcast_AuraScript::OnApply, EFFECT_0, SPELL_AURA_DUMMY, AURA_EFFECT_HANDLE_REAL);
+            }
+        };
+
+        AuraScript* GetAuraScript() const override
+        {
+            return new spell_jokkum_scriptcast_AuraScript();
+        }
+};
+
+class spell_veranus_summon : public SpellScriptLoader
+{
+    public: spell_veranus_summon() : SpellScriptLoader("spell_veranus_summon") { }
+
+        class spell_veranus_summon_AuraScript : public AuraScript
+        {
+            PrepareAuraScript(spell_veranus_summon_AuraScript);
+
+            bool Validate(SpellInfo const* /*spellInfo*/) override
+            {
+                return ValidateSpellInfo({ SPELL_SUMMON_VERANUS_AND_THORIM });
+            }
+
+            void OnApply(AuraEffect const* /*aurEff*/, AuraEffectHandleModes /*mode*/)
+            {
+                if (Unit* target = GetTarget())
+                    target->CastSpell(target, SPELL_SUMMON_VERANUS_AND_THORIM, true);
+            }
+
+            void Register() override
+            {
+                OnEffectApply += AuraEffectApplyFn(spell_veranus_summon_AuraScript::OnApply, EFFECT_0, SPELL_AURA_DUMMY, AURA_EFFECT_HANDLE_REAL);
+            }
+        };
+
+        AuraScript* GetAuraScript() const override
+        {
+            return new spell_veranus_summon_AuraScript();
+        }
+};
+
+enum CloseRift
+{
+    SPELL_DESPAWN_RIFT          = 61665
+};
+
+class spell_close_rift : public SpellScriptLoader
+{
+    public:
+        spell_close_rift() : SpellScriptLoader("spell_close_rift") { }
+
+        class spell_close_rift_AuraScript : public AuraScript
+        {
+            PrepareAuraScript(spell_close_rift_AuraScript);
+
+            bool Validate(SpellInfo const* /*spell*/) override
+            {
+                return ValidateSpellInfo({ SPELL_DESPAWN_RIFT });
             }
 
             void HandlePeriodic(AuraEffect const* /* aurEff */)
@@ -1435,428 +1155,6 @@
         }
 };
 
-// 60603 - Eject Passenger 1
-class spell_eject_passenger_wild_wyrm : public SpellScriptLoader
-{
-    public:
-        spell_eject_passenger_wild_wyrm() : SpellScriptLoader("spell_eject_passenger_wild_wyrm") { }
-
-        class spell_eject_passenger_wild_wyrm_SpellScript : public SpellScript
-        {
-            PrepareSpellScript(spell_eject_passenger_wild_wyrm_SpellScript);
-
-            bool Validate(SpellInfo const* /*spellInfo*/) override
-            {
-                return ValidateSpellInfo({ SPELL_FIGHT_WYRM });
-            }
-
-            void HandleScript(SpellEffIndex /*effIndex*/)
-            {
-                GetHitUnit()->RemoveAurasDueToSpell(SPELL_FIGHT_WYRM);
-            }
-
-            void Register() override
-            {
-                OnEffectHitTarget += SpellEffectFn(spell_eject_passenger_wild_wyrm_SpellScript::HandleScript, EFFECT_0, SPELL_EFFECT_SCRIPT_EFFECT);
-            }
-        };
-
-        SpellScript* GetSpellScript() const override
-        {
-            return new spell_eject_passenger_wild_wyrm_SpellScript();
-        }
-};
-
-// 56689 - Grip
-class spell_grip : public SpellScriptLoader
-{
-    public:
-        spell_grip() : SpellScriptLoader("spell_grip") { }
-
-        class spell_grip_AuraScript : public AuraScript
-        {
-            PrepareAuraScript(spell_grip_AuraScript);
-
-            void DummyTick(AuraEffect const* /*aurEff*/)
-            {
-                ++_tickNumber;
-
-                // each 15 ticks stack reduction increases by 2 (increases by 1 at each 7th and 15th tick)
-                // except for the first 15 ticks that remove 1 stack each
-                uint32 const period = ((_tickNumber - 1) % 15) + 1;
-                uint32 const sequence = (_tickNumber - 1) / 15;
-
-                uint32 stacksToRemove;
-                if (sequence == 0)
-                    stacksToRemove = 1;
-                else
-                {
-                    stacksToRemove = sequence * 2;
-                    if (period > 7)
-                        ++stacksToRemove;
-                }
-
-                // while we could do ModStackAmount(-stacksToRemove), this is how it's done in sniffs :)
-                for (uint32 i = 0; i < stacksToRemove; ++i)
-                    ModStackAmount(-1, AURA_REMOVE_BY_EXPIRE);
-
-                if (GetStackAmount() < 15 && !_warning)
-                {
-                    _warning = true;
-                    GetTarget()->GetAI()->DoAction(ACTION_GRIP_FAILING);
-                }
-                else if (GetStackAmount() > 30)
-                    _warning = false;
-            }
-
-            void HandleDrop(AuraEffect const* /*aurEff*/, AuraEffectHandleModes /*mode*/)
-            {
-                if (GetTargetApplication()->GetRemoveMode() != AURA_REMOVE_BY_EXPIRE)
-                    return;
-
-                GetTarget()->GetAI()->DoAction(ACTION_GRIP_LOST);
-            }
-
-            void Register() override
-            {
-                OnEffectPeriodic += AuraEffectPeriodicFn(spell_grip_AuraScript::DummyTick, EFFECT_0, SPELL_AURA_PERIODIC_DUMMY);
-
-                AfterEffectRemove += AuraEffectRemoveFn(spell_grip_AuraScript::HandleDrop, EFFECT_0, SPELL_AURA_PERIODIC_DUMMY, AURA_EFFECT_HANDLE_REAL);
-            }
-
-            // tick number in the AuraEffect gets reset each time we stack the aura, so keep track of it locally
-            uint32 _tickNumber = 0;
-
-            bool _warning = false;
-        };
-
-        AuraScript* GetAuraScript() const override
-        {
-            return new spell_grip_AuraScript();
-        }
-};
-
-// 60533 - Grab On
-class spell_grab_on : public SpellScriptLoader
-{
-    public:
-        spell_grab_on() : SpellScriptLoader("spell_grab_on") { }
-
-        class spell_grab_on_SpellScript : public SpellScript
-        {
-           PrepareSpellScript(spell_grab_on_SpellScript);
-
-            void HandleScript(SpellEffIndex /*effIndex*/)
-            {
-                if (Aura* grip = GetCaster()->GetAura(SPELL_GRIP, GetCaster()->GetGUID()))
-                    grip->ModStackAmount(GetEffectValue(), AURA_REMOVE_BY_DEFAULT, false);
-            }
-
-            void Register() override
-            {
-                OnEffectHitTarget += SpellEffectFn(spell_grab_on_SpellScript::HandleScript, EFFECT_0, SPELL_EFFECT_SCRIPT_EFFECT);
-            }
-        };
-
-        SpellScript* GetSpellScript() const override
-        {
-            return new spell_grab_on_SpellScript();
-        }
-};
-
-// 56690 - Thrust Spear
-// 60586 - Mighty Spear Thrust
-template <int8 StacksToLose>
-class spell_loosen_grip : public SpellScriptLoader
-{
-    public:
-        spell_loosen_grip(char const* ScriptName) : SpellScriptLoader(ScriptName) { }
-
-        template <int8 StacksLost>
-        class spell_loosen_grip_SpellScript : public SpellScript
-        {
-           PrepareSpellScript(spell_loosen_grip_SpellScript);
-
-            void HandleScript(SpellEffIndex /*effIndex*/)
-            {
-                if (Aura* grip = GetCaster()->GetAura(SPELL_GRIP))
-                    grip->ModStackAmount(-StacksLost, AURA_REMOVE_BY_EXPIRE);
-            }
-
-            void Register() override
-            {
-                OnEffectHitTarget += SpellEffectFn(spell_loosen_grip_SpellScript::HandleScript, EFFECT_1, SPELL_EFFECT_SCRIPT_EFFECT);
-            }
-        };
-
-        SpellScript* GetSpellScript() const override
-        {
-            return new spell_loosen_grip_SpellScript<StacksToLose>();
-        }
-};
-
-// 60596 - Low Health Trigger
-class spell_low_health_trigger : public SpellScriptLoader
-{
-    public:
-        spell_low_health_trigger() : SpellScriptLoader("spell_low_health_trigger") { }
-
-        class spell_low_health_trigger_SpellScript : public SpellScript
-        {
-            PrepareSpellScript(spell_low_health_trigger_SpellScript);
-
-            bool Validate(SpellInfo const* spellInfo) override
-            {
-<<<<<<< HEAD
-                return ValidateSpellInfo({ static_cast<uint32>(spellInfo->Effects[EFFECT_0].CalcValue()) });
-=======
-                return ValidateSpellInfo({ SPELL_JOKKUM_SUMMON });
->>>>>>> 28d470c5
-            }
-
-            void HandleScript(SpellEffIndex /*effIndex*/)
-            {
-                GetHitUnit()->CastSpell(nullptr, GetEffectValue(), true);
-            }
-
-            void Register() override
-            {
-                OnEffectHitTarget += SpellEffectFn(spell_low_health_trigger_SpellScript::HandleScript, EFFECT_0, SPELL_EFFECT_SCRIPT_EFFECT);
-            }
-        };
-
-        SpellScript* GetSpellScript() const override
-        {
-            return new spell_low_health_trigger_SpellScript();
-        }
-};
-
-// 60776 - Claw Swipe
-// 60864 - Jaws of Death
-class spell_jaws_of_death_claw_swipe_pct_damage : public SpellScriptLoader
-{
-    public:
-        spell_jaws_of_death_claw_swipe_pct_damage() : SpellScriptLoader("spell_jaws_of_death_claw_swipe_pct_damage") { }
-
-        class spell_jaws_of_death_claw_swipe_pct_damage_SpellScript : public SpellScript
-        {
-            PrepareSpellScript(spell_jaws_of_death_claw_swipe_pct_damage_SpellScript);
-
-            void HandleDamage(SpellEffIndex /*effIndex*/)
-            {
-<<<<<<< HEAD
-                SetEffectValue(static_cast<int32>(GetHitUnit()->CountPctFromMaxHealth(GetEffectValue())));
-            }
-
-            void Register() override
-            {
-                OnEffectLaunchTarget += SpellEffectFn(spell_jaws_of_death_claw_swipe_pct_damage_SpellScript::HandleDamage, EFFECT_0, SPELL_EFFECT_SCHOOL_DAMAGE);
-=======
-                return ValidateSpellInfo({ SPELL_SUMMON_VERANUS_AND_THORIM });
->>>>>>> 28d470c5
-            }
-        };
-
-        SpellScript* GetSpellScript() const override
-        {
-            return new spell_jaws_of_death_claw_swipe_pct_damage_SpellScript();
-        }
-};
-
-// 56705 - Claw Swipe
-class spell_claw_swipe_check : public SpellScriptLoader
-{
-    public: spell_claw_swipe_check() : SpellScriptLoader("spell_claw_swipe_check") { }
-
-        class spell_claw_swipe_check_AuraScript : public AuraScript
-        {
-            PrepareAuraScript(spell_claw_swipe_check_AuraScript);
-
-            void OnApply(AuraEffect const* /*aurEff*/, AuraEffectHandleModes /*mode*/)
-            {
-                GetTarget()->GetAI()->DoAction(ACTION_CLAW_SWIPE_WARN);
-            }
-
-            void OnRemove(AuraEffect const* aurEff, AuraEffectHandleModes /*mode*/)
-            {
-                if (Vehicle* vehicle = GetTarget()->GetVehicleKit())
-                {
-                    if (Unit* player = vehicle->GetPassenger(SEAT_INITIAL))
-                    {
-                        if (player->HasAura(SPELL_DODGE_CLAWS))
-                        {
-                            GetTarget()->GetAI()->DoAction(ACTION_CLAW_SWIPE_DODGE);
-                            return;
-                        }
-                    }
-                }
-
-                GetTarget()->CastSpell(nullptr, aurEff->GetAmount(), false);
-            }
-
-            void Register() override
-            {
-                AfterEffectApply += AuraEffectApplyFn(spell_claw_swipe_check_AuraScript::OnApply, EFFECT_0, SPELL_AURA_DUMMY, AURA_EFFECT_HANDLE_REAL);
-                AfterEffectRemove += AuraEffectApplyFn(spell_claw_swipe_check_AuraScript::OnRemove, EFFECT_0, SPELL_AURA_DUMMY, AURA_EFFECT_HANDLE_REAL);
-            }
-        };
-
-        AuraScript* GetAuraScript() const override
-        {
-            return new spell_claw_swipe_check_AuraScript();
-        }
-};
-
-// 60587 - Fatal Strike
-class spell_fatal_strike : public SpellScriptLoader
-{
-    public:
-        spell_fatal_strike() : SpellScriptLoader("spell_fatal_strike") { }
-
-        class spell_fatal_strike_SpellScript : public SpellScript
-        {
-            PrepareSpellScript(spell_fatal_strike_SpellScript);
-
-            bool Validate(SpellInfo const* /*spellInfo*/) override
-            {
-                return ValidateSpellInfo({ SPELL_FATAL_STRIKE_DAMAGE });
-            }
-
-            void HandleDummy(SpellEffIndex /*effIndex*/)
-            {
-                int32 chance = 0;
-                if (AuraEffect const* aurEff = GetCaster()->GetAuraEffect(SPELL_PRY_JAWS_OPEN, EFFECT_0))
-                    chance = aurEff->GetAmount();
-
-                if (!roll_chance_i(chance))
-                {
-                    GetCaster()->GetAI()->DoAction(ACTION_FATAL_STRIKE_MISS);
-                    return;
-                }
-
-                GetCaster()->CastSpell(nullptr, SPELL_FATAL_STRIKE_DAMAGE, true);
-            }
-
-            void Register() override
-            {
-                OnEffectHitTarget += SpellEffectFn(spell_fatal_strike_SpellScript::HandleDummy, EFFECT_0, SPELL_EFFECT_DUMMY);
-            }
-        };
-
-        SpellScript* GetSpellScript() const override
-        {
-            return new spell_fatal_strike_SpellScript();
-        }
-};
-
-// 55795 - Falling Dragon Feign Death
-class spell_falling_dragon_feign_death : public SpellScriptLoader
-{
-    public:
-        spell_falling_dragon_feign_death() : SpellScriptLoader("spell_falling_dragon_feign_death") { }
-
-        class spell_falling_dragon_feign_death_AuraScript : public AuraScript
-        {
-            PrepareAuraScript(spell_falling_dragon_feign_death_AuraScript);
-
-<<<<<<< HEAD
-            void HandleApply(AuraEffect const* /*aurEff*/, AuraEffectHandleModes /*mode*/)
-            {
-                GetTarget()->SetFlag(UNIT_FIELD_FLAGS, UNIT_FLAG_UNK_29);
-                GetTarget()->SetFlag(UNIT_FIELD_FLAGS_2, UNIT_FLAG2_FEIGN_DEATH);
-            }
-
-            void HandleRemove(AuraEffect const* /*aurEff*/, AuraEffectHandleModes /*mode*/)
-            {
-                GetTarget()->RemoveFlag(UNIT_FIELD_FLAGS, UNIT_FLAG_UNK_29);
-                GetTarget()->RemoveFlag(UNIT_FIELD_FLAGS_2, UNIT_FLAG2_FEIGN_DEATH);
-=======
-            bool Validate(SpellInfo const* /*spell*/) override
-            {
-                return ValidateSpellInfo({ SPELL_DESPAWN_RIFT });
->>>>>>> 28d470c5
-            }
-
-            void Register() override
-            {
-<<<<<<< HEAD
-                AfterEffectApply += AuraEffectApplyFn(spell_falling_dragon_feign_death_AuraScript::HandleApply, EFFECT_0, SPELL_AURA_DUMMY, AURA_EFFECT_HANDLE_REAL);
-                AfterEffectRemove += AuraEffectApplyFn(spell_falling_dragon_feign_death_AuraScript::HandleRemove, EFFECT_0, SPELL_AURA_DUMMY, AURA_EFFECT_HANDLE_REAL);
-=======
-                if (++_counter == 5)
-                    GetTarget()->CastSpell(nullptr, SPELL_DESPAWN_RIFT, true);
->>>>>>> 28d470c5
-            }
-        };
-
-        AuraScript* GetAuraScript() const override
-        {
-            return new spell_falling_dragon_feign_death_AuraScript();
-        }
-};
-
-// 56672 - Player Mount Wyrm
-class spell_player_mount_wyrm : public SpellScriptLoader
-{
-    public:
-        spell_player_mount_wyrm() : SpellScriptLoader("spell_player_mount_wyrm") { }
-
-        class spell_player_mount_wyrm_AuraScript : public AuraScript
-        {
-            PrepareAuraScript(spell_player_mount_wyrm_AuraScript);
-
-            bool Validate(SpellInfo const* /*spellInfo*/) override
-            {
-                return ValidateSpellInfo({ SPELL_FIGHT_WYRM });
-            }
-
-<<<<<<< HEAD
-            void HandleDummy(AuraEffect const* /*aurEff*/, AuraEffectHandleModes /*mode*/)
-            {
-                GetTarget()->CastSpell(nullptr, SPELL_FIGHT_WYRM, true);
-            }
-=======
-        private:
-            uint8 _counter = 0;
->>>>>>> 28d470c5
-
-            void Register() override
-            {
-                AfterEffectRemove += AuraEffectApplyFn(spell_player_mount_wyrm_AuraScript::HandleDummy, EFFECT_0, SPELL_AURA_DUMMY, AURA_EFFECT_HANDLE_REAL);
-            }
-        };
-
-        AuraScript* GetAuraScript() const override
-        {
-            return new spell_player_mount_wyrm_AuraScript();
-        }
-};
-
-<<<<<<< HEAD
-enum CollapsingCave
-{
-    SPELL_COLLAPSING_CAVE = 55486
-};
-
-// 55693 - Remove Collapsing Cave Aura
-class spell_q12823_remove_collapsing_cave_aura : public SpellScript
-{
-    PrepareSpellScript(spell_q12823_remove_collapsing_cave_aura);
-
-    bool Validate(SpellInfo const* /*spellInfo*/) override
-    {
-        return ValidateSpellInfo({ SPELL_COLLAPSING_CAVE });
-    }
-
-    void HandleScriptEffect(SpellEffIndex /* effIndex */)
-    {
-        GetHitUnit()->RemoveAurasDueToSpell(SPELL_COLLAPSING_CAVE);
-    }
-
-    void Register() override
-    {
-        OnEffectHitTarget += SpellEffectFn(spell_q12823_remove_collapsing_cave_aura::HandleScriptEffect, EFFECT_0, SPELL_EFFECT_SCRIPT_EFFECT);
-=======
 // 60603 - Eject Passenger 1
 class spell_eject_passenger_wild_wyrm : public SpellScriptLoader
 {
@@ -2227,7 +1525,6 @@
     AuraScript* GetAuraScript() const override
     {
         return new spell_player_mount_wyrm_AuraScript();
->>>>>>> 28d470c5
     }
 };
 
@@ -2241,10 +1538,7 @@
     new npc_hyldsmeet_protodrake();
     new npc_brann_bronzebeard_keystone();
     new npc_wild_wyrm();
-<<<<<<< HEAD
-=======
     new npc_king_jokkum_vehicle();
->>>>>>> 28d470c5
 
     new spell_jokkum_scriptcast();
     new spell_veranus_summon();
@@ -2260,8 +1554,4 @@
     new spell_fatal_strike();
     new spell_falling_dragon_feign_death();
     new spell_player_mount_wyrm();
-<<<<<<< HEAD
-    RegisterSpellScript(spell_q12823_remove_collapsing_cave_aura);
-=======
->>>>>>> 28d470c5
 }