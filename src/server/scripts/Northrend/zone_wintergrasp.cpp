/*
 * This file is part of the TrinityCore Project. See AUTHORS file for Copyright information
 *
 * This program is free software; you can redistribute it and/or modify it
 * under the terms of the GNU General Public License as published by the
 * Free Software Foundation; either version 2 of the License, or (at your
 * option) any later version.
 *
 * This program is distributed in the hope that it will be useful, but WITHOUT
 * ANY WARRANTY; without even the implied warranty of MERCHANTABILITY or
 * FITNESS FOR A PARTICULAR PURPOSE. See the GNU General Public License for
 * more details.
 *
 * You should have received a copy of the GNU General Public License along
 * with this program. If not, see <http://www.gnu.org/licenses/>.
 */

#include "ScriptMgr.h"
#include "Battlefield.h"
#include "BattlefieldMgr.h"
<<<<<<< HEAD
#include "Battlefield/BattlefieldWG.h"
#include "DBCStores.h"
#include "GameObject.h"
#include "GameObjectAI.h"
#include "GameTime.h"
=======
#include "BattlefieldWG.h"
#include "DB2Stores.h"
#include "GameObject.h"
#include "GameObjectAI.h"
>>>>>>> 28d470c5
#include "ObjectMgr.h"
#include "Player.h"
#include "ScriptedCreature.h"
#include "ScriptedGossip.h"
#include "ScriptSystem.h"
<<<<<<< HEAD
#include "SpellAuras.h"
#include "SpellAuraEffects.h"
=======
>>>>>>> 28d470c5
#include "SpellScript.h"
#include "Vehicle.h"
#include "WorldSession.h"

#define GOSSIP_HELLO_DEMO1  "Build catapult."
#define GOSSIP_HELLO_DEMO2  "Build demolisher."
#define GOSSIP_HELLO_DEMO3  "Build siege engine."
#define GOSSIP_HELLO_DEMO4  "I cannot build more!"

enum WGqueuenpctext
{
    WG_NPCQUEUE_TEXT_H_NOWAR            = 14775,
    WG_NPCQUEUE_TEXT_H_QUEUE            = 14790,
    WG_NPCQUEUE_TEXT_H_WAR              = 14777,
    WG_NPCQUEUE_TEXT_A_NOWAR            = 14782,
    WG_NPCQUEUE_TEXT_A_QUEUE            = 14791,
    WG_NPCQUEUE_TEXT_A_WAR              = 14781,
    WG_NPCQUEUE_TEXTOPTION_JOIN         = 20077,
};

enum Spells
{
    // Demolisher engineers spells
    SPELL_BUILD_SIEGE_VEHICLE_FORCE_HORDE     = 61409,
    SPELL_BUILD_SIEGE_VEHICLE_FORCE_ALLIANCE  = 56662,
    SPELL_BUILD_CATAPULT_FORCE                = 56664,
    SPELL_BUILD_DEMOLISHER_FORCE              = 56659,
    SPELL_ACTIVATE_CONTROL_ARMS               = 49899,
    SPELL_RIDE_WG_VEHICLE                     = 60968,

    SPELL_VEHICLE_TELEPORT                    = 49759,

    // Spirit guide
    SPELL_CHANNEL_SPIRIT_HEAL                 = 22011,
};

enum CreatureIds
{
    NPC_GOBLIN_MECHANIC                             = 30400,
    NPC_GNOMISH_ENGINEER                            = 30499,

    NPC_WINTERGRASP_CONTROL_ARMS                    = 27852,

    NPC_WORLD_TRIGGER_LARGE_AOI_NOT_IMMUNE_PC_NPC   = 23472,
};

enum QuestIds
{
    QUEST_BONES_AND_ARROWS_HORDE_ATT              = 13193,
    QUEST_JINXING_THE_WALLS_HORDE_ATT             = 13202,
    QUEST_SLAY_THEM_ALL_HORDE_ATT                 = 13180,
    QUEST_FUELING_THE_DEMOLISHERS_HORDE_ATT       = 13200,
    QUEST_HEALING_WITH_ROSES_HORDE_ATT            = 13201,
    QUEST_DEFEND_THE_SIEGE_HORDE_ATT              = 13223,

    QUEST_BONES_AND_ARROWS_HORDE_DEF              = 13199,
    QUEST_WARDING_THE_WALLS_HORDE_DEF             = 13192,
    QUEST_SLAY_THEM_ALL_HORDE_DEF                 = 13178,
    QUEST_FUELING_THE_DEMOLISHERS_HORDE_DEF       = 13191,
    QUEST_HEALING_WITH_ROSES_HORDE_DEF            = 13194,
    QUEST_TOPPLING_THE_TOWERS_HORDE_DEF           = 13539,
    QUEST_STOP_THE_SIEGE_HORDE_DEF                = 13185,

    QUEST_BONES_AND_ARROWS_ALLIANCE_ATT           = 13196,
    QUEST_WARDING_THE_WARRIORS_ALLIANCE_ATT       = 13198,
    QUEST_NO_MERCY_FOR_THE_MERCILESS_ALLIANCE_ATT = 13179,
    QUEST_DEFEND_THE_SIEGE_ALLIANCE_ATT           = 13222,
    QUEST_A_RARE_HERB_ALLIANCE_ATT                = 13195,

    QUEST_BONES_AND_ARROWS_ALLIANCE_DEF           = 13154,
    QUEST_WARDING_THE_WARRIORS_ALLIANCE_DEF       = 13153,
    QUEST_NO_MERCY_FOR_THE_MERCILESS_ALLIANCE_DEF = 13177,
    QUEST_SHOUTHERN_SABOTAGE_ALLIANCE_DEF         = 13538,
    QUEST_STOP_THE_SIEGE_ALLIANCE_DEF             = 13186,
    QUEST_A_RARE_HERB_ALLIANCE_DEF                = 13156,
};

uint8 const MAX_WINTERGRASP_VEHICLES = 4;

uint32 const vehiclesList[MAX_WINTERGRASP_VEHICLES] =
{
    NPC_WINTERGRASP_CATAPULT,
    NPC_WINTERGRASP_DEMOLISHER,
    NPC_WINTERGRASP_SIEGE_ENGINE_ALLIANCE,
    NPC_WINTERGRASP_SIEGE_ENGINE_HORDE
};

class npc_wg_demolisher_engineer : public CreatureScript
{
    public:
        npc_wg_demolisher_engineer() : CreatureScript("npc_wg_demolisher_engineer") { }

        struct npc_wg_demolisher_engineerAI : public ScriptedAI
        {
            npc_wg_demolisher_engineerAI(Creature* creature) : ScriptedAI(creature) { }

<<<<<<< HEAD
            bool OnGossipHello(Player* player) override
=======
            bool GossipHello(Player* player) override
>>>>>>> 28d470c5
            {
                if (me->IsQuestGiver())
                    player->PrepareQuestMenu(me->GetGUID());

                if (CanBuild())
                {
                    if (player->HasAura(SPELL_CORPORAL))
                        AddGossipItemFor(player, GOSSIP_ICON_CHAT, GOSSIP_HELLO_DEMO1, GOSSIP_SENDER_MAIN, GOSSIP_ACTION_INFO_DEF);
                    else if (player->HasAura(SPELL_LIEUTENANT))
                    {
                        AddGossipItemFor(player, GOSSIP_ICON_CHAT, GOSSIP_HELLO_DEMO1, GOSSIP_SENDER_MAIN, GOSSIP_ACTION_INFO_DEF);
                        AddGossipItemFor(player, GOSSIP_ICON_CHAT, GOSSIP_HELLO_DEMO2, GOSSIP_SENDER_MAIN, GOSSIP_ACTION_INFO_DEF + 1);
                        AddGossipItemFor(player, GOSSIP_ICON_CHAT, GOSSIP_HELLO_DEMO3, GOSSIP_SENDER_MAIN, GOSSIP_ACTION_INFO_DEF + 2);
                    }
                }
                else
                    AddGossipItemFor(player, GOSSIP_ICON_CHAT, GOSSIP_HELLO_DEMO4, GOSSIP_SENDER_MAIN, GOSSIP_ACTION_INFO_DEF + 9);

                SendGossipMenuFor(player, player->GetGossipTextId(me), me->GetGUID());
                return true;
            }

<<<<<<< HEAD
            bool OnGossipSelect(Player* player, uint32 /*menuId*/, uint32 gossipListId) override
=======
            bool GossipSelect(Player* player, uint32 /*menuId*/, uint32 gossipListId) override
>>>>>>> 28d470c5
            {
                uint32 const action = player->PlayerTalkClass->GetGossipOptionAction(gossipListId);
                CloseGossipMenuFor(player);

                if (CanBuild())
                {
                    switch (action - GOSSIP_ACTION_INFO_DEF)
                    {
                        case 0:
                            DoCast(player, SPELL_BUILD_CATAPULT_FORCE, true);
                            break;
                        case 1:
                            DoCast(player, SPELL_BUILD_DEMOLISHER_FORCE, true);
                            break;
                        case 2:
                            DoCast(player, player->GetTeamId() == TEAM_ALLIANCE ? SPELL_BUILD_SIEGE_VEHICLE_FORCE_ALLIANCE : SPELL_BUILD_SIEGE_VEHICLE_FORCE_HORDE, true);
                            break;
                    }
                    if (Creature* controlArms = me->FindNearestCreature(NPC_WINTERGRASP_CONTROL_ARMS, 30.0f, true))
                        DoCast(controlArms, SPELL_ACTIVATE_CONTROL_ARMS, true);
                }
                return true;
            }

        private:
            bool CanBuild() const
            {
                Battlefield* wintergrasp = sBattlefieldMgr->GetBattlefieldByBattleId(BATTLEFIELD_BATTLEID_WG);
                if (!wintergrasp)
                    return false;

                switch (me->GetEntry())
                {
                    case NPC_GOBLIN_MECHANIC:
                        return (wintergrasp->GetData(BATTLEFIELD_WG_DATA_MAX_VEHICLE_H) > wintergrasp->GetData(BATTLEFIELD_WG_DATA_VEHICLE_H));
                    case NPC_GNOMISH_ENGINEER:
                        return (wintergrasp->GetData(BATTLEFIELD_WG_DATA_MAX_VEHICLE_A) > wintergrasp->GetData(BATTLEFIELD_WG_DATA_VEHICLE_A));
                    default:
                        return false;
                }
            }
        };

        CreatureAI* GetAI(Creature* creature) const override
        {
            return new npc_wg_demolisher_engineerAI(creature);
        }
};

class npc_wg_spirit_guide : public CreatureScript
{
    public:
        npc_wg_spirit_guide() : CreatureScript("npc_wg_spirit_guide") { }

        struct npc_wg_spirit_guideAI : public ScriptedAI
        {
            npc_wg_spirit_guideAI(Creature* creature) : ScriptedAI(creature) { }

            void UpdateAI(uint32 /*diff*/) override
            {
                if (!me->HasUnitState(UNIT_STATE_CASTING))
                    DoCast(me, SPELL_CHANNEL_SPIRIT_HEAL);
            }

<<<<<<< HEAD
            bool OnGossipHello(Player* player) override
=======
            bool GossipHello(Player* player) override
>>>>>>> 28d470c5
            {
                if (me->IsQuestGiver())
                    player->PrepareQuestMenu(me->GetGUID());

                Battlefield* wintergrasp = sBattlefieldMgr->GetBattlefieldByBattleId(BATTLEFIELD_BATTLEID_WG);
                if (!wintergrasp)
                    return true;

                GraveyardVect graveyard = wintergrasp->GetGraveyardVector();
                for (uint8 i = 0; i < graveyard.size(); i++)
                    if (graveyard[i]->GetControlTeamId() == player->GetTeamId())
                        AddGossipItemFor(player, GOSSIP_ICON_CHAT, player->GetSession()->GetTrinityString(((BfGraveyardWG*)graveyard[i])->GetTextId()), GOSSIP_SENDER_MAIN, GOSSIP_ACTION_INFO_DEF + i);

                SendGossipMenuFor(player, player->GetGossipTextId(me), me->GetGUID());
                return true;
            }

<<<<<<< HEAD
            bool OnGossipSelect(Player* player, uint32 /*menuId*/, uint32 gossipListId) override
=======
            bool GossipSelect(Player* player, uint32 /*menuId*/, uint32 gossipListId) override
>>>>>>> 28d470c5
            {
                uint32 const action = player->PlayerTalkClass->GetGossipOptionAction(gossipListId);
                CloseGossipMenuFor(player);

                Battlefield* wintergrasp = sBattlefieldMgr->GetBattlefieldByBattleId(BATTLEFIELD_BATTLEID_WG);
                if (wintergrasp)
                {
                    GraveyardVect gy = wintergrasp->GetGraveyardVector();
                    for (uint8 i = 0; i < gy.size(); i++)
                        if (action - GOSSIP_ACTION_INFO_DEF == i && gy[i]->GetControlTeamId() == player->GetTeamId())
<<<<<<< HEAD
                            if (WorldSafeLocsEntry const* safeLoc = sWorldSafeLocsStore.LookupEntry(gy[i]->GetGraveyardId()))
                                player->TeleportTo(safeLoc->Continent, safeLoc->Loc.X, safeLoc->Loc.Y, safeLoc->Loc.Z, 0);
=======
                            if (WorldSafeLocsEntry const* safeLoc = sObjectMgr->GetWorldSafeLoc(gy[i]->GetGraveyardId()))
                                player->TeleportTo(safeLoc->Loc);
>>>>>>> 28d470c5
                }
                return true;
            }
        };

        CreatureAI* GetAI(Creature* creature) const override
        {
            return new npc_wg_spirit_guideAI(creature);
        }
};

enum WGQueue
{
    SPELL_FROST_ARMOR                               = 12544
};

class npc_wg_queue : public CreatureScript
{
    public:
        npc_wg_queue() : CreatureScript("npc_wg_queue") { }

        struct npc_wg_queueAI : public ScriptedAI
        {
            npc_wg_queueAI(Creature* creature) : ScriptedAI(creature)
            {
                FrostArmor_Timer = 0;
            }
<<<<<<< HEAD

            uint32 FrostArmor_Timer;
=======
            else FrostArmor_Timer -= diff;

            DoMeleeAttackIfReady();
        }

        bool GossipHello(Player* player) override
        {
            if (me->IsQuestGiver())
                player->PrepareQuestMenu(me->GetGUID());

            Battlefield* wintergrasp = sBattlefieldMgr->GetBattlefieldByBattleId(BATTLEFIELD_BATTLEID_WG);
            if (!wintergrasp)
                return true;
>>>>>>> 28d470c5

            void Reset() override
            {
<<<<<<< HEAD
                FrostArmor_Timer = 0;
=======
                AddGossipItemFor(player, GOSSIP_ICON_CHAT, player->GetSession()->GetTrinityString(WG_NPCQUEUE_TEXTOPTION_JOIN), GOSSIP_SENDER_MAIN, GOSSIP_ACTION_INFO_DEF);
                SendGossipMenuFor(player, wintergrasp->GetDefenderTeam() ? WG_NPCQUEUE_TEXT_H_WAR : WG_NPCQUEUE_TEXT_A_WAR, me->GetGUID());
>>>>>>> 28d470c5
            }

            void JustEngagedWith(Unit* /*who*/) override { }

            void UpdateAI(uint32 diff) override
            {
<<<<<<< HEAD
                if (FrostArmor_Timer <= diff)
                {
                    DoCast(me, SPELL_FROST_ARMOR);
                    FrostArmor_Timer = 180000;
                }
                else FrostArmor_Timer -= diff;

                DoMeleeAttackIfReady();
=======
                uint32 timer = wintergrasp->GetTimer() / 1000;
                player->SendUpdateWorldState(4354, time(nullptr) + timer);
                if (timer < 15 * MINUTE)
                {
                    AddGossipItemFor(player, GOSSIP_ICON_CHAT, player->GetSession()->GetTrinityString(WG_NPCQUEUE_TEXTOPTION_JOIN), GOSSIP_SENDER_MAIN, GOSSIP_ACTION_INFO_DEF);
                    SendGossipMenuFor(player, wintergrasp->GetDefenderTeam() ? WG_NPCQUEUE_TEXT_H_QUEUE : WG_NPCQUEUE_TEXT_A_QUEUE, me->GetGUID());
                }
                else
                    SendGossipMenuFor(player, wintergrasp->GetDefenderTeam() ? WG_NPCQUEUE_TEXT_H_NOWAR : WG_NPCQUEUE_TEXT_A_NOWAR, me->GetGUID());
>>>>>>> 28d470c5
            }

<<<<<<< HEAD
            bool OnGossipHello(Player* player) override
            {
                if (me->IsQuestGiver())
                    player->PrepareQuestMenu(me->GetGUID());
=======
        bool GossipSelect(Player* player, uint32 /*menuId*/, uint32 /*gossipListId*/) override
        {
            CloseGossipMenuFor(player);
>>>>>>> 28d470c5

                Battlefield* wintergrasp = sBattlefieldMgr->GetBattlefieldByBattleId(BATTLEFIELD_BATTLEID_WG);
                if (!wintergrasp)
                    return true;

                if (wintergrasp->IsWarTime())
                {
                    AddGossipItemFor(player, GOSSIP_ICON_CHAT, player->GetSession()->GetTrinityString(WG_NPCQUEUE_TEXTOPTION_JOIN), GOSSIP_SENDER_MAIN, GOSSIP_ACTION_INFO_DEF);
                    SendGossipMenuFor(player, wintergrasp->GetDefenderTeam() ? WG_NPCQUEUE_TEXT_H_WAR : WG_NPCQUEUE_TEXT_A_WAR, me->GetGUID());
                }
                else
                {
                    uint32 timer = wintergrasp->GetTimer() / 1000;
                    player->SendUpdateWorldState(4354, GameTime::GetGameTime() + timer);
                    if (timer < 15 * MINUTE)
                    {
                        AddGossipItemFor(player, GOSSIP_ICON_CHAT, player->GetSession()->GetTrinityString(WG_NPCQUEUE_TEXTOPTION_JOIN), GOSSIP_SENDER_MAIN, GOSSIP_ACTION_INFO_DEF);
                        SendGossipMenuFor(player, wintergrasp->GetDefenderTeam() ? WG_NPCQUEUE_TEXT_H_QUEUE : WG_NPCQUEUE_TEXT_A_QUEUE, me->GetGUID());
                    }
                    else
                        SendGossipMenuFor(player, wintergrasp->GetDefenderTeam() ? WG_NPCQUEUE_TEXT_H_NOWAR : WG_NPCQUEUE_TEXT_A_NOWAR, me->GetGUID());
                }
                return true;
            }
<<<<<<< HEAD
=======
            return true;
        }
    };

    CreatureAI* GetAI(Creature* creature) const override
    {
        return new npc_wg_queueAI(creature);
    }
};
>>>>>>> 28d470c5

            bool OnGossipSelect(Player* player, uint32 /*menuId*/, uint32 /*gossipListId*/) override
            {
                CloseGossipMenuFor(player);

<<<<<<< HEAD
                Battlefield* wintergrasp = sBattlefieldMgr->GetBattlefieldByBattleId(BATTLEFIELD_BATTLEID_WG);
                if (!wintergrasp)
                    return true;

                if (wintergrasp->IsWarTime())
                    wintergrasp->InvitePlayerToWar(player);
                else
                {
                    uint32 timer = wintergrasp->GetTimer() / 1000;
                    if (timer < 15 * MINUTE)
                        wintergrasp->InvitePlayerToQueue(player);
                }
                return true;
            }
=======
        struct go_wg_vehicle_teleporterAI : public GameObjectAI
        {
            go_wg_vehicle_teleporterAI(GameObject* gameObject) : GameObjectAI(gameObject), _checkTimer(0) { }

            bool IsFriendly(Unit* passenger)
            {
                return ((me->GetFaction() == WintergraspFaction[TEAM_HORDE] && passenger->GetFaction() == HORDE) ||
                        (me->GetFaction() == WintergraspFaction[TEAM_ALLIANCE] && passenger->GetFaction() == ALLIANCE));
            }

            Creature* GetValidVehicle(Creature* cVeh)
            {
                if (!cVeh->HasAura(SPELL_VEHICLE_TELEPORT))
                    if (Vehicle* vehicle = cVeh->GetVehicleKit())
                        if (Unit* passenger = vehicle->GetPassenger(0))
                            if (IsFriendly(passenger))
                                if (Creature* teleportTrigger = passenger->SummonTrigger(me->GetPositionX()-60.0f, me->GetPositionY(), me->GetPositionZ()+1.0f, cVeh->GetOrientation(), 1000))
                                    return teleportTrigger;

                return nullptr;
            }

            void UpdateAI(uint32 diff)
            {
                _checkTimer += diff;
                if (_checkTimer >= 1000)
                {
                    for (uint8 i = 0; i < MAX_WINTERGRASP_VEHICLES; i++)
                        if (Creature* vehicleCreature = me->FindNearestCreature(vehiclesList[i], 3.0f, true))
                            if (Creature* teleportTrigger = GetValidVehicle(vehicleCreature))
                                teleportTrigger->CastSpell(vehicleCreature, SPELL_VEHICLE_TELEPORT, true);

                    _checkTimer = 0;
                }
            }
          private:
              uint32 _checkTimer;
>>>>>>> 28d470c5
        };

        CreatureAI* GetAI(Creature* creature) const override
        {
            return new npc_wg_queueAI(creature);
        }
};

<<<<<<< HEAD
class go_wg_vehicle_teleporter : public GameObjectScript
{
    public:
        go_wg_vehicle_teleporter() : GameObjectScript("go_wg_vehicle_teleporter") { }

        struct go_wg_vehicle_teleporterAI : public GameObjectAI
        {
            go_wg_vehicle_teleporterAI(GameObject* gameObject) : GameObjectAI(gameObject), _checkTimer(0) { }

            bool IsFriendly(Unit* passenger)
            {
                return ((me->GetFaction() == FACTION_HORDE_GENERIC_WG && passenger->GetFaction() == HORDE) ||
                        (me->GetFaction() == FACTION_ALLIANCE_GENERIC_WG && passenger->GetFaction() == ALLIANCE));
            }

            Creature* GetValidVehicle(Creature* cVeh)
            {
                if (!cVeh->HasAura(SPELL_VEHICLE_TELEPORT))
                    if (Vehicle* vehicle = cVeh->GetVehicleKit())
                        if (Unit* passenger = vehicle->GetPassenger(0))
                            if (IsFriendly(passenger))
                                if (Creature* teleportTrigger = passenger->SummonTrigger(me->GetPositionX()-60.0f, me->GetPositionY(), me->GetPositionZ()+1.0f, cVeh->GetOrientation(), 1s))
                                    return teleportTrigger;

                return nullptr;
            }

            void UpdateAI(uint32 diff)
            {
                _checkTimer += diff;
                if (_checkTimer >= 1000)
                {
                    for (uint8 i = 0; i < MAX_WINTERGRASP_VEHICLES; i++)
                        if (Creature* vehicleCreature = me->FindNearestCreature(vehiclesList[i], 3.0f, true))
                            if (Creature* teleportTrigger = GetValidVehicle(vehicleCreature))
                                teleportTrigger->CastSpell(vehicleCreature, SPELL_VEHICLE_TELEPORT, true);

                    _checkTimer = 0;
                }
            }
          private:
              uint32 _checkTimer;
        };

        GameObjectAI* GetAI(GameObject* go) const override
        {
            return new go_wg_vehicle_teleporterAI(go);
=======
class npc_wg_give_promotion_credit : public CreatureScript
{
    public:
        npc_wg_give_promotion_credit() : CreatureScript("npc_wg_give_promotion_credit") { }

        struct npc_wg_give_promotion_creditAI : public ScriptedAI
        {
            npc_wg_give_promotion_creditAI(Creature* creature) : ScriptedAI(creature) { }

            void JustDied(Unit* killer) override
            {
                if (killer->GetTypeId() != TYPEID_PLAYER)
                    return;

                BattlefieldWG* wintergrasp = static_cast<BattlefieldWG*>(sBattlefieldMgr->GetBattlefieldByBattleId(BATTLEFIELD_BATTLEID_WG));
                if (!wintergrasp)
                    return;

                wintergrasp->HandlePromotion(killer->ToPlayer(), me);
            }
        };

        CreatureAI* GetAI(Creature* creature) const override
        {
            return new npc_wg_give_promotion_creditAI(creature);
>>>>>>> 28d470c5
        }
};

class spell_wintergrasp_force_building : public SpellScriptLoader
{
    public:
        spell_wintergrasp_force_building() : SpellScriptLoader("spell_wintergrasp_force_building") { }

        class spell_wintergrasp_force_building_SpellScript : public SpellScript
        {
            PrepareSpellScript(spell_wintergrasp_force_building_SpellScript);

            bool Validate(SpellInfo const* /*spell*/) override
            {
                return ValidateSpellInfo(
                {
                    SPELL_BUILD_CATAPULT_FORCE,
                    SPELL_BUILD_DEMOLISHER_FORCE,
                    SPELL_BUILD_SIEGE_VEHICLE_FORCE_HORDE,
                    SPELL_BUILD_SIEGE_VEHICLE_FORCE_ALLIANCE
                });
            }

            void HandleScript(SpellEffIndex effIndex)
            {
                PreventHitDefaultEffect(effIndex);
                GetHitUnit()->CastSpell(GetHitUnit(), GetEffectValue(), false);
            }

            void Register() override
            {
                OnEffectHitTarget += SpellEffectFn(spell_wintergrasp_force_building_SpellScript::HandleScript, EFFECT_0, SPELL_EFFECT_SCRIPT_EFFECT);
            }
        };

        SpellScript* GetSpellScript() const override
        {
            return new spell_wintergrasp_force_building_SpellScript();
        }
};

class spell_wintergrasp_grab_passenger : public SpellScriptLoader
{
    public:
        spell_wintergrasp_grab_passenger() : SpellScriptLoader("spell_wintergrasp_grab_passenger") { }

        class spell_wintergrasp_grab_passenger_SpellScript : public SpellScript
        {
            PrepareSpellScript(spell_wintergrasp_grab_passenger_SpellScript);

            void HandleScript(SpellEffIndex /*effIndex*/)
            {
                if (Player* target = GetHitPlayer())
                    target->CastSpell(GetCaster(), SPELL_RIDE_WG_VEHICLE, false);
            }

            void Register() override
            {
                OnEffectHitTarget += SpellEffectFn(spell_wintergrasp_grab_passenger_SpellScript::HandleScript, EFFECT_0, SPELL_EFFECT_SCRIPT_EFFECT);
            }
        };

        SpellScript* GetSpellScript() const override
        {
            return new spell_wintergrasp_grab_passenger_SpellScript();
        }
};

class achievement_wg_didnt_stand_a_chance : public AchievementCriteriaScript
{
    public:
        achievement_wg_didnt_stand_a_chance() : AchievementCriteriaScript("achievement_wg_didnt_stand_a_chance") { }

        bool OnCheck(Player* source, Unit* target) override
        {
            if (!target)
                return false;

<<<<<<< HEAD
            if (Player* victim = target->ToPlayer())
            {
                if (!victim->IsMounted())
                    return false;
=======
            if (Vehicle* vehicle = source->GetVehicle())
                if (vehicle->GetVehicleInfo()->ID == 244) // Wintergrasp Tower Cannon
                    return true;
        }
>>>>>>> 28d470c5

                if (Vehicle* vehicle = source->GetVehicle())
                    if (vehicle->GetVehicleInfo()->ID == 244) // Wintergrasp Tower Cannon
                        return true;
            }

            return false;
        }
};

enum WgTeleport
{
    SPELL_WINTERGRASP_TELEPORT_TRIGGER = 54643,
};

class spell_wintergrasp_defender_teleport : public SpellScriptLoader
{
    public:
        spell_wintergrasp_defender_teleport() : SpellScriptLoader("spell_wintergrasp_defender_teleport") { }

        class spell_wintergrasp_defender_teleport_SpellScript : public SpellScript
        {
            PrepareSpellScript(spell_wintergrasp_defender_teleport_SpellScript);

            SpellCastResult CheckCast()
            {
                if (Battlefield* wg = sBattlefieldMgr->GetBattlefieldByBattleId(BATTLEFIELD_BATTLEID_WG))
                    if (Player* target = GetExplTargetUnit()->ToPlayer())
                        // check if we are in Wintergrasp at all, SotA uses same teleport spells
                        if ((target->GetZoneId() == AREA_WINTERGRASP && target->GetTeamId() != wg->GetDefenderTeam()) || target->HasAura(SPELL_WINTERGRASP_TELEPORT_TRIGGER))
                            return SPELL_FAILED_BAD_TARGETS;
                return SPELL_CAST_OK;
            }

            void Register() override
            {
                OnCheckCast += SpellCheckCastFn(spell_wintergrasp_defender_teleport_SpellScript::CheckCast);
            }
        };

        SpellScript* GetSpellScript() const override
        {
            return new spell_wintergrasp_defender_teleport_SpellScript();
        }
};

class spell_wintergrasp_defender_teleport_trigger : public SpellScriptLoader
{
    public:
        spell_wintergrasp_defender_teleport_trigger() : SpellScriptLoader("spell_wintergrasp_defender_teleport_trigger") { }

        class spell_wintergrasp_defender_teleport_trigger_SpellScript : public SpellScript
        {
            PrepareSpellScript(spell_wintergrasp_defender_teleport_trigger_SpellScript);

            void HandleDummy(SpellEffIndex /*effindex*/)
            {
                if (Unit* target = GetHitUnit())
                {
                    WorldLocation loc = target->GetWorldLocation();
                    SetExplTargetDest(loc);
                }
            }

            void Register() override
            {
                OnEffectHitTarget += SpellEffectFn(spell_wintergrasp_defender_teleport_trigger_SpellScript::HandleDummy, EFFECT_0, SPELL_EFFECT_DUMMY);
            }
        };

        SpellScript* GetSpellScript() const override
        {
            return new spell_wintergrasp_defender_teleport_trigger_SpellScript();
        }
};

// 58549 Tenacity
// 59911 Tenacity
class spell_wintergrasp_tenacity_refresh : public AuraScript
{
    PrepareAuraScript(spell_wintergrasp_tenacity_refresh);

    bool Validate(SpellInfo const* spellInfo) override
    {
        uint32 triggeredSpellId = spellInfo->Effects[EFFECT_2].CalcValue();
        return !triggeredSpellId || ValidateSpellInfo({ triggeredSpellId });
    }

    void Refresh(AuraEffect const* aurEff)
    {
        PreventDefaultAction();

        if (uint32 triggeredSpellId = GetSpellInfo()->Effects[aurEff->GetEffIndex()].CalcValue())
        {
            int32 bp = 0;
            if (AuraEffect const* healEffect = GetEffect(EFFECT_0))
                bp = healEffect->GetAmount();

            CastSpellExtraArgs args(aurEff);
            args
                .AddSpellMod(SPELLVALUE_BASE_POINT0, bp)
                .AddSpellMod(SPELLVALUE_BASE_POINT1, bp);
            GetTarget()->CastSpell(nullptr, triggeredSpellId, args);
        }

        RefreshDuration();
    }

    void OnRemove(AuraEffect const* aurEff, AuraEffectHandleModes /*mode*/)
    {
        if (uint32 triggeredSpellId = GetSpellInfo()->Effects[aurEff->GetEffIndex()].CalcValue())
            GetTarget()->RemoveAurasDueToSpell(triggeredSpellId);
    }

    void Register() override
    {
        OnEffectPeriodic += AuraEffectPeriodicFn(spell_wintergrasp_tenacity_refresh::Refresh, EFFECT_2, SPELL_AURA_PERIODIC_DUMMY);
        AfterEffectRemove += AuraEffectRemoveFn(spell_wintergrasp_tenacity_refresh::OnRemove, EFFECT_2, SPELL_AURA_PERIODIC_DUMMY, AURA_EFFECT_HANDLE_REAL);
    }
};

class condition_is_wintergrasp_horde : public ConditionScript
{
    public:
        condition_is_wintergrasp_horde() : ConditionScript("condition_is_wintergrasp_horde") { }

        bool OnConditionCheck(Condition const* /* condition */, ConditionSourceInfo& /* sourceInfo */)
        {
            Battlefield* wintergrasp = sBattlefieldMgr->GetBattlefieldByBattleId(BATTLEFIELD_BATTLEID_WG);
            if (wintergrasp && wintergrasp->IsEnabled() && wintergrasp->GetDefenderTeam() == TEAM_HORDE)
                return true;
            return false;
        }
};

class condition_is_wintergrasp_alliance : public ConditionScript
{
    public:
        condition_is_wintergrasp_alliance() : ConditionScript("condition_is_wintergrasp_alliance") { }

        bool OnConditionCheck(Condition const* /* condition */, ConditionSourceInfo& /* sourceInfo */)
        {
            Battlefield* wintergrasp = sBattlefieldMgr->GetBattlefieldByBattleId(BATTLEFIELD_BATTLEID_WG);
            if (wintergrasp && wintergrasp->IsEnabled() && wintergrasp->GetDefenderTeam() == TEAM_ALLIANCE)
                return true;
            return false;
        }
};

class condition_is_wintergrasp_horde : public ConditionScript
{
public:
    condition_is_wintergrasp_horde() : ConditionScript("condition_is_wintergrasp_horde") { }

    bool OnConditionCheck(Condition const* /* condition */, ConditionSourceInfo& /* sourceInfo */)
    {
        Battlefield* wintergrasp = sBattlefieldMgr->GetBattlefieldByBattleId(BATTLEFIELD_BATTLEID_WG);
        if (wintergrasp->IsEnabled() && wintergrasp->GetDefenderTeam() == TEAM_HORDE)
            return true;
        return false;
    }
};

class condition_is_wintergrasp_alliance : public ConditionScript
{
public:
    condition_is_wintergrasp_alliance() : ConditionScript("condition_is_wintergrasp_alliance") { }

    bool OnConditionCheck(Condition const* /* condition */, ConditionSourceInfo& /* sourceInfo */)
    {
        Battlefield* wintergrasp = sBattlefieldMgr->GetBattlefieldByBattleId(BATTLEFIELD_BATTLEID_WG);
        if (wintergrasp->IsEnabled() && wintergrasp->GetDefenderTeam() == TEAM_ALLIANCE)
            return true;
        return false;
    }
};

void AddSC_wintergrasp()
{
    new npc_wg_queue();
    new npc_wg_spirit_guide();
    new npc_wg_demolisher_engineer();
    new go_wg_vehicle_teleporter();
<<<<<<< HEAD
=======
    new npc_wg_give_promotion_credit();
>>>>>>> 28d470c5
    new spell_wintergrasp_force_building();
    new spell_wintergrasp_grab_passenger();
    new achievement_wg_didnt_stand_a_chance();
    new spell_wintergrasp_defender_teleport();
    new spell_wintergrasp_defender_teleport_trigger();
<<<<<<< HEAD
    RegisterSpellScript(spell_wintergrasp_tenacity_refresh);
=======
>>>>>>> 28d470c5
    new condition_is_wintergrasp_horde();
    new condition_is_wintergrasp_alliance();
}<|MERGE_RESOLUTION|>--- conflicted
+++ resolved
@@ -18,28 +18,15 @@
 #include "ScriptMgr.h"
 #include "Battlefield.h"
 #include "BattlefieldMgr.h"
-<<<<<<< HEAD
-#include "Battlefield/BattlefieldWG.h"
-#include "DBCStores.h"
-#include "GameObject.h"
-#include "GameObjectAI.h"
-#include "GameTime.h"
-=======
 #include "BattlefieldWG.h"
 #include "DB2Stores.h"
 #include "GameObject.h"
 #include "GameObjectAI.h"
->>>>>>> 28d470c5
 #include "ObjectMgr.h"
 #include "Player.h"
 #include "ScriptedCreature.h"
 #include "ScriptedGossip.h"
 #include "ScriptSystem.h"
-<<<<<<< HEAD
-#include "SpellAuras.h"
-#include "SpellAuraEffects.h"
-=======
->>>>>>> 28d470c5
 #include "SpellScript.h"
 #include "Vehicle.h"
 #include "WorldSession.h"
@@ -136,11 +123,7 @@
         {
             npc_wg_demolisher_engineerAI(Creature* creature) : ScriptedAI(creature) { }
 
-<<<<<<< HEAD
-            bool OnGossipHello(Player* player) override
-=======
             bool GossipHello(Player* player) override
->>>>>>> 28d470c5
             {
                 if (me->IsQuestGiver())
                     player->PrepareQuestMenu(me->GetGUID());
@@ -163,11 +146,7 @@
                 return true;
             }
 
-<<<<<<< HEAD
-            bool OnGossipSelect(Player* player, uint32 /*menuId*/, uint32 gossipListId) override
-=======
             bool GossipSelect(Player* player, uint32 /*menuId*/, uint32 gossipListId) override
->>>>>>> 28d470c5
             {
                 uint32 const action = player->PlayerTalkClass->GetGossipOptionAction(gossipListId);
                 CloseGossipMenuFor(player);
@@ -232,11 +211,7 @@
                     DoCast(me, SPELL_CHANNEL_SPIRIT_HEAL);
             }
 
-<<<<<<< HEAD
-            bool OnGossipHello(Player* player) override
-=======
             bool GossipHello(Player* player) override
->>>>>>> 28d470c5
             {
                 if (me->IsQuestGiver())
                     player->PrepareQuestMenu(me->GetGUID());
@@ -254,11 +229,7 @@
                 return true;
             }
 
-<<<<<<< HEAD
-            bool OnGossipSelect(Player* player, uint32 /*menuId*/, uint32 gossipListId) override
-=======
             bool GossipSelect(Player* player, uint32 /*menuId*/, uint32 gossipListId) override
->>>>>>> 28d470c5
             {
                 uint32 const action = player->PlayerTalkClass->GetGossipOptionAction(gossipListId);
                 CloseGossipMenuFor(player);
@@ -269,13 +240,8 @@
                     GraveyardVect gy = wintergrasp->GetGraveyardVector();
                     for (uint8 i = 0; i < gy.size(); i++)
                         if (action - GOSSIP_ACTION_INFO_DEF == i && gy[i]->GetControlTeamId() == player->GetTeamId())
-<<<<<<< HEAD
-                            if (WorldSafeLocsEntry const* safeLoc = sWorldSafeLocsStore.LookupEntry(gy[i]->GetGraveyardId()))
-                                player->TeleportTo(safeLoc->Continent, safeLoc->Loc.X, safeLoc->Loc.Y, safeLoc->Loc.Z, 0);
-=======
                             if (WorldSafeLocsEntry const* safeLoc = sObjectMgr->GetWorldSafeLoc(gy[i]->GetGraveyardId()))
                                 player->TeleportTo(safeLoc->Loc);
->>>>>>> 28d470c5
                 }
                 return true;
             }
@@ -297,16 +263,29 @@
     public:
         npc_wg_queue() : CreatureScript("npc_wg_queue") { }
 
-        struct npc_wg_queueAI : public ScriptedAI
-        {
-            npc_wg_queueAI(Creature* creature) : ScriptedAI(creature)
-            {
-                FrostArmor_Timer = 0;
-            }
-<<<<<<< HEAD
-
-            uint32 FrostArmor_Timer;
-=======
+    struct npc_wg_queueAI : public ScriptedAI
+    {
+        npc_wg_queueAI(Creature* creature) : ScriptedAI(creature)
+        {
+            FrostArmor_Timer = 0;
+        }
+
+        uint32 FrostArmor_Timer;
+
+        void Reset() override
+        {
+            FrostArmor_Timer = 0;
+        }
+
+        void EnterCombat(Unit* /*who*/) override { }
+
+        void UpdateAI(uint32 diff) override
+        {
+            if (FrostArmor_Timer <= diff)
+            {
+                DoCast(me, SPELL_FROST_ARMOR);
+                FrostArmor_Timer = 180000;
+            }
             else FrostArmor_Timer -= diff;
 
             DoMeleeAttackIfReady();
@@ -320,32 +299,14 @@
             Battlefield* wintergrasp = sBattlefieldMgr->GetBattlefieldByBattleId(BATTLEFIELD_BATTLEID_WG);
             if (!wintergrasp)
                 return true;
->>>>>>> 28d470c5
-
-            void Reset() override
-            {
-<<<<<<< HEAD
-                FrostArmor_Timer = 0;
-=======
+
+            if (wintergrasp->IsWarTime())
+            {
                 AddGossipItemFor(player, GOSSIP_ICON_CHAT, player->GetSession()->GetTrinityString(WG_NPCQUEUE_TEXTOPTION_JOIN), GOSSIP_SENDER_MAIN, GOSSIP_ACTION_INFO_DEF);
                 SendGossipMenuFor(player, wintergrasp->GetDefenderTeam() ? WG_NPCQUEUE_TEXT_H_WAR : WG_NPCQUEUE_TEXT_A_WAR, me->GetGUID());
->>>>>>> 28d470c5
-            }
-
-            void JustEngagedWith(Unit* /*who*/) override { }
-
-            void UpdateAI(uint32 diff) override
-            {
-<<<<<<< HEAD
-                if (FrostArmor_Timer <= diff)
-                {
-                    DoCast(me, SPELL_FROST_ARMOR);
-                    FrostArmor_Timer = 180000;
-                }
-                else FrostArmor_Timer -= diff;
-
-                DoMeleeAttackIfReady();
-=======
+            }
+            else
+            {
                 uint32 timer = wintergrasp->GetTimer() / 1000;
                 player->SendUpdateWorldState(4354, time(nullptr) + timer);
                 if (timer < 15 * MINUTE)
@@ -355,45 +316,26 @@
                 }
                 else
                     SendGossipMenuFor(player, wintergrasp->GetDefenderTeam() ? WG_NPCQUEUE_TEXT_H_NOWAR : WG_NPCQUEUE_TEXT_A_NOWAR, me->GetGUID());
->>>>>>> 28d470c5
-            }
-
-<<<<<<< HEAD
-            bool OnGossipHello(Player* player) override
-            {
-                if (me->IsQuestGiver())
-                    player->PrepareQuestMenu(me->GetGUID());
-=======
+            }
+            return true;
+        }
+
         bool GossipSelect(Player* player, uint32 /*menuId*/, uint32 /*gossipListId*/) override
         {
             CloseGossipMenuFor(player);
->>>>>>> 28d470c5
-
-                Battlefield* wintergrasp = sBattlefieldMgr->GetBattlefieldByBattleId(BATTLEFIELD_BATTLEID_WG);
-                if (!wintergrasp)
-                    return true;
-
-                if (wintergrasp->IsWarTime())
-                {
-                    AddGossipItemFor(player, GOSSIP_ICON_CHAT, player->GetSession()->GetTrinityString(WG_NPCQUEUE_TEXTOPTION_JOIN), GOSSIP_SENDER_MAIN, GOSSIP_ACTION_INFO_DEF);
-                    SendGossipMenuFor(player, wintergrasp->GetDefenderTeam() ? WG_NPCQUEUE_TEXT_H_WAR : WG_NPCQUEUE_TEXT_A_WAR, me->GetGUID());
-                }
-                else
-                {
-                    uint32 timer = wintergrasp->GetTimer() / 1000;
-                    player->SendUpdateWorldState(4354, GameTime::GetGameTime() + timer);
-                    if (timer < 15 * MINUTE)
-                    {
-                        AddGossipItemFor(player, GOSSIP_ICON_CHAT, player->GetSession()->GetTrinityString(WG_NPCQUEUE_TEXTOPTION_JOIN), GOSSIP_SENDER_MAIN, GOSSIP_ACTION_INFO_DEF);
-                        SendGossipMenuFor(player, wintergrasp->GetDefenderTeam() ? WG_NPCQUEUE_TEXT_H_QUEUE : WG_NPCQUEUE_TEXT_A_QUEUE, me->GetGUID());
-                    }
-                    else
-                        SendGossipMenuFor(player, wintergrasp->GetDefenderTeam() ? WG_NPCQUEUE_TEXT_H_NOWAR : WG_NPCQUEUE_TEXT_A_NOWAR, me->GetGUID());
-                }
+
+            Battlefield* wintergrasp = sBattlefieldMgr->GetBattlefieldByBattleId(BATTLEFIELD_BATTLEID_WG);
+            if (!wintergrasp)
                 return true;
-            }
-<<<<<<< HEAD
-=======
+
+            if (wintergrasp->IsWarTime())
+                wintergrasp->InvitePlayerToWar(player);
+            else
+            {
+                uint32 timer = wintergrasp->GetTimer() / 1000;
+                if (timer < 15 * MINUTE)
+                    wintergrasp->InvitePlayerToQueue(player);
+            }
             return true;
         }
     };
@@ -403,28 +345,12 @@
         return new npc_wg_queueAI(creature);
     }
 };
->>>>>>> 28d470c5
-
-            bool OnGossipSelect(Player* player, uint32 /*menuId*/, uint32 /*gossipListId*/) override
-            {
-                CloseGossipMenuFor(player);
-
-<<<<<<< HEAD
-                Battlefield* wintergrasp = sBattlefieldMgr->GetBattlefieldByBattleId(BATTLEFIELD_BATTLEID_WG);
-                if (!wintergrasp)
-                    return true;
-
-                if (wintergrasp->IsWarTime())
-                    wintergrasp->InvitePlayerToWar(player);
-                else
-                {
-                    uint32 timer = wintergrasp->GetTimer() / 1000;
-                    if (timer < 15 * MINUTE)
-                        wintergrasp->InvitePlayerToQueue(player);
-                }
-                return true;
-            }
-=======
+
+class go_wg_vehicle_teleporter : public GameObjectScript
+{
+    public:
+        go_wg_vehicle_teleporter() : GameObjectScript("go_wg_vehicle_teleporter") { }
+
         struct go_wg_vehicle_teleporterAI : public GameObjectAI
         {
             go_wg_vehicle_teleporterAI(GameObject* gameObject) : GameObjectAI(gameObject), _checkTimer(0) { }
@@ -462,64 +388,14 @@
             }
           private:
               uint32 _checkTimer;
->>>>>>> 28d470c5
         };
 
-        CreatureAI* GetAI(Creature* creature) const override
-        {
-            return new npc_wg_queueAI(creature);
-        }
-};
-
-<<<<<<< HEAD
-class go_wg_vehicle_teleporter : public GameObjectScript
-{
-    public:
-        go_wg_vehicle_teleporter() : GameObjectScript("go_wg_vehicle_teleporter") { }
-
-        struct go_wg_vehicle_teleporterAI : public GameObjectAI
-        {
-            go_wg_vehicle_teleporterAI(GameObject* gameObject) : GameObjectAI(gameObject), _checkTimer(0) { }
-
-            bool IsFriendly(Unit* passenger)
-            {
-                return ((me->GetFaction() == FACTION_HORDE_GENERIC_WG && passenger->GetFaction() == HORDE) ||
-                        (me->GetFaction() == FACTION_ALLIANCE_GENERIC_WG && passenger->GetFaction() == ALLIANCE));
-            }
-
-            Creature* GetValidVehicle(Creature* cVeh)
-            {
-                if (!cVeh->HasAura(SPELL_VEHICLE_TELEPORT))
-                    if (Vehicle* vehicle = cVeh->GetVehicleKit())
-                        if (Unit* passenger = vehicle->GetPassenger(0))
-                            if (IsFriendly(passenger))
-                                if (Creature* teleportTrigger = passenger->SummonTrigger(me->GetPositionX()-60.0f, me->GetPositionY(), me->GetPositionZ()+1.0f, cVeh->GetOrientation(), 1s))
-                                    return teleportTrigger;
-
-                return nullptr;
-            }
-
-            void UpdateAI(uint32 diff)
-            {
-                _checkTimer += diff;
-                if (_checkTimer >= 1000)
-                {
-                    for (uint8 i = 0; i < MAX_WINTERGRASP_VEHICLES; i++)
-                        if (Creature* vehicleCreature = me->FindNearestCreature(vehiclesList[i], 3.0f, true))
-                            if (Creature* teleportTrigger = GetValidVehicle(vehicleCreature))
-                                teleportTrigger->CastSpell(vehicleCreature, SPELL_VEHICLE_TELEPORT, true);
-
-                    _checkTimer = 0;
-                }
-            }
-          private:
-              uint32 _checkTimer;
-        };
-
         GameObjectAI* GetAI(GameObject* go) const override
         {
             return new go_wg_vehicle_teleporterAI(go);
-=======
+        }
+};
+
 class npc_wg_give_promotion_credit : public CreatureScript
 {
     public:
@@ -545,7 +421,6 @@
         CreatureAI* GetAI(Creature* creature) const override
         {
             return new npc_wg_give_promotion_creditAI(creature);
->>>>>>> 28d470c5
         }
 };
 
@@ -616,33 +491,26 @@
 
 class achievement_wg_didnt_stand_a_chance : public AchievementCriteriaScript
 {
-    public:
-        achievement_wg_didnt_stand_a_chance() : AchievementCriteriaScript("achievement_wg_didnt_stand_a_chance") { }
-
-        bool OnCheck(Player* source, Unit* target) override
-        {
-            if (!target)
+public:
+    achievement_wg_didnt_stand_a_chance() : AchievementCriteriaScript("achievement_wg_didnt_stand_a_chance") { }
+
+    bool OnCheck(Player* source, Unit* target) override
+    {
+        if (!target)
+            return false;
+
+        if (Player* victim = target->ToPlayer())
+        {
+            if (!victim->IsMounted())
                 return false;
 
-<<<<<<< HEAD
-            if (Player* victim = target->ToPlayer())
-            {
-                if (!victim->IsMounted())
-                    return false;
-=======
             if (Vehicle* vehicle = source->GetVehicle())
                 if (vehicle->GetVehicleInfo()->ID == 244) // Wintergrasp Tower Cannon
                     return true;
         }
->>>>>>> 28d470c5
-
-                if (Vehicle* vehicle = source->GetVehicle())
-                    if (vehicle->GetVehicleInfo()->ID == 244) // Wintergrasp Tower Cannon
-                        return true;
-            }
-
-            return false;
-        }
+
+        return false;
+    }
 };
 
 enum WgTeleport
@@ -652,136 +520,63 @@
 
 class spell_wintergrasp_defender_teleport : public SpellScriptLoader
 {
-    public:
-        spell_wintergrasp_defender_teleport() : SpellScriptLoader("spell_wintergrasp_defender_teleport") { }
-
-        class spell_wintergrasp_defender_teleport_SpellScript : public SpellScript
-        {
-            PrepareSpellScript(spell_wintergrasp_defender_teleport_SpellScript);
-
-            SpellCastResult CheckCast()
-            {
-                if (Battlefield* wg = sBattlefieldMgr->GetBattlefieldByBattleId(BATTLEFIELD_BATTLEID_WG))
-                    if (Player* target = GetExplTargetUnit()->ToPlayer())
-                        // check if we are in Wintergrasp at all, SotA uses same teleport spells
-                        if ((target->GetZoneId() == AREA_WINTERGRASP && target->GetTeamId() != wg->GetDefenderTeam()) || target->HasAura(SPELL_WINTERGRASP_TELEPORT_TRIGGER))
-                            return SPELL_FAILED_BAD_TARGETS;
-                return SPELL_CAST_OK;
-            }
-
-            void Register() override
-            {
-                OnCheckCast += SpellCheckCastFn(spell_wintergrasp_defender_teleport_SpellScript::CheckCast);
-            }
-        };
-
-        SpellScript* GetSpellScript() const override
-        {
-            return new spell_wintergrasp_defender_teleport_SpellScript();
-        }
+public:
+    spell_wintergrasp_defender_teleport() : SpellScriptLoader("spell_wintergrasp_defender_teleport") { }
+
+    class spell_wintergrasp_defender_teleport_SpellScript : public SpellScript
+    {
+        PrepareSpellScript(spell_wintergrasp_defender_teleport_SpellScript);
+
+        SpellCastResult CheckCast()
+        {
+            if (Battlefield* wg = sBattlefieldMgr->GetBattlefieldByBattleId(BATTLEFIELD_BATTLEID_WG))
+                if (Player* target = GetExplTargetUnit()->ToPlayer())
+                    // check if we are in Wintergrasp at all, SotA uses same teleport spells
+                    if ((target->GetZoneId() == 4197 && target->GetTeamId() != wg->GetDefenderTeam()) || target->HasAura(SPELL_WINTERGRASP_TELEPORT_TRIGGER))
+                        return SPELL_FAILED_BAD_TARGETS;
+            return SPELL_CAST_OK;
+        }
+
+        void Register() override
+        {
+            OnCheckCast += SpellCheckCastFn(spell_wintergrasp_defender_teleport_SpellScript::CheckCast);
+        }
+    };
+
+    SpellScript* GetSpellScript() const override
+    {
+        return new spell_wintergrasp_defender_teleport_SpellScript();
+    }
 };
 
 class spell_wintergrasp_defender_teleport_trigger : public SpellScriptLoader
 {
-    public:
-        spell_wintergrasp_defender_teleport_trigger() : SpellScriptLoader("spell_wintergrasp_defender_teleport_trigger") { }
-
-        class spell_wintergrasp_defender_teleport_trigger_SpellScript : public SpellScript
-        {
-            PrepareSpellScript(spell_wintergrasp_defender_teleport_trigger_SpellScript);
-
-            void HandleDummy(SpellEffIndex /*effindex*/)
-            {
-                if (Unit* target = GetHitUnit())
-                {
-                    WorldLocation loc = target->GetWorldLocation();
-                    SetExplTargetDest(loc);
-                }
-            }
-
-            void Register() override
-            {
-                OnEffectHitTarget += SpellEffectFn(spell_wintergrasp_defender_teleport_trigger_SpellScript::HandleDummy, EFFECT_0, SPELL_EFFECT_DUMMY);
-            }
-        };
-
-        SpellScript* GetSpellScript() const override
-        {
-            return new spell_wintergrasp_defender_teleport_trigger_SpellScript();
-        }
-};
-
-// 58549 Tenacity
-// 59911 Tenacity
-class spell_wintergrasp_tenacity_refresh : public AuraScript
-{
-    PrepareAuraScript(spell_wintergrasp_tenacity_refresh);
-
-    bool Validate(SpellInfo const* spellInfo) override
-    {
-        uint32 triggeredSpellId = spellInfo->Effects[EFFECT_2].CalcValue();
-        return !triggeredSpellId || ValidateSpellInfo({ triggeredSpellId });
+public:
+    spell_wintergrasp_defender_teleport_trigger() : SpellScriptLoader("spell_wintergrasp_defender_teleport_trigger") { }
+
+    class spell_wintergrasp_defender_teleport_trigger_SpellScript : public SpellScript
+    {
+        PrepareSpellScript(spell_wintergrasp_defender_teleport_trigger_SpellScript);
+
+        void HandleDummy(SpellEffIndex /*effindex*/)
+        {
+            if (Unit* target = GetHitUnit())
+            {
+                WorldLocation loc = target->GetWorldLocation();
+                SetExplTargetDest(loc);
+            }
+        }
+
+        void Register() override
+        {
+            OnEffectHitTarget += SpellEffectFn(spell_wintergrasp_defender_teleport_trigger_SpellScript::HandleDummy, EFFECT_0, SPELL_EFFECT_DUMMY);
+        }
+    };
+
+    SpellScript* GetSpellScript() const override
+    {
+        return new spell_wintergrasp_defender_teleport_trigger_SpellScript();
     }
-
-    void Refresh(AuraEffect const* aurEff)
-    {
-        PreventDefaultAction();
-
-        if (uint32 triggeredSpellId = GetSpellInfo()->Effects[aurEff->GetEffIndex()].CalcValue())
-        {
-            int32 bp = 0;
-            if (AuraEffect const* healEffect = GetEffect(EFFECT_0))
-                bp = healEffect->GetAmount();
-
-            CastSpellExtraArgs args(aurEff);
-            args
-                .AddSpellMod(SPELLVALUE_BASE_POINT0, bp)
-                .AddSpellMod(SPELLVALUE_BASE_POINT1, bp);
-            GetTarget()->CastSpell(nullptr, triggeredSpellId, args);
-        }
-
-        RefreshDuration();
-    }
-
-    void OnRemove(AuraEffect const* aurEff, AuraEffectHandleModes /*mode*/)
-    {
-        if (uint32 triggeredSpellId = GetSpellInfo()->Effects[aurEff->GetEffIndex()].CalcValue())
-            GetTarget()->RemoveAurasDueToSpell(triggeredSpellId);
-    }
-
-    void Register() override
-    {
-        OnEffectPeriodic += AuraEffectPeriodicFn(spell_wintergrasp_tenacity_refresh::Refresh, EFFECT_2, SPELL_AURA_PERIODIC_DUMMY);
-        AfterEffectRemove += AuraEffectRemoveFn(spell_wintergrasp_tenacity_refresh::OnRemove, EFFECT_2, SPELL_AURA_PERIODIC_DUMMY, AURA_EFFECT_HANDLE_REAL);
-    }
-};
-
-class condition_is_wintergrasp_horde : public ConditionScript
-{
-    public:
-        condition_is_wintergrasp_horde() : ConditionScript("condition_is_wintergrasp_horde") { }
-
-        bool OnConditionCheck(Condition const* /* condition */, ConditionSourceInfo& /* sourceInfo */)
-        {
-            Battlefield* wintergrasp = sBattlefieldMgr->GetBattlefieldByBattleId(BATTLEFIELD_BATTLEID_WG);
-            if (wintergrasp && wintergrasp->IsEnabled() && wintergrasp->GetDefenderTeam() == TEAM_HORDE)
-                return true;
-            return false;
-        }
-};
-
-class condition_is_wintergrasp_alliance : public ConditionScript
-{
-    public:
-        condition_is_wintergrasp_alliance() : ConditionScript("condition_is_wintergrasp_alliance") { }
-
-        bool OnConditionCheck(Condition const* /* condition */, ConditionSourceInfo& /* sourceInfo */)
-        {
-            Battlefield* wintergrasp = sBattlefieldMgr->GetBattlefieldByBattleId(BATTLEFIELD_BATTLEID_WG);
-            if (wintergrasp && wintergrasp->IsEnabled() && wintergrasp->GetDefenderTeam() == TEAM_ALLIANCE)
-                return true;
-            return false;
-        }
 };
 
 class condition_is_wintergrasp_horde : public ConditionScript
@@ -818,19 +613,12 @@
     new npc_wg_spirit_guide();
     new npc_wg_demolisher_engineer();
     new go_wg_vehicle_teleporter();
-<<<<<<< HEAD
-=======
     new npc_wg_give_promotion_credit();
->>>>>>> 28d470c5
     new spell_wintergrasp_force_building();
     new spell_wintergrasp_grab_passenger();
     new achievement_wg_didnt_stand_a_chance();
     new spell_wintergrasp_defender_teleport();
     new spell_wintergrasp_defender_teleport_trigger();
-<<<<<<< HEAD
-    RegisterSpellScript(spell_wintergrasp_tenacity_refresh);
-=======
->>>>>>> 28d470c5
     new condition_is_wintergrasp_horde();
     new condition_is_wintergrasp_alliance();
 }