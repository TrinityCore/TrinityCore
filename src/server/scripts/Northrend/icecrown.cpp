--- conflicted
+++ resolved
@@ -117,170 +117,6 @@
 };
 
 /*######
-<<<<<<< HEAD
-=======
-## npc_dame_evniki_kapsalis
-######*/
-
-enum eDameEnvikiKapsalis
-{
-    TITLE_CRUSADER    = 123
-};
-
-class npc_dame_evniki_kapsalis : public CreatureScript
-{
-public:
-    npc_dame_evniki_kapsalis() : CreatureScript("npc_dame_evniki_kapsalis") { }
-
-    bool OnGossipHello(Player* player, Creature* creature)
-    {
-        if (player->HasTitle(TITLE_CRUSADER))
-            player->ADD_GOSSIP_ITEM(GOSSIP_ICON_VENDOR, GOSSIP_TEXT_BROWSE_GOODS, GOSSIP_SENDER_MAIN, GOSSIP_ACTION_TRADE);
-
-        player->SEND_GOSSIP_MENU(player->GetGossipTextId(creature), creature->GetGUID());
-        return true;
-    }
-
-    bool OnGossipSelect(Player* player, Creature* creature, uint32 /*uiSender*/, uint32 uiAction)
-    {
-        player->PlayerTalkClass->ClearMenus();
-        if (uiAction == GOSSIP_ACTION_TRADE)
-            player->GetSession()->SendListInventory(creature->GetGUID());
-        return true;
-    }
-};
-
-/*######
-## npc_squire_david
-######*/
-
-enum eSquireDavid
-{
-    QUEST_THE_ASPIRANT_S_CHALLENGE_H                    = 13680,
-    QUEST_THE_ASPIRANT_S_CHALLENGE_A                    = 13679,
-
-    NPC_ARGENT_VALIANT                                  = 33448,
-
-    GOSSIP_TEXTID_SQUIRE                                = 14407
-};
-
-#define GOSSIP_SQUIRE_ITEM_1 "I am ready to fight!"
-#define GOSSIP_SQUIRE_ITEM_2 "How do the Argent Crusader raiders fight?"
-
-class npc_squire_david : public CreatureScript
-{
-public:
-    npc_squire_david() : CreatureScript("npc_squire_david") { }
-
-    bool OnGossipHello(Player* player, Creature* creature)
-    {
-        if (player->GetQuestStatus(QUEST_THE_ASPIRANT_S_CHALLENGE_H) == QUEST_STATUS_INCOMPLETE ||
-            player->GetQuestStatus(QUEST_THE_ASPIRANT_S_CHALLENGE_A) == QUEST_STATUS_INCOMPLETE)//We need more info about it.
-        {
-            player->ADD_GOSSIP_ITEM(GOSSIP_ICON_CHAT, GOSSIP_SQUIRE_ITEM_1, GOSSIP_SENDER_MAIN, GOSSIP_ACTION_INFO_DEF+1);
-            player->ADD_GOSSIP_ITEM(GOSSIP_ICON_CHAT, GOSSIP_SQUIRE_ITEM_2, GOSSIP_SENDER_MAIN, GOSSIP_ACTION_INFO_DEF+2);
-        }
-
-        player->SEND_GOSSIP_MENU(GOSSIP_TEXTID_SQUIRE, creature->GetGUID());
-        return true;
-    }
-
-    bool OnGossipSelect(Player* player, Creature* creature, uint32 /*uiSender*/, uint32 uiAction)
-    {
-        player->PlayerTalkClass->ClearMenus();
-        if (uiAction == GOSSIP_ACTION_INFO_DEF+1)
-        {
-            player->CLOSE_GOSSIP_MENU();
-            creature->SummonCreature(NPC_ARGENT_VALIANT, 8575.451f, 952.472f, 547.554f, 0.38f);
-        }
-        return true;
-    }
-};
-
-/*######
-## npc_argent_valiant
-######*/
-
-enum eArgentValiant
-{
-    SPELL_CHARGE                = 63010,
-    SPELL_SHIELD_BREAKER        = 65147,
-
-    NPC_ARGENT_VALIANT_CREDIT   = 24108
-};
-
-class npc_argent_valiant : public CreatureScript
-{
-public:
-    npc_argent_valiant() : CreatureScript("npc_argent_valiant") { }
-
-    struct npc_argent_valiantAI : public ScriptedAI
-    {
-        npc_argent_valiantAI(Creature* creature) : ScriptedAI(creature)
-        {
-            creature->GetMotionMaster()->MovePoint(0, 8599.258f, 963.951f, 547.553f);
-            creature->setFaction(35); //wrong faction in db?
-        }
-
-        uint32 uiChargeTimer;
-        uint32 uiShieldBreakerTimer;
-
-        void Reset()
-        {
-            uiChargeTimer = 7000;
-            uiShieldBreakerTimer = 10000;
-        }
-
-        void MovementInform(uint32 uiType, uint32 /*uiId*/)
-        {
-            if (uiType != POINT_MOTION_TYPE)
-                return;
-
-            me->setFaction(14);
-        }
-
-        void DamageTaken(Unit* pDoneBy, uint32& uiDamage)
-        {
-            if (uiDamage > me->GetHealth() && pDoneBy->GetTypeId() == TYPEID_PLAYER)
-            {
-                uiDamage = 0;
-                CAST_PLR(pDoneBy)->KilledMonsterCredit(NPC_ARGENT_VALIANT_CREDIT, 0);
-                me->setFaction(35);
-                me->DespawnOrUnsummon(5000);
-                me->SetHomePosition(me->GetPositionX(), me->GetPositionY(), me->GetPositionZ(), me->GetOrientation());
-                EnterEvadeMode();
-            }
-        }
-
-        void UpdateAI(const uint32 uiDiff)
-        {
-            if (!UpdateVictim())
-                return;
-
-            if (uiChargeTimer <= uiDiff)
-            {
-                DoCastVictim(SPELL_CHARGE);
-                uiChargeTimer = 7000;
-            } else uiChargeTimer -= uiDiff;
-
-            if (uiShieldBreakerTimer <= uiDiff)
-            {
-                DoCastVictim(SPELL_SHIELD_BREAKER);
-                uiShieldBreakerTimer = 10000;
-            } else uiShieldBreakerTimer -= uiDiff;
-
-            DoMeleeAttackIfReady();
-        }
-    };
-
-    CreatureAI *GetAI(Creature* creature) const
-    {
-        return new npc_argent_valiantAI(creature);
-    }
-};
-
-/*######
->>>>>>> 7ee3a99a
 ## npc_alorah_and_grimmin
 ######*/
 
