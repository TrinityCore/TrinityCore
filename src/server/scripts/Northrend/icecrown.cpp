--- conflicted
+++ resolved
@@ -292,12 +292,7 @@
 {
     SPELL_CHARGE                = 63010,
     SPELL_SHIELD_BREAKER        = 65147,
-<<<<<<< HEAD
-
-    NPC_ARGENT_VALIANT_CREDIT   = 38595
-=======
     SPELL_KILL_CREDIT           = 63049
->>>>>>> 5a99dfad
 };
 
 class npc_argent_valiant : public CreatureScript
