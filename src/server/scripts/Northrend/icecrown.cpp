--- conflicted
+++ resolved
@@ -498,7 +498,6 @@
 
 };
 
-<<<<<<< HEAD
 /*######
 ## npc_valiant
 ######*/
@@ -797,7 +796,6 @@
        }
        return true;
    }
-=======
 // Battle for Crusaders' Pinnacle
 enum BlessedBanner
 {
@@ -1168,7 +1166,6 @@
     {
         return new npc_blessed_bannerAI(creature);
     }
->>>>>>> a0239c22
 };
 
 void AddSC_icecrown()
@@ -1179,9 +1176,6 @@
     new npc_guardian_pavilion;
     new npc_vereth_the_cunning;
     new npc_tournament_training_dummy;
-<<<<<<< HEAD
 	new npc_valiant();
-=======
     new npc_blessed_banner();
->>>>>>> a0239c22
 }