--- conflicted
+++ resolved
@@ -67,12 +67,8 @@
 
     struct npc_Apothecary_HanesAI : public npc_escortAI
     {
-<<<<<<< HEAD
-        npc_Apothecary_HanesAI(Creature* pCreature) : npc_escortAI(pCreature){}
-
-=======
         npc_Apothecary_HanesAI(Creature* creature) : npc_escortAI(creature){}
->>>>>>> 7ee3a99a
+
         uint32 PotTimer;
 
         void Reset ()
@@ -234,14 +230,9 @@
         if (creature->isQuestGiver())
             player->PrepareQuestMenu(creature->GetGUID());
 
-<<<<<<< HEAD
-        if (pPlayer->GetQuestStatus(QUEST_REPORTS_FROM_THE_FIELD) == QUEST_STATUS_INCOMPLETE)
-    {
-            switch (pCreature->GetEntry())
-=======
         if (player->GetQuestStatus(QUEST_REPORTS_FROM_THE_FIELD) == QUEST_STATUS_INCOMPLETE)
+    {
             switch (creature->GetEntry())
->>>>>>> 7ee3a99a
             {
                 case NPC_RAZAEL:
                     if (!player->GetReqKillOrCastCurrentCount(QUEST_REPORTS_FROM_THE_FIELD, NPC_RAZAEL))
@@ -260,12 +251,8 @@
                     }
                 break;
             }
-<<<<<<< HEAD
-    }
-        pPlayer->SEND_GOSSIP_MENU(pPlayer->GetGossipTextId(pCreature), pCreature->GetGUID());
-=======
+    }
         player->SEND_GOSSIP_MENU(player->GetGossipTextId(creature), creature->GetGUID());
->>>>>>> 7ee3a99a
         return true;
     }
 
@@ -661,9 +648,9 @@
 public:
     mob_riven_widow_cocoon() : CreatureScript("mob_riven_widow_cocoon") { }
 
-    CreatureAI* GetAI(Creature* pCreature) const
-    {
-        return new mob_riven_widow_cocoonAI (pCreature);
+    CreatureAI* GetAI(Creature* creature) const
+    {
+        return new mob_riven_widow_cocoonAI (creature);
     }
 
     struct mob_riven_widow_cocoonAI : public ScriptedAI
@@ -708,38 +695,38 @@
 public:
     npc_greer_orehammer() : CreatureScript("npc_greer_orehammer") { }
 
-    bool OnGossipHello(Player* pPlayer, Creature* pCreature)
-    {
-        if (pCreature->isQuestGiver())
-            pPlayer->PrepareQuestMenu(pCreature->GetGUID());
-
-        if (pCreature->isTaxi())
-            pPlayer->ADD_GOSSIP_ITEM(GOSSIP_ICON_TAXI, GOSSIP_ITEM_0, GOSSIP_SENDER_MAIN, GOSSIP_ACTION_INFO_DEF);
-
-        if (pPlayer->GetQuestStatus(QUEST_PLAGUE_THIS) == QUEST_STATUS_INCOMPLETE)
-            pPlayer->ADD_GOSSIP_ITEM(GOSSIP_ICON_CHAT, GOSSIP_ITEM_1, GOSSIP_SENDER_MAIN, GOSSIP_ACTION_INFO_DEF+1);
-
-        pPlayer->SEND_GOSSIP_MENU(pPlayer->GetGossipTextId(pCreature), pCreature->GetGUID());
+    bool OnGossipHello(Player* player, Creature* creature)
+    {
+        if (creature->isQuestGiver())
+            player->PrepareQuestMenu(creature->GetGUID());
+
+        if (creature->isTaxi())
+            player->ADD_GOSSIP_ITEM(GOSSIP_ICON_TAXI, GOSSIP_ITEM_0, GOSSIP_SENDER_MAIN, GOSSIP_ACTION_INFO_DEF);
+
+        if (player->GetQuestStatus(QUEST_PLAGUE_THIS) == QUEST_STATUS_INCOMPLETE)
+            player->ADD_GOSSIP_ITEM(GOSSIP_ICON_CHAT, GOSSIP_ITEM_1, GOSSIP_SENDER_MAIN, GOSSIP_ACTION_INFO_DEF+1);
+
+        player->SEND_GOSSIP_MENU(player->GetGossipTextId(creature), creature->GetGUID());
         return true;
     }
 
-    bool OnGossipSelect(Player* pPlayer, Creature* pCreature, uint32 /*uiSender*/, uint32 uiAction)
-    {
-        pPlayer->PlayerTalkClass->ClearMenus();
+    bool OnGossipSelect(Player* player, Creature* creature, uint32 /*uiSender*/, uint32 uiAction)
+    {
+        player->PlayerTalkClass->ClearMenus();
         switch(uiAction)
         {
             case GOSSIP_ACTION_INFO_DEF:
-                pPlayer->GetSession()->SendTaxiMenu(pCreature);
+                player->GetSession()->SendTaxiMenu(creature);
                 break;
             case GOSSIP_ACTION_INFO_DEF+1:
                 ItemPosCountVec dest;
-                uint8 msg = pPlayer->CanStoreNewItem(NULL_BAG, NULL_SLOT, dest, ITEM_PRECISION_BOMBS, 10);
+                uint8 msg = player->CanStoreNewItem(NULL_BAG, NULL_SLOT, dest, ITEM_PRECISION_BOMBS, 10);
                 if (msg == EQUIP_ERR_OK)
                 {
-                     pPlayer->StoreNewItem(dest, ITEM_PRECISION_BOMBS, true);
+                     player->StoreNewItem(dest, ITEM_PRECISION_BOMBS, true);
                 }
-                pPlayer->CLOSE_GOSSIP_MENU();
-                pPlayer->ActivateTaxiPathTo(745);
+                player->CLOSE_GOSSIP_MENU();
+                player->ActivateTaxiPathTo(745);
                 break;
         }
         return true;
