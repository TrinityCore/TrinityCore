--- conflicted
+++ resolved
@@ -15,6 +15,19 @@
  * with this program. If not, see <http://www.gnu.org/licenses/>.
  */
 
+/* ScriptData
+SDName: Sholazar_Basin
+SD%Complete: 100
+SDComment: Quest support: 12573, 12621, 12726
+SDCategory: Sholazar_Basin
+EndScriptData */
+
+/* ContentData
+npc_vekjik
+avatar_of_freya
+npc_haiphoon (Quest: "Song of Wind and Water")
+EndContentData */
+
 #include "ScriptMgr.h"
 #include "CombatAI.h"
 #include "Map.h"
@@ -23,11 +36,6 @@
 #include "ObjectMgr.h"
 #include "Player.h"
 #include "ScriptedEscortAI.h"
-<<<<<<< HEAD
-#include "SpellAuras.h"
-#include "SpellScript.h"
-#include "Vehicle.h"
-=======
 #include "ScriptedGossip.h"
 #include "SpellAuras.h"
 #include "SpellScript.h"
@@ -216,7 +224,6 @@
         return new npc_bushwhackerAI(creature);
     }
 };
->>>>>>> 28d470c5
 
 /*######
 ## npc_engineer_helice
@@ -271,13 +278,8 @@
                     break;
                 case 1:
                     Talk(SAY_WP_3);
-<<<<<<< HEAD
-                    me->CastSpell({ 5918.33f, 5372.91f, -98.770f }, SPELL_EXPLODE_CRYSTAL, true);
-                    me->SummonGameObject(184743, 5918.33f, 5372.91f, -98.770f, 0, QuaternionData(), 3s, GO_SUMMON_TIMED_DESPAWN);
-=======
                     me->CastSpell(5918.33f, 5372.91f, -98.770f, SPELL_EXPLODE_CRYSTAL, true);
                     me->SummonGameObject(184743, 5918.33f, 5372.91f, -98.770f, 0, QuaternionData(), TEMPSUMMON_MANUAL_DESPAWN);     //approx 3 to 4 seconds
->>>>>>> 28d470c5
                     me->HandleEmoteCommand(EMOTE_ONESHOT_LAUGH);
                     break;
                 case 2:
@@ -287,13 +289,8 @@
                     Talk(SAY_WP_5);
                     break;
                 case 8:
-<<<<<<< HEAD
-                    me->CastSpell({ 5887.37f, 5379.39f, -91.289f }, SPELL_EXPLODE_CRYSTAL, true);
-                    me->SummonGameObject(184743, 5887.37f, 5379.39f, -91.289f, 0, QuaternionData(), 3s, GO_SUMMON_TIMED_DESPAWN);
-=======
                     me->CastSpell(5887.37f, 5379.39f, -91.289f, SPELL_EXPLODE_CRYSTAL, true);
                     me->SummonGameObject(184743, 5887.37f, 5379.39f, -91.289f, 0, QuaternionData(), TEMPSUMMON_MANUAL_DESPAWN);      //approx 3 to 4 seconds
->>>>>>> 28d470c5
                     me->HandleEmoteCommand(EMOTE_ONESHOT_LAUGH);
                     break;
                 case 9:
@@ -338,11 +335,7 @@
             }
         }
 
-<<<<<<< HEAD
-        void OnQuestAccept(Player* player, Quest const* quest) override
-=======
         void QuestAccept(Player* player, Quest const* quest) override
->>>>>>> 28d470c5
         {
             if (quest->GetQuestId() == QUEST_DISASTER)
             {
@@ -509,7 +502,7 @@
                 sayTimer -= diff;
         }
 
-        void SpellHit(WorldObject* caster, SpellInfo const* spellInfo) override
+        void SpellHit(Unit* caster, SpellInfo const* spellInfo) override
         {
             if (spellInfo->Id != SPELL_OFFER)
                 return;
@@ -556,8 +549,6 @@
 };
 
 /*######
-<<<<<<< HEAD
-=======
 ## npc_adventurous_dwarf
 ######*/
 
@@ -648,7 +639,6 @@
 };
 
 /*######
->>>>>>> 28d470c5
 ## Quest The Lifewarden's Wrath
 ######*/
 
@@ -810,15 +800,10 @@
 
                         bird->KillSelf();
                         crunchy->GetMotionMaster()->MovePoint(0, bird->GetPositionX(), bird->GetPositionY(),
-<<<<<<< HEAD
-                            bird->GetMap()->GetWaterOrGroundLevel(bird->GetPhaseMask(), bird->GetPositionX(), bird->GetPositionY(), bird->GetPositionZ()));
-=======
                             bird->GetMap()->GetWaterOrGroundLevel(bird->GetPhaseShift(), bird->GetPositionX(), bird->GetPositionY(), bird->GetPositionZ()));
->>>>>>> 28d470c5
                         /// @todo Make crunchy perform emote eat when he reaches the bird
                         break;
                     }
-                    [[fallthrough]];
                 }
                     /* fallthrough */
                 case EVENT_MISS:
@@ -877,16 +862,16 @@
     {
         npc_haiphoonAI(Creature* creature) : VehicleAI(creature) { }
 
-        void SpellHitTarget(WorldObject* target, SpellInfo const* spellInfo) override
+        void SpellHitTarget(Unit* target, SpellInfo const* spell) override
         {
             if (target == me)
                 return;
 
-            if (spellInfo->Id == SPELL_DEVOUR_WIND && me->GetCharmerOrOwnerPlayerOrPlayerItself())
+            if (spell->Id == SPELL_DEVOUR_WIND && me->GetCharmerOrOwnerPlayerOrPlayerItself())
             {
                 me->UpdateEntry(NPC_HAIPHOON_AIR);
             }
-            else if (spellInfo->Id == SPELL_DEVOUR_WATER && me->GetCharmerOrOwnerPlayerOrPlayerItself())
+            else if (spell->Id == SPELL_DEVOUR_WATER && me->GetCharmerOrOwnerPlayerOrPlayerItself())
             {
                 me->UpdateEntry(NPC_HAIPHOON_WATER);
             }
@@ -900,8 +885,6 @@
 };
 
 /*######
-<<<<<<< HEAD
-=======
 ## Quest: Reconnaissance Flight (12671)
 ######*/
 enum ReconnaissanceFlight
@@ -1006,7 +989,6 @@
 };
 
 /*######
->>>>>>> 28d470c5
 ## Quest Dreadsaber Mastery: Stalking the Prey (12550)
 ######*/
 
@@ -1057,51 +1039,17 @@
     }
 };
 
-enum ReturnedSevenfold
-{
-    SPELL_FREYAS_WARD           = 51845,
-    SPELL_SEVENFOLD_RETRIBUTION = 51856,
-    SPELL_DEATHBOLT             = 51855
-};
-
-class spell_q12611_deathbolt : public SpellScript
-{
-    PrepareSpellScript(spell_q12611_deathbolt);
-
-    bool Validate(SpellInfo const* /*spellInfo*/) override
-    {
-        return ValidateSpellInfo(
-            {
-                SPELL_FREYAS_WARD,
-                SPELL_SEVENFOLD_RETRIBUTION,
-                SPELL_DEATHBOLT
-            });
-    }
-
-    void HandleScriptEffect(SpellEffIndex /* effIndex */)
-    {
-        Unit* caster = GetCaster();
-        Unit* target = GetHitUnit();
-
-        if (target->HasAura(SPELL_FREYAS_WARD))
-            target->CastSpell(caster, SPELL_SEVENFOLD_RETRIBUTION, true);
-        else
-            caster->CastSpell(target, SPELL_DEATHBOLT, true);
-    }
-
-    void Register() override
-    {
-        OnEffectHitTarget += SpellEffectFn(spell_q12611_deathbolt::HandleScriptEffect, EFFECT_0, SPELL_EFFECT_SCRIPT_EFFECT);
-    }
-};
-
 void AddSC_sholazar_basin()
 {
+    new npc_vekjik();
+    new npc_avatar_of_freya();
+    new npc_bushwhacker();
     new npc_engineer_helice();
+    new npc_adventurous_dwarf();
     new npc_jungle_punch_target();
     new spell_q12620_the_lifewarden_wrath();
     new spell_q12589_shoot_rjr();
     new npc_haiphoon();
+    new npc_vics_flying_machine();
     new spell_shango_tracks();
-    RegisterSpellScript(spell_q12611_deathbolt);
 }