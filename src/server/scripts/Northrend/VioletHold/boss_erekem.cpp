--- conflicted
+++ resolved
@@ -68,15 +68,9 @@
                 me->SetCanDualWield(false);
             }
 
-<<<<<<< HEAD
-            void JustEngagedWith(Unit* who) override
-            {
-                BossAI::JustEngagedWith(who);
-=======
             void EnterCombat(Unit* who) override
             {
                 BossAI::EnterCombat(who);
->>>>>>> 28d470c5
                 Talk(SAY_AGGRO);
                 DoCast(me, SPELL_EARTH_SHIELD);
             }
@@ -99,17 +93,10 @@
                     Talk(SAY_SLAY);
             }
 
-<<<<<<< HEAD
-            void JustDied(Unit* /*killer*/) override
-            {
-                Talk(SAY_DEATH);
-                _JustDied();
-=======
             void JustDied(Unit* killer) override
             {
                 BossAI::JustDied(killer);
                 Talk(SAY_DEATH);
->>>>>>> 28d470c5
             }
 
             bool CheckGuardAuras(Creature* guard) const
@@ -213,11 +200,7 @@
 
                 scheduler.Schedule(Seconds(2), [this](TaskContext task)
                 {
-<<<<<<< HEAD
-                    if (Unit* target = SelectTarget(SelectTargetMethod::Random, 0, 40.0f))
-=======
                     if (Unit* target = SelectTarget(SELECT_TARGET_RANDOM, 0, 40.0f))
->>>>>>> 28d470c5
                         DoCast(target, SPELL_LIGHTNING_BOLT);
 
                     task.Repeat(Milliseconds(2500));
@@ -240,11 +223,7 @@
                     task.Repeat(Seconds(8), Seconds(13));
                 });
 
-<<<<<<< HEAD
-                scheduler.Schedule(0s, [this](TaskContext task)
-=======
                 scheduler.Schedule(Seconds(0), [this](TaskContext task)
->>>>>>> 28d470c5
                 {
                     for (uint32 i = DATA_EREKEM_GUARD_1; i <= DATA_EREKEM_GUARD_2; ++i)
                     {
@@ -292,11 +271,7 @@
                 scheduler.CancelAll();
             }
 
-<<<<<<< HEAD
-            void JustEngagedWith(Unit* /*who*/) override
-=======
             void EnterCombat(Unit* /*who*/) override
->>>>>>> 28d470c5
             {
                 DoZoneInCombat();
             }
