--- conflicted
+++ resolved
@@ -19,14 +19,9 @@
 #define VIOLET_HOLD_H_
 
 #include "CreatureAIImpl.h"
-<<<<<<< HEAD
-#include "Position.h"
-
-=======
 
 struct Position;
 
->>>>>>> 28d470c5
 #define VioletHoldScriptName "instance_violet_hold"
 #define DataHeader "VH"
 
@@ -34,11 +29,7 @@
 
 // Defined in instance_violet_hold.cpp
 extern Position const DefenseSystemLocation;
-<<<<<<< HEAD
-uint8 const PortalIntroCount = 3;
-=======
 uint8 constexpr PortalIntroCount = 3;
->>>>>>> 28d470c5
 extern Position const PortalIntroPositions[];
 
 /*
@@ -94,7 +85,6 @@
     DATA_SINCLARI,
     DATA_SINCLARI_TRIGGER,
     DATA_HANDLE_CELLS
-<<<<<<< HEAD
 };
 
 enum VHCreaturesIds
@@ -165,78 +155,6 @@
     POINT_INTRO                                 = 1
 };
 
-=======
-};
-
-enum VHCreaturesIds
-{
-    NPC_TELEPORTATION_PORTAL                    = 30679,
-    NPC_TELEPORTATION_PORTAL_ELITE              = 32174,
-    NPC_TELEPORTATION_PORTAL_INTRO              = 31011,
-    NPC_PORTAL_GUARDIAN                         = 30660,
-    NPC_PORTAL_KEEPER                           = 30695,
-    NPC_XEVOZZ                                  = 29266,
-    NPC_LAVANTHOR                               = 29312,
-    NPC_ICHORON                                 = 29313,
-    NPC_ICHOR_GLOBULE                           = 29321,
-    NPC_ICHORON_SUMMON_TARGET                   = 29326,
-    NPC_ZURAMAT                                 = 29314,
-    NPC_VOID_SENTRY                             = 29364,
-    NPC_VOID_SENTRY_BALL                        = 29365,
-    NPC_EREKEM                                  = 29315,
-    NPC_EREKEM_GUARD                            = 29395,
-    NPC_MORAGG                                  = 29316,
-
-    NPC_DUMMY_XEVOZZ                            = 32231,
-    NPC_DUMMY_LAVANTHOR                         = 32237,
-    NPC_DUMMY_ICHORON                           = 32234,
-    NPC_DUMMY_ZURAMAT                           = 32230,
-    NPC_DUMMY_EREKEM                            = 32226,
-    NPC_DUMMY_EREKEM_GUARD                      = 32228,
-    NPC_DUMMY_MORAGG                            = 32235,
-
-    NPC_CYANIGOSA                               = 31134,
-    NPC_SINCLARI                                = 30658,
-    NPC_SINCLARI_TRIGGER                        = 32204,
-    NPC_SABOTEOUR                               = 31079,
-    NPC_VIOLET_HOLD_GUARD                       = 30659,
-    NPC_DEFENSE_SYSTEM                          = 30837
-};
-
-enum VHGameObjectIds
-{
-    GO_MAIN_DOOR                                = 191723,
-    GO_XEVOZZ_DOOR                              = 191556,
-    GO_LAVANTHOR_DOOR                           = 191566,
-    GO_ICHORON_DOOR                             = 191722,
-    GO_ZURAMAT_DOOR                             = 191565,
-    GO_EREKEM_DOOR                              = 191564,
-    GO_EREKEM_GUARD_1_DOOR                      = 191563,
-    GO_EREKEM_GUARD_2_DOOR                      = 191562,
-    GO_MORAGG_DOOR                              = 191606,
-    GO_ACTIVATION_CRYSTAL                       = 193611,
-    GO_INTRO_ACTIVATION_CRYSTAL                 = 193615
-};
-
-enum VHWorldStateIds
-{
-    WORLD_STATE_VH_SHOW                         = 3816,
-    WORLD_STATE_VH_PRISON_STATE                 = 3815,
-    WORLD_STATE_VH_WAVE_COUNT                   = 3810,
-};
-
-enum VHEvents
-{
-    EVENT_ACTIVATE_CRYSTAL                      = 20001
-};
-
-enum VHInstanceMisc
-{
-    ACTION_SINCLARI_OUTRO                       = 1,
-    POINT_INTRO                                 = 1
-};
-
->>>>>>> 28d470c5
 template <class AI, class T>
 inline AI* GetVioletHoldAI(T* obj)
 {
