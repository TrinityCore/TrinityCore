--- conflicted
+++ resolved
@@ -27,13 +27,9 @@
     SPELL_CORROSIVE_SALIVA                     = 54527,
     SPELL_OPTIC_LINK                           = 54396,
     SPELL_RAY_OF_PAIN                          = 54438,
-<<<<<<< HEAD
-    SPELL_RAY_OF_SUFFERING                     = 54442,
-=======
     SPELL_RAY_OF_PAIN_H                        = 59523,
     SPELL_RAY_OF_SUFFERING                     = 54442,
     SPELL_RAY_OF_SUFFERING_H                   = 59524,
->>>>>>> 28d470c5
 
     // Visual
     SPELL_OPTIC_LINK_LEVEL_1                   = 54393,
@@ -50,122 +46,6 @@
         {
             boss_moraggAI(Creature* creature) : BossAI(creature, DATA_MORAGG) { }
 
-<<<<<<< HEAD
-            void Reset() override
-            {
-                BossAI::Reset();
-            }
-
-            void JustEngagedWith(Unit* who) override
-            {
-                BossAI::JustEngagedWith(who);
-            }
-
-            void JustReachedHome() override
-            {
-                BossAI::JustReachedHome();
-                instance->SetData(DATA_HANDLE_CELLS, DATA_MORAGG);
-            }
-
-            void UpdateAI(uint32 diff) override
-            {
-                if (!UpdateVictim())
-                    return;
-
-                scheduler.Update(diff,
-                    std::bind(&BossAI::DoMeleeAttackIfReady, this));
-            }
-
-            void ScheduleTasks() override
-            {
-                scheduler.Async([this]
-                {
-                    DoCast(me, SPELL_RAY_OF_PAIN);
-                    DoCast(me, SPELL_RAY_OF_SUFFERING);
-                });
-
-                scheduler.Schedule(Seconds(15), [this](TaskContext task)
-                {
-                    if (Unit* target = SelectTarget(SelectTargetMethod::Random, 0, 50.0f, true))
-                        DoCast(target, SPELL_OPTIC_LINK);
-                    task.Repeat(Seconds(25));
-                });
-
-                scheduler.Schedule(Seconds(5), [this](TaskContext task)
-                {
-                    DoCastVictim(SPELL_CORROSIVE_SALIVA);
-                    task.Repeat(Seconds(10));
-                });
-            }
-        };
-
-        CreatureAI* GetAI(Creature* creature) const override
-        {
-            return GetVioletHoldAI<boss_moraggAI>(creature);
-        }
-};
-
-class spell_moragg_ray : public SpellScriptLoader
-{
-    public:
-        spell_moragg_ray() : SpellScriptLoader("spell_moragg_ray") { }
-
-        class spell_moragg_ray_AuraScript : public AuraScript
-        {
-            PrepareAuraScript(spell_moragg_ray_AuraScript);
-
-            void OnPeriodic(AuraEffect const* aurEff)
-            {
-                PreventDefaultAction();
-
-                if (UnitAI* AI = GetTarget()->GetAI())
-                    if (Unit* target = AI->SelectTarget(SelectTargetMethod::Random, 0, 45.0f, true))
-                    {
-                        uint32 triggerSpell = GetSpellInfo()->Effects[aurEff->GetEffIndex()].TriggerSpell;
-                        GetTarget()->CastSpell(target, triggerSpell, aurEff);
-                    }
-            }
-
-            void Register() override
-            {
-                OnEffectPeriodic += AuraEffectPeriodicFn(spell_moragg_ray_AuraScript::OnPeriodic, EFFECT_0, SPELL_AURA_PERIODIC_TRIGGER_SPELL);
-            }
-        };
-
-        AuraScript* GetAuraScript() const override
-        {
-            return new spell_moragg_ray_AuraScript();
-        }
-};
-
-class spell_moragg_optic_link : public SpellScriptLoader
-{
-public:
-    spell_moragg_optic_link() : SpellScriptLoader("spell_moragg_optic_link") { }
-
-    class spell_moragg_optic_link_AuraScript : public AuraScript
-    {
-        PrepareAuraScript(spell_moragg_optic_link_AuraScript);
-
-        void OnPeriodic(AuraEffect const* aurEff)
-        {
-            if (Unit* caster = GetCaster())
-            {
-                if (aurEff->GetTickNumber() >= 8)
-                    caster->CastSpell(GetTarget(), SPELL_OPTIC_LINK_LEVEL_3, aurEff);
-
-                if (aurEff->GetTickNumber() >= 4)
-                    caster->CastSpell(GetTarget(), SPELL_OPTIC_LINK_LEVEL_2, aurEff);
-
-                caster->CastSpell(GetTarget(), SPELL_OPTIC_LINK_LEVEL_1, aurEff);
-            }
-        }
-
-        void OnUpdate(AuraEffect* aurEff)
-        {
-            switch (aurEff->GetTickNumber())
-            {
-=======
             void JustReachedHome() override
             {
                 BossAI::JustReachedHome();
@@ -282,7 +162,6 @@
         {
             switch (aurEff->GetTickNumber())
             {
->>>>>>> 28d470c5
                 case 1:
                     aurEff->SetAmount(aurEff->GetAmount() + 250); // base amount is 500
                     break;
