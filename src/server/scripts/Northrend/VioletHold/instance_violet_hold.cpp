--- conflicted
+++ resolved
@@ -15,30 +15,19 @@
  * with this program. If not, see <http://www.gnu.org/licenses/>.
  */
 
-<<<<<<< HEAD
-#include "violet_hold.h"
-=======
 #include "ScriptMgr.h"
 #include "Creature.h"
 #include "CreatureAI.h"
->>>>>>> 28d470c5
 #include "GameObject.h"
 #include "InstanceScript.h"
 #include "Map.h"
 #include "MotionMaster.h"
 #include "Player.h"
-<<<<<<< HEAD
-#include "ScriptedCreature.h"
-#include "ScriptMgr.h"
-#include "TemporarySummon.h"
-#include "WorldStatePackets.h"
-=======
 #include "TaskScheduler.h"
 #include "TemporarySummon.h"
 #include "violet_hold.h"
 #include "WorldStatePackets.h"
 #include <sstream>
->>>>>>> 28d470c5
 
 /*
  * TODO:
@@ -199,8 +188,7 @@
 MinionData const minionData[] =
 {
     { NPC_EREKEM_GUARD, DATA_EREKEM },
-<<<<<<< HEAD
-    { 0,                0,          } // END
+    { 0,                0           } // END
 };
 
 class instance_violet_hold : public InstanceMapScript
@@ -208,16 +196,6 @@
     public:
         instance_violet_hold() : InstanceMapScript(VioletHoldScriptName, 608) { }
 
-=======
-    { 0,                0           } // END
-};
-
-class instance_violet_hold : public InstanceMapScript
-{
-    public:
-        instance_violet_hold() : InstanceMapScript(VioletHoldScriptName, 608) { }
-
->>>>>>> 28d470c5
         struct instance_violet_hold_InstanceMapScript : public InstanceScript
         {
             instance_violet_hold_InstanceMapScript(InstanceMap* map) : InstanceScript(map)
@@ -315,19 +293,11 @@
                 }
             }
 
-<<<<<<< HEAD
-            void FillInitialWorldStates(WorldPackets::WorldState::InitWorldStates& packet) override
-            {
-                packet.Worldstates.emplace_back(WORLD_STATE_VH_SHOW, EventState == IN_PROGRESS ? 1 : 0);
-                packet.Worldstates.emplace_back(WORLD_STATE_VH_PRISON_STATE, DoorIntegrity);
-                packet.Worldstates.emplace_back(WORLD_STATE_VH_WAVE_COUNT, WaveCount);
-=======
             void FillInitialWorldStates(WorldPackets::WorldState::InitWorldStates& data) override
             {
                 data.Worldstates.emplace_back(uint32(WORLD_STATE_VH_SHOW), uint32(EventState == IN_PROGRESS ? 1 : 0));
                 data.Worldstates.emplace_back(uint32(WORLD_STATE_VH_PRISON_STATE), uint32(DoorIntegrity));
                 data.Worldstates.emplace_back(uint32(WORLD_STATE_VH_WAVE_COUNT), uint32(WaveCount));
->>>>>>> 28d470c5
             }
 
             bool CheckRequiredBosses(uint32 bossId, Player const* player = nullptr) const override
@@ -442,28 +412,14 @@
 
                             for (uint8 i = 0; i < ActivationCrystalCount; ++i)
                                 if (GameObject* crystal = instance->GetGameObject(ActivationCrystalGUIDs[i]))
-<<<<<<< HEAD
-                                    crystal->RemoveFlag(GAMEOBJECT_FLAGS, GO_FLAG_NOT_SELECTABLE);
-
-                            Scheduler.Schedule(Seconds(3), [this](TaskContext task)
-                            {
-                                CheckEventState();
-                                task.Repeat(Seconds(3));
-                            });
-=======
                                     crystal->RemoveFlag(GO_FLAG_NOT_SELECTABLE);
->>>>>>> 28d470c5
                         }
                         else if (data == NOT_STARTED)
                         {
                             if (GameObject* mainDoor = GetGameObject(DATA_MAIN_DOOR))
                             {
                                 mainDoor->SetGoState(GO_STATE_ACTIVE);
-<<<<<<< HEAD
-                                mainDoor->RemoveFlag(GAMEOBJECT_FLAGS, GO_FLAG_LOCKED);
-=======
                                 mainDoor->RemoveFlag(GO_FLAG_LOCKED);
->>>>>>> 28d470c5
                             }
 
                             DoUpdateWorldState(WORLD_STATE_VH_SHOW, 0);
@@ -472,33 +428,21 @@
 
                             for (uint8 i = 0; i < ActivationCrystalCount; ++i)
                                 if (GameObject* crystal = instance->GetGameObject(ActivationCrystalGUIDs[i]))
-<<<<<<< HEAD
-                                    crystal->SetFlag(GAMEOBJECT_FLAGS, GO_FLAG_NOT_SELECTABLE);
-=======
                                     crystal->AddFlag(GO_FLAG_NOT_SELECTABLE);
->>>>>>> 28d470c5
                         }
                         else if (data == DONE)
                         {
                             if (GameObject* mainDoor = GetGameObject(DATA_MAIN_DOOR))
                             {
                                 mainDoor->SetGoState(GO_STATE_ACTIVE);
-<<<<<<< HEAD
-                                mainDoor->RemoveFlag(GAMEOBJECT_FLAGS, GO_FLAG_LOCKED);
-=======
                                 mainDoor->RemoveFlag(GO_FLAG_LOCKED);
->>>>>>> 28d470c5
                             }
 
                             DoUpdateWorldState(WORLD_STATE_VH_SHOW, 0);
 
                             for (uint8 i = 0; i < ActivationCrystalCount; ++i)
                                 if (GameObject* crystal = instance->GetGameObject(ActivationCrystalGUIDs[i]))
-<<<<<<< HEAD
-                                    crystal->SetFlag(GAMEOBJECT_FLAGS, GO_FLAG_NOT_SELECTABLE);
-=======
                                     crystal->AddFlag(GO_FLAG_NOT_SELECTABLE);
->>>>>>> 28d470c5
 
                             if (Creature* sinclari = GetCreature(DATA_SINCLARI))
                                 sinclari->AI()->DoAction(ACTION_SINCLARI_OUTRO);
@@ -543,17 +487,10 @@
                     default:
                         break;
                 }
-<<<<<<< HEAD
 
                 return InstanceScript::GetGuidData(type);
             }
 
-=======
-
-                return InstanceScript::GetGuidData(type);
-            }
-
->>>>>>> 28d470c5
             void SpawnPortal()
             {
                 LastPortalLocation = (LastPortalLocation + urand(1, EncouterPortalsCount - 1)) % (EncouterPortalsCount);
@@ -624,11 +561,7 @@
                                     if (Creature* moragg = GetCreature(DATA_MORAGG))
                                     {
                                         moragg->SetImmuneToAll(false);
-<<<<<<< HEAD
-                                        moragg->AI()->DoZoneInCombat(moragg);
-=======
                                         moragg->AI()->DoZoneInCombat(moragg, 200.0f);
->>>>>>> 28d470c5
                                     }
                                 });
                             });
@@ -666,11 +599,7 @@
                                         if (Creature* erekem = GetCreature(DATA_EREKEM))
                                         {
                                             erekem->SetImmuneToAll(false);
-<<<<<<< HEAD
-                                            erekem->AI()->DoZoneInCombat(erekem);
-=======
                                             erekem->AI()->DoZoneInCombat(erekem, 200.0f);
->>>>>>> 28d470c5
                                         }
                                     });
                                 });
@@ -693,11 +622,7 @@
                                     if (Creature* ichoron = GetCreature(DATA_ICHORON))
                                     {
                                         ichoron->SetImmuneToAll(false);
-<<<<<<< HEAD
-                                        ichoron->AI()->DoZoneInCombat(ichoron);
-=======
                                         ichoron->AI()->DoZoneInCombat(ichoron, 200.0f);
->>>>>>> 28d470c5
                                     }
                                 });
                             });
@@ -719,11 +644,7 @@
                                     if (Creature* lavanthor = GetCreature(DATA_LAVANTHOR))
                                     {
                                         lavanthor->SetImmuneToAll(false);
-<<<<<<< HEAD
-                                        lavanthor->AI()->DoZoneInCombat(lavanthor);
-=======
                                         lavanthor->AI()->DoZoneInCombat(lavanthor, 200.0f);
->>>>>>> 28d470c5
                                     }
                                 });
                             });
@@ -750,11 +671,7 @@
                                         if (Creature* xevozz = GetCreature(DATA_XEVOZZ))
                                         {
                                             xevozz->SetImmuneToAll(false);
-<<<<<<< HEAD
-                                            xevozz->AI()->DoZoneInCombat(xevozz);
-=======
                                             xevozz->AI()->DoZoneInCombat(xevozz, 200.0f);
->>>>>>> 28d470c5
                                         }
                                     });
                                 });
@@ -780,11 +697,7 @@
                                     if (Creature* zuramat = GetCreature(DATA_ZURAMAT))
                                     {
                                         zuramat->SetImmuneToAll(false);
-<<<<<<< HEAD
-                                        zuramat->AI()->DoZoneInCombat(zuramat);
-=======
                                         zuramat->AI()->DoZoneInCombat(zuramat, 200.0f);
->>>>>>> 28d470c5
                                     }
                                 });
                             });
@@ -826,11 +739,7 @@
                                 guard->SetImmuneToAll(true);
                             }
                         }
-<<<<<<< HEAD
-                        [[fallthrough]];
-=======
                         /* fallthrough */
->>>>>>> 28d470c5
                     default:
                         if (boss->isDead())
                         {
@@ -838,11 +747,6 @@
                             boss->Respawn();
                             UpdateKilledBoss(boss);
                         }
-<<<<<<< HEAD
-
-                        boss->GetMotionMaster()->MoveTargetedHome();
-                        boss->SetImmuneToAll(true);
-=======
 
                         boss->GetMotionMaster()->MoveTargetedHome();
                         boss->SetImmuneToAll(true);
@@ -888,51 +792,10 @@
                         break;
                     default:
                         SpawnPortal();
->>>>>>> 28d470c5
-                        break;
-                }
-            }
-
-<<<<<<< HEAD
-            void AddWave()
-            {
-                DoUpdateWorldState(WORLD_STATE_VH_WAVE_COUNT, WaveCount);
-
-                switch (WaveCount)
-                {
-                    case 6:
-                        if (FirstBossId == 0)
-                            FirstBossId = urand(DATA_MORAGG, DATA_ZURAMAT);
-                        if (Creature* sinclari = GetCreature(DATA_SINCLARI))
-                        {
-                            sinclari->SummonCreature(NPC_TELEPORTATION_PORTAL_INTRO, PortalIntroPositions[3], TEMPSUMMON_TIMED_DESPAWN, 3s);
-                            sinclari->SummonCreature(NPC_SABOTEOUR, SaboteurSpawnLocation, TEMPSUMMON_DEAD_DESPAWN);
-                        }
-                        break;
-                    case 12:
-                        if (SecondBossId == 0)
-                            do
-                            {
-                                SecondBossId = urand(DATA_MORAGG, DATA_ZURAMAT);
-                            } while (SecondBossId == FirstBossId);
-                        if (Creature* sinclari = GetCreature(DATA_SINCLARI))
-                        {
-                            sinclari->SummonCreature(NPC_TELEPORTATION_PORTAL_INTRO, PortalIntroPositions[3], TEMPSUMMON_TIMED_DESPAWN, 3s);
-                            sinclari->SummonCreature(NPC_SABOTEOUR, SaboteurSpawnLocation, TEMPSUMMON_DEAD_DESPAWN);
-                        }
-                        break;
-                    case 18:
-                        if (Creature* sinclari = GetCreature(DATA_SINCLARI))
-                        {
-                            sinclari->SummonCreature(NPC_TELEPORTATION_PORTAL_INTRO, PortalIntroPositions[4], TEMPSUMMON_TIMED_DESPAWN, 6s);
-                            if (Creature* cyanigosa = sinclari->SummonCreature(NPC_CYANIGOSA, CyanigosaSpawnLocation, TEMPSUMMON_DEAD_DESPAWN))
-                                cyanigosa->CastSpell(cyanigosa, SPELL_CYANIGOSA_ARCANE_POWER_STATE, true);
-                            ScheduleCyanigosaIntro();
-                        }
-                        break;
-                    default:
-                        SpawnPortal();
-=======
+                        break;
+                }
+            }
+
             void WriteSaveDataMore(std::ostringstream& data) override
             {
                 data << FirstBossId << ' ' << SecondBossId;
@@ -986,94 +849,15 @@
                         boss->UpdateEntry(NPC_DUMMY_EREKEM_GUARD);
                         break;
                     default:
->>>>>>> 28d470c5
-                        break;
-                }
-            }
-
-<<<<<<< HEAD
-            void WriteSaveDataMore(std::ostringstream& data) override
-            {
-                data << FirstBossId << ' ' << SecondBossId;
-            }
-
-            void ReadSaveDataMore(std::istringstream& data) override
-            {
-                data >> FirstBossId;
-                data >> SecondBossId;
-            }
-
-            bool CheckWipe() const
-            {
-                Map::PlayerList const& players = instance->GetPlayers();
-                for (Map::PlayerList::const_iterator itr = players.begin(); itr != players.end(); ++itr)
-                {
-                    Player* player = itr->GetSource();
-                    if (player->IsGameMaster())
-                        continue;
-
-                    if (player->IsAlive())
-                        return false;
-                }
-
-                return true;
-            }
-
-            void UpdateKilledBoss(Creature* boss)
-            {
-                switch (boss->GetEntry())
-                {
-                    case NPC_XEVOZZ:
-                        boss->UpdateEntry(NPC_DUMMY_XEVOZZ);
-                        break;
-                    case NPC_LAVANTHOR:
-                        boss->UpdateEntry(NPC_DUMMY_LAVANTHOR);
-                        break;
-                    case NPC_ICHORON:
-                        boss->UpdateEntry(NPC_DUMMY_ICHORON);
-                        break;
-                    case NPC_ZURAMAT:
-                        boss->UpdateEntry(NPC_DUMMY_ZURAMAT);
-                        break;
-                    case NPC_EREKEM:
-                        boss->UpdateEntry(NPC_DUMMY_EREKEM);
-                        break;
-                    case NPC_MORAGG:
-                        boss->UpdateEntry(NPC_DUMMY_MORAGG);
-                        break;
-                    case NPC_EREKEM_GUARD:
-                        boss->UpdateEntry(NPC_DUMMY_EREKEM_GUARD);
-                        break;
-                    default:
                         break;
                 }
             }
 
             void Update(uint32 diff) override
             {
-                // if we don't have any player in the instance
                 if (!instance->HavePlayers())
-                {
-                    if (EventState == IN_PROGRESS) // if event is in progress, mark as fail
-                    {
-                        EventState = FAIL;
-                        CheckEventState();
-                    }
                     return;
-                }
-
-                Scheduler.Update(diff);
-
-                if (EventState == IN_PROGRESS)
-                {
-                    // if door is destroyed, event is failed
-                    if (!GetData(DATA_DOOR_INTEGRITY))
-                        EventState = FAIL;
-                }
-            }
-
-            void CheckEventState()
-            {
+
                 // if main event is in progress and players have wiped then reset instance
                 if ((EventState == IN_PROGRESS && CheckWipe()) || EventState == FAIL)
                 {
@@ -1090,6 +874,15 @@
 
                     if (Creature* sinclari = GetCreature(DATA_SINCLARI))
                         sinclari->AI()->EnterEvadeMode();
+                }
+
+                Scheduler.Update(diff);
+
+                if (EventState == IN_PROGRESS)
+                {
+                    // if door is destroyed, event is failed
+                    if (!GetData(DATA_DOOR_INTEGRITY))
+                        EventState = FAIL;
                 }
             }
 
@@ -1149,97 +942,6 @@
             uint8 EventState;
             uint8 LastPortalLocation;
 
-=======
-            void Update(uint32 diff) override
-            {
-                if (!instance->HavePlayers())
-                    return;
-
-                // if main event is in progress and players have wiped then reset instance
-                if ((EventState == IN_PROGRESS && CheckWipe()) || EventState == FAIL)
-                {
-                    ResetBossEncounter(FirstBossId);
-                    ResetBossEncounter(SecondBossId);
-                    ResetBossEncounter(DATA_CYANIGOSA);
-
-                    WaveCount = 0;
-                    DoorIntegrity = 100;
-                    Defenseless = true;
-                    SetData(DATA_MAIN_EVENT_STATE, NOT_STARTED);
-
-                    Scheduler.CancelAll();
-
-                    if (Creature* sinclari = GetCreature(DATA_SINCLARI))
-                        sinclari->AI()->EnterEvadeMode();
-                }
-
-                Scheduler.Update(diff);
-
-                if (EventState == IN_PROGRESS)
-                {
-                    // if door is destroyed, event is failed
-                    if (!GetData(DATA_DOOR_INTEGRITY))
-                        EventState = FAIL;
-                }
-            }
-
-            void ScheduleCyanigosaIntro()
-            {
-                Scheduler.Schedule(Seconds(2), [this](TaskContext task)
-                {
-                    if (Creature* cyanigosa = GetCreature(DATA_CYANIGOSA))
-                        cyanigosa->AI()->Talk(SAY_CYANIGOSA_SPAWN);
-
-                    task.Schedule(Seconds(6), [this](TaskContext task)
-                    {
-                        if (Creature* cyanigosa = GetCreature(DATA_CYANIGOSA))
-                            cyanigosa->GetMotionMaster()->MoveJump(CyanigosaJumpLocation, 10.0f, 27.44744f);
-
-                        task.Schedule(Seconds(7), [this](TaskContext /*task*/)
-                        {
-                            if (Creature* cyanigosa = GetCreature(DATA_CYANIGOSA))
-                            {
-                                cyanigosa->RemoveAurasDueToSpell(SPELL_CYANIGOSA_ARCANE_POWER_STATE);
-                                cyanigosa->CastSpell(cyanigosa, SPELL_CYANIGOSA_TRANSFORM, true);
-                                cyanigosa->SetImmuneToAll(false);
-                            }
-                        });
-                    });
-                });
-            }
-
-            void ProcessEvent(WorldObject* /*go*/, uint32 eventId) override
-            {
-                if (eventId == EVENT_ACTIVATE_CRYSTAL)
-                {
-                    instance->SummonCreature(NPC_DEFENSE_SYSTEM, DefenseSystemLocation);
-                    Defenseless = false;
-                }
-            }
-
-            static bool IsBossWave(uint8 wave)
-            {
-                return wave && ((wave % 6) == 0);
-            }
-
-        protected:
-            TaskScheduler Scheduler;
-
-            static uint8 const ErekemGuardCount = 2;
-            ObjectGuid ErekemGuardGUIDs[ErekemGuardCount];
-
-            static uint8 const ActivationCrystalCount = 5;
-            ObjectGuid ActivationCrystalGUIDs[ActivationCrystalCount];
-
-            uint32 FirstBossId;
-            uint32 SecondBossId;
-
-            uint8 DoorIntegrity;
-            uint8 WaveCount;
-            uint8 EventState;
-            uint8 LastPortalLocation;
-
->>>>>>> 28d470c5
             bool Defenseless;
         };
 
