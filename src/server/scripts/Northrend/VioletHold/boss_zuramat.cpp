/*
 * Copyright (C) 2008-2015 TrinityCore <http://www.trinitycore.org/>
 *
 * This program is free software; you can redistribute it and/or modify it
 * under the terms of the GNU General Public License as published by the
 * Free Software Foundation; either version 2 of the License, or (at your
 * option) any later version.
 *
 * This program is distributed in the hope that it will be useful, but WITHOUT
 * ANY WARRANTY; without even the implied warranty of MERCHANTABILITY or
 * FITNESS FOR A PARTICULAR PURPOSE. See the GNU General Public License for
 * more details.
 *
 * You should have received a copy of the GNU General Public License along
 * with this program. If not, see <http://www.gnu.org/licenses/>.
 */

#include "ScriptMgr.h"
#include "ScriptedCreature.h"
#include "violet_hold.h"

enum Spells
{
    SPELL_SHROUD_OF_DARKNESS                    = 54524,
    SPELL_SUMMON_VOID_SENTRY                    = 54369,
    SPELL_VOID_SHIFT                            = 54361,
<<<<<<< HEAD
    H_SPELL_VOID_SHIFT                          = 59743,

    SPELL_ZURAMAT_ADD_2                         = 54342,
    H_SPELL_ZURAMAT_ADD_2                       = 59747
};

enum Creatures
{
    NPC_VOID_SENTRY                        = 29364
=======
    SPELL_VOID_SHIFTED                          = 54343,
>>>>>>> 5bbd7cff
};

enum Yells
{
    SAY_AGGRO                                   = 0,
    SAY_SLAY                                    = 1,
    SAY_DEATH                                   = 2,
    SAY_SPAWN                                   = 3,
    SAY_SHIELD                                  = 4,
    SAY_WHISPER                                 = 5
};

enum Misc
{
    DATA_VOID_DANCE                             = 2153
};

enum ZuramatEvents
{
    EVENT_VOID_SHIFT                            = 1,
    EVENT_SUMMON_VOID,
    EVENT_SHROUD_OF_DARKNESS
};

class boss_zuramat : public CreatureScript
{
public:
    boss_zuramat() : CreatureScript("boss_zuramat") { }

    struct boss_zuramatAI : public ScriptedAI
    {
        boss_zuramatAI(Creature* creature) : ScriptedAI(creature), sentries(me)
        {
            Initialize();
            instance = creature->GetInstanceScript();
        }

        void Initialize()
        {
            voidDance = true;
        }

        void DespawnSentries()
        {
            sentries.DespawnAll();
            std::list<Creature*> sentrylist;
            GetCreatureListWithEntryInGrid(sentrylist, me, NPC_VOID_SENTRY_BALL, 200.0f);
            if (!sentrylist.empty())
                for (std::list<Creature*>::const_iterator itr = sentrylist.begin(); itr != sentrylist.end(); ++itr)
                    (*itr)->DespawnOrUnsummon();
        }

        void Reset() override
        {
            if (instance->GetData(DATA_WAVE_COUNT) == 6)
                instance->SetData(DATA_1ST_BOSS_EVENT, NOT_STARTED);
            else if (instance->GetData(DATA_WAVE_COUNT) == 12)
                instance->SetData(DATA_2ND_BOSS_EVENT, NOT_STARTED);

            Initialize();
            events.Reset();
            DespawnSentries();
        }

        void AttackStart(Unit* who) override
        {
            if (me->HasFlag(UNIT_FIELD_FLAGS, UNIT_FLAG_IMMUNE_TO_PC) || me->HasFlag(UNIT_FIELD_FLAGS, UNIT_FLAG_NON_ATTACKABLE))
                return;

            if (me->Attack(who, true))
            {
                me->AddThreat(who, 0.0f);
                me->SetInCombatWith(who);
                who->SetInCombatWith(me);
                DoStartMovement(who);
            }
        }

        void EnterCombat(Unit* /*who*/) override
        {
            if (GameObject* door = instance->GetGameObject(DATA_ZURAMAT_CELL))
                if (door->GetGoState() == GO_STATE_READY)
                {
                    EnterEvadeMode();
                    return;
                }

            Talk(SAY_AGGRO);

            if (instance->GetData(DATA_WAVE_COUNT) == 6)
                instance->SetBossState(DATA_1ST_BOSS_EVENT, IN_PROGRESS);
            else if (instance->GetData(DATA_WAVE_COUNT) == 12)
                instance->SetData(DATA_2ND_BOSS_EVENT, IN_PROGRESS);

            me->SetInCombatWithZone();
            events.ScheduleEvent(EVENT_SHROUD_OF_DARKNESS, urand(18000, 20000));
            events.ScheduleEvent(EVENT_VOID_SHIFT, 9000);
            events.ScheduleEvent(EVENT_SUMMON_VOID, 4000);
        }

        void JustSummoned(Creature* summon) override
        {
            sentries.Summon(summon);
        }

        void SummonedCreatureDies(Creature* summoned, Unit* /*who*/) override
        {
            if (summoned->GetEntry() == NPC_VOID_SENTRY)
                voidDance = false;
        }

        uint32 GetData(uint32 type) const override
        {
            if (type == DATA_VOID_DANCE)
                return voidDance ? 1 : 0;

            return 0;
        }

        void JustDied(Unit* /*killer*/) override
        {
            instance->SetData(DATA_ZURAMAT, 1);

            Talk(SAY_DEATH);

            DespawnSentries();

            if (instance->GetData(DATA_WAVE_COUNT) == 6)
            {
                instance->SetBossState(DATA_1ST_BOSS_EVENT, DONE);
                instance->SetData(DATA_WAVE_COUNT, 7);
            }
            else if (instance->GetData(DATA_WAVE_COUNT) == 12)
            {
                instance->SetBossState(DATA_2ND_BOSS_EVENT, DONE);
                instance->SetData(DATA_WAVE_COUNT, 13);
            }
        }

        void KilledUnit(Unit* victim) override
        {
            if (victim->GetTypeId() == TYPEID_PLAYER)
                Talk(SAY_SLAY);
        }

        void UpdateAI(uint32 diff) override
        {
            if (!UpdateVictim())
                return;

            events.Update(diff);

            if (me->HasUnitState(UNIT_STATE_CASTING))
                return;

            switch (uint32 eventId = events.ExecuteEvent())
            {
                case EVENT_SUMMON_VOID:
                    DoCast(SPELL_SUMMON_VOID_SENTRY);
                    events.ScheduleEvent(EVENT_SUMMON_VOID, urand(7000, 10000));
                    break;
                case EVENT_VOID_SHIFT:
                    if (Unit* unit = SelectTarget(SELECT_TARGET_RANDOM, 0))
                        DoCast(unit, SPELL_VOID_SHIFT);
                    events.ScheduleEvent(EVENT_VOID_SHIFT, 15000);
                    break;
                case EVENT_SHROUD_OF_DARKNESS:
                    DoCast(SPELL_SHROUD_OF_DARKNESS);
                    events.ScheduleEvent(EVENT_SHROUD_OF_DARKNESS, urand(18000, 20000));
                    break;
                default:
                    break;
            }

            DoMeleeAttackIfReady();
        }

<<<<<<< HEAD
        void JustSummoned(Creature* summon) override
        {
            summon->AI()->AttackStart(me->GetVictim());
            summon->CastSpell((Unit*)NULL, SPELL_ZURAMAT_ADD_2);
            summon->SetInPhase(169, true, true); // Normal phase
            summon->SetInPhase(173, true, true); // Void phase
        }
=======
    private:
        InstanceScript* instance;
        EventMap events;
        SummonList sentries;
        bool voidDance;
>>>>>>> 5bbd7cff
    };

    CreatureAI* GetAI(Creature* creature) const override
    {
        return GetInstanceAI<boss_zuramatAI>(creature);
    }
};

class achievement_void_dance : public AchievementCriteriaScript
{
    public:
        achievement_void_dance() : AchievementCriteriaScript("achievement_void_dance")
        {
        }

        bool OnCheck(Player* /*player*/, Unit* target) override
        {
            if (!target)
                return false;

            if (Creature* Zuramat = target->ToCreature())
                if (Zuramat->AI()->GetData(DATA_VOID_DANCE))
                    return true;

            return false;
        }
};

void AddSC_boss_zuramat()
{
    new boss_zuramat();
    new achievement_void_dance();
}<|MERGE_RESOLUTION|>--- conflicted
+++ resolved
@@ -24,19 +24,10 @@
     SPELL_SHROUD_OF_DARKNESS                    = 54524,
     SPELL_SUMMON_VOID_SENTRY                    = 54369,
     SPELL_VOID_SHIFT                            = 54361,
-<<<<<<< HEAD
-    H_SPELL_VOID_SHIFT                          = 59743,
+    SPELL_VOID_SHIFTED                          = 54343,
 
     SPELL_ZURAMAT_ADD_2                         = 54342,
     H_SPELL_ZURAMAT_ADD_2                       = 59747
-};
-
-enum Creatures
-{
-    NPC_VOID_SENTRY                        = 29364
-=======
-    SPELL_VOID_SHIFTED                          = 54343,
->>>>>>> 5bbd7cff
 };
 
 enum Yells
@@ -214,21 +205,11 @@
             DoMeleeAttackIfReady();
         }
 
-<<<<<<< HEAD
-        void JustSummoned(Creature* summon) override
-        {
-            summon->AI()->AttackStart(me->GetVictim());
-            summon->CastSpell((Unit*)NULL, SPELL_ZURAMAT_ADD_2);
-            summon->SetInPhase(169, true, true); // Normal phase
-            summon->SetInPhase(173, true, true); // Void phase
-        }
-=======
     private:
         InstanceScript* instance;
         EventMap events;
         SummonList sentries;
         bool voidDance;
->>>>>>> 5bbd7cff
     };
 
     CreatureAI* GetAI(Creature* creature) const override
