--- conflicted
+++ resolved
@@ -71,15 +71,9 @@
                 Initialize();
             }
 
-<<<<<<< HEAD
-            void JustEngagedWith(Unit* who) override
-            {
-                BossAI::JustEngagedWith(who);
-=======
             void EnterCombat(Unit* who) override
             {
                 BossAI::EnterCombat(who);
->>>>>>> 28d470c5
                 Talk(SAY_AGGRO);
             }
 
@@ -110,17 +104,10 @@
                 return 0;
             }
 
-<<<<<<< HEAD
-            void JustDied(Unit* /*killer*/) override
-            {
-                Talk(SAY_DEATH);
-                _JustDied();
-=======
             void JustDied(Unit* killer) override
             {
                 BossAI::JustDied(killer);
                 Talk(SAY_DEATH);
->>>>>>> 28d470c5
             }
 
             void KilledUnit(Unit* victim) override
@@ -148,11 +135,7 @@
 
                 scheduler.Schedule(Seconds(9), [this](TaskContext task)
                 {
-<<<<<<< HEAD
-                    if (Unit* target = SelectTarget(SelectTargetMethod::Random, 0, 60.0f, true))
-=======
                     if (Unit* target = SelectTarget(SELECT_TARGET_RANDOM, 0, 60.0f, true))
->>>>>>> 28d470c5
                         DoCast(target, SPELL_VOID_SHIFT);
                     task.Repeat(Seconds(15));
                 });
@@ -186,11 +169,7 @@
                 me->SetReactState(REACT_PASSIVE);
             }
 
-<<<<<<< HEAD
-            void IsSummonedBy(WorldObject* /*summoner*/) override
-=======
             void IsSummonedBy(Unit* /*summoner*/) override
->>>>>>> 28d470c5
             {
                 me->CastSpell(me, SPELL_SUMMON_VOID_SENTRY_BALL, true);
             }
