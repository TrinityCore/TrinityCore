/*
 * This file is part of the TrinityCore Project. See AUTHORS file for Copyright information
 *
 * This program is free software; you can redistribute it and/or modify it
 * under the terms of the GNU General Public License as published by the
 * Free Software Foundation; either version 2 of the License, or (at your
 * option) any later version.
 *
 * This program is distributed in the hope that it will be useful, but WITHOUT
 * ANY WARRANTY; without even the implied warranty of MERCHANTABILITY or
 * FITNESS FOR A PARTICULAR PURPOSE. See the GNU General Public License for
 * more details.
 *
 * You should have received a copy of the GNU General Public License along
 * with this program. If not, see <http://www.gnu.org/licenses/>.
 */

#include "ScriptMgr.h"
#include "InstanceScript.h"
#include "SpellScript.h"
#include "ScriptedCreature.h"
#include "violet_hold.h"

enum Spells
{
    SPELL_SUMMON_PLAYER                         = 21150,
    SPELL_ARCANE_VACUUM                         = 58694,
    SPELL_BLIZZARD                              = 58693,
    SPELL_MANA_DESTRUCTION                      = 59374,
    SPELL_TAIL_SWEEP                            = 58690,
    SPELL_UNCONTROLLABLE_ENERGY                 = 58688,
    SPELL_TRANSFORM                             = 58668
};

enum Yells
{
    SAY_AGGRO                                   = 0,
    SAY_SLAY                                    = 1,
    SAY_DEATH                                   = 2,
    SAY_SPAWN                                   = 3,
    SAY_DISRUPTION                              = 4,
    SAY_BREATH_ATTACK                           = 5,
    SAY_SPECIAL_ATTACK                          = 6
};

class boss_cyanigosa : public CreatureScript
{
    public:
        boss_cyanigosa() : CreatureScript("boss_cyanigosa") { }

        struct boss_cyanigosaAI : public BossAI
        {
            boss_cyanigosaAI(Creature* creature) : BossAI(creature, DATA_CYANIGOSA) { }

<<<<<<< HEAD
            void JustEngagedWith(Unit* who) override
            {
                BossAI::JustEngagedWith(who);
=======
            void EnterCombat(Unit* who) override
            {
                BossAI::EnterCombat(who);
>>>>>>> 28d470c5
                Talk(SAY_AGGRO);
            }

            void KilledUnit(Unit* victim) override
            {
                if (victim->GetTypeId() == TYPEID_PLAYER)
                    Talk(SAY_SLAY);
            }

<<<<<<< HEAD
            void JustDied(Unit* /*killer*/) override
            {
                Talk(SAY_DEATH);
                _JustDied();
=======
            void JustDied(Unit* killer) override
            {
                BossAI::JustDied(killer);
                Talk(SAY_DEATH);
>>>>>>> 28d470c5
            }

            void MoveInLineOfSight(Unit* /*who*/) override { }

            void UpdateAI(uint32 diff) override
            {
                if (!UpdateVictim())
                    return;

                scheduler.Update(diff,
                    std::bind(&BossAI::DoMeleeAttackIfReady, this));
            }

            void ScheduleTasks() override
            {
                scheduler.Schedule(Seconds(10), [this](TaskContext task)
                {
                    DoCastAOE(SPELL_ARCANE_VACUUM);
                    task.Repeat();
                });

                scheduler.Schedule(Seconds(15), [this](TaskContext task)
                {
<<<<<<< HEAD
                    if (Unit* target = SelectTarget(SelectTargetMethod::Random, 0, 45.0f, true))
=======
                    if (Unit* target = SelectTarget(SELECT_TARGET_RANDOM, 0, 45.0f, true))
>>>>>>> 28d470c5
                        DoCast(target, SPELL_BLIZZARD);
                    task.Repeat();
                });

                scheduler.Schedule(Seconds(20), [this](TaskContext task)
                {
                    DoCastVictim(SPELL_TAIL_SWEEP);
                    task.Repeat();
                });

                scheduler.Schedule(Seconds(25), [this](TaskContext task)
                {
                    DoCastVictim(SPELL_UNCONTROLLABLE_ENERGY);
                    task.Repeat();
                });

                if (IsHeroic())
                {
                    scheduler.Schedule(Seconds(30), [this](TaskContext task)
                    {
<<<<<<< HEAD
                        if (Unit* target = SelectTarget(SelectTargetMethod::Random, 0, 50.0f, true))
=======
                        if (Unit* target = SelectTarget(SELECT_TARGET_RANDOM, 0, 50.0f, true))
>>>>>>> 28d470c5
                            DoCast(target, SPELL_MANA_DESTRUCTION);
                        task.Repeat();
                    });
                }
            }
        };

        CreatureAI* GetAI(Creature* creature) const override
        {
            return GetVioletHoldAI<boss_cyanigosaAI>(creature);
        }
};

class achievement_defenseless : public AchievementCriteriaScript
{
    public:
        achievement_defenseless() : AchievementCriteriaScript("achievement_defenseless") { }

        bool OnCheck(Player* /*player*/, Unit* target) override
        {
            if (!target)
                return false;

            InstanceScript* instance = target->GetInstanceScript();
            if (!instance)
                return false;

            return instance->GetData(DATA_DEFENSELESS) != 0;
        }
};

class spell_cyanigosa_arcane_vacuum : public SpellScriptLoader
{
    public:
        spell_cyanigosa_arcane_vacuum() : SpellScriptLoader("spell_cyanigosa_arcane_vacuum") { }

        class spell_cyanigosa_arcane_vacuum_SpellScript : public SpellScript
        {
            PrepareSpellScript(spell_cyanigosa_arcane_vacuum_SpellScript);

            bool Validate(SpellInfo const* /*spellInfo*/) override
            {
                return ValidateSpellInfo({ SPELL_SUMMON_PLAYER });
            }

            void HandleScript(SpellEffIndex /*effIndex*/)
            {
                GetCaster()->CastSpell(GetHitUnit(), SPELL_SUMMON_PLAYER, true);
            }

            void Register() override
            {
                OnEffectHitTarget += SpellEffectFn(spell_cyanigosa_arcane_vacuum_SpellScript::HandleScript, EFFECT_0, SPELL_EFFECT_DUMMY);
            }
        };

        SpellScript* GetSpellScript() const override
        {
            return new spell_cyanigosa_arcane_vacuum_SpellScript();
        }
};

void AddSC_boss_cyanigosa()
{
    new boss_cyanigosa();
    new achievement_defenseless();
    new spell_cyanigosa_arcane_vacuum();
}<|MERGE_RESOLUTION|>--- conflicted
+++ resolved
@@ -52,15 +52,9 @@
         {
             boss_cyanigosaAI(Creature* creature) : BossAI(creature, DATA_CYANIGOSA) { }
 
-<<<<<<< HEAD
-            void JustEngagedWith(Unit* who) override
-            {
-                BossAI::JustEngagedWith(who);
-=======
             void EnterCombat(Unit* who) override
             {
                 BossAI::EnterCombat(who);
->>>>>>> 28d470c5
                 Talk(SAY_AGGRO);
             }
 
@@ -70,17 +64,10 @@
                     Talk(SAY_SLAY);
             }
 
-<<<<<<< HEAD
-            void JustDied(Unit* /*killer*/) override
-            {
-                Talk(SAY_DEATH);
-                _JustDied();
-=======
             void JustDied(Unit* killer) override
             {
                 BossAI::JustDied(killer);
                 Talk(SAY_DEATH);
->>>>>>> 28d470c5
             }
 
             void MoveInLineOfSight(Unit* /*who*/) override { }
@@ -104,11 +91,7 @@
 
                 scheduler.Schedule(Seconds(15), [this](TaskContext task)
                 {
-<<<<<<< HEAD
-                    if (Unit* target = SelectTarget(SelectTargetMethod::Random, 0, 45.0f, true))
-=======
                     if (Unit* target = SelectTarget(SELECT_TARGET_RANDOM, 0, 45.0f, true))
->>>>>>> 28d470c5
                         DoCast(target, SPELL_BLIZZARD);
                     task.Repeat();
                 });
@@ -129,11 +112,7 @@
                 {
                     scheduler.Schedule(Seconds(30), [this](TaskContext task)
                     {
-<<<<<<< HEAD
-                        if (Unit* target = SelectTarget(SelectTargetMethod::Random, 0, 50.0f, true))
-=======
                         if (Unit* target = SelectTarget(SELECT_TARGET_RANDOM, 0, 50.0f, true))
->>>>>>> 28d470c5
                             DoCast(target, SPELL_MANA_DESTRUCTION);
                         task.Repeat();
                     });
