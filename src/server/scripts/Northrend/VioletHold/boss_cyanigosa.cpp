/*
 * Copyright (C) 2008-2011 TrinityCore <http://www.trinitycore.org/>
 *
 * This program is free software; you can redistribute it and/or modify it
 * under the terms of the GNU General Public License as published by the
 * Free Software Foundation; either version 2 of the License, or (at your
 * option) any later version.
 *
 * This program is distributed in the hope that it will be useful, but WITHOUT
 * ANY WARRANTY; without even the implied warranty of MERCHANTABILITY or
 * FITNESS FOR A PARTICULAR PURPOSE. See the GNU General Public License for
 * more details.
 *
 * You should have received a copy of the GNU General Public License along
 * with this program. If not, see <http://www.gnu.org/licenses/>.
 */

#include "ScriptPCH.h"
#include "violet_hold.h"

enum Spells
{
    SPELL_ARCANE_VACUUM                         = 58694,
    SPELL_BLIZZARD                              = 58693,
    H_SPELL_BLIZZARD                            = 59369,
    SPELL_MANA_DESTRUCTION                      = 59374,
    SPELL_TAIL_SWEEP                            = 58690,
    H_SPELL_TAIL_SWEEP                          = 59283,
    SPELL_UNCONTROLLABLE_ENERGY                 = 58688,
    H_SPELL_UNCONTROLLABLE_ENERGY               = 59281,
    SPELL_TRANSFORM                             = 58668
};

enum Yells
{
    SAY_AGGRO                                   = -1608000,
    SAY_SLAY_1                                  = -1608001,
    SAY_SLAY_2                                  = -1608002,
    SAY_SLAY_3                                  = -1608003,
    SAY_DEATH                                   = -1608004,
    SAY_SPAWN                                   = -1608005,
    SAY_DISRUPTION                              = -1608006,
    SAY_BREATH_ATTACK                           = -1608007,
    SAY_SPECIAL_ATTACK_1                        = -1608008,
    SAY_SPECIAL_ATTACK_2                        = -1608009
};

class boss_cyanigosa : public CreatureScript
{
public:
    boss_cyanigosa() : CreatureScript("boss_cyanigosa") { }

    CreatureAI* GetAI(Creature* creature) const
    {
        return new boss_cyanigosaAI (creature);
    }

    struct boss_cyanigosaAI : public ScriptedAI
    {
        boss_cyanigosaAI(Creature* c) : ScriptedAI(c)
        {
            pInstance = c->GetInstanceScript();
        }

        uint32 uiArcaneVacuumTimer;
        uint32 uiBlizzardTimer;
        uint32 uiManaDestructionTimer;
        uint32 uiTailSweepTimer;
        uint32 uiUncontrollableEnergyTimer;

        InstanceScript* pInstance;

        void Reset()
        {
            uiArcaneVacuumTimer = 10000;
            uiBlizzardTimer = 15000;
            uiManaDestructionTimer = 30000;
            uiTailSweepTimer = 20000;
            uiUncontrollableEnergyTimer = 25000;
            if (pInstance)
                pInstance->SetData(DATA_CYANIGOSA_EVENT, NOT_STARTED);
        }

        void EnterCombat(Unit* /*who*/)
        {
            DoScriptText(SAY_AGGRO, me);

            if (pInstance)
                pInstance->SetData(DATA_CYANIGOSA_EVENT, IN_PROGRESS);
        }

        void MoveInLineOfSight(Unit* /*who*/) {}

        void UpdateAI(const uint32 diff)
        {
            if (pInstance && pInstance->GetData(DATA_REMOVE_NPC) == 1)
            {
                me->DespawnOrUnsummon();
                pInstance->SetData(DATA_REMOVE_NPC, 0);
            }

            //Return since we have no target
            if (!UpdateVictim())
                return;

            if (uiArcaneVacuumTimer <= diff)
            {
                DoCast(SPELL_ARCANE_VACUUM);
                uiArcaneVacuumTimer = 10000;
            } else uiArcaneVacuumTimer -= diff;

            if (uiBlizzardTimer <= diff)
            {
                if (Unit* target = SelectTarget(SELECT_TARGET_RANDOM, 0, 100, true))
                    DoCast(target, SPELL_BLIZZARD);
                uiBlizzardTimer = 15000;
            } else uiBlizzardTimer -= diff;

            if (uiTailSweepTimer <= diff)
            {
                DoCast(SPELL_TAIL_SWEEP);
                uiTailSweepTimer = 20000;
            } else uiTailSweepTimer -= diff;

            if (uiUncontrollableEnergyTimer <= diff)
            {
                DoCastVictim(SPELL_UNCONTROLLABLE_ENERGY);
                uiUncontrollableEnergyTimer = 25000;
            } else uiUncontrollableEnergyTimer -= diff;

            if (IsHeroic())
            {
                if (uiManaDestructionTimer <= diff)
                {
                    if (Unit* target = SelectTarget(SELECT_TARGET_RANDOM, 0, 100, true))
                        DoCast(target, SPELL_MANA_DESTRUCTION);
                    uiManaDestructionTimer = 30000;
                } else uiManaDestructionTimer -= diff;
            }

            DoMeleeAttackIfReady();
        }

        void JustDied(Unit* /*killer*/)
        {
            DoScriptText(SAY_DEATH, me);

            if (pInstance)
                pInstance->SetData(DATA_CYANIGOSA_EVENT, DONE);
        }

        void KilledUnit(Unit* victim)
        {
            if (victim == me)
                return;
            DoScriptText(RAND(SAY_SLAY_1, SAY_SLAY_2, SAY_SLAY_3), me);
        }
    };

};

class achievement_defenseless : public AchievementCriteriaScript
{
    public:
        achievement_defenseless() : AchievementCriteriaScript("achievement_defenseless")
        {
        }

        bool OnCheck(Player* /*player*/, Unit* target)
        {
<<<<<<< HEAD
            if (!target)
                return false;
=======
            if(!target)
                return false;

>>>>>>> 2f5e10c1
            InstanceScript* instance = target->GetInstanceScript();
            if (!instance)
                return false;

            if (!instance->GetData(DATA_DEFENSELESS))
                return false;

            return true;
        }
};

void AddSC_boss_cyanigosa()
{
    new boss_cyanigosa();
    new achievement_defenseless();
}<|MERGE_RESOLUTION|>--- conflicted
+++ resolved
@@ -168,14 +168,9 @@
 
         bool OnCheck(Player* /*player*/, Unit* target)
         {
-<<<<<<< HEAD
-            if (!target)
-                return false;
-=======
             if(!target)
                 return false;
 
->>>>>>> 2f5e10c1
             InstanceScript* instance = target->GetInstanceScript();
             if (!instance)
                 return false;
