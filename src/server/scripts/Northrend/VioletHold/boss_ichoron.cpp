--- conflicted
+++ resolved
@@ -100,15 +100,9 @@
                 DoCast(me, SPELL_THREAT_PROC, true);
             }
 
-<<<<<<< HEAD
-            void JustEngagedWith(Unit* who) override
-            {
-                BossAI::JustEngagedWith(who);
-=======
             void EnterCombat(Unit* who) override
             {
                 BossAI::EnterCombat(who);
->>>>>>> 28d470c5
                 Talk(SAY_AGGRO);
             }
 
@@ -170,17 +164,10 @@
                     Talk(SAY_SLAY);
             }
 
-<<<<<<< HEAD
-            void JustDied(Unit* /*killer*/) override
-            {
-                Talk(SAY_DEATH);
-                _JustDied();
-=======
             void JustDied(Unit* killer) override
             {
                 BossAI::JustDied(killer);
                 Talk(SAY_DEATH);
->>>>>>> 28d470c5
             }
 
             void JustSummoned(Creature* summon) override
@@ -222,28 +209,6 @@
                     DoCast(me, SPELL_SHRINK);
                     DoCast(me, SPELL_PROTECTIVE_BUBBLE);
                 });
-<<<<<<< HEAD
-
-                scheduler.Schedule(Seconds(10), Seconds(15), [this](TaskContext task)
-                {
-                    DoCastAOE(SPELL_WATER_BOLT_VOLLEY);
-                    task.Repeat(Seconds(10), Seconds(15));
-                });
-
-                scheduler.Schedule(Seconds(6), Seconds(9), [this](TaskContext task)
-                {
-                    if (Unit* target = SelectTarget(SelectTargetMethod::Random, 0, 50.0f))
-                        DoCast(target, SPELL_WATER_BLAST);
-                    task.Repeat(Seconds(6), Seconds(9));
-                });
-            }
-
-        private:
-            bool _isFrenzy;
-            bool _dehydration;
-        };
-
-=======
 
                 scheduler.Schedule(Seconds(10), Seconds(15), [this](TaskContext task)
                 {
@@ -264,27 +229,17 @@
             bool _dehydration;
         };
 
->>>>>>> 28d470c5
         CreatureAI* GetAI(Creature* creature) const override
         {
             return GetVioletHoldAI<boss_ichoronAI>(creature);
         }
 };
-<<<<<<< HEAD
 
 class npc_ichor_globule : public CreatureScript
 {
     public:
         npc_ichor_globule() : CreatureScript("npc_ichor_globule") { }
 
-=======
-
-class npc_ichor_globule : public CreatureScript
-{
-    public:
-        npc_ichor_globule() : CreatureScript("npc_ichor_globule") { }
-
->>>>>>> 28d470c5
         struct npc_ichor_globuleAI : public ScriptedAI
         {
             npc_ichor_globuleAI(Creature* creature) : ScriptedAI(creature), _splashTriggered(false)
@@ -293,19 +248,6 @@
                 creature->SetReactState(REACT_PASSIVE);
             }
 
-<<<<<<< HEAD
-            void SpellHit(WorldObject* caster, SpellInfo const* spellInfo) override
-            {
-                Unit* unitCaster = caster->ToUnit();
-                if (!unitCaster)
-                    return;
-
-                if (spellInfo->Id == SPELL_WATER_GLOBULE_VISUAL)
-                {
-                    DoCast(me, SPELL_WATER_GLOBULE_TRANSFORM);
-                    me->RemoveFlag(UNIT_FIELD_FLAGS, UNIT_FLAG_NOT_SELECTABLE);
-                    me->GetMotionMaster()->MoveFollow(unitCaster, 0.0f, 0.0f);
-=======
             void SpellHit(Unit* caster, SpellInfo const* spellInfo) override
             {
                 if (spellInfo->Id == SPELL_WATER_GLOBULE_VISUAL)
@@ -313,7 +255,6 @@
                     DoCast(me, SPELL_WATER_GLOBULE_TRANSFORM);
                     me->RemoveUnitFlag(UNIT_FLAG_NOT_SELECTABLE);
                     me->GetMotionMaster()->MoveFollow(caster, 0.0f, 0.0f);
->>>>>>> 28d470c5
                 }
             }
 
@@ -326,11 +267,7 @@
                     return;
 
                 me->CastSpell(me, SPELL_MERGE);
-<<<<<<< HEAD
-                me->DespawnOrUnsummon(1ms);
-=======
                 me->DespawnOrUnsummon(1);
->>>>>>> 28d470c5
             }
 
             // on retail spell casted on a creature's death are not casted after death but keeping mob at 1 health, casting it and then letting the mob die.
@@ -377,32 +314,18 @@
 
             void HandleApply(AuraEffect const* /*aurEff*/, AuraEffectHandleModes /*mode*/)
             {
-<<<<<<< HEAD
-                GetTarget()->SetFlag(UNIT_FIELD_FLAGS, UNIT_FLAG_NOT_SELECTABLE);
-                GetTarget()->SetFlag(UNIT_FIELD_FLAGS_2, UNIT_FLAG2_FEIGN_DEATH);
-=======
                 GetTarget()->AddUnitFlag(UnitFlags(UNIT_FLAG_NOT_SELECTABLE | UNIT_FLAG_UNK_31));
                 GetTarget()->AddUnitFlag2(UNIT_FLAG2_FEIGN_DEATH);
->>>>>>> 28d470c5
             }
 
             void HandleRemove(AuraEffect const* /*aurEff*/, AuraEffectHandleModes /*mode*/)
             {
-<<<<<<< HEAD
-                GetTarget()->RemoveFlag(UNIT_FIELD_FLAGS, UNIT_FLAG_NOT_SELECTABLE);
-                GetTarget()->RemoveFlag(UNIT_FIELD_FLAGS_2, UNIT_FLAG2_FEIGN_DEATH);
-
-                if (GetTargetApplication()->GetRemoveMode() == AURA_REMOVE_BY_EXPIRE)
-                    if (UnitAI* ai = GetTarget()->GetAI())
-                        ai->DoAction(ACTION_DRAINED);
-=======
                 GetTarget()->RemoveUnitFlag(UnitFlags(UNIT_FLAG_NOT_SELECTABLE | UNIT_FLAG_UNK_31));
                 GetTarget()->RemoveUnitFlag2(UNIT_FLAG2_FEIGN_DEATH);
 
                 if (GetTargetApplication()->GetRemoveMode() == AURA_REMOVE_BY_EXPIRE)
                     if (GetTarget()->IsAIEnabled)
                         GetTarget()->GetAI()->DoAction(ACTION_DRAINED);
->>>>>>> 28d470c5
             }
 
             void Register() override
@@ -434,7 +357,6 @@
             }
 
             void HandleScript(SpellEffIndex /*effIndex*/)
-<<<<<<< HEAD
             {
                 if (Creature* target = GetHitCreature())
                 {
@@ -451,24 +373,6 @@
             }
         };
 
-=======
-            {
-                if (Creature* target = GetHitCreature())
-                {
-                    if (Aura* aura = target->GetAura(SPELL_SHRINK))
-                        aura->ModStackAmount(-1);
-
-                    target->AI()->DoAction(ACTION_WATER_GLOBULE_HIT);
-                }
-            }
-
-            void Register() override
-            {
-                OnEffectHitTarget += SpellEffectFn(spell_ichoron_merge_SpellScript::HandleScript, EFFECT_0, SPELL_EFFECT_SCRIPT_EFFECT);
-            }
-        };
-
->>>>>>> 28d470c5
         SpellScript* GetSpellScript() const override
         {
             return new spell_ichoron_merge_SpellScript();
@@ -494,13 +398,8 @@
             {
                 //if (GetTargetApplication()->GetRemoveMode() == AURA_REMOVE_BY_ENEMY_SPELL)
                 if (GetAura()->GetCharges() <= 1)
-<<<<<<< HEAD
-                    if (UnitAI* targetAI = GetTarget()->GetAI())
-                        targetAI->DoAction(ACTION_PROTECTIVE_BUBBLE_SHATTERED);
-=======
                     if (GetTarget()->IsAIEnabled)
                         GetTarget()->GetAI()->DoAction(ACTION_PROTECTIVE_BUBBLE_SHATTERED);
->>>>>>> 28d470c5
             }
 
             void Register() override
@@ -536,7 +435,6 @@
                     SPELL_WATER_GLOBULE_SUMMON_5,
                     SPELL_SHRINK
                 });
-<<<<<<< HEAD
             }
 
             void PeriodicTick(AuraEffect const* /*aurEff*/)
@@ -545,16 +443,6 @@
                 GetTarget()->CastSpell(GetTarget(), RAND(SPELL_WATER_GLOBULE_SUMMON_1, SPELL_WATER_GLOBULE_SUMMON_2, SPELL_WATER_GLOBULE_SUMMON_3, SPELL_WATER_GLOBULE_SUMMON_4, SPELL_WATER_GLOBULE_SUMMON_5), true);
             }
 
-=======
-            }
-
-            void PeriodicTick(AuraEffect const* /*aurEff*/)
-            {
-                PreventDefaultAction();
-                GetTarget()->CastSpell(GetTarget(), RAND(SPELL_WATER_GLOBULE_SUMMON_1, SPELL_WATER_GLOBULE_SUMMON_2, SPELL_WATER_GLOBULE_SUMMON_3, SPELL_WATER_GLOBULE_SUMMON_4, SPELL_WATER_GLOBULE_SUMMON_5), true);
-            }
-
->>>>>>> 28d470c5
             void HandleRemove(AuraEffect const* /*aurEff*/, AuraEffectHandleModes /*mode*/)
             {
                 if (GetTargetApplication()->GetRemoveMode() == AURA_REMOVE_BY_EXPIRE)
