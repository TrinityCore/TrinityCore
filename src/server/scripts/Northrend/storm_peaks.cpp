--- conflicted
+++ resolved
@@ -550,11 +550,7 @@
 
     struct npc_quest_12851AI : public ScriptedAI
     {
-<<<<<<< HEAD
-        npc_quest_12851AI(Creature* pCreature) : ScriptedAI(pCreature) {}
-=======
-        npc_brunnhildar_prisonerAI(Creature* creature) : ScriptedAI(creature) {}
->>>>>>> 7ee3a99a
+        npc_quest_12851AI(Creature* creature) : ScriptedAI(creature) {}
 
         bool bBurned;
         uint32 uiDespawnTimer;
@@ -623,7 +619,7 @@
 
     struct npc_freed_protodrakeAI : public ScriptedAI
     {
-        npc_freed_protodrakeAI(Creature* pCreature) : ScriptedAI(pCreature) { }
+        npc_freed_protodrakeAI(Creature* creature) : ScriptedAI(creature) { }
 
         uint8 count;
         bool wp_reached;
@@ -686,9 +682,9 @@
         }
     };
 
-    CreatureAI* GetAI(Creature* pCreature) const
-    {
-        return new npc_freed_protodrakeAI(pCreature);
+    CreatureAI* GetAI(Creature* creature) const
+    {
+        return new npc_freed_protodrakeAI(creature);
     }
 };
 
@@ -710,7 +706,7 @@
 
     struct npc_brunnhildar_prisonerAI : public ScriptedAI
     {
-        npc_brunnhildar_prisonerAI(Creature* pCreature) : ScriptedAI(pCreature) {}
+        npc_brunnhildar_prisonerAI(Creature* creature) : ScriptedAI(creature) {}
 
         uint32 uiCheckTimer;
 
@@ -816,7 +812,7 @@
 
     struct npc_injured_icemawAI : public ScriptedAI
     {
-        npc_injured_icemawAI(Creature* pCreature) : ScriptedAI(pCreature) { }
+        npc_injured_icemawAI(Creature* creature) : ScriptedAI(creature) { }
 
         void MoveInLineOfSight(Unit* who)
         {
@@ -835,9 +831,9 @@
 
     };
 
-    CreatureAI* GetAI(Creature* pCreature) const
-    {
-        return new npc_injured_icemawAI(pCreature);
+    CreatureAI* GetAI(Creature* creature) const
+    {
+        return new npc_injured_icemawAI(creature);
     }
 };
 
@@ -848,7 +844,7 @@
 
     struct npc_harnessed_icemawAI : public ScriptedAI
     {
-        npc_harnessed_icemawAI(Creature* pCreature) : ScriptedAI(pCreature) { }
+        npc_harnessed_icemawAI(Creature* creature) : ScriptedAI(creature) { }
 
         uint8 count;
         bool wp_reached;
@@ -898,9 +894,9 @@
         }
     };
 
-    CreatureAI* GetAI(Creature* pCreature) const
-    {
-        return new npc_harnessed_icemawAI(pCreature);
+    CreatureAI* GetAI(Creature* creature) const
+    {
+        return new npc_harnessed_icemawAI(creature);
     }
 };
 
@@ -936,7 +932,7 @@
 
     struct npc_hyldsmeet_protodrakeAI : public ScriptedAI
     {
-        npc_hyldsmeet_protodrakeAI(Creature* pCreature) : ScriptedAI(pCreature) { }
+        npc_hyldsmeet_protodrakeAI(Creature* creature) : ScriptedAI(creature) { }
 
         uint8 count;
         bool wp_reached;
@@ -990,9 +986,9 @@
         }
     };
 
-    CreatureAI* GetAI(Creature* pCreature) const
-    {
-        return new npc_hyldsmeet_protodrakeAI(pCreature);
+    CreatureAI* GetAI(Creature* creature) const
+    {
+        return new npc_hyldsmeet_protodrakeAI(creature);
     }
 };
 
@@ -1014,7 +1010,7 @@
 
     struct npc_dead_irongiantAI : public ScriptedAI
     {
-        npc_dead_irongiantAI(Creature *pCreature) : ScriptedAI(pCreature) {}
+        npc_dead_irongiantAI(Creature *creature) : ScriptedAI(creature) {}
 
         void SpellHit(Unit *caster, const SpellEntry *spell) 
         {
