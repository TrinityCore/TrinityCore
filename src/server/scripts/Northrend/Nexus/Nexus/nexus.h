--- conflicted
+++ resolved
@@ -33,15 +33,9 @@
     DATA_ORMOROK                      = 3,
     DATA_KERISTRASZA                  = 4,
 
-<<<<<<< HEAD
-    ANOMALUS_CONTAINMENT_SPHERE        = 5,
-    ORMOROKS_CONTAINMENT_SPHERE        = 6,
-    TELESTRAS_CONTAINMENT_SPHERE       = 7
-=======
     ANOMALUS_CONTAINMET_SPHERE        = 5,
     ORMOROKS_CONTAINMET_SPHERE        = 6,
     TELESTRAS_CONTAINMET_SPHERE       = 7
->>>>>>> 28d470c5
 };
 
 enum NEXCreatureIds
@@ -66,15 +60,9 @@
 
 enum NEXGameObjectIds
 {
-<<<<<<< HEAD
-    GO_ANOMALUS_CONTAINMENT_SPHERE     = 188527,
-    GO_ORMOROKS_CONTAINMENT_SPHERE     = 188528,
-    GO_TELESTRAS_CONTAINMENT_SPHERE    = 188526
-=======
     GO_ANOMALUS_CONTAINMET_SPHERE     = 188527,
     GO_ORMOROKS_CONTAINMET_SPHERE     = 188528,
     GO_TELESTRAS_CONTAINMET_SPHERE    = 188526
->>>>>>> 28d470c5
 };
 
 template <class AI, class T>
