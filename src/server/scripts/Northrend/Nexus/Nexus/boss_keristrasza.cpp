/*
 * This file is part of the TrinityCore Project. See AUTHORS file for Copyright information
 *
 * This program is free software; you can redistribute it and/or modify it
 * under the terms of the GNU General Public License as published by the
 * Free Software Foundation; either version 2 of the License, or (at your
 * option) any later version.
 *
 * This program is distributed in the hope that it will be useful, but WITHOUT
 * ANY WARRANTY; without even the implied warranty of MERCHANTABILITY or
 * FITNESS FOR A PARTICULAR PURPOSE. See the GNU General Public License for
 * more details.
 *
 * You should have received a copy of the GNU General Public License along
 * with this program. If not, see <http://www.gnu.org/licenses/>.
 */

#include "ScriptMgr.h"
#include "GameObject.h"
#include "GameObjectAI.h"
#include "InstanceScript.h"
#include "nexus.h"
#include "ObjectAccessor.h"
#include "Player.h"
#include "ScriptedCreature.h"
<<<<<<< HEAD
#include "SpellAuraEffects.h"
=======
>>>>>>> 28d470c5
#include "SpellScript.h"

enum Spells
{
    //Spells
    SPELL_FROZEN_PRISON                           = 47854,
    SPELL_TAIL_SWEEP                              = 50155,
    SPELL_CRYSTAL_CHAINS                          = 50997,
    SPELL_ENRAGE                                  = 8599,
    SPELL_CRYSTALFIRE_BREATH                      = 48096,
<<<<<<< HEAD
    SPELL_CRYSTALLIZE                             = 48179,
=======
    SPELL_CRYSTALIZE                              = 48179,
>>>>>>> 28d470c5
    SPELL_INTENSE_COLD                            = 48094,
    SPELL_INTENSE_COLD_TRIGGERED                  = 48095
};

enum Events
{
    EVENT_CRYSTAL_FIRE_BREATH                     = 1,
<<<<<<< HEAD
    EVENT_CRYSTAL_CHAINS_CRYSTALLIZE,
=======
    EVENT_CRYSTAL_CHAINS_CRYSTALIZE,
>>>>>>> 28d470c5
    EVENT_TAIL_SWEEP
};

enum Yells
{
    // Yell
    SAY_AGGRO                                     = 0,
    SAY_SLAY                                      = 1,
    SAY_ENRAGE                                    = 2,
    SAY_DEATH                                     = 3,
    SAY_CRYSTAL_NOVA                              = 4,
    SAY_FRENZY                                    = 5
};

enum Misc
{
    DATA_INTENSE_COLD                             = 1,
    DATA_CONTAINMENT_SPHERES                      = 3
};

class boss_keristrasza : public CreatureScript
{
    public:
        boss_keristrasza() : CreatureScript("boss_keristrasza") { }
<<<<<<< HEAD

        struct boss_keristraszaAI : public BossAI
        {
            boss_keristraszaAI(Creature* creature) : BossAI(creature, DATA_KERISTRASZA)
            {
                Initialize();
            }

            void Initialize()
            {
                _enrage = false;
                _intenseCold = true;
            }

            void Reset() override
            {
                Initialize();
                _intenseColdList.clear();

                me->RemoveFlag(UNIT_FIELD_FLAGS, UNIT_FLAG_STUNNED);

                RemovePrison(CheckContainmentSpheres());
                _Reset();
            }

            void JustEngagedWith(Unit* who) override
            {
                Talk(SAY_AGGRO);
                DoCastAOE(SPELL_INTENSE_COLD);
                BossAI::JustEngagedWith(who);

                events.ScheduleEvent(EVENT_CRYSTAL_FIRE_BREATH, 14s);
                events.ScheduleEvent(EVENT_CRYSTAL_CHAINS_CRYSTALLIZE, DUNGEON_MODE(30s, 11s));
                events.ScheduleEvent(EVENT_TAIL_SWEEP, 5s);
            }

            void JustDied(Unit* /*killer*/) override
            {
                Talk(SAY_DEATH);
                _JustDied();
            }

            void KilledUnit(Unit* who) override
            {
                if (who->GetTypeId() == TYPEID_PLAYER)
                    Talk(SAY_SLAY);
            }

            bool CheckContainmentSpheres(bool remove_prison = false)
            {
                ContainmentSphereGUIDs[0] = instance->GetGuidData(ANOMALUS_CONTAINMENT_SPHERE);
                ContainmentSphereGUIDs[1] = instance->GetGuidData(ORMOROKS_CONTAINMENT_SPHERE);
                ContainmentSphereGUIDs[2] = instance->GetGuidData(TELESTRAS_CONTAINMENT_SPHERE);

                for (uint8 i = 0; i < DATA_CONTAINMENT_SPHERES; ++i)
                {
                    GameObject* ContainmentSphere = ObjectAccessor::GetGameObject(*me, ContainmentSphereGUIDs[i]);
                    if (!ContainmentSphere)
                        return false;
                    if (ContainmentSphere->GetGoState() != GO_STATE_ACTIVE)
                        return false;
                }
                if (remove_prison)
                    RemovePrison(true);
                return true;
            }

            void RemovePrison(bool remove)
            {
                if (remove)
                {
                    me->SetImmuneToPC(false);
                    me->RemoveFlag(UNIT_FIELD_FLAGS, UNIT_FLAG_NON_ATTACKABLE);
                    if (me->HasAura(SPELL_FROZEN_PRISON))
                        me->RemoveAurasDueToSpell(SPELL_FROZEN_PRISON);
                }
                else
                {
                    me->SetImmuneToPC(true);
                    me->SetFlag(UNIT_FIELD_FLAGS, UNIT_FLAG_NON_ATTACKABLE);
                    DoCast(me, SPELL_FROZEN_PRISON, false);
                }
            }

            void SetGUID(ObjectGuid const& guid, int32 id) override
            {
                if (id == DATA_INTENSE_COLD)
                    _intenseColdList.push_back(guid);
            }

            void DamageTaken(Unit* /*attacker*/, uint32& damage) override
            {
                if (!_enrage && me->HealthBelowPctDamaged(25, damage))
                {
                    Talk(SAY_ENRAGE);
                    Talk(SAY_FRENZY);
                    DoCast(me, SPELL_ENRAGE);
                    _enrage = true;
                }
            }

            void UpdateAI(uint32 diff) override
            {
                if (!UpdateVictim())
                    return;

                events.Update(diff);

                if (me->HasUnitState(UNIT_STATE_CASTING))
                    return;

                while (uint32 eventId = events.ExecuteEvent())
                {
                    switch (eventId)
                    {
                        case EVENT_CRYSTAL_FIRE_BREATH:
                            DoCastVictim(SPELL_CRYSTALFIRE_BREATH);
                            events.ScheduleEvent(EVENT_CRYSTAL_FIRE_BREATH, 14s);
                            break;
                        case EVENT_CRYSTAL_CHAINS_CRYSTALLIZE:
                            DoCast(me, SPELL_TAIL_SWEEP);
                            events.ScheduleEvent(EVENT_CRYSTAL_CHAINS_CRYSTALLIZE, 5s);
                            break;
                        case EVENT_TAIL_SWEEP:
                            Talk(SAY_CRYSTAL_NOVA);
                            if (IsHeroic())
                                DoCast(me, SPELL_CRYSTALLIZE);
                            else if (Unit* target = SelectTarget(SelectTargetMethod::Random, 0, 100.0f, true))
                                DoCast(target, SPELL_CRYSTAL_CHAINS);
                            events.ScheduleEvent(EVENT_TAIL_SWEEP, DUNGEON_MODE(30s, 11s));
                            break;
                        default:
                            break;
                    }

                    if (me->HasUnitState(UNIT_STATE_CASTING))
                        return;
                }

                DoMeleeAttackIfReady();
            }

        private:
            bool _intenseCold;
            bool _enrage;
            ObjectGuid ContainmentSphereGUIDs[DATA_CONTAINMENT_SPHERES];
        public:
            GuidList _intenseColdList;
        };

=======

        struct boss_keristraszaAI : public BossAI
        {
            boss_keristraszaAI(Creature* creature) : BossAI(creature, DATA_KERISTRASZA)
            {
                Initialize();
            }

            void Initialize()
            {
                _enrage = false;
                _intenseCold = true;
            }

            void Reset() override
            {
                Initialize();
                _intenseColdList.clear();

                me->RemoveUnitFlag(UNIT_FLAG_STUNNED);

                RemovePrison(CheckContainmentSpheres());
                _Reset();
            }

            void EnterCombat(Unit* /*who*/) override
            {
                Talk(SAY_AGGRO);
                DoCastAOE(SPELL_INTENSE_COLD);
                _EnterCombat();

                events.ScheduleEvent(EVENT_CRYSTAL_FIRE_BREATH, 14000);
                events.ScheduleEvent(EVENT_CRYSTAL_CHAINS_CRYSTALIZE, DUNGEON_MODE(30000, 11000));
                events.ScheduleEvent(EVENT_TAIL_SWEEP, 5000);
            }

            void JustDied(Unit* /*killer*/) override
            {
                Talk(SAY_DEATH);
                _JustDied();
            }

            void KilledUnit(Unit* who) override
            {
                if (who->GetTypeId() == TYPEID_PLAYER)
                    Talk(SAY_SLAY);
            }

            bool CheckContainmentSpheres(bool removePrison = false)
            {
                for (uint32 i = ANOMALUS_CONTAINMET_SPHERE; i < (ANOMALUS_CONTAINMET_SPHERE + DATA_CONTAINMENT_SPHERES); ++i)
                {
                    GameObject* containmentSpheres = ObjectAccessor::GetGameObject(*me, instance->GetGuidData(i));
                    if (!containmentSpheres || containmentSpheres->GetGoState() != GO_STATE_ACTIVE)
                        return false;
                }
                if (removePrison)
                    RemovePrison(true);
                return true;
            }

            void RemovePrison(bool remove)
            {
                if (remove)
                {
                    me->SetImmuneToPC(false);
                    me->RemoveUnitFlag(UNIT_FLAG_NON_ATTACKABLE);
                    if (me->HasAura(SPELL_FROZEN_PRISON))
                        me->RemoveAurasDueToSpell(SPELL_FROZEN_PRISON);
                }
                else
                {
                    me->SetImmuneToPC(true);
                    me->AddUnitFlag(UNIT_FLAG_NON_ATTACKABLE);
                    DoCast(me, SPELL_FROZEN_PRISON, false);
                }
            }

            void SetGUID(ObjectGuid guid, int32 id/* = 0 */) override
            {
                if (id == DATA_INTENSE_COLD)
                    _intenseColdList.push_back(guid);
            }

            void DamageTaken(Unit* /*attacker*/, uint32& damage) override
            {
                if (!_enrage && me->HealthBelowPctDamaged(25, damage))
                {
                    Talk(SAY_ENRAGE);
                    Talk(SAY_FRENZY);
                    DoCast(me, SPELL_ENRAGE);
                    _enrage = true;
                }
            }

            void UpdateAI(uint32 diff) override
            {
                if (!UpdateVictim())
                    return;

                events.Update(diff);

                if (me->HasUnitState(UNIT_STATE_CASTING))
                    return;

                while (uint32 eventId = events.ExecuteEvent())
                {
                    switch (eventId)
                    {
                        case EVENT_CRYSTAL_FIRE_BREATH:
                            DoCastVictim(SPELL_CRYSTALFIRE_BREATH);
                            events.ScheduleEvent(EVENT_CRYSTAL_FIRE_BREATH, 14000);
                            break;
                        case EVENT_CRYSTAL_CHAINS_CRYSTALIZE:
                            DoCast(me, SPELL_TAIL_SWEEP);
                            events.ScheduleEvent(EVENT_CRYSTAL_CHAINS_CRYSTALIZE, 5000);
                            break;
                        case EVENT_TAIL_SWEEP:
                            Talk(SAY_CRYSTAL_NOVA);
                            if (IsHeroic())
                                DoCast(me, SPELL_CRYSTALIZE);
                            else if (Unit* target = SelectTarget(SELECT_TARGET_RANDOM, 0, 100.0f, true))
                                DoCast(target, SPELL_CRYSTAL_CHAINS);
                            events.ScheduleEvent(EVENT_TAIL_SWEEP, DUNGEON_MODE(30000, 11000));
                            break;
                        default:
                            break;
                    }

                    if (me->HasUnitState(UNIT_STATE_CASTING))
                        return;
                }

                DoMeleeAttackIfReady();
            }

        private:
            bool _intenseCold;
            bool _enrage;

        public:
            GuidList _intenseColdList;
        };

>>>>>>> 28d470c5
        CreatureAI* GetAI(Creature* creature) const override
        {
            return GetNexusAI<boss_keristraszaAI>(creature);
        }
};

class containment_sphere : public GameObjectScript
{
public:
    containment_sphere() : GameObjectScript("containment_sphere") { }

    struct containment_sphereAI : public GameObjectAI
    {
        containment_sphereAI(GameObject* go) : GameObjectAI(go), instance(go->GetInstanceScript()) { }
<<<<<<< HEAD

        InstanceScript* instance;

        bool OnGossipHello(Player* /*player*/) override
=======

        InstanceScript* instance;

        bool GossipHello(Player* /*player*/) override
>>>>>>> 28d470c5
        {
            Creature* keristrasza = ObjectAccessor::GetCreature(*me, instance->GetGuidData(DATA_KERISTRASZA));
            if (keristrasza && keristrasza->IsAlive())
            {
                // maybe these are hacks :(
<<<<<<< HEAD
                me->SetFlag(GAMEOBJECT_FLAGS, GO_FLAG_NOT_SELECTABLE);
=======
                me->AddFlag(GO_FLAG_NOT_SELECTABLE);
>>>>>>> 28d470c5
                me->SetGoState(GO_STATE_ACTIVE);

                ENSURE_AI(boss_keristrasza::boss_keristraszaAI, keristrasza->AI())->CheckContainmentSpheres(true);
            }
            return true;
        }
    };

    GameObjectAI* GetAI(GameObject* go) const override
    {
        return GetNexusAI<containment_sphereAI>(go);
    }
};

class spell_intense_cold : public SpellScriptLoader
{
    public:
        spell_intense_cold() : SpellScriptLoader("spell_intense_cold") { }

        class spell_intense_cold_AuraScript : public AuraScript
        {
            PrepareAuraScript(spell_intense_cold_AuraScript);

            void HandlePeriodicTick(AuraEffect const* /*aurEff*/)
            {
                if (GetStackAmount() < 2)
                    return;
                Unit* caster = GetCaster();
                /// @todo the caster should be boss but not the player
                if (!caster || !caster->GetAI())
                    return;
                caster->GetAI()->SetGUID(GetTarget()->GetGUID(), DATA_INTENSE_COLD);
            }

            void Register() override
            {
                OnEffectPeriodic += AuraEffectPeriodicFn(spell_intense_cold_AuraScript::HandlePeriodicTick, EFFECT_1, SPELL_AURA_PERIODIC_DAMAGE);
            }
        };

        AuraScript* GetAuraScript() const override
        {
            return new spell_intense_cold_AuraScript();
        }
};

class achievement_intense_cold : public AchievementCriteriaScript
{
    public:
        achievement_intense_cold() : AchievementCriteriaScript("achievement_intense_cold")
        {
        }

        bool OnCheck(Player* player, Unit* target) override
        {
            if (!target)
                return false;

<<<<<<< HEAD
            GuidList _intenseColdList = ENSURE_AI(boss_keristrasza::boss_keristraszaAI, target->ToCreature()->AI())->_intenseColdList;
            if (!_intenseColdList.empty())
                for (GuidList::iterator itr = _intenseColdList.begin(); itr != _intenseColdList.end(); ++itr)
=======
            GuidList const& _intenseColdList = ENSURE_AI(boss_keristrasza::boss_keristraszaAI, target->GetAI())->_intenseColdList;
            if (!_intenseColdList.empty())
                for (GuidList::const_iterator itr = _intenseColdList.begin(); itr != _intenseColdList.end(); ++itr)
>>>>>>> 28d470c5
                    if (player->GetGUID() == *itr)
                        return false;

            return true;
        }
};

void AddSC_boss_keristrasza()
{
    new boss_keristrasza();
    new containment_sphere();
    new achievement_intense_cold();
    new spell_intense_cold();
}<|MERGE_RESOLUTION|>--- conflicted
+++ resolved
@@ -23,10 +23,6 @@
 #include "ObjectAccessor.h"
 #include "Player.h"
 #include "ScriptedCreature.h"
-<<<<<<< HEAD
-#include "SpellAuraEffects.h"
-=======
->>>>>>> 28d470c5
 #include "SpellScript.h"
 
 enum Spells
@@ -37,11 +33,7 @@
     SPELL_CRYSTAL_CHAINS                          = 50997,
     SPELL_ENRAGE                                  = 8599,
     SPELL_CRYSTALFIRE_BREATH                      = 48096,
-<<<<<<< HEAD
-    SPELL_CRYSTALLIZE                             = 48179,
-=======
     SPELL_CRYSTALIZE                              = 48179,
->>>>>>> 28d470c5
     SPELL_INTENSE_COLD                            = 48094,
     SPELL_INTENSE_COLD_TRIGGERED                  = 48095
 };
@@ -49,11 +41,7 @@
 enum Events
 {
     EVENT_CRYSTAL_FIRE_BREATH                     = 1,
-<<<<<<< HEAD
-    EVENT_CRYSTAL_CHAINS_CRYSTALLIZE,
-=======
     EVENT_CRYSTAL_CHAINS_CRYSTALIZE,
->>>>>>> 28d470c5
     EVENT_TAIL_SWEEP
 };
 
@@ -78,158 +66,6 @@
 {
     public:
         boss_keristrasza() : CreatureScript("boss_keristrasza") { }
-<<<<<<< HEAD
-
-        struct boss_keristraszaAI : public BossAI
-        {
-            boss_keristraszaAI(Creature* creature) : BossAI(creature, DATA_KERISTRASZA)
-            {
-                Initialize();
-            }
-
-            void Initialize()
-            {
-                _enrage = false;
-                _intenseCold = true;
-            }
-
-            void Reset() override
-            {
-                Initialize();
-                _intenseColdList.clear();
-
-                me->RemoveFlag(UNIT_FIELD_FLAGS, UNIT_FLAG_STUNNED);
-
-                RemovePrison(CheckContainmentSpheres());
-                _Reset();
-            }
-
-            void JustEngagedWith(Unit* who) override
-            {
-                Talk(SAY_AGGRO);
-                DoCastAOE(SPELL_INTENSE_COLD);
-                BossAI::JustEngagedWith(who);
-
-                events.ScheduleEvent(EVENT_CRYSTAL_FIRE_BREATH, 14s);
-                events.ScheduleEvent(EVENT_CRYSTAL_CHAINS_CRYSTALLIZE, DUNGEON_MODE(30s, 11s));
-                events.ScheduleEvent(EVENT_TAIL_SWEEP, 5s);
-            }
-
-            void JustDied(Unit* /*killer*/) override
-            {
-                Talk(SAY_DEATH);
-                _JustDied();
-            }
-
-            void KilledUnit(Unit* who) override
-            {
-                if (who->GetTypeId() == TYPEID_PLAYER)
-                    Talk(SAY_SLAY);
-            }
-
-            bool CheckContainmentSpheres(bool remove_prison = false)
-            {
-                ContainmentSphereGUIDs[0] = instance->GetGuidData(ANOMALUS_CONTAINMENT_SPHERE);
-                ContainmentSphereGUIDs[1] = instance->GetGuidData(ORMOROKS_CONTAINMENT_SPHERE);
-                ContainmentSphereGUIDs[2] = instance->GetGuidData(TELESTRAS_CONTAINMENT_SPHERE);
-
-                for (uint8 i = 0; i < DATA_CONTAINMENT_SPHERES; ++i)
-                {
-                    GameObject* ContainmentSphere = ObjectAccessor::GetGameObject(*me, ContainmentSphereGUIDs[i]);
-                    if (!ContainmentSphere)
-                        return false;
-                    if (ContainmentSphere->GetGoState() != GO_STATE_ACTIVE)
-                        return false;
-                }
-                if (remove_prison)
-                    RemovePrison(true);
-                return true;
-            }
-
-            void RemovePrison(bool remove)
-            {
-                if (remove)
-                {
-                    me->SetImmuneToPC(false);
-                    me->RemoveFlag(UNIT_FIELD_FLAGS, UNIT_FLAG_NON_ATTACKABLE);
-                    if (me->HasAura(SPELL_FROZEN_PRISON))
-                        me->RemoveAurasDueToSpell(SPELL_FROZEN_PRISON);
-                }
-                else
-                {
-                    me->SetImmuneToPC(true);
-                    me->SetFlag(UNIT_FIELD_FLAGS, UNIT_FLAG_NON_ATTACKABLE);
-                    DoCast(me, SPELL_FROZEN_PRISON, false);
-                }
-            }
-
-            void SetGUID(ObjectGuid const& guid, int32 id) override
-            {
-                if (id == DATA_INTENSE_COLD)
-                    _intenseColdList.push_back(guid);
-            }
-
-            void DamageTaken(Unit* /*attacker*/, uint32& damage) override
-            {
-                if (!_enrage && me->HealthBelowPctDamaged(25, damage))
-                {
-                    Talk(SAY_ENRAGE);
-                    Talk(SAY_FRENZY);
-                    DoCast(me, SPELL_ENRAGE);
-                    _enrage = true;
-                }
-            }
-
-            void UpdateAI(uint32 diff) override
-            {
-                if (!UpdateVictim())
-                    return;
-
-                events.Update(diff);
-
-                if (me->HasUnitState(UNIT_STATE_CASTING))
-                    return;
-
-                while (uint32 eventId = events.ExecuteEvent())
-                {
-                    switch (eventId)
-                    {
-                        case EVENT_CRYSTAL_FIRE_BREATH:
-                            DoCastVictim(SPELL_CRYSTALFIRE_BREATH);
-                            events.ScheduleEvent(EVENT_CRYSTAL_FIRE_BREATH, 14s);
-                            break;
-                        case EVENT_CRYSTAL_CHAINS_CRYSTALLIZE:
-                            DoCast(me, SPELL_TAIL_SWEEP);
-                            events.ScheduleEvent(EVENT_CRYSTAL_CHAINS_CRYSTALLIZE, 5s);
-                            break;
-                        case EVENT_TAIL_SWEEP:
-                            Talk(SAY_CRYSTAL_NOVA);
-                            if (IsHeroic())
-                                DoCast(me, SPELL_CRYSTALLIZE);
-                            else if (Unit* target = SelectTarget(SelectTargetMethod::Random, 0, 100.0f, true))
-                                DoCast(target, SPELL_CRYSTAL_CHAINS);
-                            events.ScheduleEvent(EVENT_TAIL_SWEEP, DUNGEON_MODE(30s, 11s));
-                            break;
-                        default:
-                            break;
-                    }
-
-                    if (me->HasUnitState(UNIT_STATE_CASTING))
-                        return;
-                }
-
-                DoMeleeAttackIfReady();
-            }
-
-        private:
-            bool _intenseCold;
-            bool _enrage;
-            ObjectGuid ContainmentSphereGUIDs[DATA_CONTAINMENT_SPHERES];
-        public:
-            GuidList _intenseColdList;
-        };
-
-=======
 
         struct boss_keristraszaAI : public BossAI
         {
@@ -374,7 +210,6 @@
             GuidList _intenseColdList;
         };
 
->>>>>>> 28d470c5
         CreatureAI* GetAI(Creature* creature) const override
         {
             return GetNexusAI<boss_keristraszaAI>(creature);
@@ -389,27 +224,16 @@
     struct containment_sphereAI : public GameObjectAI
     {
         containment_sphereAI(GameObject* go) : GameObjectAI(go), instance(go->GetInstanceScript()) { }
-<<<<<<< HEAD
 
         InstanceScript* instance;
 
-        bool OnGossipHello(Player* /*player*/) override
-=======
-
-        InstanceScript* instance;
-
         bool GossipHello(Player* /*player*/) override
->>>>>>> 28d470c5
         {
             Creature* keristrasza = ObjectAccessor::GetCreature(*me, instance->GetGuidData(DATA_KERISTRASZA));
             if (keristrasza && keristrasza->IsAlive())
             {
                 // maybe these are hacks :(
-<<<<<<< HEAD
-                me->SetFlag(GAMEOBJECT_FLAGS, GO_FLAG_NOT_SELECTABLE);
-=======
                 me->AddFlag(GO_FLAG_NOT_SELECTABLE);
->>>>>>> 28d470c5
                 me->SetGoState(GO_STATE_ACTIVE);
 
                 ENSURE_AI(boss_keristrasza::boss_keristraszaAI, keristrasza->AI())->CheckContainmentSpheres(true);
@@ -468,15 +292,9 @@
             if (!target)
                 return false;
 
-<<<<<<< HEAD
-            GuidList _intenseColdList = ENSURE_AI(boss_keristrasza::boss_keristraszaAI, target->ToCreature()->AI())->_intenseColdList;
-            if (!_intenseColdList.empty())
-                for (GuidList::iterator itr = _intenseColdList.begin(); itr != _intenseColdList.end(); ++itr)
-=======
             GuidList const& _intenseColdList = ENSURE_AI(boss_keristrasza::boss_keristraszaAI, target->GetAI())->_intenseColdList;
             if (!_intenseColdList.empty())
                 for (GuidList::const_iterator itr = _intenseColdList.begin(); itr != _intenseColdList.end(); ++itr)
->>>>>>> 28d470c5
                     if (player->GetGUID() == *itr)
                         return false;
 
