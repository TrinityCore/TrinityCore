--- conflicted
+++ resolved
@@ -85,7 +85,7 @@
             {
                 Phase = 0;
                 uiSparkTimer = 5000;
-                uiChaoticRiftGUID = 0;
+                uiChaoticRiftGUID.Clear();
                 chaosTheory = true;
             }
 
@@ -93,24 +93,12 @@
 
             uint8 Phase;
             uint32 uiSparkTimer;
-<<<<<<< HEAD
-            uint64 uiChaoticRiftGUID;
-=======
-            uint32 uiCreateRiftTimer;
             ObjectGuid uiChaoticRiftGUID;
->>>>>>> a0efe160
             bool chaosTheory;
 
             void Reset() override
             {
-<<<<<<< HEAD
-                Initialize();
-=======
-                Phase = 0;
-                uiSparkTimer = 5000;
-                uiChaoticRiftGUID.Clear();
-                chaosTheory = true;
->>>>>>> a0efe160
+                Initialize();
 
                 instance->SetData(DATA_ANOMALUS_EVENT, NOT_STARTED);
             }
