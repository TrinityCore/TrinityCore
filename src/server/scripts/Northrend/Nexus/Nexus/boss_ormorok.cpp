/*
 * This file is part of the TrinityCore Project. See AUTHORS file for Copyright information
 *
 * This program is free software; you can redistribute it and/or modify it
 * under the terms of the GNU General Public License as published by the
 * Free Software Foundation; either version 2 of the License, or (at your
 * option) any later version.
 *
 * This program is distributed in the hope that it will be useful, but WITHOUT
 * ANY WARRANTY; without even the implied warranty of MERCHANTABILITY or
 * FITNESS FOR A PARTICULAR PURPOSE. See the GNU General Public License for
 * more details.
 *
 * You should have received a copy of the GNU General Public License along
 * with this program. If not, see <http://www.gnu.org/licenses/>.
 */

#include "ScriptMgr.h"
#include "GameObject.h"
#include "nexus.h"
#include "ScriptedCreature.h"
#include "SpellScript.h"

enum Spells
{
    SPELL_SPELL_REFLECTION                      = 47981,
    SPELL_TRAMPLE                               = 48016,
    SPELL_FRENZY                                = 48017,
    SPELL_SUMMON_CRYSTALLINE_TANGLER            = 61564,
    SPELL_CRYSTAL_SPIKES                        = 47958,
};
enum Yells
{
    SAY_AGGRO                                   = 1,
    SAY_DEATH                                   = 2,
    SAY_REFLECT                                 = 3,
    SAY_CRYSTAL_SPIKES                          = 4,
    SAY_KILL                                    = 5,
    SAY_FRENZY                                  = 6
};

enum Events
{
    EVENT_CRYSTAL_SPIKES                        = 1,
    EVENT_TRAMPLE                               = 2,
    EVENT_SPELL_REFLECTION                      = 3,
    EVENT_CRYSTALLINE_TANGLER                   = 4,
};

class OrmorokTanglerPredicate
{
   public:
      OrmorokTanglerPredicate(Unit* unit) : me(unit) { }

    bool operator() (WorldObject* object) const
    {
        return object->GetDistance2d(me) >= 5.0f;
    }

    private:
        Unit* me;
};

class boss_ormorok : public CreatureScript
{
public:
    boss_ormorok() : CreatureScript("boss_ormorok") { }

    struct boss_ormorokAI : public BossAI
    {
        boss_ormorokAI(Creature* creature) : BossAI(creature, DATA_ORMOROK)
        {
            Initialize();
        }

        void Initialize()
        {
            frenzy = false;
        }

        void Reset() override
        {
            BossAI::Reset();
            Initialize();
        }

        void JustEngagedWith(Unit* who) override
        {
            BossAI::JustEngagedWith(who);

            events.ScheduleEvent(EVENT_CRYSTAL_SPIKES, 12s);
            events.ScheduleEvent(EVENT_TRAMPLE, 10s);
            events.ScheduleEvent(EVENT_SPELL_REFLECTION, 30s);
            if (IsHeroic())
                events.ScheduleEvent(EVENT_CRYSTALLINE_TANGLER, 15s);

            Talk(SAY_AGGRO);
        }

        void DamageTaken(Unit* /*attacker*/, uint32& /*damage*/) override
        {
            if (!frenzy && HealthBelowPct(25))
            {
                Talk(SAY_FRENZY);
                DoCast(me, SPELL_FRENZY);
                frenzy = true;
            }
        }

        void JustDied(Unit* /*killer*/) override
        {
            _JustDied();
            Talk(SAY_DEATH);
        }

        void KilledUnit(Unit* who) override
        {
            if (who->GetTypeId() == TYPEID_PLAYER)
                Talk(SAY_KILL);
        }

        void UpdateAI(uint32 diff) override
        {
            if (!UpdateVictim())
                return;

            events.Update(diff);

            if (me->HasUnitState(UNIT_STATE_CASTING))
                return;

            while (uint32 eventId = events.ExecuteEvent())
            {
                switch (eventId)
                {
                    case EVENT_TRAMPLE:
                        DoCast(me, SPELL_TRAMPLE);
<<<<<<< HEAD
                        events.ScheduleEvent(EVENT_TRAMPLE, 10s);
=======
                        events.ScheduleEvent(EVENT_TRAMPLE, 10000);
>>>>>>> 28d470c5
                        break;
                    case EVENT_SPELL_REFLECTION:
                        Talk(SAY_REFLECT);
                        DoCast(me, SPELL_SPELL_REFLECTION);
<<<<<<< HEAD
                        events.ScheduleEvent(EVENT_SPELL_REFLECTION, 30s);
=======
                        events.ScheduleEvent(EVENT_SPELL_REFLECTION, 30000);
>>>>>>> 28d470c5
                        break;
                    case EVENT_CRYSTAL_SPIKES:
                        Talk(SAY_CRYSTAL_SPIKES);
                        DoCast(SPELL_CRYSTAL_SPIKES);
<<<<<<< HEAD
                        events.ScheduleEvent(EVENT_CRYSTAL_SPIKES, 12s);
                        break;
                    case EVENT_CRYSTALLINE_TANGLER:
                        if (Unit* target = SelectTarget(SelectTargetMethod::Random, 0, OrmorokTanglerPredicate(me)))
                            DoCast(target, SPELL_SUMMON_CRYSTALLINE_TANGLER);
                        events.ScheduleEvent(EVENT_CRYSTALLINE_TANGLER, 15s);
=======
                        events.ScheduleEvent(EVENT_CRYSTAL_SPIKES, 12000);
                        break;
                    case EVENT_CRYSTALLINE_TANGLER:
                        if (Unit* target = SelectTarget(SELECT_TARGET_RANDOM, 0, OrmorokTanglerPredicate(me)))
                            DoCast(target, SPELL_SUMMON_CRYSTALLINE_TANGLER);
                        events.ScheduleEvent(EVENT_CRYSTALLINE_TANGLER, 17000);
>>>>>>> 28d470c5
                        break;
                    default:
                        break;
                }

                if (me->HasUnitState(UNIT_STATE_CASTING))
                    return;
            }

            DoMeleeAttackIfReady();
        }

    private:
        bool frenzy;

    };

    CreatureAI* GetAI(Creature* creature) const override
    {
        return GetNexusAI<boss_ormorokAI>(creature);
    }
};

enum CrystalSpikes
{
    NPC_CRYSTAL_SPIKE_INITIAL        = 27101,
    NPC_CRYSTAL_SPIKE_TRIGGER        = 27079,

    DATA_COUNT                       = 1,
    MAX_COUNT                        = 5,

    SPELL_CRYSTAL_SPIKE_DAMAGE       = 47944,
    SPELL_CRYSTAL_SPIKE_AURA         = 47941,

    GO_CRYSTAL_SPIKE_TRAP            = 188537,
};

uint32 const crystalSpikeSummon[3] =
{
        47936,
        47942,
        47943
};

class npc_crystal_spike_trigger : public CreatureScript
{
public:
    npc_crystal_spike_trigger() : CreatureScript("npc_crystal_spike_trigger") { }

    struct npc_crystal_spike_triggerAI : public ScriptedAI
    {
        npc_crystal_spike_triggerAI(Creature* creature) : ScriptedAI(creature)
        {
            _count = 0;
            _despawntimer = 0;
        }

        void IsSummonedBy(WorldObject* owner) override
        {
            switch (me->GetEntry())
            {
                case NPC_CRYSTAL_SPIKE_INITIAL:
                    _count = 0;
                    me->SetFacingToObject(owner);
                    me->CastSpell(me, SPELL_CRYSTAL_SPIKE_AURA, true);
                    break;
                case NPC_CRYSTAL_SPIKE_TRIGGER:
                    me->CastSpell(me, SPELL_CRYSTAL_SPIKE_AURA, true);
                    if (Creature* trigger = owner->ToCreature())
                        _count = trigger->AI()->GetData(DATA_COUNT) + 1;
                    break;
                default:
                    _count = MAX_COUNT;
                    break;
            }

            if (me->GetEntry() == NPC_CRYSTAL_SPIKE_TRIGGER)
                if (GameObject* trap = me->FindNearestGameObject(GO_CRYSTAL_SPIKE_TRAP, 1.0f))
                    trap->Use(me);

            _despawntimer = 2000;
        }

        uint32 GetData(uint32 type) const override
        {
            return type == DATA_COUNT ? _count : 0;
        }

        void UpdateAI(uint32 diff) override
        {
            if (_despawntimer <= diff)
            {
                if (me->GetEntry() == NPC_CRYSTAL_SPIKE_TRIGGER)
                    if (GameObject* trap = me->FindNearestGameObject(GO_CRYSTAL_SPIKE_TRAP, 1.0f))
                        trap->Delete();

                me->DespawnOrUnsummon();
            }
            else
                _despawntimer -= diff;
        }

    private:
        uint32 _count;
        uint32 _despawntimer;

    };

    CreatureAI* GetAI(Creature* creature) const override
    {
        return GetNexusAI<npc_crystal_spike_triggerAI>(creature);
    }
};

class spell_crystal_spike : public SpellScriptLoader
{
    public:
        spell_crystal_spike() : SpellScriptLoader("spell_crystal_spike") { }

        class spell_crystal_spike_AuraScript : public AuraScript
        {
            PrepareAuraScript(spell_crystal_spike_AuraScript);

            void HandlePeriodic(AuraEffect const* /*aurEff*/)
            {
                Unit* target = GetTarget();
                if (target->GetEntry() == NPC_CRYSTAL_SPIKE_INITIAL || target->GetEntry() == NPC_CRYSTAL_SPIKE_TRIGGER)
                    if (Creature* trigger = target->ToCreature())
                    {
                        uint32 spell = target->GetEntry() == NPC_CRYSTAL_SPIKE_INITIAL ? crystalSpikeSummon[0] : crystalSpikeSummon[urand(0, 2)];
                        if (trigger->AI()->GetData(DATA_COUNT) < MAX_COUNT)
                            trigger->CastSpell(trigger, spell, true);
                    }
            }

            void Register() override
            {
                OnEffectPeriodic += AuraEffectPeriodicFn(spell_crystal_spike_AuraScript::HandlePeriodic, EFFECT_0, SPELL_AURA_PERIODIC_DUMMY);
            }
        };

        AuraScript* GetAuraScript() const override
        {
            return new spell_crystal_spike_AuraScript();
        }
};

void AddSC_boss_ormorok()
{
    new boss_ormorok();
    new npc_crystal_spike_trigger();
    new spell_crystal_spike();
}<|MERGE_RESOLUTION|>--- conflicted
+++ resolved
@@ -84,15 +84,15 @@
             Initialize();
         }
 
-        void JustEngagedWith(Unit* who) override
-        {
-            BossAI::JustEngagedWith(who);
-
-            events.ScheduleEvent(EVENT_CRYSTAL_SPIKES, 12s);
-            events.ScheduleEvent(EVENT_TRAMPLE, 10s);
-            events.ScheduleEvent(EVENT_SPELL_REFLECTION, 30s);
+        void EnterCombat(Unit* /*who*/) override
+        {
+            _EnterCombat();
+
+            events.ScheduleEvent(EVENT_CRYSTAL_SPIKES, 12000);
+            events.ScheduleEvent(EVENT_TRAMPLE, 10000);
+            events.ScheduleEvent(EVENT_SPELL_REFLECTION, 30000);
             if (IsHeroic())
-                events.ScheduleEvent(EVENT_CRYSTALLINE_TANGLER, 15s);
+                events.ScheduleEvent(EVENT_CRYSTALLINE_TANGLER, 17000);
 
             Talk(SAY_AGGRO);
         }
@@ -135,39 +135,22 @@
                 {
                     case EVENT_TRAMPLE:
                         DoCast(me, SPELL_TRAMPLE);
-<<<<<<< HEAD
-                        events.ScheduleEvent(EVENT_TRAMPLE, 10s);
-=======
                         events.ScheduleEvent(EVENT_TRAMPLE, 10000);
->>>>>>> 28d470c5
                         break;
                     case EVENT_SPELL_REFLECTION:
                         Talk(SAY_REFLECT);
                         DoCast(me, SPELL_SPELL_REFLECTION);
-<<<<<<< HEAD
-                        events.ScheduleEvent(EVENT_SPELL_REFLECTION, 30s);
-=======
                         events.ScheduleEvent(EVENT_SPELL_REFLECTION, 30000);
->>>>>>> 28d470c5
                         break;
                     case EVENT_CRYSTAL_SPIKES:
                         Talk(SAY_CRYSTAL_SPIKES);
                         DoCast(SPELL_CRYSTAL_SPIKES);
-<<<<<<< HEAD
-                        events.ScheduleEvent(EVENT_CRYSTAL_SPIKES, 12s);
-                        break;
-                    case EVENT_CRYSTALLINE_TANGLER:
-                        if (Unit* target = SelectTarget(SelectTargetMethod::Random, 0, OrmorokTanglerPredicate(me)))
-                            DoCast(target, SPELL_SUMMON_CRYSTALLINE_TANGLER);
-                        events.ScheduleEvent(EVENT_CRYSTALLINE_TANGLER, 15s);
-=======
                         events.ScheduleEvent(EVENT_CRYSTAL_SPIKES, 12000);
                         break;
                     case EVENT_CRYSTALLINE_TANGLER:
                         if (Unit* target = SelectTarget(SELECT_TARGET_RANDOM, 0, OrmorokTanglerPredicate(me)))
                             DoCast(target, SPELL_SUMMON_CRYSTALLINE_TANGLER);
                         events.ScheduleEvent(EVENT_CRYSTALLINE_TANGLER, 17000);
->>>>>>> 28d470c5
                         break;
                     default:
                         break;
@@ -200,7 +183,6 @@
     MAX_COUNT                        = 5,
 
     SPELL_CRYSTAL_SPIKE_DAMAGE       = 47944,
-    SPELL_CRYSTAL_SPIKE_AURA         = 47941,
 
     GO_CRYSTAL_SPIKE_TRAP            = 188537,
 };
@@ -225,17 +207,15 @@
             _despawntimer = 0;
         }
 
-        void IsSummonedBy(WorldObject* owner) override
+        void IsSummonedBy(Unit* owner) override
         {
             switch (me->GetEntry())
             {
                 case NPC_CRYSTAL_SPIKE_INITIAL:
-                    _count = 0;
-                    me->SetFacingToObject(owner);
-                    me->CastSpell(me, SPELL_CRYSTAL_SPIKE_AURA, true);
-                    break;
+                     _count = 0;
+                     me->SetFacingToObject(owner);
+                     break;
                 case NPC_CRYSTAL_SPIKE_TRIGGER:
-                    me->CastSpell(me, SPELL_CRYSTAL_SPIKE_AURA, true);
                     if (Creature* trigger = owner->ToCreature())
                         _count = trigger->AI()->GetData(DATA_COUNT) + 1;
                     break;
