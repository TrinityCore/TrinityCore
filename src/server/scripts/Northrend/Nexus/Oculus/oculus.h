--- conflicted
+++ resolved
@@ -48,15 +48,9 @@
 
 enum GameObjects
 {
-<<<<<<< HEAD
-    GO_CACHE_OF_ERAGOS                            = 191349,
-    GO_CACHE_OF_ERAGOS_H                          = 193603,
-    GO_DRAGON_CAGE_DOOR                           = 193995
-=======
     GO_DRAGON_CAGE_DOOR                           = 193995,
     GO_EREGOS_CACHE_N                             = 191349,
     GO_EREGOS_CACHE_H                             = 193603
->>>>>>> 6cfe60f2
 };
 
 enum SpellEvents
