/*
 * This file is part of the TrinityCore Project. See AUTHORS file for Copyright information
 *
 * This program is free software; you can redistribute it and/or modify it
 * under the terms of the GNU General Public License as published by the
 * Free Software Foundation; either version 2 of the License, or (at your
 * option) any later version.
 *
 * This program is distributed in the hope that it will be useful, but WITHOUT
 * ANY WARRANTY; without even the implied warranty of MERCHANTABILITY or
 * FITNESS FOR A PARTICULAR PURPOSE. See the GNU General Public License for
 * more details.
 *
 * You should have received a copy of the GNU General Public License along
 * with this program. If not, see <http://www.gnu.org/licenses/>.
 */

#include "ScriptMgr.h"
#include "CombatAI.h"
#include "InstanceScript.h"
#include "MotionMaster.h"
#include "ObjectAccessor.h"
#include "oculus.h"
#include "Player.h"
#include "ScriptedCreature.h"
#include "ScriptedGossip.h"
#include "Spell.h"
#include "SpellAuraEffects.h"
#include "SpellScript.h"
<<<<<<< HEAD
#include "Vehicle.h"
=======
>>>>>>> 28d470c5

enum GossipNPCs
{
    GOSSIP_MENU_VERDISA                 = 9573,
    GOSSIP_MENU_ETERNOS                 = 9574,
    GOSSIP_MENU_BELGARISTRASZ           = 9575,

    SPELL_CREATE_EMERALD_ESSENCE        = 49382, // no effects in spell_dbc
    SPELL_CREATE_AMBER_ESSENCE          = 49447, // no effects in spell_dbc
    SPELL_CREATE_RUBY_ESSENCE           = 49450, // no effects in spell_dbc
    ITEM_EMERALD_ESSENCE                = 37815,
    ITEM_AMBER_ESSENCE                  = 37859,
    ITEM_RUBY_ESSENCE                   = 37860
};

enum Drakes
{
/*
 * Ruby Drake (27756)
 * (summoned by spell Ruby Essence (37860) --> Call Amber Drake (49462) --> Summon 27756)
 */
    SPELL_RIDE_RUBY_DRAKE_QUE           = 49463,          // Apply Aura: Periodic Trigger, Interval: 3 seconds --> 49464
    SPELL_RUBY_DRAKE_SADDLE             = 49464,          // Allows you to ride on the back of an Amber Drake. --> Dummy
    SPELL_RUBY_SEARING_WRATH            = 50232,          // (60 yds) - Instant - Breathes a stream of fire at an enemy dragon, dealing 6800 to 9200 Fire damage and then jumping to additional dragons within 30 yards. Each jump increases the damage by 50%. Affects up to 5 total targets
    SPELL_RUBY_EVASIVE_AURA             = 50248,          // Instant - Allows the Ruby Drake to generate Evasive Charges when hit by hostile attacks and spells.
    SPELL_RUBY_EVASIVE_CHARGES          = 50241,
    SPELL_RUBY_EVASIVE_MANEUVERS        = 50240,          // Instant - 5 sec. cooldown - Allows your drake to dodge all incoming attacks and spells. Requires Evasive Charges to use. Each attack or spell dodged while this ability is active burns one Evasive Charge. Lasts 30 sec. or until all charges are exhausted.
    // you do not have access to until you kill the Mage-Lord Urom
    SPELL_RUBY_MARTYR                   = 50253,          // Instant - 10 sec. cooldown - Redirect all harmful spells cast at friendly drakes to yourself for 10 sec.

/*
 * Amber Drake (27755)
 * (summoned by spell Amber Essence (37859) --> Call Amber Drake (49461) --> Summon 27755)
 */
    SPELL_RIDE_AMBER_DRAKE_QUE          = 49459,          // Apply Aura: Periodic Trigger, Interval: 3 seconds --> 49460
    SPELL_AMBER_DRAKE_SADDLE            = 49460,          // Allows you to ride on the back of an Amber Drake. --> Dummy
    SPELL_AMBER_SHOCK_CHARGE            = 49836,
    SPELL_AMBER_SHOCK_LANCE             = 49840,          // (60 yds) - Instant - Deals 4822 to 5602 Arcane damage and detonates all Shock Charges on an enemy dragon. Damage is increased by 6525 for each detonated.
    SPELL_AMBER_STOP_TIME               = 49838,          // Instant - 1 min cooldown - Halts the passage of time, freezing all enemy dragons in place for 10 sec. This attack applies 5 Shock Charges to each affected target.
    // you do not have access to until you kill the Mage-Lord Urom.
    SPELL_AMBER_TEMPORAL_RIFT           = 49592,          // (60 yds) - Channeled - Channels a temporal rift on an enemy dragon for 10 sec. While trapped in the rift, all damage done to the target is increased by 100%. In addition, for every 15, 000 damage done to a target affected by Temporal Rift, 1 Shock Charge is generated.

/*
 * Emerald Drake (27692)
 * (summoned by spell Emerald Essence (37815) --> Call Emerald Drake (49345) --> Summon 27692)
 */
    SPELL_RIDE_EMERALD_DRAKE_QUE        = 49427,         // Apply Aura: Periodic Trigger, Interval: 3 seconds --> 49346
    SPELL_EMERALD_DRAKE_SADDLE          = 49346,         // Allows you to ride on the back of an Amber Drake. --> Dummy
    SPELL_EMERALD_LEECHING_POISON       = 50328,         // (60 yds) - Instant - Poisons the enemy dragon, leeching 1300 to the caster every 2 sec. for 12 sec. Stacks up to 3 times.
    SPELL_EMERALD_TOUCH_THE_NIGHTMARE   = 50341,         // (60 yds) - Instant - Consumes 30% of the caster's max health to inflict 25, 000 nature damage to an enemy dragon and reduce the damage it deals by 25% for 30 sec.
    // you do not have access to until you kill the Mage-Lord Urom
    SPELL_EMERALD_DREAM_FUNNEL          = 50344,         // (60 yds) - Channeled - Transfers 5% of the caster's max health to a friendly drake every second for 10 seconds as long as the caster channels.
/*
 * All Drakes
 * GPS System
 */
    SPELL_GPS                           = 53389,

    // Misc
    POINT_LAND                          = 2,
    POINT_TAKE_OFF                      = 3
};

enum DrakeEvents
{
    EVENT_WELCOME = 1,
    EVENT_ABILITIES,
    EVENT_SPECIAL_ATTACK,
    EVENT_LOW_HEALTH,
    EVENT_RESET_LOW_HEALTH,
    EVENT_TAKE_OFF
};

enum Says
{
    SAY_VAROS                         = 0,
    SAY_UROM                          = 1,
    SAY_BELGARISTRASZ                 = 0,
    SAY_DRAKES_TAKEOFF                = 0,
    WHISPER_DRAKES_WELCOME            = 1,
    WHISPER_DRAKES_ABILITIES          = 2,
    WHISPER_DRAKES_SPECIAL            = 3,
    WHISPER_DRAKES_LOWHEALTH          = 4,
    WHISPER_GPS_10_CONSTRUCTS         = 5,
    WHISPER_GPS_1_CONSTRUCT           = 6,
    WHISPER_GPS_VAROS                 = 7,
    WHISPER_GPS_UROM                  = 8,
    WHISPER_GPS_EREGOS                = 9,
    WHISPER_GPS_END                   = 10
};

class npc_verdisa_beglaristrasz_eternos : public CreatureScript
{
    public:
        npc_verdisa_beglaristrasz_eternos() : CreatureScript("npc_verdisa_beglaristrasz_eternos") { }

        struct npc_verdisa_beglaristrasz_eternosAI : public ScriptedAI
        {
            npc_verdisa_beglaristrasz_eternosAI(Creature* creature) : ScriptedAI(creature) { }

            void StoreEssence(Player* player, uint32 itemId)
            {
                /// @todo: implement with spells
                uint32 count = 1;
                ItemPosCountVec dest;
                uint8 msg = player->CanStoreNewItem(NULL_BAG, NULL_SLOT, dest, itemId, count);
                if (msg == EQUIP_ERR_OK)
                    if (Item* item = player->StoreNewItem(dest, itemId, true))
                        player->SendNewItem(item, count, true, true);
            }

            void RemoveEssence(Player* player, uint32 itemId)
            {
                player->DestroyItemCount(itemId, 1, true, false);
            }

<<<<<<< HEAD
            bool OnGossipSelect(Player* player, uint32 menuId, uint32 gossipListId) override
=======
            bool GossipSelect(Player* player, uint32 menuId, uint32 gossipListId) override
>>>>>>> 28d470c5
            {
                switch (menuId)
                {
                    case GOSSIP_MENU_VERDISA:
                        if (gossipListId >= 1 && gossipListId <= 3)
                        {
                            if (gossipListId == 2)
                                RemoveEssence(player, ITEM_AMBER_ESSENCE);
                            else if (gossipListId == 3)
                                RemoveEssence(player, ITEM_RUBY_ESSENCE);

                            StoreEssence(player, ITEM_EMERALD_ESSENCE);
                            break;
                        }
                        return false;
                    case GOSSIP_MENU_ETERNOS:
                        if (gossipListId >= 1 && gossipListId <= 3)
                        {
                            if (gossipListId == 2)
                                RemoveEssence(player, ITEM_EMERALD_ESSENCE);
                            else if (gossipListId == 3)
                                RemoveEssence(player, ITEM_RUBY_ESSENCE);

                            StoreEssence(player, ITEM_AMBER_ESSENCE);
                            break;
                        }
                        return false;
                    case GOSSIP_MENU_BELGARISTRASZ:
                        if (gossipListId <= 2)
                        {
                            if (gossipListId == 1)
                                RemoveEssence(player, ITEM_AMBER_ESSENCE);
                            else if (gossipListId == 2)
                                RemoveEssence(player, ITEM_EMERALD_ESSENCE);

                            StoreEssence(player, ITEM_RUBY_ESSENCE);
                            break;
                        }
                        return false;
                    default:
                        return false;
                }
<<<<<<< HEAD
                player->PlayerTalkClass->SendCloseGossip();
=======
                CloseGossipMenuFor(player);
>>>>>>> 28d470c5
                return false;
            }

            void MovementInform(uint32 /*type*/, uint32 id) override
            {
                if (id != POINT_MOVE_OUT)
                    return;

                // When Belgaristraz finish his moving say grateful text
                if (me->GetEntry() == NPC_BELGARISTRASZ)
                    Talk(SAY_BELGARISTRASZ);

                // The gossip flag should activate when Drakos die and not from DB
                me->AddNpcFlag(UNIT_NPC_FLAG_GOSSIP);
            }
        };

        CreatureAI* GetAI(Creature* creature) const override
        {
            return GetOculusAI<npc_verdisa_beglaristrasz_eternosAI>(creature);
        }
};

class npc_image_belgaristrasz : public CreatureScript
{
    public:
        npc_image_belgaristrasz() : CreatureScript("npc_image_belgaristrasz") { }

        struct npc_image_belgaristraszAI : public ScriptedAI
        {
            npc_image_belgaristraszAI(Creature* creature) : ScriptedAI(creature) { }

            void IsSummonedBy(WorldObject* summoner) override
            {
                if (summoner->GetEntry() == NPC_VAROS)
                {
                   Talk(SAY_VAROS);
                   me->DespawnOrUnsummon(60s);
                }

                if (summoner->GetEntry() == NPC_UROM)
                {
                   Talk(SAY_UROM);
                   me->DespawnOrUnsummon(60s);
                }
            }
        };

        CreatureAI* GetAI(Creature* creature) const override
        {
            return GetOculusAI<npc_image_belgaristraszAI>(creature);
        }
};

class npc_ruby_emerald_amber_drake : public CreatureScript
{
    public:
        npc_ruby_emerald_amber_drake() : CreatureScript("npc_ruby_emerald_amber_drake") { }

        struct npc_ruby_emerald_amber_drakeAI : public VehicleAI
        {
            npc_ruby_emerald_amber_drakeAI(Creature* creature) : VehicleAI(creature)
            {
                Initialize();
                _instance = creature->GetInstanceScript();
            }

            void Initialize()
            {
                _healthWarning = true;
            }

            void Reset() override
            {
                _events.Reset();
                Initialize();
            }

<<<<<<< HEAD
            void SpellHit(WorldObject* /*caster*/, SpellInfo const* spellInfo) override
            {
                if (Unit* creator = ObjectAccessor::GetUnit(*me, me->GetCreatorGUID()))
                    if (spellInfo->Id == SPELL_GPS)
=======
            void SpellHit(Unit* /*caster*/, SpellInfo const* spell) override
            {
                if (Unit* creator = ObjectAccessor::GetUnit(*me, me->GetCreatorGUID()))
                    if (spell->Id == SPELL_GPS)
>>>>>>> 28d470c5
                    {
                        if (_instance->GetBossState(DATA_EREGOS) == DONE)
                            Talk(WHISPER_GPS_END, creator);
                        else if (_instance->GetBossState(DATA_UROM) == DONE)
                            Talk(WHISPER_GPS_EREGOS, creator);
                        else if (_instance->GetBossState(DATA_VAROS) == DONE)
                            Talk(WHISPER_GPS_UROM, creator);
                        else if (_instance->GetData(DATA_CONSTRUCTS) == KILL_NO_CONSTRUCT)
                            Talk(WHISPER_GPS_VAROS, creator);
                        else if (_instance->GetData(DATA_CONSTRUCTS) == KILL_ONE_CONSTRUCT)
                            Talk(WHISPER_GPS_1_CONSTRUCT, creator);
                        else if (_instance->GetData(DATA_CONSTRUCTS) == KILL_MORE_CONSTRUCT)
                            Talk(WHISPER_GPS_10_CONSTRUCTS, creator);
                    }
            }

<<<<<<< HEAD
            void IsSummonedBy(WorldObject* summoner) override
=======
            void IsSummonedBy(Unit* summoner) override
>>>>>>> 28d470c5
            {
                if (_instance->GetBossState(DATA_EREGOS) == IN_PROGRESS)
                    if (Creature* eregos = me->FindNearestCreature(NPC_EREGOS, 450.0f, true))
                        eregos->DespawnOrUnsummon(); // On retail this kills abusive call of drake during engaged Eregos

                me->SetFacingToObject(summoner);

                switch (me->GetEntry())
                {
                    case NPC_RUBY_DRAKE_VEHICLE:
                        me->CastSpell(summoner, SPELL_RIDE_RUBY_DRAKE_QUE, true);
                        break;
                    case NPC_EMERALD_DRAKE_VEHICLE:
                        me->CastSpell(summoner, SPELL_RIDE_EMERALD_DRAKE_QUE, true);
                        break;
                    case NPC_AMBER_DRAKE_VEHICLE:
                        me->CastSpell(summoner, SPELL_RIDE_AMBER_DRAKE_QUE, true);
                        break;
                    default:
                        return;
                }

                Position pos = summoner->GetPosition();
                me->GetMotionMaster()->MovePoint(POINT_LAND, pos);
            }

            void MovementInform(uint32 type, uint32 id) override
            {
                if (type == POINT_MOTION_TYPE && id == POINT_LAND)
                    me->SetDisableGravity(false); // Needed this for proper animation after spawn, the summon in air fall to ground bug leave no other option for now, if this isn't used the drake will only walk on move.
            }

            void PassengerBoarded(Unit* passenger, int8 /*seatId*/, bool apply) override
            {
                if (passenger->GetTypeId() != TYPEID_PLAYER)
                    return;

                if (apply)
                {
                    if (_instance->GetBossState(DATA_VAROS) != DONE)
                        _events.ScheduleEvent(EVENT_WELCOME, 10s);

                    else if (_instance->GetBossState(DATA_UROM) == DONE)
                        _events.ScheduleEvent(EVENT_SPECIAL_ATTACK, 10s);
                }
                else
                {
                    _events.Reset();
                    _events.ScheduleEvent(EVENT_TAKE_OFF, 2s);
                }
            }

            void UpdateAI(uint32 diff) override
            {
                if (_healthWarning)
                {
                    if (me->GetHealthPct() <= 40.0f)
                        _events.ScheduleEvent(EVENT_LOW_HEALTH, 0ms);
                }

                _events.Update(diff);

                while (uint32 eventId = _events.ExecuteEvent())
                {
                    switch (eventId)
                    {
                        case EVENT_WELCOME:
                            if (Unit* creator = ObjectAccessor::GetUnit(*me, me->GetCreatorGUID()))
                                Talk(WHISPER_DRAKES_WELCOME, creator);
                            _events.ScheduleEvent(EVENT_ABILITIES, 5s);
                            break;
                        case EVENT_ABILITIES:
                            if (Unit* creator = ObjectAccessor::GetUnit(*me, me->GetCreatorGUID()))
                                Talk(WHISPER_DRAKES_ABILITIES, creator);
                            break;
                        case EVENT_SPECIAL_ATTACK:
                            if (Unit* creator = ObjectAccessor::GetUnit(*me, me->GetCreatorGUID()))
                                Talk(WHISPER_DRAKES_SPECIAL, creator);
                            break;
                        case EVENT_LOW_HEALTH:
                            if (Unit* creator = ObjectAccessor::GetUnit(*me, me->GetCreatorGUID()))
                                Talk(WHISPER_DRAKES_LOWHEALTH, creator);
                            _healthWarning = false;
                            _events.ScheduleEvent(EVENT_RESET_LOW_HEALTH, 25s);
                            break;
                        case EVENT_RESET_LOW_HEALTH:
                            _healthWarning = true;
                            break;
                        case EVENT_TAKE_OFF:
                        {
                            me->DespawnOrUnsummon(2050ms);
                            me->SetOrientation(2.5f);
                            me->SetSpeedRate(MOVE_FLIGHT, 1.0f);
                            Talk(SAY_DRAKES_TAKEOFF);
                            Position pos = me->GetPosition();
                            Position offset = { 10.0f, 10.0f, 12.0f, 0.0f };
                            pos.RelocateOffset(offset);
                            me->SetDisableGravity(true);
                            me->GetMotionMaster()->MovePoint(POINT_TAKE_OFF, pos);
                            break;
                        }
                        default:
                            break;
                    }
                }
            };

        private:
            InstanceScript* _instance;
            EventMap _events;
            bool _healthWarning;
        };

        CreatureAI* GetAI(Creature* creature) const override
        {
            return GetOculusAI<npc_ruby_emerald_amber_drakeAI>(creature);
        }
};

// 49345 - Call Emerald Drake
// 49461 - Call Amber Drake
// 49462 - Call Ruby Drake
class spell_oculus_call_ruby_emerald_amber_drake : public SpellScriptLoader
{
    public:
        spell_oculus_call_ruby_emerald_amber_drake() : SpellScriptLoader("spell_oculus_call_ruby_emerald_amber_drake") { }

        class spell_oculus_call_ruby_emerald_amber_drake_SpellScript : public SpellScript
        {
            PrepareSpellScript(spell_oculus_call_ruby_emerald_amber_drake_SpellScript);

            void SetDest(SpellDestination& dest)
            {
                // Adjust effect summon position
                Position const offset = { 0.0f, 0.0f, 12.0f, 0.0f };
                dest.RelocateOffset(offset);
            }

            void Register() override
            {
                OnDestinationTargetSelect += SpellDestinationTargetSelectFn(spell_oculus_call_ruby_emerald_amber_drake_SpellScript::SetDest, EFFECT_0, TARGET_DEST_CASTER_FRONT);
            }
        };

        SpellScript* GetSpellScript() const override
        {
            return new spell_oculus_call_ruby_emerald_amber_drake_SpellScript();
        }
};

// 49427 - Ride Emerald Drake Que
// 49459 - Ride Amber Drake Que
// 49463 - Ride Ruby Drake Que
class spell_oculus_ride_ruby_emerald_amber_drake_que : public SpellScriptLoader
{
    public:
        spell_oculus_ride_ruby_emerald_amber_drake_que() : SpellScriptLoader("spell_oculus_ride_ruby_emerald_amber_drake_que") { }

        class spell_oculus_ride_ruby_emerald_amber_drake_que_AuraScript : public AuraScript
        {
            PrepareAuraScript(spell_oculus_ride_ruby_emerald_amber_drake_que_AuraScript);

            void HandlePeriodic(AuraEffect const* aurEff)
            {
                // caster of the triggered spell is wrong for an unknown reason, handle it here correctly
                PreventDefaultAction();
                if (Unit* caster = GetCaster())
                    GetTarget()->CastSpell(caster, aurEff->GetSpellEffectInfo()->TriggerSpell, true);
            }

            void Register() override
            {
                OnEffectPeriodic += AuraEffectPeriodicFn(spell_oculus_ride_ruby_emerald_amber_drake_que_AuraScript::HandlePeriodic, EFFECT_0, SPELL_AURA_PERIODIC_TRIGGER_SPELL);
            }
        };

        AuraScript* GetAuraScript() const override
        {
            return new spell_oculus_ride_ruby_emerald_amber_drake_que_AuraScript();
        }
};

// 50240 - Evasive Maneuvers
class spell_oculus_evasive_maneuvers : public SpellScriptLoader
{
    public:
        spell_oculus_evasive_maneuvers() : SpellScriptLoader("spell_oculus_evasive_maneuvers") { }

        class spell_oculus_evasive_maneuvers_AuraScript : public AuraScript
        {
            PrepareAuraScript(spell_oculus_evasive_maneuvers_AuraScript);

            bool Validate(SpellInfo const* /*spellInfo*/) override
            {
                return ValidateSpellInfo({ SPELL_RUBY_EVASIVE_CHARGES });
            }

            void HandleProc(AuraEffect const* /*aurEff*/, ProcEventInfo& /*eventInfo*/)
            {
                PreventDefaultAction();
                GetTarget()->RemoveAuraFromStack(SPELL_RUBY_EVASIVE_CHARGES);
                if (!GetTarget()->HasAura(SPELL_RUBY_EVASIVE_CHARGES))
                    Remove();
            }

            void Register() override
            {
                OnEffectProc += AuraEffectProcFn(spell_oculus_evasive_maneuvers_AuraScript::HandleProc, EFFECT_2, SPELL_AURA_PROC_TRIGGER_SPELL);
            }
        };

        AuraScript* GetAuraScript() const override
        {
            return new spell_oculus_evasive_maneuvers_AuraScript();
        }
};

// 49840 - Shock Lance
class spell_oculus_shock_lance : public SpellScriptLoader
{
    public:
        spell_oculus_shock_lance() : SpellScriptLoader("spell_oculus_shock_lance") { }

        class spell_oculus_shock_lance_SpellScript : public SpellScript
        {
            PrepareSpellScript(spell_oculus_shock_lance_SpellScript);

            bool Validate(SpellInfo const* /*spellInfo*/) override
            {
                return ValidateSpellInfo({ SPELL_AMBER_SHOCK_CHARGE });
            }

            void CalcDamage(SpellEffIndex /*effIndex*/)
            {
                int32 damage = GetEffectValue();
                if (Unit* target = GetHitUnit())
                {
                    if (AuraEffect const* shockCharges = target->GetAuraEffect(SPELL_AMBER_SHOCK_CHARGE, EFFECT_0, GetCaster()->GetGUID()))
                    {
                        damage += shockCharges->GetAmount();
                        shockCharges->GetBase()->Remove(AURA_REMOVE_BY_ENEMY_SPELL);
                    }
                }

                SetEffectValue(damage);
            }

            void Register() override
            {
                OnEffectLaunchTarget += SpellEffectFn(spell_oculus_shock_lance_SpellScript::CalcDamage, EFFECT_0, SPELL_EFFECT_SCHOOL_DAMAGE);
            }
        };

        SpellScript* GetSpellScript() const override
        {
            return new spell_oculus_shock_lance_SpellScript();
        }
};

// 49838 - Stop Time
class spell_oculus_stop_time : public SpellScriptLoader
{
    public:
        spell_oculus_stop_time() : SpellScriptLoader("spell_oculus_stop_time") { }

        class spell_oculus_stop_time_AuraScript : public AuraScript
        {
            PrepareAuraScript(spell_oculus_stop_time_AuraScript);

            bool Validate(SpellInfo const* /*spellInfo*/) override
            {
                return ValidateSpellInfo({ SPELL_AMBER_SHOCK_CHARGE });
            }

            void Apply(AuraEffect const* /*aurEff*/, AuraEffectHandleModes /*mode*/)
            {
                Unit* caster = GetCaster();
                if (!caster)
                    return;

                Unit* target = GetTarget();
                for (uint32 i = 0; i < 5; ++i)
                    caster->CastSpell(target, SPELL_AMBER_SHOCK_CHARGE, true);
            }

            void Register() override
            {
                AfterEffectApply += AuraEffectApplyFn(spell_oculus_stop_time_AuraScript::Apply, EFFECT_0, SPELL_AURA_MOD_STUN, AURA_EFFECT_HANDLE_REAL);
            }
        };

        AuraScript* GetAuraScript() const override
        {
            return new spell_oculus_stop_time_AuraScript();
        }
};

// 49592 - Temporal Rift
class spell_oculus_temporal_rift : public SpellScriptLoader
{
    public:
        spell_oculus_temporal_rift() : SpellScriptLoader("spell_oculus_temporal_rift") { }

        class spell_oculus_temporal_rift_AuraScript : public AuraScript
        {
            PrepareAuraScript(spell_oculus_temporal_rift_AuraScript);

            bool Validate(SpellInfo const* /*spellInfo*/) override
            {
                return ValidateSpellInfo({ SPELL_AMBER_SHOCK_CHARGE });
            }

            void HandleProc(AuraEffect const* aurEff, ProcEventInfo& eventInfo)
            {
                PreventDefaultAction();
                DamageInfo* damageInfo = eventInfo.GetDamageInfo();
                if (!damageInfo || !damageInfo->GetDamage())
                    return;

                int32 amount = aurEff->GetAmount() + damageInfo->GetDamage();
                if (amount >= 15000)
                {
                    if (Unit* caster = GetCaster())
                        caster->CastSpell(GetTarget(), SPELL_AMBER_SHOCK_CHARGE, true);
                    amount -= 15000;
                }

                const_cast<AuraEffect*>(aurEff)->SetAmount(amount);
            }

            void Register() override
            {
                OnEffectProc += AuraEffectProcFn(spell_oculus_temporal_rift_AuraScript::HandleProc, EFFECT_2, SPELL_AURA_DUMMY);
            }
        };

        AuraScript* GetAuraScript() const override
        {
            return new spell_oculus_temporal_rift_AuraScript();
        }
};

// 50341 - Touch the Nightmare
class spell_oculus_touch_the_nightmare : public SpellScriptLoader
{
    public:
        spell_oculus_touch_the_nightmare() : SpellScriptLoader("spell_oculus_touch_the_nightmare") { }

        class spell_oculus_touch_the_nightmare_SpellScript : public SpellScript
        {
            PrepareSpellScript(spell_oculus_touch_the_nightmare_SpellScript);

            void HandleDamageCalc(SpellEffIndex /*effIndex*/)
            {
                SetHitDamage(int32(GetCaster()->CountPctFromMaxHealth(30)));
            }

            void Register() override
            {
                OnEffectHitTarget += SpellEffectFn(spell_oculus_touch_the_nightmare_SpellScript::HandleDamageCalc, EFFECT_2, SPELL_EFFECT_SCHOOL_DAMAGE);
            }
        };

        SpellScript* GetSpellScript() const override
        {
            return new spell_oculus_touch_the_nightmare_SpellScript();
        }
};

// 50344 - Dream Funnel
class spell_oculus_dream_funnel : public SpellScriptLoader
{
    public:
        spell_oculus_dream_funnel() : SpellScriptLoader("spell_oculus_dream_funnel") { }

        class spell_oculus_dream_funnel_AuraScript : public AuraScript
        {
            PrepareAuraScript(spell_oculus_dream_funnel_AuraScript);

            void HandleEffectCalcAmount(AuraEffect const* /*aurEff*/, int32& amount, bool& canBeRecalculated)
            {
                if (Unit* caster = GetCaster())
                    amount = int32(caster->CountPctFromMaxHealth(5));

                canBeRecalculated = false;
            }

            void Register() override
            {
                DoEffectCalcAmount += AuraEffectCalcAmountFn(spell_oculus_dream_funnel_AuraScript::HandleEffectCalcAmount, EFFECT_0, SPELL_AURA_PERIODIC_HEAL);
                DoEffectCalcAmount += AuraEffectCalcAmountFn(spell_oculus_dream_funnel_AuraScript::HandleEffectCalcAmount, EFFECT_2, SPELL_AURA_PERIODIC_DAMAGE);
            }
        };

        AuraScript* GetAuraScript() const override
        {
            return new spell_oculus_dream_funnel_AuraScript();
        }
};

void AddSC_oculus()
{
    new npc_verdisa_beglaristrasz_eternos();
    new npc_image_belgaristrasz();
    new npc_ruby_emerald_amber_drake();
    new spell_oculus_call_ruby_emerald_amber_drake();
    new spell_oculus_ride_ruby_emerald_amber_drake_que();
    new spell_oculus_evasive_maneuvers();
    new spell_oculus_shock_lance();
    new spell_oculus_stop_time();
    new spell_oculus_temporal_rift();
    new spell_oculus_touch_the_nightmare();
    new spell_oculus_dream_funnel();
}<|MERGE_RESOLUTION|>--- conflicted
+++ resolved
@@ -27,10 +27,6 @@
 #include "Spell.h"
 #include "SpellAuraEffects.h"
 #include "SpellScript.h"
-<<<<<<< HEAD
-#include "Vehicle.h"
-=======
->>>>>>> 28d470c5
 
 enum GossipNPCs
 {
@@ -147,11 +143,7 @@
                 player->DestroyItemCount(itemId, 1, true, false);
             }
 
-<<<<<<< HEAD
-            bool OnGossipSelect(Player* player, uint32 menuId, uint32 gossipListId) override
-=======
             bool GossipSelect(Player* player, uint32 menuId, uint32 gossipListId) override
->>>>>>> 28d470c5
             {
                 switch (menuId)
                 {
@@ -194,11 +186,7 @@
                     default:
                         return false;
                 }
-<<<<<<< HEAD
-                player->PlayerTalkClass->SendCloseGossip();
-=======
                 CloseGossipMenuFor(player);
->>>>>>> 28d470c5
                 return false;
             }
 
@@ -231,18 +219,18 @@
         {
             npc_image_belgaristraszAI(Creature* creature) : ScriptedAI(creature) { }
 
-            void IsSummonedBy(WorldObject* summoner) override
+            void IsSummonedBy(Unit* summoner) override
             {
                 if (summoner->GetEntry() == NPC_VAROS)
                 {
                    Talk(SAY_VAROS);
-                   me->DespawnOrUnsummon(60s);
+                   me->DespawnOrUnsummon(60000);
                 }
 
                 if (summoner->GetEntry() == NPC_UROM)
                 {
                    Talk(SAY_UROM);
-                   me->DespawnOrUnsummon(60s);
+                   me->DespawnOrUnsummon(60000);
                 }
             }
         };
@@ -277,17 +265,10 @@
                 Initialize();
             }
 
-<<<<<<< HEAD
-            void SpellHit(WorldObject* /*caster*/, SpellInfo const* spellInfo) override
-            {
-                if (Unit* creator = ObjectAccessor::GetUnit(*me, me->GetCreatorGUID()))
-                    if (spellInfo->Id == SPELL_GPS)
-=======
             void SpellHit(Unit* /*caster*/, SpellInfo const* spell) override
             {
                 if (Unit* creator = ObjectAccessor::GetUnit(*me, me->GetCreatorGUID()))
                     if (spell->Id == SPELL_GPS)
->>>>>>> 28d470c5
                     {
                         if (_instance->GetBossState(DATA_EREGOS) == DONE)
                             Talk(WHISPER_GPS_END, creator);
@@ -304,11 +285,7 @@
                     }
             }
 
-<<<<<<< HEAD
-            void IsSummonedBy(WorldObject* summoner) override
-=======
             void IsSummonedBy(Unit* summoner) override
->>>>>>> 28d470c5
             {
                 if (_instance->GetBossState(DATA_EREGOS) == IN_PROGRESS)
                     if (Creature* eregos = me->FindNearestCreature(NPC_EREGOS, 450.0f, true))
@@ -319,13 +296,13 @@
                 switch (me->GetEntry())
                 {
                     case NPC_RUBY_DRAKE_VEHICLE:
-                        me->CastSpell(summoner, SPELL_RIDE_RUBY_DRAKE_QUE, true);
+                        me->CastSpell(summoner, SPELL_RIDE_RUBY_DRAKE_QUE);
                         break;
                     case NPC_EMERALD_DRAKE_VEHICLE:
-                        me->CastSpell(summoner, SPELL_RIDE_EMERALD_DRAKE_QUE, true);
+                        me->CastSpell(summoner, SPELL_RIDE_EMERALD_DRAKE_QUE);
                         break;
                     case NPC_AMBER_DRAKE_VEHICLE:
-                        me->CastSpell(summoner, SPELL_RIDE_AMBER_DRAKE_QUE, true);
+                        me->CastSpell(summoner, SPELL_RIDE_AMBER_DRAKE_QUE);
                         break;
                     default:
                         return;
@@ -349,15 +326,15 @@
                 if (apply)
                 {
                     if (_instance->GetBossState(DATA_VAROS) != DONE)
-                        _events.ScheduleEvent(EVENT_WELCOME, 10s);
+                        _events.ScheduleEvent(EVENT_WELCOME, 10 * IN_MILLISECONDS);
 
                     else if (_instance->GetBossState(DATA_UROM) == DONE)
-                        _events.ScheduleEvent(EVENT_SPECIAL_ATTACK, 10s);
+                        _events.ScheduleEvent(EVENT_SPECIAL_ATTACK, 10 * IN_MILLISECONDS);
                 }
                 else
                 {
                     _events.Reset();
-                    _events.ScheduleEvent(EVENT_TAKE_OFF, 2s);
+                    _events.ScheduleEvent(EVENT_TAKE_OFF, 2 * IN_MILLISECONDS);
                 }
             }
 
@@ -366,7 +343,7 @@
                 if (_healthWarning)
                 {
                     if (me->GetHealthPct() <= 40.0f)
-                        _events.ScheduleEvent(EVENT_LOW_HEALTH, 0ms);
+                        _events.ScheduleEvent(EVENT_LOW_HEALTH, 0);
                 }
 
                 _events.Update(diff);
@@ -378,7 +355,7 @@
                         case EVENT_WELCOME:
                             if (Unit* creator = ObjectAccessor::GetUnit(*me, me->GetCreatorGUID()))
                                 Talk(WHISPER_DRAKES_WELCOME, creator);
-                            _events.ScheduleEvent(EVENT_ABILITIES, 5s);
+                            _events.ScheduleEvent(EVENT_ABILITIES, 5 * IN_MILLISECONDS);
                             break;
                         case EVENT_ABILITIES:
                             if (Unit* creator = ObjectAccessor::GetUnit(*me, me->GetCreatorGUID()))
@@ -392,14 +369,14 @@
                             if (Unit* creator = ObjectAccessor::GetUnit(*me, me->GetCreatorGUID()))
                                 Talk(WHISPER_DRAKES_LOWHEALTH, creator);
                             _healthWarning = false;
-                            _events.ScheduleEvent(EVENT_RESET_LOW_HEALTH, 25s);
+                            _events.ScheduleEvent(EVENT_RESET_LOW_HEALTH, 25000);
                             break;
                         case EVENT_RESET_LOW_HEALTH:
                             _healthWarning = true;
                             break;
                         case EVENT_TAKE_OFF:
                         {
-                            me->DespawnOrUnsummon(2050ms);
+                            me->DespawnOrUnsummon(2050);
                             me->SetOrientation(2.5f);
                             me->SetSpeedRate(MOVE_FLIGHT, 1.0f);
                             Talk(SAY_DRAKES_TAKEOFF);
@@ -541,24 +518,22 @@
                 return ValidateSpellInfo({ SPELL_AMBER_SHOCK_CHARGE });
             }
 
-            void CalcDamage(SpellEffIndex /*effIndex*/)
-            {
-                int32 damage = GetEffectValue();
+            void CalcDamage()
+            {
+                int32 damage = GetHitDamage();
                 if (Unit* target = GetHitUnit())
-                {
                     if (AuraEffect const* shockCharges = target->GetAuraEffect(SPELL_AMBER_SHOCK_CHARGE, EFFECT_0, GetCaster()->GetGUID()))
                     {
                         damage += shockCharges->GetAmount();
-                        shockCharges->GetBase()->Remove(AURA_REMOVE_BY_ENEMY_SPELL);
+                        shockCharges->GetBase()->Remove();
                     }
-                }
-
-                SetEffectValue(damage);
+
+                SetHitDamage(damage);
             }
 
             void Register() override
             {
-                OnEffectLaunchTarget += SpellEffectFn(spell_oculus_shock_lance_SpellScript::CalcDamage, EFFECT_0, SPELL_EFFECT_SCHOOL_DAMAGE);
+                OnHit += SpellHitFn(spell_oculus_shock_lance_SpellScript::CalcDamage);
             }
         };
 
