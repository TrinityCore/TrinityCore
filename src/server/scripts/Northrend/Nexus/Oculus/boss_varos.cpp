/*
 * This file is part of the TrinityCore Project. See AUTHORS file for Copyright information
 *
 * This program is free software; you can redistribute it and/or modify it
 * under the terms of the GNU General Public License as published by the
 * Free Software Foundation; either version 2 of the License, or (at your
 * option) any later version.
 *
 * This program is distributed in the hope that it will be useful, but WITHOUT
 * ANY WARRANTY; without even the implied warranty of MERCHANTABILITY or
 * FITNESS FOR A PARTICULAR PURPOSE. See the GNU General Public License for
 * more details.
 *
 * You should have received a copy of the GNU General Public License along
 * with this program. If not, see <http://www.gnu.org/licenses/>.
 */

#include "ScriptMgr.h"
#include "InstanceScript.h"
#include "MotionMaster.h"
#include "ObjectAccessor.h"
#include "oculus.h"
#include "ScriptedCreature.h"
#include "SpellInfo.h"
#include "SpellScript.h"

enum Says
{
    SAY_AGGRO           = 0,
    SAY_AZURE           = 1,
    SAY_AZURE_EMOTE     = 2,
    SAY_DEATH           = 3
};

enum Spells
{
    SPELL_ENERGIZE_CORES_VISUAL                   = 62136,
    SPELL_ENERGIZE_CORES                          = 50785, //Damage 5938 to 6562, effec2 Triggers 54069, effect3 Triggers 56251
    SPELL_CALL_AZURE_RING_CAPTAIN                 = 51002, //Effect    Send Event (12229)
    /*SPELL_CALL_AZURE_RING_CAPTAIN_2               = 51006, //Effect    Send Event (10665)
    SPELL_CALL_AZURE_RING_CAPTAIN_3               = 51007, //Effect    Send Event (18454)
    SPELL_CALL_AZURE_RING_CAPTAIN_4               = 51008, //Effect    Send Event (18455)*/
    SPELL_CALL_AMPLIFY_MAGIC                      = 51054,

    SPELL_ICE_BEAM                                = 49549,
    SPELL_ARCANE_BEAM_PERIODIC                    = 51019,
    SPELL_SUMMON_ARCANE_BEAM                      = 51017
};

enum Events
{
    EVENT_ENERGIZE_CORES = 1,
    EVENT_CALL_AZURE,
    EVENT_AMPLIFY_MAGIC,
    EVENT_ENERGIZE_CORES_VISUAL
};

class boss_varos : public CreatureScript
{
    public:
        boss_varos() : CreatureScript("boss_varos") { }

        struct boss_varosAI : public BossAI
        {
            boss_varosAI(Creature* creature) : BossAI(creature, DATA_VAROS)
            {
                Initialize();
            }

            void Initialize()
            {
                firstCoreEnergize = false;
                coreEnergizeOrientation = 0.0f;
            }

            void InitializeAI() override
            {
                BossAI::InitializeAI();
                if (instance->GetBossState(DATA_DRAKOS) != DONE)
                    DoCast(me, SPELL_CENTRIFUGE_SHIELD);
            }

            void Reset() override
            {
                _Reset();

                events.ScheduleEvent(EVENT_AMPLIFY_MAGIC, 20s, 25s);
                events.ScheduleEvent(EVENT_ENERGIZE_CORES_VISUAL, 5s);
                // not sure if this is handled by a timer or hp percentage
                events.ScheduleEvent(EVENT_CALL_AZURE, 15s, 30s);

                Initialize();
            }

            void JustEngagedWith(Unit* who) override
            {
                BossAI::JustEngagedWith(who);

                Talk(SAY_AGGRO);
            }

            float GetCoreEnergizeOrientation()
            {
                return coreEnergizeOrientation;
            }

            void UpdateAI(uint32 diff) override
            {
                if (!UpdateVictim())
                    return;

                events.Update(diff);

                if (me->HasUnitState(UNIT_STATE_CASTING))
                    return;

                while (uint32 eventId = events.ExecuteEvent())
                {
                    switch (eventId)
                    {
                        case EVENT_ENERGIZE_CORES:
                            DoCast(me, SPELL_ENERGIZE_CORES);
                            events.CancelEvent(EVENT_ENERGIZE_CORES);
                            break;
                        case EVENT_ENERGIZE_CORES_VISUAL:
                            if (!firstCoreEnergize)
                            {
                                coreEnergizeOrientation = me->GetOrientation();
                                firstCoreEnergize = true;
                            }
                            else
                                coreEnergizeOrientation = Position::NormalizeOrientation(coreEnergizeOrientation - 2.0f);

                            DoCast(me, SPELL_ENERGIZE_CORES_VISUAL);
                            events.ScheduleEvent(EVENT_ENERGIZE_CORES_VISUAL, 5s);
                            events.ScheduleEvent(EVENT_ENERGIZE_CORES, 4s);
                            break;
                        case EVENT_CALL_AZURE:
                            // not sure how blizz handles this, i cant see any pattern between the differnt spells
                            DoCast(me, SPELL_CALL_AZURE_RING_CAPTAIN);
                            Talk(SAY_AZURE);
                            Talk(SAY_AZURE_EMOTE);
                            events.ScheduleEvent(EVENT_CALL_AZURE, 20s, 25s);
                            break;
                        case EVENT_AMPLIFY_MAGIC:
                            DoCastVictim(SPELL_CALL_AMPLIFY_MAGIC);
                            events.ScheduleEvent(EVENT_AMPLIFY_MAGIC, 17s, 20s);
                            break;
                        default:
                            break;
                    }

                    if (me->HasUnitState(UNIT_STATE_CASTING))
                        return;
                }

                DoMeleeAttackIfReady();
            }

            void JustDied(Unit* /*killer*/) override
            {
                _JustDied();
                Talk(SAY_DEATH);
                DoCast(me, SPELL_DEATH_SPELL, true); // we cast the spell as triggered or the summon effect does not occur
            }

        private:
            bool firstCoreEnergize;
            float coreEnergizeOrientation;
        };

        CreatureAI* GetAI(Creature* creature) const override
        {
            return GetOculusAI<boss_varosAI>(creature);
        }
};

class npc_azure_ring_captain : public CreatureScript
{
    public:
        npc_azure_ring_captain() : CreatureScript("npc_azure_ring_captain") { }

        struct npc_azure_ring_captainAI : public ScriptedAI
        {
            npc_azure_ring_captainAI(Creature* creature) : ScriptedAI(creature)
            {
                Initialize();
                instance = creature->GetInstanceScript();
            }

            void Initialize()
            {
                targetGUID.Clear();
            }

            void Reset() override
            {
                Initialize();

                me->SetWalk(true);
                //! HACK: Creature's can't have MOVEMENTFLAG_FLYING
                me->AddUnitMovementFlag(MOVEMENTFLAG_FLYING);
                me->SetReactState(REACT_AGGRESSIVE);
            }

            void SpellHitTarget(WorldObject* target, SpellInfo const* spellInfo) override
            {
                if (spellInfo->Id == SPELL_ICE_BEAM)
                {
                    target->CastSpell(target, SPELL_SUMMON_ARCANE_BEAM, true);
                    me->DespawnOrUnsummon();
                }
            }

            void UpdateAI(uint32 /*diff*/) override
            {
                if (!UpdateVictim())
                    return;

                DoMeleeAttackIfReady();
            }

            void MovementInform(uint32 type, uint32 id) override
            {
                if (type != POINT_MOTION_TYPE ||
                    id != ACTION_CALL_DRAGON_EVENT)
                    return;

                me->GetMotionMaster()->MoveIdle();

                if (Unit* target = ObjectAccessor::GetUnit(*me, targetGUID))
                    DoCast(target, SPELL_ICE_BEAM);
            }

            void DoAction(int32 action) override
            {
                switch (action)
                {
                    case ACTION_CALL_DRAGON_EVENT:
                        if (Creature* varos = ObjectAccessor::GetCreature(*me, instance->GetGuidData(DATA_VAROS)))
                        {
                            if (Unit* victim = varos->AI()->SelectTarget(SelectTargetMethod::Random, 0))
                            {
                                me->SetReactState(REACT_PASSIVE);
                                me->SetWalk(false);
                                me->GetMotionMaster()->MovePoint(ACTION_CALL_DRAGON_EVENT, victim->GetPositionX(), victim->GetPositionY(), victim->GetPositionZ() + 20.0f);
                                targetGUID = victim->GetGUID();
                            }
                        }
                        break;
                }
           }

        private:
            ObjectGuid targetGUID;
            InstanceScript* instance;
        };

        CreatureAI* GetAI(Creature* creature) const override
        {
            return GetOculusAI<npc_azure_ring_captainAI>(creature);
        }
};

class spell_varos_centrifuge_shield : public SpellScriptLoader
{
    public:
        spell_varos_centrifuge_shield() : SpellScriptLoader("spell_varos_centrifuge_shield") { }

        class spell_varos_centrifuge_shield_AuraScript : public AuraScript
        {
            PrepareAuraScript(spell_varos_centrifuge_shield_AuraScript);

            bool Load() override
            {
                Unit* caster = GetCaster();
                return caster && caster->GetTypeId() == TYPEID_UNIT;
            }

            void OnApply(AuraEffect const* /*aurEff*/, AuraEffectHandleModes /*mode*/)
            {
                if (Unit* caster = GetCaster())
                {
                    // flags taken from sniffs
<<<<<<< HEAD
                    if (caster->HasFlag(UNIT_FIELD_FLAGS, UNIT_FLAG_SWIMMING|UNIT_FLAG_IMMUNE_TO_NPC|UNIT_FLAG_IMMUNE_TO_PC|UNIT_FLAG_UNK_6))
                    {
                        caster->ToCreature()->SetReactState(REACT_PASSIVE);
                        caster->SetFlag(UNIT_FIELD_FLAGS, UNIT_FLAG_SWIMMING|UNIT_FLAG_UNK_6);
=======
                    if (caster->HasUnitFlag(UnitFlags(UNIT_FLAG_UNK_15 | UNIT_FLAG_IMMUNE_TO_NPC | UNIT_FLAG_IMMUNE_TO_PC | UNIT_FLAG_UNK_6)))
                    {
                        caster->ToCreature()->SetReactState(REACT_PASSIVE);
                        caster->AddUnitFlag(UnitFlags(UNIT_FLAG_UNK_15 | UNIT_FLAG_UNK_6));
>>>>>>> 28d470c5
                        caster->SetImmuneToAll(true, true);
                    }
                }
            }

            void OnRemove(AuraEffect const* /*aurEff*/, AuraEffectHandleModes /*mode*/)
            {
                if (Unit* caster = GetCaster())
                {
                    caster->ToCreature()->SetReactState(REACT_AGGRESSIVE);
<<<<<<< HEAD
                    caster->RemoveFlag(UNIT_FIELD_FLAGS, UNIT_FLAG_SWIMMING|UNIT_FLAG_UNK_6);
=======
                    caster->RemoveUnitFlag(UnitFlags(UNIT_FLAG_UNK_15 | UNIT_FLAG_UNK_6));
>>>>>>> 28d470c5
                    caster->SetImmuneToAll(false);
                }
            }

            void Register() override
            {
                OnEffectRemove += AuraEffectRemoveFn(spell_varos_centrifuge_shield_AuraScript::OnRemove, EFFECT_0, SPELL_AURA_DUMMY, AURA_EFFECT_HANDLE_REAL);
                OnEffectApply += AuraEffectApplyFn(spell_varos_centrifuge_shield_AuraScript::OnApply, EFFECT_0, SPELL_AURA_DUMMY, AURA_EFFECT_HANDLE_REAL);
            }
        };

        AuraScript* GetAuraScript() const override
        {
            return new spell_varos_centrifuge_shield_AuraScript();
        }
};

class spell_varos_energize_core_area_enemy : public SpellScriptLoader
{
    public:
        spell_varos_energize_core_area_enemy() : SpellScriptLoader("spell_varos_energize_core_area_enemy") { }

        class spell_varos_energize_core_area_enemySpellScript : public SpellScript
        {
            PrepareSpellScript(spell_varos_energize_core_area_enemySpellScript);

            void FilterTargets(std::list<WorldObject*>& targets)
            {
                Creature* varos = GetCaster()->ToCreature();
                if (!varos)
                    return;

                if (varos->GetEntry() != NPC_VAROS)
                    return;

                float orientation = ENSURE_AI(boss_varos::boss_varosAI, varos->AI())->GetCoreEnergizeOrientation();

                for (std::list<WorldObject*>::iterator itr = targets.begin(); itr != targets.end();)
                {
                    float angle = varos->GetAbsoluteAngle((*itr)->GetPositionX(), (*itr)->GetPositionY());
                    float diff = std::fabs(orientation - angle);

                    if (diff > 1.0f)
                        itr = targets.erase(itr);
                    else
                        ++itr;
                }
            }

            void Register() override
            {
                OnObjectAreaTargetSelect += SpellObjectAreaTargetSelectFn(spell_varos_energize_core_area_enemySpellScript::FilterTargets, EFFECT_0, TARGET_UNIT_SRC_AREA_ENEMY);
            }
        };

        SpellScript* GetSpellScript() const override
        {
            return new spell_varos_energize_core_area_enemySpellScript();
        }
};

class spell_varos_energize_core_area_entry : public SpellScriptLoader
{
    public:
        spell_varos_energize_core_area_entry() : SpellScriptLoader("spell_varos_energize_core_area_entry") { }

        class spell_varos_energize_core_area_entrySpellScript : public SpellScript
        {
            PrepareSpellScript(spell_varos_energize_core_area_entrySpellScript);

            void FilterTargets(std::list<WorldObject*>& targets)
            {
                Creature* varos = GetCaster()->ToCreature();
                if (!varos)
                    return;

                if (varos->GetEntry() != NPC_VAROS)
                    return;

                float orientation = ENSURE_AI(boss_varos::boss_varosAI, varos->AI())->GetCoreEnergizeOrientation();

                for (std::list<WorldObject*>::iterator itr = targets.begin(); itr != targets.end();)
                {
                    float angle = varos->GetAbsoluteAngle((*itr)->GetPositionX(), (*itr)->GetPositionY());
                    float diff = std::fabs(orientation - angle);

                    if (diff > 1.0f)
                        itr = targets.erase(itr);
                    else
                        ++itr;
                }
            }

            void Register() override
            {
                OnObjectAreaTargetSelect += SpellObjectAreaTargetSelectFn(spell_varos_energize_core_area_entrySpellScript::FilterTargets, EFFECT_0, TARGET_UNIT_SRC_AREA_ENTRY);
            }
        };

        SpellScript* GetSpellScript() const override
        {
            return new spell_varos_energize_core_area_entrySpellScript();
        }
};

void AddSC_boss_varos()
{
    new boss_varos();
    new npc_azure_ring_captain();
    new spell_varos_centrifuge_shield();
    new spell_varos_energize_core_area_enemy();
    new spell_varos_energize_core_area_entry();
}<|MERGE_RESOLUTION|>--- conflicted
+++ resolved
@@ -84,17 +84,17 @@
             {
                 _Reset();
 
-                events.ScheduleEvent(EVENT_AMPLIFY_MAGIC, 20s, 25s);
-                events.ScheduleEvent(EVENT_ENERGIZE_CORES_VISUAL, 5s);
+                events.ScheduleEvent(EVENT_AMPLIFY_MAGIC, urand(20, 25) * IN_MILLISECONDS);
+                events.ScheduleEvent(EVENT_ENERGIZE_CORES_VISUAL, 5000);
                 // not sure if this is handled by a timer or hp percentage
-                events.ScheduleEvent(EVENT_CALL_AZURE, 15s, 30s);
+                events.ScheduleEvent(EVENT_CALL_AZURE, urand(15, 30) * IN_MILLISECONDS);
 
                 Initialize();
             }
 
-            void JustEngagedWith(Unit* who) override
-            {
-                BossAI::JustEngagedWith(who);
+            void EnterCombat(Unit* /*who*/) override
+            {
+                _EnterCombat();
 
                 Talk(SAY_AGGRO);
             }
@@ -132,19 +132,19 @@
                                 coreEnergizeOrientation = Position::NormalizeOrientation(coreEnergizeOrientation - 2.0f);
 
                             DoCast(me, SPELL_ENERGIZE_CORES_VISUAL);
-                            events.ScheduleEvent(EVENT_ENERGIZE_CORES_VISUAL, 5s);
-                            events.ScheduleEvent(EVENT_ENERGIZE_CORES, 4s);
+                            events.ScheduleEvent(EVENT_ENERGIZE_CORES_VISUAL, 5000);
+                            events.ScheduleEvent(EVENT_ENERGIZE_CORES, 4000);
                             break;
                         case EVENT_CALL_AZURE:
                             // not sure how blizz handles this, i cant see any pattern between the differnt spells
                             DoCast(me, SPELL_CALL_AZURE_RING_CAPTAIN);
                             Talk(SAY_AZURE);
                             Talk(SAY_AZURE_EMOTE);
-                            events.ScheduleEvent(EVENT_CALL_AZURE, 20s, 25s);
+                            events.ScheduleEvent(EVENT_CALL_AZURE, urand(20, 25) * IN_MILLISECONDS);
                             break;
                         case EVENT_AMPLIFY_MAGIC:
                             DoCastVictim(SPELL_CALL_AMPLIFY_MAGIC);
-                            events.ScheduleEvent(EVENT_AMPLIFY_MAGIC, 17s, 20s);
+                            events.ScheduleEvent(EVENT_AMPLIFY_MAGIC, urand(17, 20) * IN_MILLISECONDS);
                             break;
                         default:
                             break;
@@ -203,9 +203,9 @@
                 me->SetReactState(REACT_AGGRESSIVE);
             }
 
-            void SpellHitTarget(WorldObject* target, SpellInfo const* spellInfo) override
-            {
-                if (spellInfo->Id == SPELL_ICE_BEAM)
+            void SpellHitTarget(Unit* target, SpellInfo const* spell) override
+            {
+                if (spell->Id == SPELL_ICE_BEAM)
                 {
                     target->CastSpell(target, SPELL_SUMMON_ARCANE_BEAM, true);
                     me->DespawnOrUnsummon();
@@ -239,7 +239,7 @@
                     case ACTION_CALL_DRAGON_EVENT:
                         if (Creature* varos = ObjectAccessor::GetCreature(*me, instance->GetGuidData(DATA_VAROS)))
                         {
-                            if (Unit* victim = varos->AI()->SelectTarget(SelectTargetMethod::Random, 0))
+                            if (Unit* victim = varos->AI()->SelectTarget(SELECT_TARGET_RANDOM, 0))
                             {
                                 me->SetReactState(REACT_PASSIVE);
                                 me->SetWalk(false);
@@ -282,17 +282,10 @@
                 if (Unit* caster = GetCaster())
                 {
                     // flags taken from sniffs
-<<<<<<< HEAD
-                    if (caster->HasFlag(UNIT_FIELD_FLAGS, UNIT_FLAG_SWIMMING|UNIT_FLAG_IMMUNE_TO_NPC|UNIT_FLAG_IMMUNE_TO_PC|UNIT_FLAG_UNK_6))
-                    {
-                        caster->ToCreature()->SetReactState(REACT_PASSIVE);
-                        caster->SetFlag(UNIT_FIELD_FLAGS, UNIT_FLAG_SWIMMING|UNIT_FLAG_UNK_6);
-=======
                     if (caster->HasUnitFlag(UnitFlags(UNIT_FLAG_UNK_15 | UNIT_FLAG_IMMUNE_TO_NPC | UNIT_FLAG_IMMUNE_TO_PC | UNIT_FLAG_UNK_6)))
                     {
                         caster->ToCreature()->SetReactState(REACT_PASSIVE);
                         caster->AddUnitFlag(UnitFlags(UNIT_FLAG_UNK_15 | UNIT_FLAG_UNK_6));
->>>>>>> 28d470c5
                         caster->SetImmuneToAll(true, true);
                     }
                 }
@@ -303,11 +296,7 @@
                 if (Unit* caster = GetCaster())
                 {
                     caster->ToCreature()->SetReactState(REACT_AGGRESSIVE);
-<<<<<<< HEAD
-                    caster->RemoveFlag(UNIT_FIELD_FLAGS, UNIT_FLAG_SWIMMING|UNIT_FLAG_UNK_6);
-=======
                     caster->RemoveUnitFlag(UnitFlags(UNIT_FLAG_UNK_15 | UNIT_FLAG_UNK_6));
->>>>>>> 28d470c5
                     caster->SetImmuneToAll(false);
                 }
             }
@@ -347,7 +336,7 @@
 
                 for (std::list<WorldObject*>::iterator itr = targets.begin(); itr != targets.end();)
                 {
-                    float angle = varos->GetAbsoluteAngle((*itr)->GetPositionX(), (*itr)->GetPositionY());
+                    float angle = varos->GetAngle((*itr)->GetPositionX(), (*itr)->GetPositionY());
                     float diff = std::fabs(orientation - angle);
 
                     if (diff > 1.0f)
@@ -391,7 +380,7 @@
 
                 for (std::list<WorldObject*>::iterator itr = targets.begin(); itr != targets.end();)
                 {
-                    float angle = varos->GetAbsoluteAngle((*itr)->GetPositionX(), (*itr)->GetPositionY());
+                    float angle = varos->GetAngle((*itr)->GetPositionX(), (*itr)->GetPositionY());
                     float diff = std::fabs(orientation - angle);
 
                     if (diff > 1.0f)
