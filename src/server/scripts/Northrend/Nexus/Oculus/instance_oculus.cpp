--- conflicted
+++ resolved
@@ -15,16 +15,6 @@
  * with this program. If not, see <http://www.gnu.org/licenses/>.
  */
 
-<<<<<<< HEAD
-#include "oculus.h"
-#include "Creature.h"
-#include "CreatureAI.h"
-#include "GameObject.h"
-#include "InstanceScript.h"
-#include "Map.h"
-#include "MotionMaster.h"
-#include "ScriptMgr.h"
-=======
 #include "ScriptMgr.h"
 #include "Creature.h"
 #include "CreatureAI.h"
@@ -34,7 +24,6 @@
 #include "MotionMaster.h"
 #include "oculus.h"
 #include "PhasingHandler.h"
->>>>>>> 28d470c5
 #include "TemporarySummon.h"
 #include "WorldStatePackets.h"
 
@@ -166,15 +155,6 @@
             {
                 if (GetBossState(DATA_DRAKOS) == DONE && GetBossState(DATA_VAROS) != DONE)
                 {
-<<<<<<< HEAD
-                    packet.Worldstates.emplace_back(WORLD_STATE_CENTRIFUGE_CONSTRUCT_SHOW, 1);
-                    packet.Worldstates.emplace_back(WORLD_STATE_CENTRIFUGE_CONSTRUCT_AMOUNT, CentrifugueConstructCounter);
-                }
-                else
-                {
-                    packet.Worldstates.emplace_back(WORLD_STATE_CENTRIFUGE_CONSTRUCT_SHOW, 0);
-                    packet.Worldstates.emplace_back(WORLD_STATE_CENTRIFUGE_CONSTRUCT_AMOUNT, 0);
-=======
                     packet.Worldstates.emplace_back(uint32(WORLD_STATE_CENTRIFUGE_CONSTRUCT_SHOW), 1);
                     packet.Worldstates.emplace_back(uint32(WORLD_STATE_CENTRIFUGE_CONSTRUCT_AMOUNT), int32(CentrifugueConstructCounter));
                 }
@@ -182,7 +162,6 @@
                 {
                     packet.Worldstates.emplace_back(uint32(WORLD_STATE_CENTRIFUGE_CONSTRUCT_SHOW), 0);
                     packet.Worldstates.emplace_back(uint32(WORLD_STATE_CENTRIFUGE_CONSTRUCT_AMOUNT), 0);
->>>>>>> 28d470c5
                 }
             }
 
@@ -210,13 +189,8 @@
                             DoUpdateWorldState(WORLD_STATE_CENTRIFUGE_CONSTRUCT_AMOUNT, CentrifugueConstructCounter);
                             FreeDragons();
                             if (Creature* varos = instance->GetCreature(VarosGUID))
-<<<<<<< HEAD
-                                varos->SetPhaseMask(1, true);
-                            events.ScheduleEvent(EVENT_VAROS_INTRO, 15s);
-=======
                                 PhasingHandler::RemovePhase(varos, 170, true);
                             events.ScheduleEvent(EVENT_VAROS_INTRO, 15000);
->>>>>>> 28d470c5
                         }
                         break;
                     case DATA_VAROS:
@@ -234,11 +208,7 @@
                             {
                                 PhasingHandler::RemovePhase(eregos, 170, true);
                                 GreaterWhelps();
-<<<<<<< HEAD
-                                events.ScheduleEvent(EVENT_EREGOS_INTRO, 5s);
-=======
                                 events.ScheduleEvent(EVENT_EREGOS_INTRO, 5000);
->>>>>>> 28d470c5
                             }
                         }
                         break;
@@ -265,11 +235,7 @@
                         return KILL_NO_CONSTRUCT;
                     else if (CentrifugueConstructCounter == 1)
                         return KILL_ONE_CONSTRUCT;
-<<<<<<< HEAD
-                    else
-=======
                     else if (CentrifugueConstructCounter > 1)
->>>>>>> 28d470c5
                         return KILL_MORE_CONSTRUCT;
                 }
 
