--- conflicted
+++ resolved
@@ -127,20 +127,6 @@
 
         void OnGameObjectCreate(GameObject* go)
         {
-<<<<<<< HEAD
-            switch(go->GetEntry())
-            {
-                case GO_DRAGON_CAGE_DOOR:
-                    if (DATA_DRAKOS_EVENT == DONE)
-                        go->SetGoState(GO_STATE_ACTIVE);
-                    else
-                        go->SetGoState(GO_STATE_READY);       
-                        gameObjectList.push_back(go->GetGUID());
-                        break;
-                case GO_CACHE_OF_ERAGOS:
-                case GO_CACHE_OF_ERAGOS_H:
-                    uiLootGUID = go->GetGUID();
-=======
             switch (go->GetEntry())
             {
                 case GO_DRAGON_CAGE_DOOR:
@@ -155,7 +141,6 @@
                     eregosCacheGUID = go->GetGUID();
                     break;
                 default:
->>>>>>> 6cfe60f2
                     break;
             }
         }
@@ -181,12 +166,7 @@
                     break;
                 case DATA_EREGOS_EVENT:
                     if (state == DONE)
-<<<<<<< HEAD
-                        if (GameObject* pChest = instance->GetGameObject(uiLootGUID))
-                            pChest->SetRespawnTime(1*DAY);
-=======
                         DoRespawnGameObject(eregosCacheGUID, 7*DAY);
->>>>>>> 6cfe60f2
                     break;
             }
 
