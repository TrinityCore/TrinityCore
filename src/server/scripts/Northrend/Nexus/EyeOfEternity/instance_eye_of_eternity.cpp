--- conflicted
+++ resolved
@@ -37,23 +37,7 @@
         {
             SetHeaders(DataHeader);
             SetBossNumber(MAX_ENCOUNTER);
-<<<<<<< HEAD
-
-            vortexTriggers.clear();
-            portalTriggers.clear();
-
-            malygosGUID = 0;
-            irisGUID = 0;
-            lastPortalGUID = 0;
-            platformGUID = 0;
-            exitPortalGUID = 0;
-            alexstraszaBunnyGUID = 0;
-            heartOfMagicGUID = 0;
-            giftBoxBunnyGUID = 0;
-        };
-=======
-        }
->>>>>>> ca1fce55
+        }
 
         bool SetBossState(uint32 type, EncounterState state) override
         {
