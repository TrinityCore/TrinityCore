/*
 * This file is part of the TrinityCore Project. See AUTHORS file for Copyright information
 *
 * This program is free software; you can redistribute it and/or modify it
 * under the terms of the GNU General Public License as published by the
 * Free Software Foundation; either version 2 of the License, or (at your
 * option) any later version.
 *
 * This program is distributed in the hope that it will be useful, but WITHOUT
 * ANY WARRANTY; without even the implied warranty of MERCHANTABILITY or
 * FITNESS FOR A PARTICULAR PURPOSE. See the GNU General Public License for
 * more details.
 *
 * You should have received a copy of the GNU General Public License along
 * with this program. If not, see <http://www.gnu.org/licenses/>.
 */

#include "ScriptMgr.h"
#include "AreaBoundary.h"
#include "Creature.h"
#include "CreatureAI.h"
#include "eye_of_eternity.h"
#include "GameObject.h"
#include "InstanceScript.h"
#include "Map.h"
#include "Player.h"

BossBoundaryData const boundaries =
{
    { DATA_MALYGOS_EVENT, new CircleBoundary(Position(754.362f, 1301.609985f), 280.0) } // sanity check boundary
};

class instance_eye_of_eternity : public InstanceMapScript
{
public:
    instance_eye_of_eternity() : InstanceMapScript(EoEScriptName, 616) { }

    InstanceScript* GetInstanceScript(InstanceMap* map) const override
    {
        return new instance_eye_of_eternity_InstanceMapScript(map);
    }

    struct instance_eye_of_eternity_InstanceMapScript : public InstanceScript
    {
        instance_eye_of_eternity_InstanceMapScript(InstanceMap* map) : InstanceScript(map)
        {
            SetHeaders(DataHeader);
            SetBossNumber(MAX_ENCOUNTER);
            LoadBossBoundaries(boundaries);
        }

        void OnPlayerEnter(Player* player) override
        {
            if (GetBossState(DATA_MALYGOS_EVENT) == DONE)
                player->CastSpell(player, SPELL_SUMMOM_RED_DRAGON_BUDDY, true);
        }

        bool SetBossState(uint32 type, EncounterState state) override
        {
            if (!InstanceScript::SetBossState(type, state))
                return false;

            if (type == DATA_MALYGOS_EVENT)
            {
                if (state == FAIL)
                {
                    for (ObjectGuid const& portalTriggerGuid : portalTriggers)
                    {
                        if (Creature* trigger = instance->GetCreature(portalTriggerGuid))
                        {
                            // just in case
                            trigger->RemoveAllAuras();
                            trigger->AI()->Reset();
                        }
                    }

                    SpawnGameObject(GO_EXIT_PORTAL, exitPortalPosition);

                    if (GameObject* platform = instance->GetGameObject(platformGUID))
                        platform->RemoveFlag(GO_FLAG_DESTROYED);
                }
                else if (state == DONE)
                    SpawnGameObject(GO_EXIT_PORTAL, exitPortalPosition);
            }
            return true;
        }

        /// @todo this should be handled in map, maybe add a summon function in map
        // There is no other way afaik...
        void SpawnGameObject(uint32 entry, Position const& pos)
        {
<<<<<<< HEAD
            GameObject* go = new GameObject();
            if (!go->Create(instance->GenerateLowGuid<HighGuid::GameObject>(), entry, instance, PHASEMASK_NORMAL, pos, QuaternionData(), 255, GO_STATE_READY))
            {
                delete go;
                return;
            }

            instance->AddToMap(go);
=======
            if (GameObject* go = GameObject::CreateGameObject(entry, instance, pos, QuaternionData::fromEulerAnglesZYX(pos.GetOrientation(), 0.0f, 0.0f), 255, GO_STATE_READY))
                instance->AddToMap(go);
>>>>>>> 28d470c5
        }

        void OnGameObjectCreate(GameObject* go) override
        {
            switch (go->GetEntry())
            {
                case GO_NEXUS_RAID_PLATFORM:
                    platformGUID = go->GetGUID();
                    break;
                case GO_FOCUSING_IRIS_10:
                case GO_FOCUSING_IRIS_25:
                    irisGUID = go->GetGUID();
                    focusingIrisPosition = go->GetPosition();
                    break;
                case GO_EXIT_PORTAL:
                    exitPortalGUID = go->GetGUID();
                    exitPortalPosition = go->GetPosition();
                    break;
                case GO_HEART_OF_MAGIC_10:
                case GO_HEART_OF_MAGIC_25:
                    heartOfMagicGUID = go->GetGUID();
                    break;
                default:
                    break;
            }
        }

        void OnCreatureCreate(Creature* creature) override
        {
            switch (creature->GetEntry())
            {
                case NPC_VORTEX_TRIGGER:
                    vortexTriggers.push_back(creature->GetGUID());
                    break;
                case NPC_MALYGOS:
                    malygosGUID = creature->GetGUID();
                    break;
                case NPC_PORTAL_TRIGGER:
                    portalTriggers.push_back(creature->GetGUID());
                    break;
                case NPC_ALEXSTRASZA_BUNNY:
                    alexstraszaBunnyGUID = creature->GetGUID();
                    break;
                case NPC_ALEXSTRASZAS_GIFT:
                    giftBoxBunnyGUID = creature->GetGUID();
                    break;
            }
        }

        void OnUnitDeath(Unit* unit) override
        {
            if (unit->GetTypeId() != TYPEID_PLAYER)
                return;

            // Player continues to be moving after death no matter if spline will be cleared along with all movements,
            // so on next world tick was all about delay if box will pop or not (when new movement will be registered)
            // since in EoE you never stop falling. However root at this precise* moment works,
            // it will get cleared on release. If by any chance some lag happen "Reload()" and "RepopMe()" works,
            // last test I made now gave me 50/0 of this bug so I can't do more about it.
            unit->SetControlled(true, UNIT_STATE_ROOT);
        }

        void ProcessEvent(WorldObject* /*obj*/, uint32 eventId) override
        {
            if (eventId == EVENT_FOCUSING_IRIS)
            {
                if (Creature* alexstraszaBunny = instance->GetCreature(alexstraszaBunnyGUID))
                    alexstraszaBunny->CastSpell(alexstraszaBunny, SPELL_IRIS_OPENED);

                if (GameObject* iris = instance->GetGameObject(irisGUID))
<<<<<<< HEAD
                    iris->SetFlag(GAMEOBJECT_FLAGS, GO_FLAG_IN_USE);
=======
                    iris->AddFlag(GO_FLAG_IN_USE);
>>>>>>> 28d470c5

                if (Creature* malygos = instance->GetCreature(malygosGUID))
                    malygos->AI()->DoAction(0); // ACTION_LAND_ENCOUNTER_START

                if (GameObject* exitPortal = instance->GetGameObject(exitPortalGUID))
                    exitPortal->Delete();
            }
        }

        void VortexHandling()
        {
            if (Creature* malygos = instance->GetCreature(malygosGUID))
            {
                for (GuidList::const_iterator itr_vortex = vortexTriggers.begin(); itr_vortex != vortexTriggers.end(); ++itr_vortex)
                {
                    uint8 counter = 0;
                    if (Creature* trigger = instance->GetCreature(*itr_vortex))
                    {
                        // each trigger have to cast the spell to 5 players.
                        for (auto* ref : malygos->GetThreatManager().GetUnsortedThreatList())
                        {
                            if (counter >= 5)
                                break;

                            if (Player* player = ref->GetVictim()->ToPlayer())
                            {
                                if (player->IsGameMaster() || player->HasAura(SPELL_VORTEX_4))
                                    continue;

                                player->CastSpell(trigger, SPELL_VORTEX_4, true);
                                counter++;
                            }
                        }
                    }
                }
            }
        }

        void PowerSparksHandling()
        {
            bool next = (lastPortalGUID == portalTriggers.back() || !lastPortalGUID ? true : false);

            for (GuidList::const_iterator itr_trigger = portalTriggers.begin(); itr_trigger != portalTriggers.end(); ++itr_trigger)
            {
                if (next)
                {
                    if (Creature* trigger = instance->GetCreature(*itr_trigger))
                    {
                        lastPortalGUID = trigger->GetGUID();
                        trigger->CastSpell(trigger, SPELL_PORTAL_OPENED, true);
                        return;
                    }
                }

                if (*itr_trigger == lastPortalGUID)
                    next = true;
            }
        }

        void SetData(uint32 data, uint32 /*value*/) override
        {
            switch (data)
            {
                case DATA_VORTEX_HANDLING:
                    VortexHandling();
                    break;
                case DATA_POWER_SPARKS_HANDLING:
                    PowerSparksHandling();
                    break;
                case DATA_RESPAWN_IRIS:
                    SpawnGameObject(instance->GetDifficultyID() == DIFFICULTY_10_N ? GO_FOCUSING_IRIS_10 : GO_FOCUSING_IRIS_25, focusingIrisPosition);
                    break;
            }
        }

        ObjectGuid GetGuidData(uint32 data) const override
        {
            switch (data)
            {
                case DATA_TRIGGER:
                    return vortexTriggers.front();
                case DATA_MALYGOS:
                    return malygosGUID;
                case DATA_PLATFORM:
                    return platformGUID;
                case DATA_ALEXSTRASZA_BUNNY_GUID:
                    return alexstraszaBunnyGUID;
                case DATA_HEART_OF_MAGIC_GUID:
                    return heartOfMagicGUID;
                case DATA_FOCUSING_IRIS_GUID:
                    return irisGUID;
                case DATA_GIFT_BOX_BUNNY_GUID:
                    return giftBoxBunnyGUID;
            }

            return ObjectGuid::Empty;
        }

    private:
        GuidList vortexTriggers;
        GuidList portalTriggers;
        ObjectGuid malygosGUID;
        ObjectGuid irisGUID;
        ObjectGuid lastPortalGUID;
        ObjectGuid platformGUID;
        ObjectGuid exitPortalGUID;
        ObjectGuid heartOfMagicGUID;
        ObjectGuid alexstraszaBunnyGUID;
        ObjectGuid giftBoxBunnyGUID;
        Position focusingIrisPosition;
        Position exitPortalPosition;
    };
};

void AddSC_instance_eye_of_eternity()
{
    new instance_eye_of_eternity();
}<|MERGE_RESOLUTION|>--- conflicted
+++ resolved
@@ -89,19 +89,8 @@
         // There is no other way afaik...
         void SpawnGameObject(uint32 entry, Position const& pos)
         {
-<<<<<<< HEAD
-            GameObject* go = new GameObject();
-            if (!go->Create(instance->GenerateLowGuid<HighGuid::GameObject>(), entry, instance, PHASEMASK_NORMAL, pos, QuaternionData(), 255, GO_STATE_READY))
-            {
-                delete go;
-                return;
-            }
-
-            instance->AddToMap(go);
-=======
             if (GameObject* go = GameObject::CreateGameObject(entry, instance, pos, QuaternionData::fromEulerAnglesZYX(pos.GetOrientation(), 0.0f, 0.0f), 255, GO_STATE_READY))
                 instance->AddToMap(go);
->>>>>>> 28d470c5
         }
 
         void OnGameObjectCreate(GameObject* go) override
@@ -172,11 +161,7 @@
                     alexstraszaBunny->CastSpell(alexstraszaBunny, SPELL_IRIS_OPENED);
 
                 if (GameObject* iris = instance->GetGameObject(irisGUID))
-<<<<<<< HEAD
-                    iris->SetFlag(GAMEOBJECT_FLAGS, GO_FLAG_IN_USE);
-=======
                     iris->AddFlag(GO_FLAG_IN_USE);
->>>>>>> 28d470c5
 
                 if (Creature* malygos = instance->GetCreature(malygosGUID))
                     malygos->AI()->DoAction(0); // ACTION_LAND_ENCOUNTER_START
