/*
 * Copyright (C) 2008-2012 TrinityCore <http://www.trinitycore.org/>
 *
 * This program is free software; you can redistribute it and/or modify it
 * under the terms of the GNU General Public License as published by the
 * Free Software Foundation; either version 2 of the License, or (at your
 * option) any later version.
 *
 * This program is distributed in the hope that it will be useful, but WITHOUT
 * ANY WARRANTY; without even the implied warranty of MERCHANTABILITY or
 * FITNESS FOR A PARTICULAR PURPOSE. See the GNU General Public License for
 * more details.
 *
 * You should have received a copy of the GNU General Public License along
 * with this program. If not, see <http://www.gnu.org/licenses/>.
 */

#include "ScriptPCH.h"
#include "eye_of_eternity.h"
#include "Vehicle.h"

enum Yells
{
    // intro
    SAY_INTRO_1                              =  -1616000,
    SAY_INTRO_2                              =  -1616001,
    SAY_INTRO_3                              =  -1616002,
    SAY_INTRO_4                              =  -1616003,
    SAY_INTRO_5                              =  -1616004,
    // phase 1
    SAY_PHASE1_AGGRO                         =  -1616005,
    SAY_MAGIC_BLAST                          =  -1616006, // ?
    SAY_SPARK_SUMMON                         =  -1616035,
    SAY_SPARK_BUFFED                         =  -1616007,
    SAY_PHASE1_SLAY_1                        =  -1616008,
    SAY_PHASE1_SLAY_2                        =  -1616009,
    SAY_PHASE1_SLAY_3                        =  -1616010,
    SAY_PHASE1_END                           =  -1616012,
    // phase 2
    SAY_PHASE2_AGGRO                         =  -1616013,
    SAY_BREATH_ATTACK                        =  -1616014,
    SAY_BREATH_ANNOUNCE                      =  -1616015,
    SAY_ANTI_MAGIC_SHELL                     =  -1616016,
    SAY_PHASE2_SLAY_1                        =  -1616020,
    SAY_PHASE2_SLAY_2                        =  -1616021,
    SAY_PHASE2_SLAY_3                        =  -1616022,
    SAY_PHASE2_END                           =  -1616017,
    // phase 3
    SAY_PHASE3_INTRO                         =  -1616018,
    SAY_PHASE3_AGGRO                         =  -1616019,
    SAY_PHASE3_SLAY_1                        =  -1616023,
    SAY_PHASE3_SLAY_2                        =  -1616024,
    SAY_PHASE3_SLAY_3                        =  -1616025,
    SAY_SURGE_OF_POWER                       =  -1616026,
    SAY_PHASE3_CAST_1                        =  -1616027,
    SAY_PHASE3_CAST_2                        =  -1616028,
    SAY_PHASE3_CAST_3                        =  -1616029,
    SAY_DEATH                                =  -1616030,
    SAY_OUTRO_1                              =  -1616031,
    SAY_OUTRO_2                              =  -1616032,
    SAY_OUTRO_3                              =  -1616033,
    SAY_OUTRO_4                              =  -1616034,
};

enum Spells
{
    // phase 1
    SPELL_IRIS_VISUAL                        = 61012,
    SPELL_ARCANE_BREATH_10                   = 56272,
    SPELL_ARCANE_BREATH_25                   = 60072,
    SPELL_ARCANE_STORM_10                    = 61693,
    SPELL_ARCANE_STORM_25                    = 61694,
    SPELL_VORTEX                             = 56105,
    SPELL_VORTEX_VISUAL                      = 55873,
    SPELL_VORTEX_PLAYER                      = 55853,
    SPELL_POWER_SPARK                        = 56152,
    SPELL_POWER_SPARK_VISUAL                 = 55845,
    SPELL_POWER_SPARK_PLAYERS                = 55852,

    // phase 2
    SPELL_ADD_RIDE_VEHICLE                   = 61421,

    SPELL_ARCANE_BOMB                        = 56430,
    SPELL_ARCANE_BOMB_KNOCKBACK              = 56431,
    SPELL_ARCANE_OVERLOAD                    = 56432,
    SPELL_DEEP_BREATH                        = 56505,

    SPELL_ARCANE_SHOCK_10                    = 57058,
    SPELL_ARCANE_SHOCK_25                    = 60073,
    SPELL_HASTE                              = 57060,
    SPELL_ARCANE_BARRAGE                     = 56397,
    SPELL_ARCANE_BARRAGE_DMG                 = 63934,

    SPELL_DESTROY_PLATFORM_CHANNEL           = 58842,
    SPELL_DESTROY_PLATFORM_BOOM              = 59084,
    SPELL_DESTROY_PLATFORM_EVENT             = 59099,

    // phase 3
    SPELL_ARCANE_PULSE                       = 57432,
    SPELL_STATIC_FIELD                       = 57428,
    SPELL_STATIC_FIELD_MISSLE                = 57430,
    SPELL_SURGE_OF_POWER_10                  = 57407,
    SPELL_SURGE_OF_POWER_25                  = 60936,
    //SPELL_SURGE_OF_POWER_25_MARKER           = 60939,

    SPELL_RIDE_RED_DRAGON_BUDDY              = 56071,
    SPELL_ALEXSTRASZAS_GIFT_VISUAL           = 61023,
    SPELL_ALEXSTRASZAS_GIFT_BEAM             = 61028,
    SPELL_ENRAGE                             = 47008,
    SPELL_ROOT                               = 18373 //hack
};

enum Phase
{
    PHASE_NONE,          // waiting for someone to use iris
    PHASE_GROUND,        // phase 1 melee / spells
    PHASE_VORTEX,        // phase 1 vortex
    PHASE_ADDS,          // phase 2
    PHASE_DRAGONS,       // phase 3
    PHASE_IDLE           // used between main phases
};

enum Events
{
    EVENT_IDLE = 1,
    EVENT_STORM,
    EVENT_SPARK,
    EVENT_ENRAGE,
    EVENT_VORTEX,
    EVENT_VORTEXFLYUP,
    EVENT_VORTEXFLYDOWN,
    EVENT_OVERLOAD,
    EVENT_STATICFIELD,
    EVENT_PULSE,
    EVENT_BREATH,
    EVENT_SURGEOFPOWER,
    EVENT_CHECKPLAYER
};

enum Action
{
    ACTION_START,
    ACTION_VORTEX,
    ACTION_SPARK,
    ACTION_OVERLOAD,
    ACTION_DEEP_BREATH,
    ACTION_SPAWN_ADDS,
    ACTION_SPAWN_MOUNTS,
    ACTION_MOUNT_ALL,
    ACTION_CAST_SURGE,
    ACTION_CHECK_PLAYER,
    ACTION_MOVESPARK,
    ACTION_STOPSPARK,
    ACTION_BUFF
};

enum MovePoints
{
    POINT_START = 1,
    POINT_VORTEX,
    POINT_FLYDOWN,
    POINT_PHASE_2,       // TODO: should move around
    POINT_DESTROYFLOOR,
    POINT_PHASE_3
};

enum Light
{
    LIGHT_DEFAULT      = 1773,
    LIGHT_RUNES        = 1824, // during phase 2
    LIGHT_SPACE_FLIGHT = 1823, // right after phase 2 ends
    LIGHT_CLOUDY       = 1822, // begin of phase 3
    LIGHT_CLOUDY_RUNES = 1825  // during phase 3
};

static Position Locations[]=
{
    {778.01f, 1276.01f, 268.2f, 2.3143f},  // p0 - first fly down position
    {754.20f, 1301.68f, 302.5f, 2.3143f},  // p1 - low room center / vortex
    {754.20f, 1301.68f, 285.5f, 2.3143f},  // p1 - vortex vehicle position
    {754.20f, 1301.68f, 320.5f, 2.3143f},  // p2 - higher room center, should fly around
    {754.20f, 1301.68f, 225.0f, 2.3143f},  // p3 - "inside" destroyed platform
    {754.35f, 1300.87f, 270.2f, 0.0f}      // alexstraszas gift
};

static Position SparkLocations[]=
{
    // power spark spawn positions
    {652.417f, 1200.52f, 295.972f, 0.78539f},
    {847.670f, 1408.05f, 295.972f, 3.97935f},
    {647.675f, 1403.80f, 295.972f, 5.53269f},
    {843.182f, 1215.42f, 295.972f, 2.35619f}
};

static Position LordLocations[]=
{
    // nexus lord fly to ground positions
    {772.396f, 1301.735f, 266.2f, 0.0f},
    {736.652f, 1301.850f, 266.2f, 0.0f},
    {754.490f, 1319.730f, 266.2f, 0.0f},
    {754.160f, 1282.878f, 266.2f, 0.0f}
};

#define FLOOR_Z            268.17f
#define WHISPER_SURGE     "Malygos fixes his eyes on you!"

class boss_malygos : public CreatureScript
{
    public:
        boss_malygos() : CreatureScript("boss_malygos") { }

        struct boss_malygosAI : public BossAI
        {
            boss_malygosAI(Creature* creature) : BossAI(creature, BOSS_MALYGOS)
            {
            }

            void Reset()
            {
                _Reset();

                step = 0;
                phase = PHASE_NONE;
                SendLightOverride(LIGHT_DEFAULT, 1000);
                addsCount = 0;

                me->SetUInt32Value(UNIT_FIELD_BYTES_1, 0);
                me->SetFlying(true);
                me->SetSpeed(MOVE_FLIGHT, 2.0f, true);
                me->SetReactState(REACT_PASSIVE);
                me->SetFlag(UNIT_FIELD_FLAGS, UNIT_FLAG_NON_ATTACKABLE | UNIT_FLAG_IMMUNE_TO_PC | UNIT_FLAG_IMMUNE_TO_NPC);

                sparkList.clear();
                mounts.clear();

                if (instance)
                    instance->DoStopTimedAchievement(ACHIEVEMENT_TIMED_TYPE_EVENT, ACHIEV_TIMED_START_EVENT);
            }

<<<<<<< HEAD
            void JustSummoned(Creature* summon)
            {
                switch (summon->GetEntry())
                {
                    case NPC_POWER_SPARK:
                        summon->setActive(true);
                        sparkList.insert(summon->GetGUID());
                        break;
                    case NPC_STATIC_FIELD:
                        summon->SetDisplayId(11686);
                        summon->SetFlying(true);
                        summon->SetInCombatWithZone();
                        summon->AddUnitState(UNIT_STATE_ROOT);
                        summon->SetReactState(REACT_PASSIVE);
                        summon->ForcedDespawn(30*IN_MILLISECONDS);
                        summon->CastSpell(summon, SPELL_STATIC_FIELD, true);
                        break;
                }
                summons.Summon(summon);
            }
=======
            me->SetCanFly(true);
>>>>>>> 9fc7fe6b

            void SummonedCreatureDespawn(Creature* summon)
            {
                switch (summon->GetEntry())
                {
                    case NPC_POWER_SPARK:
                        sparkList.erase(summon->GetGUID());
                        break;
                    case NPC_NEXUS_LORD:
                    case NPC_SCION_OF_ETERNITY:
                        if (Creature* disc = me->SummonCreature(NPC_HOVER_DISK_CASTER, summon->GetPositionX(), summon->GetPositionY(), FLOOR_Z, 0.0f))
                        {
                            disc->ApplySpellImmune(0, IMMUNITY_ID, SPELL_ARCANE_BOMB_KNOCKBACK, true);
                            disc->SetSpeed(MOVE_FLIGHT, 3.0f);
                        }
                        addsCount++;
                        break;
                }
                summons.Despawn(summon);
            }

            void KilledUnit(Unit* victim)
            {
                if (victim == me)
                    return;

                switch (phase)
                {
                    case PHASE_GROUND:
                    case PHASE_VORTEX:
                        DoScriptText(RAND(SAY_PHASE1_SLAY_1, SAY_PHASE1_SLAY_2, SAY_PHASE1_SLAY_3), me);
                        break;
                    case PHASE_ADDS:
                        DoScriptText(RAND(SAY_PHASE2_SLAY_1, SAY_PHASE2_SLAY_2, SAY_PHASE2_SLAY_3), me);
                        break;
                    case PHASE_DRAGONS:
                        DoScriptText(RAND(SAY_PHASE3_SLAY_1, SAY_PHASE3_SLAY_2, SAY_PHASE3_SLAY_3), me);
                        break;
                    default:
                        break;
                }
            }

            void JustDied(Unit* /*killer*/)
            {
                DoScriptText(SAY_DEATH, me);
                events.Reset();
                summons.DespawnAll();
                me->SummonCreature(NPC_ALEXSTRASZA, Locations[3], TEMPSUMMON_TIMED_DESPAWN, 9*MINUTE*IN_MILLISECONDS);
            }

            void MoveInLineOfSight(Unit* who)
            {
                if (phase != PHASE_GROUND || !who->ToCreature())
                    return;

<<<<<<< HEAD
                if (who->GetEntry() == NPC_POWER_SPARK && who->GetDistance(me) < 2.0f
                    && !who->HasAura(SPELL_POWER_SPARK_PLAYERS))
                {
                    who->ToCreature()->AI()->DoAction(ACTION_BUFF);
                }
            }
=======
            me->SetDisableGravity(true);
>>>>>>> 9fc7fe6b

            void DoAction(int32 const param)
            {
                switch (param)
                {
                    case ACTION_START:
                    {
                        _EnterCombat();
                        me->SetInCombatWithZone();
                        me->GetMotionMaster()->MoveLand(POINT_START, Locations[0], 12.0f);

                        while (Creature* dragon = me->FindNearestCreature(NPC_WYRMREST_SKYTALON, 250.0f))
                            dragon->ForcedDespawn();

                        break;
                    }
                    case ACTION_VORTEX:
                    {
                        Map* map = me->GetMap();
                        if (!map->IsDungeon())
                            return;

                        Map::PlayerList const &PlayerList = map->GetPlayers();
                        for(Map::PlayerList::const_iterator i = PlayerList.begin(); i != PlayerList.end(); ++i)
                        {
                            Player* player = i->getSource();
                            if (player && !player->isGameMaster() && player->isAlive())
                            {
                                if (Creature* vortex = me->SummonCreature(NPC_VORTEX, Locations[2], TEMPSUMMON_TIMED_DESPAWN, 10*IN_MILLISECONDS))
                                {
                                    vortex->SetDisplayId(11686);
                                    vortex->SetFlying(true);
                                    player->CastSpell(vortex, SPELL_VORTEX_PLAYER, true);
                                }
                            }
                        }
                        break;
                    }
                    case ACTION_SPARK:
                    {
                        if (Creature* spark = me->SummonCreature(NPC_POWER_SPARK, SparkLocations[urand(0, 3)], TEMPSUMMON_TIMED_DESPAWN, 90*IN_MILLISECONDS))
                        {
                            DoScriptText(SAY_SPARK_SUMMON, me);
                            spark->SetFlying(true);
                            spark->SetSpeed(MOVE_FLIGHT, 0.8f);
                            spark->SetReactState(REACT_PASSIVE);
                            spark->SetInCombatWithZone();
                        }
                        break;
                    }
                    case ACTION_OVERLOAD:
                    {
                        float x, y, angle;
                        angle = float(2 * M_PI * rand_norm());
                        x = Locations[1].GetPositionX() + float(urand(10, 28)) * cos(angle);
                        y = Locations[1].GetPositionY() + float(urand(10, 28)) * sin(angle);

                        if (Creature* overload = me->SummonCreature(NPC_ARCANE_OVERLOAD, x, y, FLOOR_Z - 1.8f, 0.0f, TEMPSUMMON_TIMED_DESPAWN, 45*IN_MILLISECONDS))
                        {
                            if (!urand(0, 2))
                                DoScriptText(SAY_ANTI_MAGIC_SHELL, me);
                            overload->AddUnitState(UNIT_STATE_ROOT);
                            overload->SetReactState(REACT_PASSIVE);
                            overload->SetInCombatWithZone();
                            overload->GetMotionMaster()->MoveIdle();
                            DoCast(overload, SPELL_ARCANE_BOMB, true);
                        }
                        break;
                    }
                    case ACTION_DEEP_BREATH:
                    {
                        if (Creature* surge = me->SummonCreature(NPC_SURGE_OF_POWER, Locations[3], TEMPSUMMON_TIMED_DESPAWN, 10*IN_MILLISECONDS))
                        {
                            DoScriptText(SAY_BREATH_ANNOUNCE, me);
                            DoScriptText(SAY_BREATH_ATTACK, me);
                            surge->SetDisplayId(11686);
                            surge->SetReactState(REACT_PASSIVE);
                            surge->SetInCombatWithZone();
                            DoCast(surge, SPELL_DEEP_BREATH);
                        }
                        break;
                    }
                    case ACTION_SPAWN_ADDS:
                    {
                        // nexus lords
                        for (uint8 i = 0; i < RAID_MODE<uint8>(2, 4); ++i)
                        {
                            if (Creature* lord = me->SummonCreature(NPC_NEXUS_LORD, Locations[1], TEMPSUMMON_CORPSE_DESPAWN))
                            {
                                lord->SetReactState(REACT_PASSIVE);
                                if (Creature* temp = me->SummonCreature(NPC_HOVER_DISK_MELEE, Locations[1], TEMPSUMMON_CORPSE_DESPAWN))
                                {
                                    lord->CastSpell(temp, SPELL_ADD_RIDE_VEHICLE, true);
                                    temp->SetReactState(REACT_PASSIVE);
                                    temp->GetMotionMaster()->MovePoint(0, LordLocations[i]);
                                }
                            }
                        }
                        // scions of eternity
                        for (uint8 i = 0; i < RAID_MODE<uint8>(4, 8); ++i)
                        {
                            if (Creature* scion = me->SummonCreature(NPC_SCION_OF_ETERNITY, Locations[1], TEMPSUMMON_CORPSE_DESPAWN))
                            {
                                scion->SetInCombatWithZone();
                                if (Creature* temp = me->SummonCreature(NPC_HOVER_DISK_MELEE, Locations[1], TEMPSUMMON_CORPSE_DESPAWN))
                                {
                                    scion->CastSpell(temp, SPELL_ADD_RIDE_VEHICLE, true);
                                    temp->SetFlying(true);
                                    temp->SetSpeed(MOVE_FLIGHT, 0.7f);
                                    temp->SetReactState(REACT_PASSIVE);
                                    temp->GetMotionMaster()->MovePoint(0, Locations[2]);
                                    temp->AI()->SetData(0, (i + 1) * RAID_MODE<uint32>(4, 2));
                                }
                            }
                        }
                        break;
                    }
                    case ACTION_SPAWN_MOUNTS:
                    {
                        Map* map = me->GetMap();
                        if (!map->IsDungeon())
                            return;

                        Map::PlayerList const &PlayerList = map->GetPlayers();
                        for(Map::PlayerList::const_iterator i = PlayerList.begin(); i != PlayerList.end(); ++i)
                        {
                            Player* player = i->getSource();
                            if (player && !player->isGameMaster() && player->isAlive())
                            {
                                if (Creature* mount = player->SummonCreature(NPC_WYRMREST_SKYTALON, player->GetPositionX(), player->GetPositionY(),
                                    220.0f, player->GetOrientation()))
                                {
                                    mount->SetFlying(true);
                                    mount->SetSpeed(MOVE_FLIGHT, 2.0f);
                                    mounts.push_back(std::pair<uint64, uint64>(mount->GetGUID(), player->GetGUID()));
                                }
                            }
                        }
                        me->SetInCombatWithZone();
                        break;
                    }
                    case ACTION_MOUNT_ALL:
                    {
                        if (mounts.empty())
                            return;

                        for (std::list<std::pair<uint64,uint64> >::iterator iter = mounts.begin(); iter != mounts.end(); ++iter)
                        {
                            Creature* mount = Unit::GetCreature(*me, (*iter).first);
                            Player* player = Unit::GetPlayer(*me, (*iter).second);

                            if (!mount || !player)
                                continue;

                            if (!player->isAlive())
                                continue;

                            //mount->SetCreatorGUID(player->GetGUID());
                            if (Pet* pet = player->GetPet())
                                player->RemovePet(pet, PET_SAVE_NOT_IN_SLOT, true);
                            player->UnsummonAllTotems();
                            player->CastSpell(mount, SPELL_RIDE_RED_DRAGON_BUDDY, true);

                            me->SetInCombatWith(mount);
                            me->AddThreat(mount, 10.0f);
                            mount->SetInCombatWith(me);
                            mount->AddThreat(me, 10.0f);
                        }

                        me->SetInCombatWithZone();
                        break;
                    }
                    case ACTION_CAST_SURGE:
                    {
                        if (!urand(0, 2))
                            DoScriptText(SAY_SURGE_OF_POWER, me);

                        if (!Is25ManRaid())
                        {
                            if (Unit* target = SelectVehicleBaseOrPlayer())
                            {
                                if (Player* player = target->GetCharmerOrOwnerPlayerOrPlayerItself())
                                    me->MonsterWhisper(WHISPER_SURGE, player->GetGUID(), true);
                                DoCast(target, SPELL_SURGE_OF_POWER_10);
                            }
                        }
                        else
                        {
                            std::list<Unit*> targetList;

<<<<<<< HEAD
                            // get all player drakes with threat
                            const std::list<HostileReference*>& threatlist = me->getThreatManager().getThreatList();
                            for (std::list<HostileReference*>::const_iterator itr = threatlist.begin(); itr != threatlist.end(); ++itr)
                                if ((*itr)->getTarget()->ToCreature() && (*itr)->getTarget()->GetEntry() == NPC_WYRMREST_SKYTALON)
                                    targetList.push_back((*itr)->getTarget());
=======
            me->SetDisableGravity(false);
            me->SetCanFly(false);
>>>>>>> 9fc7fe6b

                            if (targetList.empty())
                                return;

                            // randomize and resize
                            Trinity::RandomResizeList<Unit*>(targetList, 3);

                            targetCount = 0;
                            // store guids and notify players
                            for (std::list<Unit*>::iterator itr = targetList.begin(); itr != targetList.end(); ++itr)
                            {
                                surgeTargets[targetCount++] = (*itr)->GetGUID();

                                if (Player* player = (*itr)->GetCharmerOrOwnerPlayerOrPlayerItself())
                                    me->MonsterWhisper(WHISPER_SURGE, player->GetGUID(), true);
                            }

                            targetCount = 0;
                            DoCast(SPELL_SURGE_OF_POWER_25);
                        }
                        break;
                    }
                    case ACTION_CHECK_PLAYER:
                    {
                        /* workaround to prevent players from falling through map in alive state (once they got unmounted) */
                        Map* map = me->GetMap();
                        if (!map->IsDungeon())
                            return;

                        Map::PlayerList const &playerList = map->GetPlayers();
                        for (Map::PlayerList::const_iterator i = playerList.begin(); i != playerList.end(); ++i)
                        {
                            Player* player = i->getSource();
                            if (player && !player->isGameMaster() && player->isAlive())
                            {
                                if (!player->GetVehicle())
                                {
                                    player->SetUnitMovementFlags(0);
                                    me->DealDamage(player, player->GetHealth(), 0, DIRECT_DAMAGE, SPELL_SCHOOL_MASK_NORMAL, 0, false);
                                    player->SetUnitMovementFlags(0);
                                    player->SetMovement(MOVE_ROOT);

                                    // despawn dragon
                                    for (std::list<std::pair<uint64, uint64> >::iterator iter = mounts.begin(); iter != mounts.end(); ++iter)
                                        if (player->GetGUID() == (*iter).second)
                                            if (Creature* mount = Unit::GetCreature(*me, (*iter).first))
                                                mount->ForcedDespawn(1*IN_MILLISECONDS);
                                }
                            }
                        }
                        break;
                    }
                    case ACTION_BUFF:
                    {
                        DoCast(SPELL_POWER_SPARK);
                        DoScriptText(SAY_SPARK_BUFFED, me);
                        break;
                    }
                    default:
                        break;
                }
            }

            void SparkMovement(bool move)
            {
                if (sparkList.empty())
                    return;

                for (std::set<uint64>::const_iterator itr = sparkList.begin(); itr != sparkList.end(); ++itr)
                    if (Creature* spark = me->GetCreature(*me, *itr))
                    {
                        // spark already "dead"
                        if (spark->HasAura(SPELL_POWER_SPARK_PLAYERS))
                            continue;

                        spark->AI()->DoAction(move ? ACTION_MOVESPARK : ACTION_STOPSPARK);

                        // remove remaining free sparks
                        if (phase == PHASE_ADDS)
                            spark->DespawnOrUnsummon(1000);
                    }
            }
<<<<<<< HEAD
=======
        }

        void PrepareForVortex()
        {
            me->SetDisableGravity(true);
            me->SetCanFly(true);
>>>>>>> 9fc7fe6b

            void MovementInform(uint32 type, uint32 id)
            {
                if (type != POINT_MOTION_TYPE && type != EFFECT_MOTION_TYPE)
                    return;

                switch (id)
                {
                    // landed right after iris got used
                    case POINT_START:
                    {
                        DoScriptText(SAY_PHASE1_AGGRO, me);
                        if (instance)
                            instance->DoStartTimedAchievement(ACHIEVEMENT_TIMED_TYPE_EVENT, ACHIEV_TIMED_START_EVENT);

                        me->SetFlying(false);
                        me->RemoveFlag(UNIT_FIELD_FLAGS, UNIT_FLAG_NON_ATTACKABLE | UNIT_FLAG_IMMUNE_TO_PC | UNIT_FLAG_IMMUNE_TO_NPC);
                        me->SetReactState(REACT_AGGRESSIVE);
                        me->SetInCombatWithZone();
                        events.ScheduleEvent(EVENT_ENRAGE, 10*MINUTE*IN_MILLISECONDS);
                        events.ScheduleEvent(EVENT_STORM, 5*IN_MILLISECONDS);
                        events.ScheduleEvent(EVENT_SPARK, 20*IN_MILLISECONDS);
                        events.ScheduleEvent(EVENT_BREATH, 10*IN_MILLISECONDS);
                        events.ScheduleEvent(EVENT_VORTEXFLYUP, 25*IN_MILLISECONDS);
                        phase = PHASE_GROUND;
                        break;
                    }
                    // reached vortexing position
                    case POINT_VORTEX:
                    {
                        // cast visual and give 2 seconds for heal
                        DoCast(me, SPELL_VORTEX_VISUAL, true);
                        events.ScheduleEvent(EVENT_VORTEX, 2*IN_MILLISECONDS);
                        phase = PHASE_VORTEX;
                        break;
                    }
                    // vortex finished, reached current victim's pos.
                    case POINT_FLYDOWN:
                    {
                        SparkMovement(true);
                        me->SetFlying(false);

                        if (Unit* victim = SelectTarget(SELECT_TARGET_TOPAGGRO))
                            me->GetMotionMaster()->MoveChase(victim);

                        me->SetReactState(REACT_AGGRESSIVE);
                        // give some time to heal vortex dmg
                        events.ScheduleEvent(EVENT_STORM, urand(7, 10) * IN_MILLISECONDS);
                        events.ScheduleEvent(EVENT_SPARK, 15*IN_MILLISECONDS);
                        events.ScheduleEvent(EVENT_BREATH, RAID_MODE<uint32>(7, 3) * IN_MILLISECONDS);
                        events.ScheduleEvent(EVENT_VORTEXFLYUP, 45*IN_MILLISECONDS);
                        phase = PHASE_GROUND;
                        break;
                    }
                    // start phase 2
                    case POINT_PHASE_2:
                    {
                        DoScriptText(SAY_PHASE2_AGGRO, me);
                        me->SetFlag(UNIT_FIELD_FLAGS, UNIT_FLAG_NON_ATTACKABLE);
                        me->RemoveAllAuras();
                        DoAction(ACTION_SPAWN_ADDS);
                        phase = PHASE_ADDS;
                        SparkMovement(false);
                        events.ScheduleEvent(EVENT_OVERLOAD, 5*IN_MILLISECONDS);
                        events.ScheduleEvent(EVENT_SURGEOFPOWER, 60*IN_MILLISECONDS);
                        break;
                    }
                    case POINT_DESTROYFLOOR:
                    {
                        DoScriptText(SAY_PHASE3_INTRO, me);
                        DoCast(SPELL_DESTROY_PLATFORM_CHANNEL);
                        events.ScheduleEvent(EVENT_IDLE, 6*IN_MILLISECONDS);
                        step = 1;
                        phase = PHASE_IDLE;
                        break;
                    }
                    // start phase 3
                    case POINT_PHASE_3:
                    {
                        DoScriptText(SAY_PHASE3_AGGRO, me);
                        me->RemoveFlag(UNIT_FIELD_FLAGS, UNIT_FLAG_NON_ATTACKABLE);
                        DoCast(me, SPELL_ROOT, true);
                        break;
                    }
                    default:
                        break;
                }
            }

            void SpellHitTarget(Unit* target, SpellInfo const* spell)
            {
                if (spell->Id == SPELL_ARCANE_BOMB)
                {
                    target->CastSpell(target, SPELL_ARCANE_BOMB_KNOCKBACK, true);
                    target->CastSpell(target, SPELL_ARCANE_OVERLOAD, true);
                    target->SetFlag(UNIT_FIELD_FLAGS, UNIT_FLAG_NON_ATTACKABLE | UNIT_FLAG_NOT_SELECTABLE);
                }
            }

            uint64 GetGUID(int32 /*id*/ = 0)
            {
                return surgeTargets[targetCount++];
            }

            Unit* SelectVehicleBaseOrPlayer()
            {
                if (Unit* target = SelectTarget(SELECT_TARGET_RANDOM))
                {
                    if (Unit* vehicle = target->GetVehicleBase())
                        return vehicle;

<<<<<<< HEAD
                    return target;
                }
=======
            me->SetDisableGravity(true);
            me->SetCanFly(true);
>>>>>>> 9fc7fe6b

                return NULL;
            }

            void UpdateAI(uint32 const diff)
            {
                if (phase == PHASE_NONE || (phase != PHASE_NONE && !UpdateVictim()))
                    return;

                events.Update(diff);
                _DoAggroPulse(diff);
                if (me->HasUnitState(UNIT_STATE_CASTING))

                    return;

                while (uint32 eventId = events.ExecuteEvent())
                {
                    switch (eventId)
                    {
                        case EVENT_STORM:
                            DoCast(RAID_MODE<uint32>(SPELL_ARCANE_STORM_10, SPELL_ARCANE_STORM_25));
                            if (phase == PHASE_DRAGONS)
                            {
                                if (!urand(0, 2))
                                    DoScriptText(RAND(SAY_PHASE3_CAST_1, SAY_PHASE3_CAST_2, SAY_PHASE3_CAST_3), me);
                                events.ScheduleEvent(EVENT_STORM, 10*IN_MILLISECONDS);
                            }
                            else
                                events.ScheduleEvent(EVENT_STORM, urand(10, 15) * IN_MILLISECONDS);
                            break;
                        case EVENT_SPARK:
                            DoAction(ACTION_SPARK);
                            events.ScheduleEvent(EVENT_SPARK, 20*IN_MILLISECONDS);
                            break;
                        case EVENT_BREATH:
                            DoCastVictim(RAID_MODE<uint32>(SPELL_ARCANE_BREATH_10, SPELL_ARCANE_BREATH_25));
                            events.ScheduleEvent(EVENT_BREATH, 20*IN_MILLISECONDS);
                            break;
                        case EVENT_VORTEXFLYUP:
                            SparkMovement(false);
                            me->SetFlying(true);
                            me->SetReactState(REACT_PASSIVE);
                            me->GetMotionMaster()->MoveTakeoff(POINT_VORTEX, Locations[1], 10.0f);
                            events.CancelEvent(EVENT_STORM);
                            events.CancelEvent(EVENT_SPARK);
                            events.CancelEvent(EVENT_BREATH);
                            phase = PHASE_IDLE;
                            break;
                        case EVENT_VORTEX:
                            DoAction(ACTION_VORTEX);
                            events.ScheduleEvent(EVENT_VORTEXFLYDOWN, 12*IN_MILLISECONDS);
                            break;
                        case EVENT_VORTEXFLYDOWN:
                            me->GetMotionMaster()->MoveLand(POINT_FLYDOWN, Locations[5], 8.0f);
                            phase = PHASE_IDLE;
                            break;
                        case EVENT_ENRAGE:
                            if (!me->HasAura(SPELL_ENRAGE))
                            {
                                if (phase == PHASE_GROUND || phase == PHASE_ADDS || phase == PHASE_DRAGONS)
                                {
                                    DoCast(me, SPELL_ENRAGE, true);

                                    if (phase == PHASE_ADDS)
                                    {
                                        me->SetFlying(true);
                                        me->SetSpeed(MOVE_FLIGHT, 10.0f);
                                        me->SetReactState(REACT_AGGRESSIVE);
                                        me->GetMotionMaster()->Clear();
                                        me->GetMotionMaster()->MoveChase(me->getVictim());
                                    }
                                }
                                events.ScheduleEvent(EVENT_ENRAGE, 1*IN_MILLISECONDS);
                            }
                            break;
                        case EVENT_OVERLOAD:
                            DoAction(ACTION_OVERLOAD);
                            events.ScheduleEvent(EVENT_OVERLOAD, urand(15, 20) * IN_MILLISECONDS);
                            break;
                        case EVENT_SURGEOFPOWER:
                            if (phase == PHASE_DRAGONS)
                            {
                                DoAction(ACTION_CAST_SURGE);
                                events.ScheduleEvent(EVENT_SURGEOFPOWER, 10*IN_MILLISECONDS);
                            }
                            else
                            {
                                DoAction(ACTION_DEEP_BREATH);
                                events.ScheduleEvent(EVENT_SURGEOFPOWER, 60*IN_MILLISECONDS);
                            }
                            return;
                        case EVENT_STATICFIELD:
                            if (Unit* target = SelectVehicleBaseOrPlayer())
                            {
                                if (!urand(0, 2))
                                    DoScriptText(RAND(SAY_PHASE3_CAST_1, SAY_PHASE3_CAST_2, SAY_PHASE3_CAST_3), me);
                                DoCast(target, SPELL_STATIC_FIELD_MISSLE);
                            }
                            events.ScheduleEvent(EVENT_STATICFIELD, 25*IN_MILLISECONDS);
                            return;
                        case EVENT_PULSE:
                            DoCast(SPELL_ARCANE_PULSE);
                            events.ScheduleEvent(EVENT_PULSE, 10*IN_MILLISECONDS);
                            break;
                        case EVENT_CHECKPLAYER:
                            DoAction(ACTION_CHECK_PLAYER);
                            events.ScheduleEvent(EVENT_CHECKPLAYER, 1*IN_MILLISECONDS);
                            break;
                        case EVENT_IDLE:
                            switch (step)
                            {
                                case 1:
                                {
                                    SendLightOverride(LIGHT_CLOUDY, 1000);
                                    DoCast(me, SPELL_DESTROY_PLATFORM_BOOM, true);
                                    DoCast(SPELL_DESTROY_PLATFORM_EVENT);
                                    events.ScheduleEvent(EVENT_IDLE, 2*IN_MILLISECONDS);
                                    ++step;
                                    break;
                                }
                                case 2:
                                {
                                    if (instance)
                                        if (GameObject* platform = instance->instance->GetGameObject(instance->GetData64(DATA_PLATFORM)))
                                            platform->SetFlag(GAMEOBJECT_FLAGS, GO_FLAG_DESTROYED);

                                    me->SetSpeed(MOVE_FLIGHT, 2.0f);
                                    me->GetMotionMaster()->MovePoint(POINT_PHASE_3, Locations[4]);
                                    DoAction(ACTION_SPAWN_MOUNTS);
                                    events.ScheduleEvent(EVENT_IDLE, 3*IN_MILLISECONDS);
                                    ++step;
                                    break;
                                }
                                case 3:
                                {
                                    DoAction(ACTION_MOUNT_ALL);
                                    events.ScheduleEvent(EVENT_SURGEOFPOWER, 10*IN_MILLISECONDS);
                                    events.ScheduleEvent(EVENT_STORM, 15*IN_MILLISECONDS);
                                    events.ScheduleEvent(EVENT_CHECKPLAYER, 5*IN_MILLISECONDS);
                                    events.ScheduleEvent(EVENT_STATICFIELD, 20*IN_MILLISECONDS);
                                    events.ScheduleEvent(EVENT_PULSE, 10*IN_MILLISECONDS);
                                    SendLightOverride(LIGHT_CLOUDY_RUNES, 20000);
                                    phase = PHASE_DRAGONS;
                                    ++step;
                                    break;
                                }
                            }
                            break;
                        default:
                            break;
                    }
                }

                // switch to phase 2
                if (phase == PHASE_GROUND && HealthBelowPct(50))
                {
                    if (!me->HasAura(SPELL_ENRAGE))
                    {
                        DoScriptText(SAY_PHASE1_END, me);
                        me->SetFlying(true);
                        me->SetReactState(REACT_PASSIVE);
                        me->GetMotionMaster()->MoveTakeoff(POINT_PHASE_2, Locations[3], 2.5f);
                        events.CancelEvent(EVENT_STORM);
                        events.CancelEvent(EVENT_SPARK);
                        events.CancelEvent(EVENT_BREATH);
                        events.CancelEvent(EVENT_VORTEXFLYUP);
                        SendLightOverride(LIGHT_RUNES, 3000);
                        phase = PHASE_IDLE;
                    }
                }

                // switch to phase 3
                if (phase == PHASE_ADDS && addsCount == RAID_MODE<uint8>(6, 12))
                {
                    DoScriptText(SAY_PHASE2_END, me);
                    me->SetSpeed(MOVE_FLIGHT, 0.3f, true);
                    me->GetMotionMaster()->MovePoint(POINT_DESTROYFLOOR, Locations[1]);
                    summons.DespawnAll(); // remove remaining anti-magic shells and discs
                    events.CancelEvent(EVENT_SURGEOFPOWER);
                    events.CancelEvent(EVENT_OVERLOAD);
                    SendLightOverride(LIGHT_SPACE_FLIGHT, 1000);
                    phase = PHASE_IDLE;
                }

                if (phase == PHASE_GROUND || me->HasAura(SPELL_ENRAGE))
                    DoMeleeAttackIfReady();
            }

        private:
            std::set<uint64> sparkList;
            std::list<std::pair<uint64,uint64> > mounts;
            uint64 surgeTargets[3];
            uint8 targetCount;
            uint8 step;
            uint8 phase;
            uint8 addsCount;

            void SendLightOverride(uint32 overrideId, uint32 fadeInTime) const
            {
                WorldPacket data(SMSG_OVERRIDE_LIGHT, 12);
                data << uint32(1773);
                data << uint32(overrideId);
                data << uint32(fadeInTime);
                SendPacketToPlayers(&data);
            }

            void SendPacketToPlayers(WorldPacket const* data) const
            {
                Map::PlayerList const& players = me->GetMap()->GetPlayers();
                if (!players.isEmpty())
                    for (Map::PlayerList::const_iterator itr = players.begin(); itr != players.end(); ++itr)
                        if (Player* player = itr->getSource())
                            player->GetSession()->SendPacket(data);
            }
        };

        CreatureAI* GetAI(Creature* creature) const
        {
            return new boss_malygosAI(creature);
        }
};

class npc_scion_of_eternity : public CreatureScript
{
    public:
        npc_scion_of_eternity() : CreatureScript("npc_scion_of_eternity") { }

        struct npc_scion_of_eternityAI : public ScriptedAI
        {
            npc_scion_of_eternityAI(Creature* creature) : ScriptedAI(creature) { }

            void Reset()
            {
                _arcaneBarrageTimer = urand(10, 20) * IN_MILLISECONDS;
            }

            void UpdateAI(uint32 const diff)
            {
                if (!UpdateVictim())
                    return;

                if (_arcaneBarrageTimer <= diff)
                {
                    if (Unit* target = SelectTarget(SELECT_TARGET_RANDOM, 0, 100, false, -SPELL_ARCANE_BARRAGE_DMG))
                    {
                        // try to skip spell fly time
                        me->AddAura(SPELL_ARCANE_BARRAGE_DMG, target);

                        DoCast(target, SPELL_ARCANE_BARRAGE);
                        _arcaneBarrageTimer = urand(8, 12) * IN_MILLISECONDS;
                    }
                }
                else
                    _arcaneBarrageTimer -= diff;
            }

        private:
            uint32 _arcaneBarrageTimer;
        };

        CreatureAI* GetAI(Creature* creature) const
        {
            return new npc_scion_of_eternityAI(creature);
        }
};

class npc_nexus_lord : public CreatureScript
{
    public:
        npc_nexus_lord() : CreatureScript("npc_nexus_lord") { }

        struct npc_nexus_lordAI : public ScriptedAI
        {
            npc_nexus_lordAI(Creature* creature) : ScriptedAI(creature) { }

            void Reset()
            {
                _hasteTimer = urand(15, 20) * IN_MILLISECONDS;
                _arcaneShockTimer = urand(5, 10) * IN_MILLISECONDS;
            }

            void UpdateAI(uint32 const diff)
            {
                if (!UpdateVictim())
                    return;

                if (_arcaneShockTimer <= diff)
                {
                    DoCastVictim(RAID_MODE<uint32>(SPELL_ARCANE_SHOCK_10, SPELL_ARCANE_SHOCK_25));
                    _arcaneShockTimer = urand(5, 10) * IN_MILLISECONDS;
                }
                else
                    _arcaneShockTimer -= diff;

                if (_hasteTimer <= diff)
                {
                    DoCast(me, SPELL_HASTE);
                    _hasteTimer = urand(15, 25) * IN_MILLISECONDS;
                }
                else
                    _hasteTimer -= diff;

                DoMeleeAttackIfReady();
            }

        private:
            uint32 _arcaneShockTimer;
            uint32 _hasteTimer;
        };

        CreatureAI* GetAI(Creature* creature) const
        {
            return new npc_nexus_lordAI(creature);
        }
};

class npc_alexstrasza : public CreatureScript
{
    public:
        npc_alexstrasza() : CreatureScript("npc_alexstrasza") { }

        struct npc_alexstraszaAI : public ScriptedAI
        {
            npc_alexstraszaAI(Creature* creature) : ScriptedAI(creature)
            {
                _instance = creature->GetInstanceScript();
            }

            void Reset()
            {
                _step = 1;
                _stepTimer = 5*IN_MILLISECONDS;
                me->SetFlying(true);
                me->setActive(true);
            }

            void UpdateAI(uint32 const diff)
            {
                if (_step > 5)
                    return;

                if (_stepTimer <= diff)
                {
                    switch (_step)
                    {
                        // workaround
                        case 1:
                        {
                            if (_instance)
                                if (GameObject* platform = _instance->instance->GetGameObject(_instance->GetData64(DATA_PLATFORM)))
                                    platform->RemoveFlag(GAMEOBJECT_FLAGS, GO_FLAG_DESTROYED);

                            Map* map = me->GetMap();
                            if (!map->IsDungeon())
                                return;

                            Map::PlayerList const &PlayerList = map->GetPlayers();
                            for(Map::PlayerList::const_iterator i = PlayerList.begin(); i != PlayerList.end(); ++i)
                            {
                                Player* player = i->getSource();
                                if (player && !player->isGameMaster() && player->isAlive())
                                {
                                    if (Unit* mount = player->GetVehicleBase())
                                    {
                                        player->ExitVehicle();
                                        player->JumpTo(me, 10.0f);
                                        mount->ToCreature()->ForcedDespawn(1*IN_MILLISECONDS);
                                        me->CastSpell(player, VEHICLE_SPELL_PARACHUTE, true);
                                    }
                                }
                            }
                            _stepTimer = 7*IN_MILLISECONDS;
                            break;
                        }
                        case 2:
                        {
                            DoScriptText(SAY_OUTRO_1, me);
                            _stepTimer = 9*IN_MILLISECONDS;
                            break;
                        }
                        case 3:
                        {
                            DoScriptText(SAY_OUTRO_2, me);
                            if (Creature* gift = me->SummonCreature(NPC_ALEXSTRASZAS_GIFT, Locations[5], TEMPSUMMON_TIMED_DESPAWN, 90*IN_MILLISECONDS))
                            {
                                gift->SetFlying(true);
                                gift->SetDisplayId(11686);
                                gift->CastSpell(gift, SPELL_ALEXSTRASZAS_GIFT_VISUAL, true);
                                DoCast(SPELL_ALEXSTRASZAS_GIFT_BEAM);
                            }
                            _stepTimer = 5*IN_MILLISECONDS;
                            break;
                        }
                        case 4:
                        {
                            DoScriptText(SAY_OUTRO_3, me);
                            me->SummonGameObject(RAID_MODE<uint32>(GO_ALEXSTRASZAS_GIFT_10, GO_ALEXSTRASZAS_GIFT_25), Locations[5].GetPositionX(),
                                Locations[5].GetPositionY(), Locations[5].GetPositionZ(), 0.0f, 0.0f, 0.0f, 0.0f, 0.0f, 0);

                            //me->SummonGameObject(RAID_MODE<uint32>(GO_HEART_OF_MAGIC_10, GO_HEART_OF_MAGIC_25), Locations[5].GetPositionX() + 15.0f,
                            //    Locations[5].GetPositionY(), Locations[5].GetPositionZ(), 0.0f, 0.0f, 0.0f, 0.0f, 0.0f, 0);

<<<<<<< HEAD
                            // custom
                            if (Creature* temporary = me->SummonCreature(NPC_ALEXSTRASZAS_GIFT, Locations[0]))
                            {
                                temporary->setFaction(7);
                                temporary->SetDisplayId(856);
                                temporary->GetMotionMaster()->MoveRandom(7.0f);
                                temporary->RemoveFlag(UNIT_FIELD_FLAGS, UNIT_FLAG_NOT_SELECTABLE | UNIT_FLAG_IMMUNE_TO_NPC);
                                DoCast(temporary, 1130, true);

                                if (Is25ManRaid())
                                    temporary->SetLootMode(LOOT_MODE_HARD_MODE_1);
                            }
=======
                        malygos->SetDisableGravity(false);
                        malygos->SetCanFly(false);
>>>>>>> 9fc7fe6b

                            if (_instance)
                            {
                                _instance->SetBossState(BOSS_MALYGOS, DONE);
                                _instance->SaveToDB();
                            }

                            _stepTimer = 23*IN_MILLISECONDS;
                            break;
                        }
                        case 5:
                        {
                            DoScriptText(SAY_OUTRO_4, me);
                            _stepTimer = 10*MINUTE*IN_MILLISECONDS;
                            break;
                        }
                    }
                    ++_step;
                }
                else
                    _stepTimer -= diff;
            }

        private:
            InstanceScript* _instance;
            uint32 _stepTimer;
            uint8 _step;
        };

        CreatureAI* GetAI(Creature* creature) const
        {
            return new npc_alexstraszaAI(creature);
        }
};

class npc_power_spark : public CreatureScript
{
    public:
        npc_power_spark() : CreatureScript("npc_power_spark") { }

        struct npc_power_sparkAI : public ScriptedAI
        {
            npc_power_sparkAI(Creature* creature) : ScriptedAI(creature)
            {
                _instance = creature->GetInstanceScript();
            }

            void Reset()
            {
                _isNear = false;
                _delayTimer = 3*IN_MILLISECONDS;
                DoCast(me, SPELL_POWER_SPARK_VISUAL, true);
                DoAction(ACTION_MOVESPARK);
            }

            void DoAction(int32 const param)
            {
                switch (param)
                {
                    case ACTION_BUFF:
                        _isNear = true;
                        break;
                    case ACTION_MOVESPARK:
                        if (Creature* malygos = Unit::GetCreature(*me, _instance ? _instance->GetData64(DATA_MALYGOS) : 0))
                            me->GetMotionMaster()->MoveFollow(malygos, 0, 0);
                        break;
                    case ACTION_STOPSPARK:
                        me->GetMotionMaster()->Clear();
                        me->GetMotionMaster()->MoveIdle();
                        break;
                }
            }

            void DamageTaken(Unit* /*attacker*/, uint32 &damage)
            {
                if (damage >= me->GetHealth())
                {
                    _isNear = false;
                    me->RemoveAllAuras();
                    damage = me->GetHealth() - 1;
                    DoCast(me, SPELL_POWER_SPARK_PLAYERS, true);

                    me->SetFlying(false);
                    me->SetReactState(REACT_PASSIVE);
                    me->GetMotionMaster()->Clear();
                    me->GetMotionMaster()->MoveFall();
                    me->ForcedDespawn(60*IN_MILLISECONDS);
                    me->SetFlag(UNIT_FIELD_FLAGS, UNIT_FLAG_NON_ATTACKABLE | UNIT_FLAG_NOT_SELECTABLE);
                }
            }

            void UpdateAI(uint32 const diff)
            {
                if (_isNear)
                {
                    if (_delayTimer <= diff)
                    {
                        _isNear = false;
                        me->DespawnOrUnsummon(500);

                        if (Creature* malygos = Unit::GetCreature(*me, _instance ? _instance->GetData64(DATA_MALYGOS) : 0))
                            malygos->AI()->DoAction(ACTION_BUFF);
                    }
                    else
                        _delayTimer -= diff;
                }
            }

        private:
            InstanceScript* _instance;
            uint32 _delayTimer;
            bool _isNear;
        };

        CreatureAI* GetAI(Creature* creature) const
        {
            return new npc_power_sparkAI(creature);
        }
};

class npc_vortex_vehicle : public CreatureScript
{
    public:
        npc_vortex_vehicle() : CreatureScript("npc_vortex_vehicle") { }

        struct npc_vortex_vehicleAI : public ScriptedAI
        {
            npc_vortex_vehicleAI(Creature* creature) : ScriptedAI(creature) { }

            void Reset()
            {
                _turnTimer = 100;
                me->setFaction(35);

                _angle = float(2 * M_PI * rand_norm());
                me->SetOrientation(_angle);
            }

            void UpdateAI(uint32 const diff)
            {
                // custom rotation
                if (_turnTimer <= diff)
                {
                    _angle += M_PI * 2 / 7;
                    if (_angle >= M_PI * 2)
                        _angle -= M_PI * 2;

                    me->SetOrientation(_angle);
                    me->SendMovementFlagUpdate();

                    _turnTimer = 100;
                }
                else
                    _turnTimer -= diff;
            }

        private:
            uint32 _turnTimer;
            float _angle;
        };

        CreatureAI* GetAI(Creature* creature) const
        {
            return new npc_vortex_vehicleAI(creature);
        }
};

class npc_hover_disc : public CreatureScript
{
    public:
        npc_hover_disc() : CreatureScript("npc_hover_disc") { }

        struct npc_hover_discAI : public ScriptedAI
        {
            npc_hover_discAI(Creature* creature) : ScriptedAI(creature) { }

            void Reset()
            {
                _move = false;
                _checkTimer = 1*IN_MILLISECONDS;
                _relocateTimer = 1*IN_MILLISECONDS;
                me->ApplySpellImmune(0, IMMUNITY_ID, SPELL_ARCANE_BOMB_KNOCKBACK, true);
            }

            void PassengerBoarded(Unit* who, int8 /*seatId*/, bool apply)
            {
                if (!apply)
                    me->ForcedDespawn(1*IN_MILLISECONDS);
            }

            void SetData(uint32 /*type*/, uint32 data)
            {
                _count = data;
            }

            void MovementInform(uint32 type, uint32 id)
            {
                if (type != POINT_MOTION_TYPE)
                    return;

                if (Unit* passenger = me->GetVehicleKit()->GetPassenger(0))
                {
                    if (!passenger->ToCreature())
                        return;

                    if (passenger->GetEntry() == NPC_NEXUS_LORD)
                    {
                        passenger->ToCreature()->SetReactState(REACT_AGGRESSIVE);
                        passenger->ToCreature()->SetInCombatWithZone();
                        me->SetReactState(REACT_AGGRESSIVE);
                        me->SetInCombatWithZone();
                    }
                    else
                        _move = true;
                }
            }

            void UpdateAI(uint32 const diff)
            {
                if (_move)
                {
                    _move = false;
                    float x, y, angle;
                    angle = float(_count) * 2 * M_PI / 16;
                    x = Locations[1].GetPositionX() + float(urand(20, 28)) * cos(angle);
                    y = Locations[1].GetPositionY() + float(urand(20, 28)) * sin(angle);
                    me->GetMotionMaster()->MovePoint(1, x, y, FLOOR_Z + 10.0f);

                    _count--;
                    if (_count == 0)
                        _count = 16;
                }

                if (_relocateTimer <= diff)
                {
                    me->GetVehicleKit()->RelocatePassengers(me->GetPositionX(), me->GetPositionY(), me->GetPositionZ(), me->GetOrientation());
                    _relocateTimer = 1*IN_MILLISECONDS;
                }
                else
                    _relocateTimer -= diff;

                if (!UpdateVictim())
                    return;

                // TODO: find a better way
                if (me->GetReactState() == REACT_AGGRESSIVE)
                {
                    if (_checkTimer <= diff)
                    {
                        Unit* passenger = me->GetVehicleKit()->GetPassenger(0);
                        if (passenger && passenger->ToCreature() && passenger->GetEntry() == NPC_NEXUS_LORD)
                        {
                            Unit* target = passenger->getVictim();
                            if (target && target != me->getVictim())
                            {
                                me->getThreatManager().modifyThreatPercent(me->getVictim(), -100);
                                me->AddThreat(target, 9999999.0f);
                            }
                        }
                        _checkTimer = 1*IN_MILLISECONDS;
                    }
                    else
                        _checkTimer -= diff;
                }
            }

        private:
            bool _move;
            uint32 _count;
            uint32 _checkTimer;
            uint32 _relocateTimer;
        };

        CreatureAI* GetAI(Creature* creature) const
        {
            return new npc_hover_discAI(creature);
        }
};

class go_focusing_iris : public GameObjectScript
{
    public:
        go_focusing_iris() : GameObjectScript("go_focusing_iris") { }

        bool OnGossipHello(Player* /*player*/, GameObject* go)
        {
            InstanceScript* instance = go->GetInstanceScript();

            Creature* malygos = Unit::GetCreature(*go, instance ? instance->GetData64(DATA_MALYGOS) : 0);
            if (malygos && malygos->isAlive())
            {
                go->SetFlag(GAMEOBJECT_FLAGS, GO_FLAG_NOT_SELECTABLE);
                malygos->AI()->DoAction(ACTION_START);

                if (Creature* trigger = go->SummonCreature(NPC_SURGE_OF_POWER, go->GetPositionX(), go->GetPositionY(), 277.0f, 0.0f,
                    TEMPSUMMON_TIMED_DESPAWN, 6*IN_MILLISECONDS))
                {
                    trigger->SetDisplayId(11686);
                    trigger->SetFlying(true);
                    trigger->SetReactState(REACT_PASSIVE);
                    trigger->CastSpell(trigger, SPELL_IRIS_VISUAL, true);
                }
            }
            return true;
        }
};

class spell_surge_of_power_targeting : public SpellScriptLoader
{
    public:
        spell_surge_of_power_targeting() : SpellScriptLoader("spell_surge_of_power_targeting") { }

        class spell_surge_of_power_targeting_SpellScript : public SpellScript
        {
            PrepareSpellScript(spell_surge_of_power_targeting_SpellScript)

            void FilterTargets(std::list<Unit*>& unitList)
            {
                unitList.clear();
                Unit* caster = GetCaster();

                if (!caster->GetAI())
                    return;

                for (uint8 i = 0; i < 3; ++i)
                    if (Unit* target = ObjectAccessor::GetUnit(*caster, caster->GetAI()->GetGUID()))
                        unitList.push_back(target);
            }

            void Register()
            {
                OnUnitTargetSelect += SpellUnitTargetFn(spell_surge_of_power_targeting_SpellScript::FilterTargets, EFFECT_0, TARGET_UNIT_SRC_AREA_ENEMY);
            }
        };

        SpellScript* GetSpellScript() const
        {
            return new spell_surge_of_power_targeting_SpellScript();
        }
};

class achievement_denyin_the_scion : public AchievementCriteriaScript
{
    public:
        achievement_denyin_the_scion() : AchievementCriteriaScript("achievement_denyin_the_scion") { }

        bool OnCheck(Player* source, Unit* /*target*/)
        {
            if (Unit* disk = source->GetVehicleBase())
                if (disk->GetEntry() == NPC_HOVER_DISK_CASTER || disk->GetEntry() == NPC_HOVER_DISK_MELEE)
                    return true;
            return false;
        }
};

void AddSC_boss_malygos()
{
    new boss_malygos();
    new npc_nexus_lord();
    new npc_scion_of_eternity();
    new npc_alexstrasza();
    new npc_power_spark();
    new npc_vortex_vehicle();
    new npc_hover_disc();
    new go_focusing_iris();
    new spell_surge_of_power_targeting();
    new achievement_denyin_the_scion();
}<|MERGE_RESOLUTION|>--- conflicted
+++ resolved
@@ -225,7 +225,7 @@
                 addsCount = 0;
 
                 me->SetUInt32Value(UNIT_FIELD_BYTES_1, 0);
-                me->SetFlying(true);
+                me->SetCanFly(true);
                 me->SetSpeed(MOVE_FLIGHT, 2.0f, true);
                 me->SetReactState(REACT_PASSIVE);
                 me->SetFlag(UNIT_FIELD_FLAGS, UNIT_FLAG_NON_ATTACKABLE | UNIT_FLAG_IMMUNE_TO_PC | UNIT_FLAG_IMMUNE_TO_NPC);
@@ -237,7 +237,6 @@
                     instance->DoStopTimedAchievement(ACHIEVEMENT_TIMED_TYPE_EVENT, ACHIEV_TIMED_START_EVENT);
             }
 
-<<<<<<< HEAD
             void JustSummoned(Creature* summon)
             {
                 switch (summon->GetEntry())
@@ -248,7 +247,7 @@
                         break;
                     case NPC_STATIC_FIELD:
                         summon->SetDisplayId(11686);
-                        summon->SetFlying(true);
+                        summon->SetCanFly(true);
                         summon->SetInCombatWithZone();
                         summon->AddUnitState(UNIT_STATE_ROOT);
                         summon->SetReactState(REACT_PASSIVE);
@@ -258,9 +257,6 @@
                 }
                 summons.Summon(summon);
             }
-=======
-            me->SetCanFly(true);
->>>>>>> 9fc7fe6b
 
             void SummonedCreatureDespawn(Creature* summon)
             {
@@ -317,16 +313,12 @@
                 if (phase != PHASE_GROUND || !who->ToCreature())
                     return;
 
-<<<<<<< HEAD
                 if (who->GetEntry() == NPC_POWER_SPARK && who->GetDistance(me) < 2.0f
                     && !who->HasAura(SPELL_POWER_SPARK_PLAYERS))
                 {
                     who->ToCreature()->AI()->DoAction(ACTION_BUFF);
                 }
             }
-=======
-            me->SetDisableGravity(true);
->>>>>>> 9fc7fe6b
 
             void DoAction(int32 const param)
             {
@@ -358,7 +350,7 @@
                                 if (Creature* vortex = me->SummonCreature(NPC_VORTEX, Locations[2], TEMPSUMMON_TIMED_DESPAWN, 10*IN_MILLISECONDS))
                                 {
                                     vortex->SetDisplayId(11686);
-                                    vortex->SetFlying(true);
+                                    vortex->SetCanFly(true);
                                     player->CastSpell(vortex, SPELL_VORTEX_PLAYER, true);
                                 }
                             }
@@ -370,7 +362,7 @@
                         if (Creature* spark = me->SummonCreature(NPC_POWER_SPARK, SparkLocations[urand(0, 3)], TEMPSUMMON_TIMED_DESPAWN, 90*IN_MILLISECONDS))
                         {
                             DoScriptText(SAY_SPARK_SUMMON, me);
-                            spark->SetFlying(true);
+                            spark->SetCanFly(true);
                             spark->SetSpeed(MOVE_FLIGHT, 0.8f);
                             spark->SetReactState(REACT_PASSIVE);
                             spark->SetInCombatWithZone();
@@ -434,7 +426,7 @@
                                 if (Creature* temp = me->SummonCreature(NPC_HOVER_DISK_MELEE, Locations[1], TEMPSUMMON_CORPSE_DESPAWN))
                                 {
                                     scion->CastSpell(temp, SPELL_ADD_RIDE_VEHICLE, true);
-                                    temp->SetFlying(true);
+                                    temp->SetCanFly(true);
                                     temp->SetSpeed(MOVE_FLIGHT, 0.7f);
                                     temp->SetReactState(REACT_PASSIVE);
                                     temp->GetMotionMaster()->MovePoint(0, Locations[2]);
@@ -459,7 +451,7 @@
                                 if (Creature* mount = player->SummonCreature(NPC_WYRMREST_SKYTALON, player->GetPositionX(), player->GetPositionY(),
                                     220.0f, player->GetOrientation()))
                                 {
-                                    mount->SetFlying(true);
+                                    mount->SetCanFly(true);
                                     mount->SetSpeed(MOVE_FLIGHT, 2.0f);
                                     mounts.push_back(std::pair<uint64, uint64>(mount->GetGUID(), player->GetGUID()));
                                 }
@@ -517,16 +509,11 @@
                         {
                             std::list<Unit*> targetList;
 
-<<<<<<< HEAD
                             // get all player drakes with threat
                             const std::list<HostileReference*>& threatlist = me->getThreatManager().getThreatList();
                             for (std::list<HostileReference*>::const_iterator itr = threatlist.begin(); itr != threatlist.end(); ++itr)
                                 if ((*itr)->getTarget()->ToCreature() && (*itr)->getTarget()->GetEntry() == NPC_WYRMREST_SKYTALON)
                                     targetList.push_back((*itr)->getTarget());
-=======
-            me->SetDisableGravity(false);
-            me->SetCanFly(false);
->>>>>>> 9fc7fe6b
 
                             if (targetList.empty())
                                 return;
@@ -609,15 +596,6 @@
                             spark->DespawnOrUnsummon(1000);
                     }
             }
-<<<<<<< HEAD
-=======
-        }
-
-        void PrepareForVortex()
-        {
-            me->SetDisableGravity(true);
-            me->SetCanFly(true);
->>>>>>> 9fc7fe6b
 
             void MovementInform(uint32 type, uint32 id)
             {
@@ -633,7 +611,7 @@
                         if (instance)
                             instance->DoStartTimedAchievement(ACHIEVEMENT_TIMED_TYPE_EVENT, ACHIEV_TIMED_START_EVENT);
 
-                        me->SetFlying(false);
+                        me->SetCanFly(false);
                         me->RemoveFlag(UNIT_FIELD_FLAGS, UNIT_FLAG_NON_ATTACKABLE | UNIT_FLAG_IMMUNE_TO_PC | UNIT_FLAG_IMMUNE_TO_NPC);
                         me->SetReactState(REACT_AGGRESSIVE);
                         me->SetInCombatWithZone();
@@ -658,7 +636,7 @@
                     case POINT_FLYDOWN:
                     {
                         SparkMovement(true);
-                        me->SetFlying(false);
+                        me->SetCanFly(false);
 
                         if (Unit* victim = SelectTarget(SELECT_TARGET_TOPAGGRO))
                             me->GetMotionMaster()->MoveChase(victim);
@@ -729,13 +707,8 @@
                     if (Unit* vehicle = target->GetVehicleBase())
                         return vehicle;
 
-<<<<<<< HEAD
                     return target;
                 }
-=======
-            me->SetDisableGravity(true);
-            me->SetCanFly(true);
->>>>>>> 9fc7fe6b
 
                 return NULL;
             }
@@ -776,7 +749,7 @@
                             break;
                         case EVENT_VORTEXFLYUP:
                             SparkMovement(false);
-                            me->SetFlying(true);
+                            me->SetCanFly(true);
                             me->SetReactState(REACT_PASSIVE);
                             me->GetMotionMaster()->MoveTakeoff(POINT_VORTEX, Locations[1], 10.0f);
                             events.CancelEvent(EVENT_STORM);
@@ -801,7 +774,7 @@
 
                                     if (phase == PHASE_ADDS)
                                     {
-                                        me->SetFlying(true);
+                                        me->SetCanFly(true);
                                         me->SetSpeed(MOVE_FLIGHT, 10.0f);
                                         me->SetReactState(REACT_AGGRESSIVE);
                                         me->GetMotionMaster()->Clear();
@@ -895,7 +868,7 @@
                     if (!me->HasAura(SPELL_ENRAGE))
                     {
                         DoScriptText(SAY_PHASE1_END, me);
-                        me->SetFlying(true);
+                        me->SetCanFly(true);
                         me->SetReactState(REACT_PASSIVE);
                         me->GetMotionMaster()->MoveTakeoff(POINT_PHASE_2, Locations[3], 2.5f);
                         events.CancelEvent(EVENT_STORM);
@@ -1068,7 +1041,7 @@
             {
                 _step = 1;
                 _stepTimer = 5*IN_MILLISECONDS;
-                me->SetFlying(true);
+                me->SetCanFly(true);
                 me->setActive(true);
             }
 
@@ -1121,7 +1094,7 @@
                             DoScriptText(SAY_OUTRO_2, me);
                             if (Creature* gift = me->SummonCreature(NPC_ALEXSTRASZAS_GIFT, Locations[5], TEMPSUMMON_TIMED_DESPAWN, 90*IN_MILLISECONDS))
                             {
-                                gift->SetFlying(true);
+                                gift->SetCanFly(true);
                                 gift->SetDisplayId(11686);
                                 gift->CastSpell(gift, SPELL_ALEXSTRASZAS_GIFT_VISUAL, true);
                                 DoCast(SPELL_ALEXSTRASZAS_GIFT_BEAM);
@@ -1138,7 +1111,6 @@
                             //me->SummonGameObject(RAID_MODE<uint32>(GO_HEART_OF_MAGIC_10, GO_HEART_OF_MAGIC_25), Locations[5].GetPositionX() + 15.0f,
                             //    Locations[5].GetPositionY(), Locations[5].GetPositionZ(), 0.0f, 0.0f, 0.0f, 0.0f, 0.0f, 0);
 
-<<<<<<< HEAD
                             // custom
                             if (Creature* temporary = me->SummonCreature(NPC_ALEXSTRASZAS_GIFT, Locations[0]))
                             {
@@ -1151,10 +1123,6 @@
                                 if (Is25ManRaid())
                                     temporary->SetLootMode(LOOT_MODE_HARD_MODE_1);
                             }
-=======
-                        malygos->SetDisableGravity(false);
-                        malygos->SetCanFly(false);
->>>>>>> 9fc7fe6b
 
                             if (_instance)
                             {
@@ -1237,7 +1205,7 @@
                     damage = me->GetHealth() - 1;
                     DoCast(me, SPELL_POWER_SPARK_PLAYERS, true);
 
-                    me->SetFlying(false);
+                    me->SetCanFly(false);
                     me->SetReactState(REACT_PASSIVE);
                     me->GetMotionMaster()->Clear();
                     me->GetMotionMaster()->MoveFall();
@@ -1453,7 +1421,7 @@
                     TEMPSUMMON_TIMED_DESPAWN, 6*IN_MILLISECONDS))
                 {
                     trigger->SetDisplayId(11686);
-                    trigger->SetFlying(true);
+                    trigger->SetCanFly(true);
                     trigger->SetReactState(REACT_PASSIVE);
                     trigger->CastSpell(trigger, SPELL_IRIS_VISUAL, true);
                 }
