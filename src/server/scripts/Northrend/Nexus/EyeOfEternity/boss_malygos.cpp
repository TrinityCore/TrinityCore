--- conflicted
+++ resolved
@@ -21,15 +21,8 @@
 
 #include "ScriptMgr.h"
 #include "CombatAI.h"
-<<<<<<< HEAD
-#include "CreatureTextMgr.h"
 #include "eye_of_eternity.h"
 #include "GameObject.h"
-#include "GameObjectAI.h"
-=======
-#include "eye_of_eternity.h"
-#include "GameObject.h"
->>>>>>> 28d470c5
 #include "GridNotifiers.h"
 #include "InstanceScript.h"
 #include "Map.h"
@@ -310,7 +303,7 @@
 enum MiscData
 {
     // Lights
-    LIGHT_DEFAULT                    = 1773,
+    LIGHT_GET_DEFAULT_FOR_MAP        = 0,
     LIGHT_OBSCURE_SPACE              = 1822,
     LIGHT_CHANGE_DIMENSIONS          = 1823,
     LIGHT_ARCANE_RUNES               = 1824,
@@ -347,7 +340,7 @@
         boss_malygosAI(Creature* creature) : BossAI(creature, DATA_MALYGOS_EVENT)
         {
             Initialize();
-            _despawned = instance->GetBossState(DATA_MALYGOS_EVENT) == FAIL;
+            _despawned = false; // We determine if Malygos will be realocated to spawning position on reset triggered by boss despawn on evade
             _flySpeed = me->GetSpeed(MOVE_FLIGHT); // Get initial fly speed, otherwise on each wipe fly speed would add up if we get it
             _phase = PHASE_NOT_STARTED;
         }
@@ -362,6 +355,7 @@
                 guid.Clear();
 
             _killSpamFilter = false;
+            _canAttack = false;
             _executingVortex = false;
             _arcaneReinforcements = true;
             _flyingOutOfPlatform = false;
@@ -379,14 +373,9 @@
             Initialize();
 
             me->SetDisableGravity(true);
-<<<<<<< HEAD
-            me->SetImmuneToAll(true);
-            me->RemoveFlag(UNIT_FIELD_FLAGS, UNIT_FLAG_NOT_SELECTABLE);
-=======
             me->SetAnimTier(UnitBytes1_Flags(UNIT_BYTE1_FLAG_ALWAYS_STAND | UNIT_BYTE1_FLAG_HOVER), false);
             me->SetImmuneToAll(true);
             me->RemoveUnitFlag(UNIT_FLAG_NOT_SELECTABLE);
->>>>>>> 28d470c5
             // TO DO: find what in core is making boss slower than in retail (when correct speed data) or find missing movement flag update or forced spline change
             me->SetSpeedRate(MOVE_FLIGHT, _flySpeed * 0.25f);
             if (_despawned)
@@ -394,12 +383,7 @@
 
             SetPhase(PHASE_NOT_STARTED, true);
             me->SetReactState(REACT_PASSIVE);
-<<<<<<< HEAD
-            instance->DoStopTimedAchievement(ACHIEVEMENT_TIMED_TYPE_EVENT, ACHIEV_TIMED_START_EVENT);
-            instance->SetBossState(DATA_MALYGOS_EVENT, NOT_STARTED);
-=======
             instance->DoStopCriteriaTimer(CRITERIA_TIMED_TYPE_EVENT, ACHIEV_TIMED_START_EVENT);
->>>>>>> 28d470c5
         }
 
         uint32 GetData(uint32 data) const override
@@ -450,9 +434,9 @@
             return ObjectGuid::Empty;
         }
 
-        void SetGUID(ObjectGuid const& guid, int32 id) override
-        {
-            switch (id)
+        void SetGUID(ObjectGuid guid, int32 type) override
+        {
+            switch (type)
             {
                 case DATA_LAST_OVERLOAD_GUID:
                     _arcaneOverloadGUID = guid;
@@ -460,7 +444,7 @@
                 case DATA_FIRST_SURGE_TARGET_GUID:
                 case DATA_FIRST_SURGE_TARGET_GUID + 1:
                 case DATA_FIRST_SURGE_TARGET_GUID + 2:
-                    _surgeTargetGUID[id - DATA_FIRST_SURGE_TARGET_GUID] = guid;
+                    _surgeTargetGUID[type - DATA_FIRST_SURGE_TARGET_GUID] = guid;
                     break;
                 case DATA_LAST_TARGET_BARRAGE_GUID:
                     _lastHitByArcaneBarrageGUID = guid;
@@ -478,17 +462,12 @@
                     {
                         Position pos;
                         pos.m_positionZ = alexstraszaBunny->GetPositionZ();
-                        alexstraszaBunny->GetNearPoint2D(nullptr, pos.m_positionX, pos.m_positionY, 30.0f, alexstraszaBunny->GetAbsoluteAngle(me));
+                        alexstraszaBunny->GetNearPoint2D(pos.m_positionX, pos.m_positionY, 30.0f, alexstraszaBunny->GetAngle(me));
                         me->GetMotionMaster()->MoveLand(POINT_LAND_P_ONE, pos);
                         me->SetImmuneToAll(false);
-<<<<<<< HEAD
-                        DoZoneInCombat();
-                        events.ScheduleEvent(EVENT_LAND_START_ENCOUNTER, 7s, 1, PHASE_NOT_STARTED);
-=======
                         me->SetReactState(REACT_AGGRESSIVE);
                         me->SetInCombatWithZone();
                         events.ScheduleEvent(EVENT_LAND_START_ENCOUNTER, 7*IN_MILLISECONDS, 1, PHASE_NOT_STARTED);
->>>>>>> 28d470c5
                     }
                     break;
                 case ACTION_EXECUTE_VORTEX:
@@ -521,14 +500,14 @@
                     DummyEntryCheckPredicate pred;
                     summons.DoAction(ACTION_DELAYED_DESPAWN, pred);
                     Talk(SAY_END_P_TWO);
-                    me->GetMotionMaster()->Clear();
+                    me->GetMotionMaster()->Clear(false);
                     me->StopMoving();
                     if (me->GetPositionZ() > 300.0f)
-                        events.ScheduleEvent(EVENT_DELAY_MOVE_TO_DESTROY_P, 5s, 0, PHASE_TWO);
+                        events.ScheduleEvent(EVENT_DELAY_MOVE_TO_DESTROY_P, 5*IN_MILLISECONDS, 0, PHASE_TWO);
                     else
                         me->GetMotionMaster()->MovePoint(POINT_DESTROY_PLATFORM_P_TWO, MalygosPositions[0]);
 
-                    events.ScheduleEvent(EVENT_LIGHT_DIMENSION_CHANGE, 1s, 0, PHASE_TWO);
+                    events.ScheduleEvent(EVENT_LIGHT_DIMENSION_CHANGE, 1*IN_MILLISECONDS, 0, PHASE_TWO);
                     break;
                 case ACTION_HANDLE_RESPAWN:
                     // Teleport to spawn position, we can't use normal relocate
@@ -559,29 +538,36 @@
             switch (_phase)
             {
                 case PHASE_NOT_STARTED:
-                    events.ScheduleEvent(EVENT_SAY_INTRO, 1s, 1, _phase);
-                    events.ScheduleEvent(EVENT_START_FIRST_RANDOM_PORTAL, 2s, 1, _phase);
+                    events.ScheduleEvent(EVENT_SAY_INTRO, 1*IN_MILLISECONDS, 1, _phase);
+                    events.ScheduleEvent(EVENT_START_FIRST_RANDOM_PORTAL, 2*IN_MILLISECONDS, 1, _phase);
                     break;
                 case PHASE_ONE:
-                    events.ScheduleEvent(EVENT_ARCANE_BREATH, 8s, 10s, 0, _phase);
-                    events.ScheduleEvent(EVENT_ARCANE_STORM, 3s, 6s, 0, _phase);
-                    events.ScheduleEvent(EVENT_VORTEX, 30s, 35s, 0, _phase);
-                    events.ScheduleEvent(EVENT_POWER_SPARKS, 20s, 30s, 0, _phase);
+                    events.ScheduleEvent(EVENT_ARCANE_BREATH, urand(8, 10)*IN_MILLISECONDS, 0, _phase);
+                    events.ScheduleEvent(EVENT_ARCANE_STORM, urand(3, 6)*IN_MILLISECONDS, 0, _phase);
+                    events.ScheduleEvent(EVENT_VORTEX, urand(30, 35)*IN_MILLISECONDS, 0, _phase);
+                    events.ScheduleEvent(EVENT_POWER_SPARKS, urand(20, 30)*IN_MILLISECONDS, 0, _phase);
                     break;
                 case PHASE_TWO:
-                    events.ScheduleEvent(EVENT_MOVE_TO_POINT_SURGE_P_TWO, 60s, 0, _phase);
+                    events.ScheduleEvent(EVENT_MOVE_TO_POINT_SURGE_P_TWO, 60*IN_MILLISECONDS, 0, _phase);
                     DoAction(ACTION_LIFT_IN_AIR);
                     break;
                 case PHASE_THREE:
-                    events.ScheduleEvent(EVENT_ARCANE_PULSE, 7s, 0, _phase);
-                    events.ScheduleEvent(EVENT_ARCANE_STORM, 10s, 0, _phase);
-                    events.ScheduleEvent(EVENT_SURGE_OF_POWER_P_THREE, 4s, 6s, 0, _phase);
-                    events.ScheduleEvent(EVENT_STATIC_FIELD, 20s, 30s, 0, _phase);
+                    events.ScheduleEvent(EVENT_ARCANE_PULSE, 7*IN_MILLISECONDS, 0, _phase);
+                    events.ScheduleEvent(EVENT_ARCANE_STORM, 10*IN_MILLISECONDS, 0, _phase);
+                    events.ScheduleEvent(EVENT_SURGE_OF_POWER_P_THREE, urand(4, 6)*IN_MILLISECONDS, 0, _phase);
+                    events.ScheduleEvent(EVENT_STATIC_FIELD, urand(20, 30)*IN_MILLISECONDS, 0, _phase);
                     break;
             }
         }
 
-        void JustEngagedWith(Unit* /*who*/) override
+        // There are moments where boss will do nothing while being attacked
+        void AttackStart(Unit* target) override
+        {
+            if (_canAttack)
+               BossAI::AttackStart(target);
+        }
+
+        void EnterCombat(Unit* /*who*/) override
         {
             // We can't call full function here since it includes DoZoneInCombat(),
             // if someone does it will be returned with a warning.
@@ -603,10 +589,11 @@
         {
             instance->SetBossState(DATA_MALYGOS_EVENT, FAIL);
 
-            me->GetMap()->SetZoneOverrideLight(AREA_EYE_OF_ETERNITY, LIGHT_DEFAULT, 0, 1*IN_MILLISECONDS);
-
-<<<<<<< HEAD
-=======
+            me->GetMap()->SetZoneOverrideLight(AREA_EYE_OF_ETERNITY, LIGHT_GET_DEFAULT_FOR_MAP, 1*IN_MILLISECONDS);
+
+            if (_phase == PHASE_THREE)
+                me->SetControlled(false, UNIT_STATE_ROOT);
+
             uint32 corpseDelay = me->GetCorpseDelay();
             uint32 respawnDelay = me->GetRespawnDelay();
             me->SetCorpseDelay(1);
@@ -625,7 +612,6 @@
 
             me->ResetLootMode();
             events.Reset();
->>>>>>> 28d470c5
             if (!summons.empty())
             {
                 if (_phase == PHASE_TWO)
@@ -639,7 +625,7 @@
                     summons.DespawnAll();
             }
 
-            me->DespawnOrUnsummon(0s, 30s);
+            instance->SetBossState(DATA_MALYGOS_EVENT, NOT_STARTED);
         }
 
         void KilledUnit(Unit* victim) override
@@ -653,33 +639,33 @@
                 {
                     case PHASE_ONE:
                         Talk(SAY_KILLED_PLAYER_P_ONE);
-                        events.ScheduleEvent(EVENT_PREVENT_SAY_SPAM_ON_KILL, 5s, 0, _phase);
+                        events.ScheduleEvent(EVENT_PREVENT_SAY_SPAM_ON_KILL, 5*IN_MILLISECONDS, 0, _phase);
                         _killSpamFilter = true;
                         break;
                     case PHASE_TWO:
                         Talk(SAY_KILLED_PLAYER_P_TWO);
-                        events.ScheduleEvent(EVENT_PREVENT_SAY_SPAM_ON_KILL, 5s, 0, _phase);
+                        events.ScheduleEvent(EVENT_PREVENT_SAY_SPAM_ON_KILL, 5*IN_MILLISECONDS, 0, _phase);
                         _killSpamFilter = true;
                         break;
                     case PHASE_THREE:
                         Talk(SAY_KILLED_PLAYER_P_THREE);
-                        events.ScheduleEvent(EVENT_PREVENT_SAY_SPAM_ON_KILL, 5s, 0, _phase);
+                        events.ScheduleEvent(EVENT_PREVENT_SAY_SPAM_ON_KILL, 5*IN_MILLISECONDS, 0, _phase);
                         _killSpamFilter = true;
                         break;
                 }
             }
         }
 
-        void SpellHit(WorldObject* caster, SpellInfo const* spellInfo) override
-        {
-            if (spellInfo->Id == SPELL_POWER_SPARK_MALYGOS)
+        void SpellHit(Unit* caster, SpellInfo const* spell) override
+        {
+            if (spell->Id == SPELL_POWER_SPARK_MALYGOS)
             {
                 if (Creature* creature = caster->ToCreature())
                     creature->DespawnOrUnsummon();
 
                 Talk(SAY_BUFF_SPARK);
             }
-            else if (spellInfo->Id == SPELL_MALYGOS_BERSERK)
+            else if (spell->Id == SPELL_MALYGOS_BERSERK)
                 Talk(EMOTE_HIT_BERSERKER_TIMER);
         }
 
@@ -704,8 +690,8 @@
                 case POINT_NEAR_RANDOM_PORTAL_P_NONE:
                     if (Creature* portal = me->FindNearestCreature(NPC_PORTAL_TRIGGER, 31.0f, true))
                     {
-                        events.ScheduleEvent(EVENT_STOP_PORTAL_BEAM, 10s, 1, PHASE_NOT_STARTED);
-                        events.ScheduleEvent(EVENT_RANDOM_PORTAL, 14s, 1, PHASE_NOT_STARTED);
+                        events.ScheduleEvent(EVENT_STOP_PORTAL_BEAM, 10*IN_MILLISECONDS, 1, PHASE_NOT_STARTED);
+                        events.ScheduleEvent(EVENT_RANDOM_PORTAL, 14*IN_MILLISECONDS, 1, PHASE_NOT_STARTED);
                         DoCast(portal, SPELL_PORTAL_BEAM);
                     }
                     break;
@@ -719,11 +705,11 @@
                 case POINT_LAND_AFTER_VORTEX_P_ONE:
                     me->SetDisableGravity(false);
                     _executingVortex = false;
-                    me->SetReactState(REACT_AGGRESSIVE);
+                    _canAttack = true;
                     break;
                 case POINT_LIFT_IN_AIR_P_ONE:
                     me->SetDisableGravity(true);
-                    events.ScheduleEvent(EVENT_MOVE_TO_VORTEX_POINT, 1ms, 0, PHASE_ONE);
+                    events.ScheduleEvent(EVENT_MOVE_TO_VORTEX_POINT, 1, 0, PHASE_ONE);
                     break;
                 case POINT_FLY_OUT_OF_PLATFORM_P_TWO:
                     if (!_firstCyclicMovementStarted)
@@ -732,48 +718,42 @@
                         me->AddUnitFlag(UNIT_FLAG_NOT_SELECTABLE);
                         if (Creature* alexstraszaBunny = ObjectAccessor::GetCreature(*me, instance->GetGuidData(DATA_ALEXSTRASZA_BUNNY_GUID)))
                             me->SetFacingToObject(alexstraszaBunny);
-                        events.ScheduleEvent(EVENT_SUMMON_ARCANE_BOMB, 1s, 0, PHASE_TWO);
+                        events.ScheduleEvent(EVENT_SUMMON_ARCANE_BOMB, 1*IN_MILLISECONDS, 0, PHASE_TWO);
                     }
                     _flyingOutOfPlatform = false;
                     _performingSurgeOfPower = false;
-                    events.ScheduleEvent(EVENT_PATHING_AROUND_PLATFORM, 1s, 0, PHASE_TWO);
+                    events.ScheduleEvent(EVENT_PATHING_AROUND_PLATFORM, 1*IN_MILLISECONDS, 0, PHASE_TWO);
                     break;
                 case POINT_PHASE_ONE_TO_TWO_TRANSITION:
                     me->SetDisableGravity(true);
                     if (Creature* alexstraszaBunny = ObjectAccessor::GetCreature(*me, instance->GetGuidData(DATA_ALEXSTRASZA_BUNNY_GUID)))
                         me->SetFacingToObject(alexstraszaBunny);
-                    me->GetMap()->SetZoneOverrideLight(AREA_EYE_OF_ETERNITY, LIGHT_DEFAULT, LIGHT_ARCANE_RUNES, 5 * IN_MILLISECONDS);
-                    events.ScheduleEvent(EVENT_FLY_OUT_OF_PLATFORM, 18s, 0, PHASE_TWO);
+                    me->GetMap()->SetZoneOverrideLight(AREA_EYE_OF_ETERNITY, LIGHT_ARCANE_RUNES, 5 * IN_MILLISECONDS);
+                    events.ScheduleEvent(EVENT_FLY_OUT_OF_PLATFORM, 18 * IN_MILLISECONDS, 0, PHASE_TWO);
                     break;
                 case POINT_SURGE_OF_POWER_P_TWO:
                     if (!_performingDestroyPlatform)
                     {
                         Talk(EMOTE_SURGE_OF_POWER_WARNING_P2);
                         DoCastAOE(SPELL_SURGE_OF_POWER_P_II, true);
-                        events.ScheduleEvent(EVENT_FLY_OUT_OF_PLATFORM, 7s, 0, PHASE_TWO);
+                        events.ScheduleEvent(EVENT_FLY_OUT_OF_PLATFORM, 7*IN_MILLISECONDS, 0, PHASE_TWO);
                     }
                     break;
                 case POINT_DESTROY_PLATFORM_P_TWO:
-                    me->GetMap()->SetZoneOverrideLight(AREA_EYE_OF_ETERNITY, LIGHT_DEFAULT, LIGHT_OBSCURE_SPACE, 1 * IN_MILLISECONDS);
+                    me->GetMap()->SetZoneOverrideLight(AREA_EYE_OF_ETERNITY, LIGHT_OBSCURE_SPACE, 1 * IN_MILLISECONDS);
                     DoCast(me, SPELL_DESTROY_PLATFORM_CHANNEL);
-                    events.ScheduleEvent(EVENT_MOVE_TO_P_THREE_POINT, 11s, 0, PHASE_TWO);
+                    events.ScheduleEvent(EVENT_MOVE_TO_P_THREE_POINT, 11*IN_MILLISECONDS, 0, PHASE_TWO);
                     break;
                 case POINT_IDLE_P_THREE:
                     me->SetControlled(true, UNIT_STATE_ROOT);
-                    events.ScheduleEvent(EVENT_START_P_THREE, 5s, 0, PHASE_TWO);
+                    events.ScheduleEvent(EVENT_START_P_THREE, 5*IN_MILLISECONDS, 0, PHASE_TWO);
                     break;
             }
         }
 
-        void DamageTaken(Unit* /*cause*/, uint32& damage) override
-        {
-            if (damage > me->GetHealth() && _phase != PHASE_THREE)
-                damage = me->GetHealth() - 1;
-        }
-
         void UpdateAI(uint32 diff) override
         {
-            if (!UpdateVictim() && _phase != PHASE_NOT_STARTED && _phase != PHASE_TWO)
+            if (!instance || (!UpdateVictim() && _phase != PHASE_NOT_STARTED && _phase != PHASE_TWO))
                 return;
 
             events.Update(diff);
@@ -786,7 +766,7 @@
             if (_phase == PHASE_ONE && me->GetHealthPct() <= 50.0f)
             {
                 SetPhase(PHASE_TWO, true);
-                me->SetReactState(REACT_PASSIVE);
+                _canAttack = false;
                 me->AttackStop();
                 Talk(SAY_END_P_ONE);
             }
@@ -796,11 +776,13 @@
                 switch (eventId)
                 {
                     case EVENT_START_FIRST_RANDOM_PORTAL:
-                    case EVENT_RANDOM_PORTAL:
-                        DoCastAOE(SPELL_RANDOM_PORTAL, { SPELLVALUE_MAX_TARGETS,1 });
+                        me->CastCustomSpell(SPELL_RANDOM_PORTAL, SPELLVALUE_MAX_TARGETS, 1);
                         break;
                     case EVENT_STOP_PORTAL_BEAM:
                         me->InterruptNonMeleeSpells(true);
+                        break;
+                    case EVENT_RANDOM_PORTAL:
+                        me->CastCustomSpell(SPELL_RANDOM_PORTAL, SPELLVALUE_MAX_TARGETS, 1);
                         break;
                     case EVENT_LAND_START_ENCOUNTER:
                         if (GameObject* iris = ObjectAccessor::GetGameObject(*me, instance->GetGuidData(DATA_FOCUSING_IRIS_GUID)))
@@ -808,53 +790,53 @@
                             me->SetFacingToObject(iris);
                             iris->Delete(); // this is not the best way.
                         }
-                        me->SetReactState(REACT_AGGRESSIVE);
+                        _canAttack = true;
                         SetPhase(PHASE_ONE, true);
                         break;
                     case EVENT_SAY_INTRO:
                         Talk(SAY_INTRO_EVENT);
-                        events.ScheduleEvent(EVENT_SAY_INTRO, 85s, 95s, 1, PHASE_NOT_STARTED);
+                        events.ScheduleEvent(EVENT_SAY_INTRO, urand(85, 95)*IN_MILLISECONDS, 1, PHASE_NOT_STARTED);
                         break;
                     case EVENT_VORTEX:
                         _executingVortex = true;
                         DoAction(ACTION_LIFT_IN_AIR);
-                        events.ScheduleEvent(EVENT_VORTEX, 60s, 80s, 0, PHASE_ONE);
+                        events.ScheduleEvent(EVENT_VORTEX, urand(60, 80)*IN_MILLISECONDS, 0, PHASE_ONE);
                         break;
                     case EVENT_MOVE_TO_VORTEX_POINT:
-                        me->SetReactState(REACT_PASSIVE);
+                        _canAttack = false;
                         me->AttackStop();
                         me->GetMotionMaster()->MovePoint(POINT_VORTEX_P_ONE, MalygosPositions[1]);
                         break;
                     case EVENT_POWER_SPARKS:
                         instance->SetData(DATA_POWER_SPARKS_HANDLING, 0);
-                        events.ScheduleEvent(EVENT_POWER_SPARKS, 30s, 35s, 0, PHASE_ONE);
+                        events.ScheduleEvent(EVENT_POWER_SPARKS, urand(30, 35)*IN_MILLISECONDS, 0, PHASE_ONE);
                         break;
                     case EVENT_ARCANE_BREATH:
                         if (_executingVortex)
                         {
-                            events.ScheduleEvent(EVENT_ARCANE_BREATH, 20s, 0, PHASE_ONE);
+                            events.ScheduleEvent(EVENT_ARCANE_BREATH, 20*IN_MILLISECONDS, 0, PHASE_ONE);
                             break;
                         }
 
                         me->CastSpell(me->GetVictim(), SPELL_ARCANE_BREATH);
-                        events.ScheduleEvent(EVENT_ARCANE_BREATH, 20s, 0, PHASE_ONE);
+                        events.ScheduleEvent(EVENT_ARCANE_BREATH, 20*IN_MILLISECONDS, 0, PHASE_ONE);
                         break;
                     case EVENT_ARCANE_STORM:
                         if (_phase == PHASE_ONE)
                         {
                             if (_executingVortex)
                             {
-                                events.ScheduleEvent(EVENT_ARCANE_STORM, 10s, 0, PHASE_ONE);
+                                events.ScheduleEvent(EVENT_ARCANE_STORM, 10*IN_MILLISECONDS, 0, PHASE_ONE);
                                 break;
                             }
 
                             DoCastAOE(SPELL_ARCANE_STORM_P_I, true);
-                            events.ScheduleEvent(EVENT_ARCANE_STORM, 10s, 0, PHASE_ONE);
+                            events.ScheduleEvent(EVENT_ARCANE_STORM, 10*IN_MILLISECONDS, 0, PHASE_ONE);
                         }
                         else if (_phase == PHASE_THREE)
                         {
                             DoCastAOE(SPELL_ARCANE_STORM_P_III, true);
-                            events.ScheduleEvent(EVENT_ARCANE_STORM, 6s, 12s, 0, PHASE_THREE);
+                            events.ScheduleEvent(EVENT_ARCANE_STORM, urand(6, 12)*IN_MILLISECONDS, 0, PHASE_THREE);
                         }
                         break;
                     case EVENT_FLY_OUT_OF_PLATFORM:
@@ -865,7 +847,7 @@
                                 Position randomPosOnRadius;
                                 // Hardcodded retail value, reason is Z getters can fail... (TO DO: Change to getter when height calculation works on 100%!)
                                 randomPosOnRadius.m_positionZ = 283.0521f;
-                                alexstraszaBunny->GetNearPoint2D(nullptr, randomPosOnRadius.m_positionX, randomPosOnRadius.m_positionY, 120.0f, alexstraszaBunny->GetAbsoluteAngle(me));
+                                alexstraszaBunny->GetNearPoint2D(randomPosOnRadius.m_positionX, randomPosOnRadius.m_positionY, 120.0f, alexstraszaBunny->GetAngle(me));
                                 me->GetMotionMaster()->MovePoint(POINT_FLY_OUT_OF_PLATFORM_P_TWO, randomPosOnRadius);
                                 _flyingOutOfPlatform = true;
                             }
@@ -877,7 +859,7 @@
                             {
                                 Creature* casterDiskSummon = me->SummonCreature(NPC_HOVER_DISK_CASTER, RangeHoverDisksSpawnPositions[rangeDisks]);
 
-                                if (casterDiskSummon->IsAIEnabled())
+                                if (casterDiskSummon->IsAIEnabled)
                                     casterDiskSummon->AI()->DoAction(rangeDisks);
                             }
 
@@ -889,13 +871,8 @@
 
                             _arcaneReinforcements = false;
 
-<<<<<<< HEAD
-                            if (GetDifficulty() == RAID_DIFFICULTY_25MAN_NORMAL)
-                                events.ScheduleEvent(EVENT_DELAYED_REINFORCEMENTS, 1s, 0, PHASE_TWO);
-=======
                             if (GetDifficulty() == DIFFICULTY_25_N)
                                 events.ScheduleEvent(EVENT_DELAYED_REINFORCEMENTS, 1*IN_MILLISECONDS, 0, PHASE_TWO);
->>>>>>> 28d470c5
                         }
                         break;
                     case EVENT_DELAYED_REINFORCEMENTS:
@@ -903,7 +880,7 @@
                         {
                             Creature* casterDiskSummon = me->SummonCreature(NPC_HOVER_DISK_CASTER, RangeHoverDisksSpawnPositions[rangeDisks]);
 
-                            if (casterDiskSummon->IsAIEnabled())
+                            if (casterDiskSummon->IsAIEnabled)
                                 casterDiskSummon->AI()->DoAction(rangeDisks);
                         }
 
@@ -923,14 +900,14 @@
                             _performingSurgeOfPower = true;
                             Talk(SAY_DEEP_BREATH);
                             me->GetMotionMaster()->MovePoint(POINT_SURGE_OF_POWER_P_TWO, MalygosPositions[3]);
-                            events.ScheduleEvent(EVENT_MOVE_TO_POINT_SURGE_P_TWO, 60s, 2, PHASE_TWO);
+                            events.ScheduleEvent(EVENT_MOVE_TO_POINT_SURGE_P_TWO, 60*IN_MILLISECONDS, 2, PHASE_TWO);
                         }
                         break;
                     case EVENT_SUMMON_ARCANE_BOMB:
                         if (!_performingSurgeOfPower && !_performingDestroyPlatform)
                         {
                             me->StopMoving();
-                            events.ScheduleEvent(EVENT_PATHING_AROUND_PLATFORM, 3s, 0, PHASE_TWO);
+                            events.ScheduleEvent(EVENT_PATHING_AROUND_PLATFORM, 3*IN_MILLISECONDS, 0, PHASE_TWO);
                         }
 
                         if (!_flyingOutOfPlatform)
@@ -939,23 +916,23 @@
                             if (Creature* lastArcaneOverloadBunny = ObjectAccessor::GetCreature(*me, _arcaneOverloadGUID))
                                 DoCast(lastArcaneOverloadBunny, SPELL_ARCANE_BOMB_TRIGGER, true);
                         }
-                        events.ScheduleEvent(EVENT_SUMMON_ARCANE_BOMB, 15s, 16s, 2, PHASE_TWO);
+                        events.ScheduleEvent(EVENT_SUMMON_ARCANE_BOMB, urand(15, 16)*IN_MILLISECONDS, 2, PHASE_TWO);
                         break;
                     case EVENT_ARCANE_PULSE:
                         if (_preparingPulsesChecker < 2)
                         {
                             DoCastAOE(SPELL_ARCANE_PULSE, true);
-                            events.ScheduleEvent(EVENT_ARCANE_PULSE, 7s, 0, PHASE_THREE);
+                            events.ScheduleEvent(EVENT_ARCANE_PULSE, 7*IN_MILLISECONDS, 0, PHASE_THREE);
                             _preparingPulsesChecker++;
                         }
                         else
                         {
                             DoCastAOE(SPELL_ARCANE_PULSE, true);
-                            events.ScheduleEvent(EVENT_ARCANE_PULSE, 2s, 0, PHASE_THREE);
+                            events.ScheduleEvent(EVENT_ARCANE_PULSE, 2*IN_MILLISECONDS, 0, PHASE_THREE);
                         }
                         break;
                     case EVENT_LIGHT_DIMENSION_CHANGE:
-                        me->GetMap()->SetZoneOverrideLight(AREA_EYE_OF_ETERNITY, LIGHT_DEFAULT, LIGHT_CHANGE_DIMENSIONS, 2 * IN_MILLISECONDS);
+                        me->GetMap()->SetZoneOverrideLight(AREA_EYE_OF_ETERNITY, LIGHT_CHANGE_DIMENSIONS, 2 * IN_MILLISECONDS);
                         break;
                     case EVENT_DELAY_MOVE_TO_DESTROY_P:
                         me->GetMotionMaster()->MovePoint(POINT_DESTROY_PLATFORM_P_TWO, MalygosPositions[0]);
@@ -965,28 +942,18 @@
                         me->GetMotionMaster()->MovePoint(POINT_IDLE_P_THREE, MalygosPositions[4]);
                         break;
                     case EVENT_START_P_THREE:
-                        me->GetMap()->SetZoneOverrideLight(AREA_EYE_OF_ETERNITY, LIGHT_DEFAULT, LIGHT_OBSCURE_ARCANE_RUNES, 1 * IN_MILLISECONDS);
+                        me->GetMap()->SetZoneOverrideLight(AREA_EYE_OF_ETERNITY, LIGHT_OBSCURE_ARCANE_RUNES, 1 * IN_MILLISECONDS);
                         DoCast(me, SPELL_CLEAR_ALL_DEBUFFS);
                         DoCast(me, SPELL_IMMUNE_CURSES);
-<<<<<<< HEAD
-                        me->RemoveFlag(UNIT_FIELD_FLAGS, UNIT_FLAG_NOT_SELECTABLE);
-                        me->SetReactState(REACT_AGGRESSIVE);
-                        DoZoneInCombat();
-=======
                         _canAttack = true;
                         UpdateVictim();
                         me->RemoveUnitFlag(UNIT_FLAG_NOT_SELECTABLE);
->>>>>>> 28d470c5
                         SetPhase(PHASE_THREE, true);
                         break;
                     case EVENT_SURGE_OF_POWER_P_THREE:
                         if (GetDifficulty() == DIFFICULTY_10_N)
                         {
-<<<<<<< HEAD
-                            if (Unit* tempSurgeTarget = SelectTarget(SelectTargetMethod::Random, 0, 0.0f, false, true, SPELL_RIDE_RED_DRAGON_BUDDY))
-=======
                             if (Unit* tempSurgeTarget = SelectTarget(SELECT_TARGET_RANDOM, 0, 0.0f, false, true, SPELL_RIDE_RED_DRAGON_BUDDY))
->>>>>>> 28d470c5
                             {
                                 if (Vehicle* drakeVehicle = tempSurgeTarget->GetVehicleKit())
                                 {
@@ -1003,23 +970,17 @@
                         }
                         else if (GetDifficulty() == DIFFICULTY_25_N)
                         {
-                            for (ObjectGuid& guid : _surgeTargetGUID)
-                                guid.Clear();
-
+                            memset(_surgeTargetGUID, 0, sizeof(_surgeTargetGUID));
                             DoCastAOE(SPELL_SURGE_OF_POWER_WARNING_SELECTOR_25, true);
                         }
 
-                        events.ScheduleEvent(EVENT_SURGE_OF_POWER_P_THREE, 9s, 18s, 0, PHASE_THREE);
+                        events.ScheduleEvent(EVENT_SURGE_OF_POWER_P_THREE, urand(9, 18)*IN_MILLISECONDS, 0, PHASE_THREE);
                         break;
                     case EVENT_STATIC_FIELD:
-<<<<<<< HEAD
-                        if (Unit* target = SelectTarget(SelectTargetMethod::Random, 0, 60.0f, false, true, SPELL_RIDE_RED_DRAGON_BUDDY))
-=======
                         if (Unit* target = SelectTarget(SELECT_TARGET_RANDOM, 0, 60.0f, false, true, SPELL_RIDE_RED_DRAGON_BUDDY))
->>>>>>> 28d470c5
                             DoCast(target, SPELL_STATIC_FIELD_MISSLE, true);
 
-                        events.ScheduleEvent(EVENT_STATIC_FIELD, 15s, 30s, 0, PHASE_THREE);
+                        events.ScheduleEvent(EVENT_STATIC_FIELD, urand(15, 30)*IN_MILLISECONDS, 0, PHASE_THREE);
                         break;
                     case EVENT_PREVENT_SAY_SPAM_ON_KILL:
                         _killSpamFilter = false;
@@ -1041,19 +1002,15 @@
             _JustDied();
             Talk(SAY_DEATH);
             if (Creature* alexstraszaGiftBoxBunny = ObjectAccessor::GetCreature(*me, instance->GetGuidData(DATA_GIFT_BOX_BUNNY_GUID)))
-<<<<<<< HEAD
-                alexstraszaGiftBoxBunny->SummonGameObject(RAID_MODE(GO_HEART_OF_MAGIC_10, GO_HEART_OF_MAGIC_25), HeartOfMagicSpawnPos, QuaternionData(), 0s);
-=======
             {
                 if (GetDifficulty() == DIFFICULTY_10_N)
                     alexstraszaGiftBoxBunny->SummonGameObject(GO_HEART_OF_MAGIC_10, HeartOfMagicSpawnPos, QuaternionData::fromEulerAnglesZYX(HeartOfMagicSpawnPos.GetOrientation(), 0.0f, 0.0f), 0);
                 else if (GetDifficulty() == DIFFICULTY_25_N)
                     alexstraszaGiftBoxBunny->SummonGameObject(GO_HEART_OF_MAGIC_25, HeartOfMagicSpawnPos, QuaternionData::fromEulerAnglesZYX(HeartOfMagicSpawnPos.GetOrientation(), 0.0f, 0.0f), 0);
             }
->>>>>>> 28d470c5
 
             me->SummonCreature(NPC_ALEXSTRASZA, AlexstraszaSpawnPos, TEMPSUMMON_MANUAL_DESPAWN);
-            me->DespawnOrUnsummon(5s);
+            me->DespawnOrUnsummon(5*IN_MILLISECONDS);
         }
 
     private:
@@ -1065,6 +1022,7 @@
         ObjectGuid _surgeTargetGUID[3]; // All these three are used to keep current tagets to which warning should be sent.
 
         bool _killSpamFilter; // Prevent text spamming on killed player by helping implement a CD.
+        bool _canAttack; // Used to control attacking (Move Chase not being applied after Stop Attack, only few times should act like this).
         bool _despawned; // Checks if boss pass through evade on reset.
         bool _executingVortex; // Prevents some events being sheduled during Vortex takeoff/land.
         bool _arcaneReinforcements; // Checks if 10 or 25 man arcane trash will be spawned.
@@ -1094,9 +1052,9 @@
             _instance = creature->GetInstanceScript();
         }
 
-        void SpellHit(WorldObject* /*caster*/, SpellInfo const* spellInfo) override
-        {
-            if (spellInfo->Id == SPELL_PORTAL_OPENED)
+        void SpellHit(Unit* /*caster*/, SpellInfo const* spell) override
+        {
+            if (spell->Id == SPELL_PORTAL_OPENED)
             {
                 if (Creature* malygos = ObjectAccessor::GetCreature(*me, _instance->GetGuidData(DATA_MALYGOS)))
                 {
@@ -1228,12 +1186,12 @@
                 if (unit->GetTypeId() == TYPEID_UNIT)
                 {
                     unit->CastSpell(unit, SPELL_TELEPORT_VISUAL_ONLY);
-                    DoZoneInCombat(unit->ToCreature());
+                    unit->ToCreature()->SetInCombatWithZone();
                 }
                 else if (unit->GetTypeId() == TYPEID_PLAYER)
                     me->SetDisableGravity(true);
             }
-            else
+            else if (!apply)
             {
                 if (unit->GetTypeId() != TYPEID_PLAYER)
                 {
@@ -1273,11 +1231,7 @@
                 }
             }
 
-<<<<<<< HEAD
-            me->DespawnOrUnsummon(3s);
-=======
             me->DespawnOrUnsummon(3*IN_MILLISECONDS);
->>>>>>> 28d470c5
         }
 
         void MovementInform(uint32 type, uint32 id) override
@@ -1287,7 +1241,7 @@
 
             if (_wpCount < 3)
             {
-                _events.ScheduleEvent(id + 1, 1ms);
+                _events.ScheduleEvent(id + 1, 1);
                 ++_wpCount;
             }
             else if (Vehicle* hoverDisk = me->GetVehicleKit())
@@ -1340,7 +1294,7 @@
                 if (unit->GetTypeId() == TYPEID_UNIT)
                     unit->CastSpell(unit, SPELL_TELEPORT_VISUAL_ONLY);
             }
-            else
+            else if (!apply)
             {
                 me->StopMoving();
                 me->SetDisableGravity(false);
@@ -1357,7 +1311,7 @@
             }
             else
             {
-                me->DespawnOrUnsummon(3s);
+                me->DespawnOrUnsummon(3*IN_MILLISECONDS);
             }
         }
 
@@ -1394,9 +1348,9 @@
 
             void DoAction(int32 /*action*/) override
             {
-                _events.ScheduleEvent(EVENT_NUKE_DUMMY, 1ms);
-                _events.ScheduleEvent(EVENT_ARCANE_SHOCK, 2s);
-                _events.ScheduleEvent(EVENT_HASTE_BUFF, 12s);
+                _events.ScheduleEvent(EVENT_NUKE_DUMMY, 1);
+                _events.ScheduleEvent(EVENT_ARCANE_SHOCK, 2*IN_MILLISECONDS);
+                _events.ScheduleEvent(EVENT_HASTE_BUFF, 12*IN_MILLISECONDS);
             }
 
             void UpdateAI(uint32 diff) override
@@ -1411,18 +1365,18 @@
                     switch (eventId)
                     {
                         case EVENT_ARCANE_SHOCK:
-                            if (Unit* victim = SelectTarget(SelectTargetMethod::Random, 0, 5.0f, true))
+                            if (Unit* victim = SelectTarget(SELECT_TARGET_RANDOM, 0, 5.0f, true))
                                 DoCast(victim, SPELL_ARCANE_SHOCK);
-                            _events.ScheduleEvent(EVENT_ARCANE_SHOCK, 7s, 15s);
+                            _events.ScheduleEvent(EVENT_ARCANE_SHOCK, urand(7, 15)*IN_MILLISECONDS);
                             break;
                         case EVENT_HASTE_BUFF:
                             DoCast(me, SPELL_HASTE);
-                            _events.ScheduleEvent(EVENT_HASTE_BUFF, 15s);
+                            _events.ScheduleEvent(EVENT_HASTE_BUFF, 15*IN_MILLISECONDS);
                             break;
                         case EVENT_NUKE_DUMMY:
                             DoCastVictim(SPELL_DUMMY_NUKE, true);
                             DoCast(me, SPELL_ALIGN_DISK_AGGRO, true);
-                            _events.ScheduleEvent(EVENT_NUKE_DUMMY, 1s);
+                            _events.ScheduleEvent(EVENT_NUKE_DUMMY, 1*IN_MILLISECONDS);
                             break;
                     }
                 }
@@ -1464,12 +1418,12 @@
                 _events.Reset();
             }
 
-            void IsSummonedBy(WorldObject* /*summoner*/) override
-            {
-                _events.ScheduleEvent(EVENT_ARCANE_BARRAGE, 14s, 29s);
-            }
-
-            void JustEngagedWith(Unit* /*who*/) override
+            void IsSummonedBy(Unit* /*summoner*/) override
+            {
+                _events.ScheduleEvent(EVENT_ARCANE_BARRAGE, urand(14, 29)*IN_MILLISECONDS);
+            }
+
+            void EnterCombat(Unit* /*who*/) override
             {
             }
 
@@ -1491,7 +1445,7 @@
                     {
                         case EVENT_ARCANE_BARRAGE:
                             DoCast(me, SPELL_ARCANE_BARRAGE);
-                            _events.ScheduleEvent(EVENT_ARCANE_BARRAGE, 3s, 15s);
+                            _events.ScheduleEvent(EVENT_ARCANE_BARRAGE, urand(3, 15)*IN_MILLISECONDS);
                             break;
                     }
                 }
@@ -1527,7 +1481,7 @@
             me->SetReactState(REACT_PASSIVE);
         }
 
-        void IsSummonedBy(WorldObject* summoner) override
+        void IsSummonedBy(Unit* summoner) override
         {
             if (Creature* creature = summoner->ToCreature())
                 creature->AI()->SetGUID(me->GetGUID(), DATA_LAST_OVERLOAD_GUID);
@@ -1542,19 +1496,19 @@
             if (Creature* malygos = ObjectAccessor::GetCreature(*me, _instance->GetGuidData(DATA_MALYGOS)))
             {
                 if (malygos->AI()->GetData(DATA_PHASE) == PHASE_TWO)
-                    me->DespawnOrUnsummon(6s);
+                    me->DespawnOrUnsummon(6*IN_MILLISECONDS);
                 // If evade is hit during phase II shields should disappear with no delay
                 else if (malygos->AI()->GetData(DATA_PHASE) == 0)
                     me->DespawnOrUnsummon();
             }
         }
 
-        void SpellHit(WorldObject* /*caster*/, SpellInfo const* spellInfo) override
-        {
-            if (spellInfo->Id == SPELL_ARCANE_BOMB_TRIGGER)
+        void SpellHit(Unit* /*caster*/, SpellInfo const* spell) override
+        {
+            if (spell->Id == SPELL_ARCANE_BOMB_TRIGGER)
             {
                 DoCastAOE(SPELL_ARCANE_BOMB_KNOCKBACK_DAMAGE, true);
-                DoCastSelf(SPELL_ARCANE_OVERLOAD_1, true);
+                DoCast(me, SPELL_ARCANE_OVERLOAD_1, true);
             }
         }
 
@@ -1580,20 +1534,13 @@
         {
         }
 
-        void IsSummonedBy(WorldObject* summoner) override
+        void IsSummonedBy(Unit* summoner) override
         {
             _summoner.Clear();
-<<<<<<< HEAD
-            if (Player* player = summoner->ToPlayer())
-            {
-                _summoner = player->GetGUID();
-                _events.ScheduleEvent(EVENT_CAST_RIDE_SPELL, 2s);
-=======
             if (summoner->GetTypeId() == TYPEID_PLAYER)
             {
                 _summoner = summoner->GetGUID();
                 _events.ScheduleEvent(EVENT_CAST_RIDE_SPELL, 2*IN_MILLISECONDS);
->>>>>>> 28d470c5
             }
         }
 
@@ -1618,7 +1565,7 @@
         {
             if (!apply)
             {
-                me->DespawnOrUnsummon(2050ms);
+                me->DespawnOrUnsummon(2050);
                 me->SetOrientation(2.5f);
                 me->SetSpeedRate(MOVE_FLIGHT, 1.0f);
                 Position pos = me->GetPosition();
@@ -1653,10 +1600,10 @@
             {
             }
 
-            void IsSummonedBy(WorldObject* /*summoner*/) override
+            void IsSummonedBy(Unit* /*summoner*/) override
             {
                 // For some great reason the spell doesn't time it...
-                me->DespawnOrUnsummon(30s);
+                me->DespawnOrUnsummon(30*IN_MILLISECONDS);
             }
         };
 
@@ -1731,7 +1678,7 @@
                 {
                     Position pos;
                     pos.m_positionZ = target->GetPositionZ();
-                    target->GetNearPoint2D(nullptr, pos.m_positionX, pos.m_positionY, frand(29.1f, 30.0f), target->GetAbsoluteAngle(malygos));
+                    target->GetNearPoint2D(pos.m_positionX, pos.m_positionY, frand(29.1f, 30.0f), target->GetAngle(malygos));
                     malygos->GetMotionMaster()->MovePoint(POINT_NEAR_RANDOM_PORTAL_P_NONE, pos);
                 }
             }
@@ -1795,17 +1742,10 @@
                 {
                     // Resize list only to objects that are vehicles.
                     IsCreatureVehicleCheck check(true);
-<<<<<<< HEAD
-                    Trinity::Containers::RandomResize(targets, check, (malygos->GetMap()->GetDifficulty() == RAID_DIFFICULTY_10MAN_NORMAL ? 4 : 10));
-                }
-                else
-                    Trinity::Containers::RandomResize(targets, (malygos->GetMap()->GetDifficulty() == RAID_DIFFICULTY_10MAN_NORMAL ? 4 : 10));
-=======
                     Trinity::Containers::RandomResize(targets, check, (malygos->GetMap()->GetDifficultyID() == DIFFICULTY_10_N ? 4 : 10));
                 }
                 else
                     Trinity::Containers::RandomResize(targets, (malygos->GetMap()->GetDifficultyID() == DIFFICULTY_10_N ? 4 : 10));
->>>>>>> 28d470c5
             }
 
             void HandleVisual(SpellEffIndex /*effIndex*/)
@@ -2089,11 +2029,7 @@
             void TriggerDamageSpellFromPlayer()
             {
                 if (Player* hitTarget = GetHitPlayer())
-<<<<<<< HEAD
-                    hitTarget->CastSpell(hitTarget, SPELL_ARCANE_BARRAGE_DAMAGE, GetCaster()->GetGUID());
-=======
                     hitTarget->CastSpell(hitTarget, SPELL_ARCANE_BARRAGE_DAMAGE, true, nullptr, nullptr, GetCaster()->GetGUID());
->>>>>>> 28d470c5
             }
 
             void Register() override
@@ -2474,17 +2410,10 @@
             {
                 if (Creature* target = GetTarget()->ToCreature())
                 {
-<<<<<<< HEAD
-                    if (target->GetMap()->GetDifficulty() == RAID_DIFFICULTY_10MAN_NORMAL)
-                        _alexstraszaGift = target->SummonGameObject(GO_ALEXSTRASZA_S_GIFT_10, *target, QuaternionData(), 0s);
-                    else if (target->GetMap()->GetDifficulty() == RAID_DIFFICULTY_25MAN_NORMAL)
-                        _alexstraszaGift = target->SummonGameObject(GO_ALEXSTRASZA_S_GIFT_25, *target, QuaternionData(), 0s);
-=======
                     if (target->GetMap()->GetDifficultyID() == DIFFICULTY_10_N)
                         _alexstraszaGift = target->SummonGameObject(GO_ALEXSTRASZA_S_GIFT_10, *target, QuaternionData::fromEulerAnglesZYX(target->GetOrientation(), 0.0f, 0.0f), 0);
                     else if (target->GetMap()->GetDifficultyID() == DIFFICULTY_25_N)
                         _alexstraszaGift = target->SummonGameObject(GO_ALEXSTRASZA_S_GIFT_25, *target, QuaternionData::fromEulerAnglesZYX(target->GetOrientation(), 0.0f, 0.0f), 0);
->>>>>>> 28d470c5
                 }
             }
 
