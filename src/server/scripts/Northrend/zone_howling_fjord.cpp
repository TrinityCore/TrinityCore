/*
 * This file is part of the TrinityCore Project. See AUTHORS file for Copyright information
 *
 * This program is free software; you can redistribute it and/or modify it
 * under the terms of the GNU General Public License as published by the
 * Free Software Foundation; either version 2 of the License, or (at your
 * option) any later version.
 *
 * This program is distributed in the hope that it will be useful, but WITHOUT
 * ANY WARRANTY; without even the implied warranty of MERCHANTABILITY or
 * FITNESS FOR A PARTICULAR PURPOSE. See the GNU General Public License for
 * more details.
 *
 * You should have received a copy of the GNU General Public License along
 * with this program. If not, see <http://www.gnu.org/licenses/>.
 */

#include "ScriptMgr.h"
#include "MotionMaster.h"
#include "ObjectAccessor.h"
#include "Player.h"
<<<<<<< HEAD
#include "QuestDef.h"
#include "ScriptedCreature.h"
=======
>>>>>>> 28d470c5
#include "ScriptedEscortAI.h"
#include "ScriptedGossip.h"
#include "SpellInfo.h"
#include "SpellScript.h"
#include "TemporarySummon.h"
<<<<<<< HEAD
#include "Vehicle.h"
=======
>>>>>>> 28d470c5

/*######
## npc_apothecary_hanes
######*/
enum Entries
{
    NPC_APOTHECARY_HANES = 23784,
    QUEST_TRAIL_OF_FIRE  = 11241,

    SPELL_HEALING_POTION = 17534,
    SPELL_BURN           = 42685,

    EVENT_EMOTE_BEG    = 1,
    EVENT_BEGIN        = 2,
    EVENT_START_ESCORT = 3,
    EVENT_TALK_1       = 4,
    EVENT_KNEEL        = 5,
    EVENT_TALK_2       = 6,
    EVENT_BURN_CRATES  = 7,
    EVENT_TALK_3       = 8,
    EVENT_TALK_4       = 9,
    EVENT_LAUGH        = 10,
    EVENT_TALK_5       = 11,
    EVENT_TALK_6       = 12,
    EVENT_TALK_8       = 13,

    TALK_0 = 0,
    TALK_1 = 1,
    TALK_2 = 2,
    TALK_3 = 3,
    TALK_4 = 4,
    TALK_5 = 5,
    TALK_6 = 6,
    TALK_7 = 7,
    TALK_8 = 8,

    EQUIP_TORCH = 2
};

class npc_apothecary_hanes : public CreatureScript
{
public:
    npc_apothecary_hanes() : CreatureScript("npc_apothecary_hanes") { }

    struct npc_Apothecary_HanesAI : public EscortAI
    {
        npc_Apothecary_HanesAI(Creature* creature) : EscortAI(creature)
        {
            Initialize();
        }

        void StartEscort(Player* player)
        {
<<<<<<< HEAD
            events.ScheduleEvent(EVENT_BEGIN, 2s);
            events.ScheduleEvent(EVENT_START_ESCORT, 6s);
=======
            events.ScheduleEvent(EVENT_BEGIN, Seconds(2));
            events.ScheduleEvent(EVENT_START_ESCORT, Seconds(6));
>>>>>>> 28d470c5
            _player = player->GetGUID();
        }

        void Initialize()
        {
            PotTimer = 10000; //10 sec cooldown on potion
            events.Reset();
<<<<<<< HEAD
            events.ScheduleEvent(EVENT_EMOTE_BEG, 2s);
=======
            events.ScheduleEvent(EVENT_EMOTE_BEG, Seconds(2));
>>>>>>> 28d470c5
            me->SetStandState(UNIT_STAND_STATE_KNEEL);
            _player = ObjectGuid();
        }

        uint32 PotTimer;
        EventMap events;
        ObjectGuid _player;

        void Reset() override
        {
            SetDespawnAtFar(false);
            Initialize();
        }

        void JustDied(Unit* /*killer*/) override
        {
            if (Player* player = GetPlayerForEscort())
                player->FailQuest(QUEST_TRAIL_OF_FIRE);
        }

        void UpdateAI(uint32 diff) override
        {
            if (HealthBelowPct(75))
            {
                if (PotTimer <= diff)
                {
                    DoCast(me, SPELL_HEALING_POTION, true);
                    PotTimer = 10000;
                } else PotTimer -= diff;
            }

<<<<<<< HEAD
            if (IsActiveAttacker() && UpdateVictim())
=======
            if (GetAttack() && UpdateVictim())
>>>>>>> 28d470c5
                DoMeleeAttackIfReady();

            EscortAI::UpdateAI(diff);

            if (me->IsInCombat())
                return;

            events.Update(diff);

            while (uint32 eventId = events.ExecuteEvent())
            {
                switch (eventId)
                {
                    case EVENT_EMOTE_BEG:
                        me->HandleEmoteCommand(EMOTE_ONESHOT_BEG);
<<<<<<< HEAD
                        events.ScheduleEvent(EVENT_EMOTE_BEG, 25s);
=======
                        events.ScheduleEvent(EVENT_EMOTE_BEG, Seconds(25));
>>>>>>> 28d470c5
                        break;
                    case EVENT_BEGIN:
                        if (Player* player = ObjectAccessor::GetPlayer(*me, _player))
                            Talk(TALK_0, player);
                        break;
                    case EVENT_START_ESCORT:
                        events.Reset();
                        me->SetFaction(FACTION_ESCORTEE_H_PASSIVE);
                        me->SetReactState(REACT_AGGRESSIVE);
                        ENSURE_AI(EscortAI, (me->AI()))->Start(true, true, _player);
                        break;
                    case EVENT_TALK_1:
                        if (Player* player = ObjectAccessor::GetPlayer(*me, _player))
                            Talk(TALK_1, player);
                        break;
                    case EVENT_KNEEL:
                        me->HandleEmoteCommand(EMOTE_ONESHOT_KNEEL);
                        break;
                    case EVENT_TALK_2:
                        if (Player* player = ObjectAccessor::GetPlayer(*me, _player))
                            Talk(TALK_2, player);
                        me->LoadEquipment(EQUIP_TORCH);
                        me->SetSheath(SHEATH_STATE_MELEE);
                        break;
                    case EVENT_BURN_CRATES:
                        DoCastAOE(SPELL_BURN, true);
                        break;
                    case EVENT_TALK_3:
                        if (Player* player = ObjectAccessor::GetPlayer(*me, _player))
                            Talk(TALK_3, player);
                        break;
                    case EVENT_TALK_4:
                        if (Player* player = ObjectAccessor::GetPlayer(*me, _player))
                            Talk(TALK_4, player);
                        break;
                    case EVENT_LAUGH:
                        me->HandleEmoteCommand(EMOTE_ONESHOT_LAUGH);
                        break;
                    case EVENT_TALK_5:
                        if (Player* player = ObjectAccessor::GetPlayer(*me, _player))
                            Talk(TALK_5, player);
                        me->HandleEmoteCommand(EMOTE_ONESHOT_RUDE);
                        break;
                    case EVENT_TALK_6:
                        if (Player* player = ObjectAccessor::GetPlayer(*me, _player))
                            Talk(TALK_6, player);
                        break;
                    case EVENT_TALK_8:
                        if (Player* player = ObjectAccessor::GetPlayer(*me, _player))
                            Talk(TALK_8, player);
                        break;
                }
            }
        }

        void WaypointReached(uint32 waypointId, uint32 /*pathId*/) override
        {
            if (!GetPlayerForEscort())
                return;

            switch (waypointId)
            {
                case 1:
                    events.ScheduleEvent(EVENT_TALK_1, Seconds(3));
<<<<<<< HEAD
                    events.ScheduleEvent(EVENT_KNEEL, 5s);
                    events.ScheduleEvent(EVENT_TALK_2, Seconds(6));
                    me->SetStandState(UNIT_STAND_STATE_STAND);
                    break;
                case 12:
                    events.ScheduleEvent(EVENT_BURN_CRATES, 1s);
                    events.ScheduleEvent(EVENT_TALK_3, Seconds(3));
                    break;
                case 20:
                    events.ScheduleEvent(EVENT_BURN_CRATES, 0s);
                    break;
                case 21:
                    events.ScheduleEvent(EVENT_BURN_CRATES, 0s);
                    events.ScheduleEvent(EVENT_TALK_4, Seconds(3));
                    break;
                case 28:
                    events.ScheduleEvent(EVENT_BURN_CRATES, 0s);
                    events.ScheduleEvent(EVENT_LAUGH, 7s);
                    events.ScheduleEvent(EVENT_TALK_5, Seconds(9));
                    events.ScheduleEvent(EVENT_TALK_6, Seconds(17));
                    break;
                case 35:
                    if (Player* pl = ObjectAccessor::GetPlayer(*me, _player))
                        Talk(TALK_7, pl);
                    break;
=======
                    events.ScheduleEvent(EVENT_KNEEL, Seconds(5));
                    events.ScheduleEvent(EVENT_TALK_2, Seconds(6));
                    me->SetStandState(UNIT_STAND_STATE_STAND);
                    break;
                case 12:
                    events.ScheduleEvent(EVENT_BURN_CRATES, Seconds(1));
                    events.ScheduleEvent(EVENT_TALK_3, Seconds(3));
                    break;
                case 20:
                    events.ScheduleEvent(EVENT_BURN_CRATES, 0);
                    break;
                case 21:
                    events.ScheduleEvent(EVENT_BURN_CRATES, 0);
                    events.ScheduleEvent(EVENT_TALK_4, Seconds(3));
                    break;
                case 28:
                    events.ScheduleEvent(EVENT_BURN_CRATES, 0);
                    events.ScheduleEvent(EVENT_LAUGH, Seconds(7));
                    events.ScheduleEvent(EVENT_TALK_5, Seconds(9));
                    events.ScheduleEvent(EVENT_TALK_6, Seconds(17));
                    break;
                case 35:
                    if (Player* pl = ObjectAccessor::GetPlayer(*me, _player))
                        Talk(TALK_7, pl);
                    break;
>>>>>>> 28d470c5
                case 40:
                    if (Player* pl = ObjectAccessor::GetPlayer(*me, _player))
                        pl->GroupEventHappens(QUEST_TRAIL_OF_FIRE, me);
                    events.ScheduleEvent(EVENT_TALK_8, Seconds(4));
                    break;
            }
        }

<<<<<<< HEAD
        void OnQuestAccept(Player* player, Quest const* quest) override
=======
        void QuestAccept(Player* player, Quest const* quest) override
>>>>>>> 28d470c5
        {
            if (quest->GetQuestId() == QUEST_TRAIL_OF_FIRE)
                StartEscort(player);
        }
    };

    CreatureAI* GetAI(Creature* creature) const override
    {
        return new npc_Apothecary_HanesAI(creature);
    }
};

/*######
## npc_daegarn
######*/

enum Daegarnn
{
    QUEST_DEFEAT_AT_RING = 11300,
    NPC_FIRJUS = 24213,
    NPC_JLARBORN = 24215,
    NPC_YOROS = 24214,
    NPC_OLUF = 23931,
    NPC_PRISONER_1 = 24253, // looks the same but has different abilities
    NPC_PRISONER_2 = 24254,
    NPC_PRISONER_3 = 24255,
    SAY_TEXT = 0
};

static Position const daegarnSummonPosition = { 838.81f, -4678.06f, -94.182f, 0.0f };
static Position const daegarnCenterPosition = { 801.88f, -4721.87f, -96.143f, 0.0f };

/// @todo make prisoners help (unclear if summoned or using npc's from surrounding cages (summon inside small cages?))
struct npc_daegarn : public ScriptedAI
{
    npc_daegarn(Creature* creature) : ScriptedAI(creature), _eventInProgress(false), _summons(creature)
    {
    }

<<<<<<< HEAD
    void Reset() override
    {
        _eventInProgress = false;
        _playerGUID.Clear();
        _scheduler.CancelAll();
        _summons.DespawnAll();
=======
    struct npc_plaguehound_trackerAI : public EscortAI
    {
        npc_plaguehound_trackerAI(Creature* creature) : EscortAI(creature) { }
>>>>>>> 28d470c5

        _scheduler.Schedule(40s, [this](TaskContext context)
        {
            Talk(SAY_TEXT);
            context.Repeat(40s);
        });
    }

    void EnterEvadeMode(EvadeReason why) override
    {
        if (!_EnterEvadeMode(why))
            return;

<<<<<<< HEAD
        if (!me->GetVehicle())
=======
        void WaypointReached(uint32 waypointId, uint32 /*pathId*/) override
>>>>>>> 28d470c5
        {
            if (Unit* owner = me->GetCharmerOrOwner())
            {
                me->GetMotionMaster()->Clear();
                me->GetMotionMaster()->MoveFollow(owner, PET_FOLLOW_DIST, me->GetFollowAngle());
            }
            else
            {
                me->AddUnitState(UNIT_STATE_EVADE);
                me->GetMotionMaster()->MoveTargetedHome();
            }
        }

        if (me->IsVehicle())
            me->GetVehicleKit()->Reset(true);
    }

    void UpdateAI(uint32 diff) override
    {
        _scheduler.Update(diff);

        if (!UpdateVictim())
            return;

        DoMeleeAttackIfReady();
    }

<<<<<<< HEAD
    void JustSummoned(Creature* summon) override
    {
        _summons.Summon(summon);

        if (Player* player = ObjectAccessor::GetPlayer(*me, _playerGUID))
        {
            if (player->IsAlive())
            {
                summon->SetWalk(false);
                summon->SetHomePosition(daegarnCenterPosition);
                summon->GetMotionMaster()->MovePoint(0, daegarnCenterPosition);
                return;
            }
        }

        Reset();
    }

    void SummonedCreatureDespawn(Creature* summon) override
    {
        _summons.Despawn(summon);
=======
    struct npc_razael_and_lyanaAI : public ScriptedAI
    {
        npc_razael_and_lyanaAI(Creature* creature) : ScriptedAI(creature) { }

        bool GossipHello(Player* player) override
        {
            if (me->IsQuestGiver())
                player->PrepareQuestMenu(me->GetGUID());

            if (player->GetQuestStatus(QUEST_REPORTS_FROM_THE_FIELD) == QUEST_STATUS_INCOMPLETE)
            {
                switch (me->GetEntry())
                {
                    case NPC_RAZAEL:
                        if (!player->GetReqKillOrCastCurrentCount(QUEST_REPORTS_FROM_THE_FIELD, NPC_RAZAEL))
                        {
                            AddGossipItemFor(player, GOSSIP_ICON_CHAT, GOSSIP_RAZAEL_REPORT, GOSSIP_SENDER_MAIN, GOSSIP_ACTION_INFO_DEF + 1);
                            SendGossipMenuFor(player, GOSSIP_TEXTID_RAZAEL1, me->GetGUID());
                            return true;
                        }
                        break;
                    case NPC_LYANA:
                        if (!player->GetReqKillOrCastCurrentCount(QUEST_REPORTS_FROM_THE_FIELD, NPC_LYANA))
                        {
                            AddGossipItemFor(player, GOSSIP_ICON_CHAT, GOSSIP_LYANA_REPORT, GOSSIP_SENDER_MAIN, GOSSIP_ACTION_INFO_DEF + 2);
                            SendGossipMenuFor(player, GOSSIP_TEXTID_LYANA1, me->GetGUID());
                            return true;
                        }
                        break;
                }
            }
            SendGossipMenuFor(player, player->GetGossipTextId(me), me->GetGUID());
            return true;
        }

        bool GossipSelect(Player* player, uint32 /*menuId*/, uint32 gossipListId) override
        {
            uint32 const action = player->PlayerTalkClass->GetGossipOptionAction(gossipListId);
            ClearGossipMenuFor(player);
            switch (action)
            {
                case GOSSIP_ACTION_INFO_DEF + 1:
                    SendGossipMenuFor(player, GOSSIP_TEXTID_RAZAEL2, me->GetGUID());
                    player->TalkedToCreature(NPC_RAZAEL, me->GetGUID());
                    break;
                case GOSSIP_ACTION_INFO_DEF + 2:
                    SendGossipMenuFor(player, GOSSIP_TEXTID_LYANA2, me->GetGUID());
                    player->TalkedToCreature(NPC_LYANA, me->GetGUID());
                    break;
            }
            return true;
        }
    };

    CreatureAI* GetAI(Creature* creature) const override
    {
        return new npc_razael_and_lyanaAI(creature);
>>>>>>> 28d470c5
    }

    void SummonedCreatureDies(Creature* summon, Unit* /*killer*/) override
    {
        uint32 entry = 0;

        _summons.Despawn(summon);

<<<<<<< HEAD
        // will eventually reset the event if something goes wrong
        switch (summon->GetEntry())
        {
            case NPC_FIRJUS:
                entry = NPC_JLARBORN;
                break;
            case NPC_JLARBORN:
                entry = NPC_YOROS;
                break;
            case NPC_YOROS:
                entry = NPC_OLUF;
                break;
            case NPC_OLUF:
                Reset();
                return;
        }

        SummonGladiator(entry);
    }

    void OnQuestAccept(Player* player, Quest const* quest) override
=======
class npc_daegarn : public CreatureScript
{
public:
    npc_daegarn() : CreatureScript("npc_daegarn") { }

    /// @todo make prisoners help (unclear if summoned or using npc's from surrounding cages (summon inside small cages?))
    struct npc_daegarnAI : public ScriptedAI
>>>>>>> 28d470c5
    {
        if (quest->GetQuestId() == QUEST_DEFEAT_AT_RING)
        {
            if (_eventInProgress)
                return;

            _eventInProgress = true;
            _playerGUID = player->GetGUID();
            _scheduler.CancelAll();
            _summons.DespawnAll();

            _scheduler.Schedule(20s, [this](TaskContext context)
            {
                bool reset = true;
                if (Player* player = ObjectAccessor::GetPlayer(*me, _playerGUID))
                {
                    if (player->IsAlive() && player->IsEngaged())
                    {
                        for (auto itr = _summons.begin(); reset && itr != _summons.end(); ++itr)
                        {
                            Creature* summon = ObjectAccessor::GetCreature(*me, *_summons.begin());
                            if (summon && player->IsEngagedBy(summon))
                            {
                                context.Repeat(5s);
                                reset = false;
                            }
                        }
                    }
                }

                if (reset)
                    Reset();
            });

            SummonGladiator(NPC_FIRJUS);
        }
<<<<<<< HEAD
    }
=======

        void QuestAccept(Player* player, Quest const* quest) override
        {
            if (quest->GetQuestId() == QUEST_DEFEAT_AT_RING)
                StartEvent(player->GetGUID());
        }
    };
>>>>>>> 28d470c5

private:
    void SummonGladiator(uint32 entry)
    {
        me->SummonCreature(entry, daegarnSummonPosition, TEMPSUMMON_TIMED_DESPAWN_OUT_OF_COMBAT, 30s);
    }

    bool _eventInProgress;
    ObjectGuid _playerGUID;
    TaskScheduler _scheduler;
    SummonList _summons;
};

enum MindlessAbomination
{
    EVENT_CHECK_CHARMED                = 1
};

class npc_mindless_abomination : public CreatureScript
{
public:
    npc_mindless_abomination() : CreatureScript("npc_mindless_abomination") { }

    struct npc_mindless_abominationAI : public ScriptedAI
    {
        npc_mindless_abominationAI(Creature* creature) : ScriptedAI(creature) { }

        void Reset() override
        {
            events.ScheduleEvent(EVENT_CHECK_CHARMED, 1s);
        }

        void UpdateAI(uint32 diff) override
        {
            events.Update(diff);

            while (uint32 eventId = events.ExecuteEvent())
            {
                switch (eventId)
                {
                    case EVENT_CHECK_CHARMED:
                        if (!me->IsCharmedOwnedByPlayerOrPlayer())
                            me->DespawnOrUnsummon();
                        else
                            events.ScheduleEvent(EVENT_CHECK_CHARMED, 1s);
                        break;
                }
            }
        }

    private:
        EventMap events;
    };

    CreatureAI* GetAI(Creature* creature) const override
    {
        return new npc_mindless_abominationAI(creature);
    }
};

class spell_mindless_abomination_explosion_fx_master : public SpellScriptLoader
{
    enum Spells
    {
        SPELL_RANDOM_CIRCUMFERENCE_POINT_POISON = 42266,
        SPELL_COSMETIC_BLOOD_EXPLOSION_GREEN_LARGE = 43401
    };

    public:
        spell_mindless_abomination_explosion_fx_master() : SpellScriptLoader("spell_mindless_abomination_explosion_fx_master") { }

        class spell_mindless_abomination_explosion_fx_master_SpellScript : public SpellScript
        {
            PrepareSpellScript(spell_mindless_abomination_explosion_fx_master_SpellScript);

            bool Validate(SpellInfo const* /*spellInfo*/) override
            {
                return ValidateSpellInfo({ SPELL_RANDOM_CIRCUMFERENCE_POINT_POISON, SPELL_COSMETIC_BLOOD_EXPLOSION_GREEN_LARGE });
            }

            void HandleScript(SpellEffIndex /*eff*/)
            {
                Creature* caster = GetCaster()->ToCreature();
                if (!caster)
                    return;

                caster->CastSpell(caster, SPELL_COSMETIC_BLOOD_EXPLOSION_GREEN_LARGE);

                for (uint8 i = 0; i < 10; ++i)
                    caster->CastSpell(caster, SPELL_RANDOM_CIRCUMFERENCE_POINT_POISON);
            }

            void Register() override
            {
                OnEffectHitTarget += SpellEffectFn(spell_mindless_abomination_explosion_fx_master_SpellScript::HandleScript, EFFECT_0, SPELL_EFFECT_SCRIPT_EFFECT);
            }
        };

        SpellScript* GetSpellScript() const override
        {
            return new spell_mindless_abomination_explosion_fx_master_SpellScript();
        }
};

enum SummonSpells
{
    SPELL_SUMMON_BABY_RIVEN_WIDOWS        = 43275,
    SPELL_SUMMON_DARKCLAW_BAT             = 43276,
    SPELL_SUMMON_FANGGORE_WORG            = 43277,
    SPELL_SUMMON_GJALERBRON_RUNECASTER    = 43278,
    SPELL_SUMMON_GJALERBRON_SLEEPWATCHER  = 43279,
    SPELL_SUMMON_GJALERBRON_WARRIOR       = 43280,
    SPELL_SUMMON_PUTRID_HORROR            = 43281,
    SPELL_SUMMON_WINTERSKORN_BERSERKER    = 43282,
    SPELL_SUMMON_WINTERSKORN_WOODSMAN     = 43283,
    SPELL_SUMMON_WINTERSKORN_TRIBESMAN    = 43284,
    SPELL_SUMMON_WINTERSKORN_ORACLE       = 43285,
    SPELL_SUMMON_FREED_MIST_WHISPER_SCOUT = 43289,
    NPC_MIST_WHISPER_SCOUT                = 24211
};

const uint32 rivenWidowCocoonVictims[11] =
{
    SPELL_SUMMON_BABY_RIVEN_WIDOWS,
    SPELL_SUMMON_DARKCLAW_BAT,
    SPELL_SUMMON_FANGGORE_WORG,
    SPELL_SUMMON_GJALERBRON_RUNECASTER,
    SPELL_SUMMON_GJALERBRON_SLEEPWATCHER,
    SPELL_SUMMON_GJALERBRON_WARRIOR,
    SPELL_SUMMON_PUTRID_HORROR,
    SPELL_SUMMON_WINTERSKORN_BERSERKER,
    SPELL_SUMMON_WINTERSKORN_WOODSMAN,
    SPELL_SUMMON_WINTERSKORN_TRIBESMAN,
    SPELL_SUMMON_WINTERSKORN_ORACLE
};

class npc_riven_widow_cocoon : public CreatureScript
{
public:
    npc_riven_widow_cocoon() : CreatureScript("npc_riven_widow_cocoon") { }

    struct npc_riven_widow_cocoonAI : public ScriptedAI
    {
        npc_riven_widow_cocoonAI(Creature* creature) : ScriptedAI(creature) { }

        void Reset() override { }
<<<<<<< HEAD
        void JustEngagedWith(Unit* /*who*/) override { }
=======
        void EnterCombat(Unit* /*who*/) override { }
>>>>>>> 28d470c5
        void MoveInLineOfSight(Unit* /*who*/) override { }

        void JustDied(Unit* killer) override
        {
<<<<<<< HEAD
            if (!killer || killer->GetTypeId() != TYPEID_PLAYER)
                return;

            Player* player = killer->ToPlayer();

=======
            Player* player = killer->ToPlayer();

            if (!player)
                return;

>>>>>>> 28d470c5
            if (roll_chance_i(20))
            {
                player->CastSpell(me, SPELL_SUMMON_FREED_MIST_WHISPER_SCOUT, true);
                player->KilledMonsterCredit(NPC_MIST_WHISPER_SCOUT);
            }
            else
                player->CastSpell(me, rivenWidowCocoonVictims[urand(0, 10)], true);
        }
    };

    CreatureAI* GetAI(Creature* creature) const override
    {
        return new npc_riven_widow_cocoonAI(creature);
    }
};

void AddSC_howling_fjord()
{
    new npc_apothecary_hanes();
    RegisterCreatureAI(npc_daegarn);
    new npc_mindless_abomination();
    new spell_mindless_abomination_explosion_fx_master();
    new npc_riven_widow_cocoon();
 }<|MERGE_RESOLUTION|>--- conflicted
+++ resolved
@@ -15,24 +15,27 @@
  * with this program. If not, see <http://www.gnu.org/licenses/>.
  */
 
+/* ScriptData
+SDName: Sholazar_Basin
+SD%Complete: 100
+SDComment: Quest support: 11253, 11241.
+SDCategory: howling_fjord
+EndScriptData */
+
+/* ContentData
+npc_plaguehound_tracker
+npc_apothecary_hanes
+EndContentData */
+
 #include "ScriptMgr.h"
 #include "MotionMaster.h"
 #include "ObjectAccessor.h"
 #include "Player.h"
-<<<<<<< HEAD
-#include "QuestDef.h"
-#include "ScriptedCreature.h"
-=======
->>>>>>> 28d470c5
 #include "ScriptedEscortAI.h"
 #include "ScriptedGossip.h"
 #include "SpellInfo.h"
 #include "SpellScript.h"
 #include "TemporarySummon.h"
-<<<<<<< HEAD
-#include "Vehicle.h"
-=======
->>>>>>> 28d470c5
 
 /*######
 ## npc_apothecary_hanes
@@ -86,13 +89,8 @@
 
         void StartEscort(Player* player)
         {
-<<<<<<< HEAD
-            events.ScheduleEvent(EVENT_BEGIN, 2s);
-            events.ScheduleEvent(EVENT_START_ESCORT, 6s);
-=======
             events.ScheduleEvent(EVENT_BEGIN, Seconds(2));
             events.ScheduleEvent(EVENT_START_ESCORT, Seconds(6));
->>>>>>> 28d470c5
             _player = player->GetGUID();
         }
 
@@ -100,11 +98,7 @@
         {
             PotTimer = 10000; //10 sec cooldown on potion
             events.Reset();
-<<<<<<< HEAD
-            events.ScheduleEvent(EVENT_EMOTE_BEG, 2s);
-=======
             events.ScheduleEvent(EVENT_EMOTE_BEG, Seconds(2));
->>>>>>> 28d470c5
             me->SetStandState(UNIT_STAND_STATE_KNEEL);
             _player = ObjectGuid();
         }
@@ -136,11 +130,7 @@
                 } else PotTimer -= diff;
             }
 
-<<<<<<< HEAD
-            if (IsActiveAttacker() && UpdateVictim())
-=======
             if (GetAttack() && UpdateVictim())
->>>>>>> 28d470c5
                 DoMeleeAttackIfReady();
 
             EscortAI::UpdateAI(diff);
@@ -156,11 +146,7 @@
                 {
                     case EVENT_EMOTE_BEG:
                         me->HandleEmoteCommand(EMOTE_ONESHOT_BEG);
-<<<<<<< HEAD
-                        events.ScheduleEvent(EVENT_EMOTE_BEG, 25s);
-=======
                         events.ScheduleEvent(EVENT_EMOTE_BEG, Seconds(25));
->>>>>>> 28d470c5
                         break;
                     case EVENT_BEGIN:
                         if (Player* player = ObjectAccessor::GetPlayer(*me, _player))
@@ -225,33 +211,6 @@
             {
                 case 1:
                     events.ScheduleEvent(EVENT_TALK_1, Seconds(3));
-<<<<<<< HEAD
-                    events.ScheduleEvent(EVENT_KNEEL, 5s);
-                    events.ScheduleEvent(EVENT_TALK_2, Seconds(6));
-                    me->SetStandState(UNIT_STAND_STATE_STAND);
-                    break;
-                case 12:
-                    events.ScheduleEvent(EVENT_BURN_CRATES, 1s);
-                    events.ScheduleEvent(EVENT_TALK_3, Seconds(3));
-                    break;
-                case 20:
-                    events.ScheduleEvent(EVENT_BURN_CRATES, 0s);
-                    break;
-                case 21:
-                    events.ScheduleEvent(EVENT_BURN_CRATES, 0s);
-                    events.ScheduleEvent(EVENT_TALK_4, Seconds(3));
-                    break;
-                case 28:
-                    events.ScheduleEvent(EVENT_BURN_CRATES, 0s);
-                    events.ScheduleEvent(EVENT_LAUGH, 7s);
-                    events.ScheduleEvent(EVENT_TALK_5, Seconds(9));
-                    events.ScheduleEvent(EVENT_TALK_6, Seconds(17));
-                    break;
-                case 35:
-                    if (Player* pl = ObjectAccessor::GetPlayer(*me, _player))
-                        Talk(TALK_7, pl);
-                    break;
-=======
                     events.ScheduleEvent(EVENT_KNEEL, Seconds(5));
                     events.ScheduleEvent(EVENT_TALK_2, Seconds(6));
                     me->SetStandState(UNIT_STAND_STATE_STAND);
@@ -277,7 +236,6 @@
                     if (Player* pl = ObjectAccessor::GetPlayer(*me, _player))
                         Talk(TALK_7, pl);
                     break;
->>>>>>> 28d470c5
                 case 40:
                     if (Player* pl = ObjectAccessor::GetPlayer(*me, _player))
                         pl->GroupEventHappens(QUEST_TRAIL_OF_FIRE, me);
@@ -286,11 +244,7 @@
             }
         }
 
-<<<<<<< HEAD
-        void OnQuestAccept(Player* player, Quest const* quest) override
-=======
         void QuestAccept(Player* player, Quest const* quest) override
->>>>>>> 28d470c5
         {
             if (quest->GetQuestId() == QUEST_TRAIL_OF_FIRE)
                 StartEscort(player);
@@ -304,112 +258,77 @@
 };
 
 /*######
-## npc_daegarn
+## npc_plaguehound_tracker
 ######*/
 
-enum Daegarnn
-{
-    QUEST_DEFEAT_AT_RING = 11300,
-    NPC_FIRJUS = 24213,
-    NPC_JLARBORN = 24215,
-    NPC_YOROS = 24214,
-    NPC_OLUF = 23931,
-    NPC_PRISONER_1 = 24253, // looks the same but has different abilities
-    NPC_PRISONER_2 = 24254,
-    NPC_PRISONER_3 = 24255,
-    SAY_TEXT = 0
-};
-
-static Position const daegarnSummonPosition = { 838.81f, -4678.06f, -94.182f, 0.0f };
-static Position const daegarnCenterPosition = { 801.88f, -4721.87f, -96.143f, 0.0f };
-
-/// @todo make prisoners help (unclear if summoned or using npc's from surrounding cages (summon inside small cages?))
-struct npc_daegarn : public ScriptedAI
-{
-    npc_daegarn(Creature* creature) : ScriptedAI(creature), _eventInProgress(false), _summons(creature)
-    {
+enum Plaguehound
+{
+    QUEST_SNIFF_OUT_ENEMY        = 11253
+};
+
+class npc_plaguehound_tracker : public CreatureScript
+{
+public:
+    npc_plaguehound_tracker() : CreatureScript("npc_plaguehound_tracker") { }
+
+    struct npc_plaguehound_trackerAI : public EscortAI
+    {
+        npc_plaguehound_trackerAI(Creature* creature) : EscortAI(creature) { }
+
+        void Reset() override
+        {
+            ObjectGuid summonerGUID;
+
+            if (me->IsSummon())
+                if (Unit* summoner = me->ToTempSummon()->GetSummoner())
+                    if (summoner->GetTypeId() == TYPEID_PLAYER)
+                        summonerGUID = summoner->GetGUID();
+
+            if (!summonerGUID)
+                return;
+
+            me->SetWalk(true);
+            Start(false, false, summonerGUID);
+        }
+
+        void WaypointReached(uint32 waypointId, uint32 /*pathId*/) override
+        {
+            if (waypointId != 26)
+                return;
+
+            me->DespawnOrUnsummon();
+        }
+    };
+
+    CreatureAI* GetAI(Creature* creature) const override
+    {
+        return new npc_plaguehound_trackerAI(creature);
     }
-
-<<<<<<< HEAD
-    void Reset() override
-    {
-        _eventInProgress = false;
-        _playerGUID.Clear();
-        _scheduler.CancelAll();
-        _summons.DespawnAll();
-=======
-    struct npc_plaguehound_trackerAI : public EscortAI
-    {
-        npc_plaguehound_trackerAI(Creature* creature) : EscortAI(creature) { }
->>>>>>> 28d470c5
-
-        _scheduler.Schedule(40s, [this](TaskContext context)
-        {
-            Talk(SAY_TEXT);
-            context.Repeat(40s);
-        });
-    }
-
-    void EnterEvadeMode(EvadeReason why) override
-    {
-        if (!_EnterEvadeMode(why))
-            return;
-
-<<<<<<< HEAD
-        if (!me->GetVehicle())
-=======
-        void WaypointReached(uint32 waypointId, uint32 /*pathId*/) override
->>>>>>> 28d470c5
-        {
-            if (Unit* owner = me->GetCharmerOrOwner())
-            {
-                me->GetMotionMaster()->Clear();
-                me->GetMotionMaster()->MoveFollow(owner, PET_FOLLOW_DIST, me->GetFollowAngle());
-            }
-            else
-            {
-                me->AddUnitState(UNIT_STATE_EVADE);
-                me->GetMotionMaster()->MoveTargetedHome();
-            }
-        }
-
-        if (me->IsVehicle())
-            me->GetVehicleKit()->Reset(true);
-    }
-
-    void UpdateAI(uint32 diff) override
-    {
-        _scheduler.Update(diff);
-
-        if (!UpdateVictim())
-            return;
-
-        DoMeleeAttackIfReady();
-    }
-
-<<<<<<< HEAD
-    void JustSummoned(Creature* summon) override
-    {
-        _summons.Summon(summon);
-
-        if (Player* player = ObjectAccessor::GetPlayer(*me, _playerGUID))
-        {
-            if (player->IsAlive())
-            {
-                summon->SetWalk(false);
-                summon->SetHomePosition(daegarnCenterPosition);
-                summon->GetMotionMaster()->MovePoint(0, daegarnCenterPosition);
-                return;
-            }
-        }
-
-        Reset();
-    }
-
-    void SummonedCreatureDespawn(Creature* summon) override
-    {
-        _summons.Despawn(summon);
-=======
+};
+
+/*######
+## npc_razael_and_lyana
+######*/
+
+#define GOSSIP_RAZAEL_REPORT "High Executor Anselm wants a report on the situation."
+#define GOSSIP_LYANA_REPORT "High Executor Anselm requests your report."
+
+enum Razael
+{
+    QUEST_REPORTS_FROM_THE_FIELD = 11221,
+    NPC_RAZAEL = 23998,
+    NPC_LYANA = 23778,
+    GOSSIP_TEXTID_RAZAEL1 = 11562,
+    GOSSIP_TEXTID_RAZAEL2 = 11564,
+    GOSSIP_TEXTID_LYANA1 = 11586,
+    GOSSIP_TEXTID_LYANA2 = 11588
+};
+
+class npc_razael_and_lyana : public CreatureScript
+{
+public:
+    npc_razael_and_lyana() : CreatureScript("npc_razael_and_lyana") { }
+
     struct npc_razael_and_lyanaAI : public ScriptedAI
     {
         npc_razael_and_lyanaAI(Creature* creature) : ScriptedAI(creature) { }
@@ -467,38 +386,30 @@
     CreatureAI* GetAI(Creature* creature) const override
     {
         return new npc_razael_and_lyanaAI(creature);
->>>>>>> 28d470c5
     }
-
-    void SummonedCreatureDies(Creature* summon, Unit* /*killer*/) override
-    {
-        uint32 entry = 0;
-
-        _summons.Despawn(summon);
-
-<<<<<<< HEAD
-        // will eventually reset the event if something goes wrong
-        switch (summon->GetEntry())
-        {
-            case NPC_FIRJUS:
-                entry = NPC_JLARBORN;
-                break;
-            case NPC_JLARBORN:
-                entry = NPC_YOROS;
-                break;
-            case NPC_YOROS:
-                entry = NPC_OLUF;
-                break;
-            case NPC_OLUF:
-                Reset();
-                return;
-        }
-
-        SummonGladiator(entry);
-    }
-
-    void OnQuestAccept(Player* player, Quest const* quest) override
-=======
+};
+
+/*######
+## npc_daegarn
+######*/
+
+enum Daegarnn
+{
+    QUEST_DEFEAT_AT_RING            = 11300,
+
+    NPC_FIRJUS                      = 24213,
+    NPC_JLARBORN                    = 24215,
+    NPC_YOROS                       = 24214,
+    NPC_OLUF                        = 23931,
+
+    NPC_PRISONER_1                  = 24253,  // looks the same but has different abilities
+    NPC_PRISONER_2                  = 24254,
+    NPC_PRISONER_3                  = 24255,
+};
+
+static float afSummon[] = {838.81f, -4678.06f, -94.182f};
+static float afCenter[] = {801.88f, -4721.87f, -96.143f};
+
 class npc_daegarn : public CreatureScript
 {
 public:
@@ -506,46 +417,72 @@
 
     /// @todo make prisoners help (unclear if summoned or using npc's from surrounding cages (summon inside small cages?))
     struct npc_daegarnAI : public ScriptedAI
->>>>>>> 28d470c5
-    {
-        if (quest->GetQuestId() == QUEST_DEFEAT_AT_RING)
-        {
-            if (_eventInProgress)
+    {
+        npc_daegarnAI(Creature* creature) : ScriptedAI(creature)
+        {
+            Initialize();
+        }
+
+        void Initialize()
+        {
+            bEventInProgress = false;
+            uiPlayerGUID.Clear();
+        }
+
+        bool bEventInProgress;
+        ObjectGuid uiPlayerGUID;
+
+        void Reset() override
+        {
+            Initialize();
+        }
+
+        void StartEvent(ObjectGuid uiGUID)
+        {
+            if (bEventInProgress)
                 return;
 
-            _eventInProgress = true;
-            _playerGUID = player->GetGUID();
-            _scheduler.CancelAll();
-            _summons.DespawnAll();
-
-            _scheduler.Schedule(20s, [this](TaskContext context)
-            {
-                bool reset = true;
-                if (Player* player = ObjectAccessor::GetPlayer(*me, _playerGUID))
+            uiPlayerGUID = uiGUID;
+
+            SummonGladiator(NPC_FIRJUS);
+        }
+
+        void JustSummoned(Creature* summon) override
+        {
+            if (Player* player = ObjectAccessor::GetPlayer(*me, uiPlayerGUID))
+            {
+                if (player->IsAlive())
                 {
-                    if (player->IsAlive() && player->IsEngaged())
-                    {
-                        for (auto itr = _summons.begin(); reset && itr != _summons.end(); ++itr)
-                        {
-                            Creature* summon = ObjectAccessor::GetCreature(*me, *_summons.begin());
-                            if (summon && player->IsEngagedBy(summon))
-                            {
-                                context.Repeat(5s);
-                                reset = false;
-                            }
-                        }
-                    }
+                    summon->SetWalk(false);
+                    summon->GetMotionMaster()->MovePoint(0, afCenter[0], afCenter[1], afCenter[2]);
+                    summon->AI()->AttackStart(player);
+                    return;
                 }
-
-                if (reset)
-                    Reset();
-            });
-
-            SummonGladiator(NPC_FIRJUS);
-        }
-<<<<<<< HEAD
-    }
-=======
+            }
+
+            Reset();
+        }
+
+        void SummonGladiator(uint32 uiEntry)
+        {
+            me->SummonCreature(uiEntry, afSummon[0], afSummon[1], afSummon[2], 0.0f, TEMPSUMMON_TIMED_DESPAWN_OUT_OF_COMBAT, 30*IN_MILLISECONDS);
+        }
+
+        void SummonedCreatureDies(Creature* summoned, Unit* /*killer*/) override
+        {
+            uint32 uiEntry = 0;
+
+            // will eventually reset the event if something goes wrong
+            switch (summoned->GetEntry())
+            {
+                case NPC_FIRJUS:    uiEntry = NPC_JLARBORN; break;
+                case NPC_JLARBORN:  uiEntry = NPC_YOROS;    break;
+                case NPC_YOROS:     uiEntry = NPC_OLUF;     break;
+                case NPC_OLUF:      Reset();                return;
+            }
+
+            SummonGladiator(uiEntry);
+        }
 
         void QuestAccept(Player* player, Quest const* quest) override
         {
@@ -553,18 +490,11 @@
                 StartEvent(player->GetGUID());
         }
     };
->>>>>>> 28d470c5
-
-private:
-    void SummonGladiator(uint32 entry)
-    {
-        me->SummonCreature(entry, daegarnSummonPosition, TEMPSUMMON_TIMED_DESPAWN_OUT_OF_COMBAT, 30s);
+
+    CreatureAI* GetAI(Creature* creature) const override
+    {
+        return new npc_daegarnAI(creature);
     }
-
-    bool _eventInProgress;
-    ObjectGuid _playerGUID;
-    TaskScheduler _scheduler;
-    SummonList _summons;
 };
 
 enum MindlessAbomination
@@ -583,7 +513,7 @@
 
         void Reset() override
         {
-            events.ScheduleEvent(EVENT_CHECK_CHARMED, 1s);
+            events.ScheduleEvent(EVENT_CHECK_CHARMED, 1000);
         }
 
         void UpdateAI(uint32 diff) override
@@ -598,7 +528,7 @@
                         if (!me->IsCharmedOwnedByPlayerOrPlayer())
                             me->DespawnOrUnsummon();
                         else
-                            events.ScheduleEvent(EVENT_CHECK_CHARMED, 1s);
+                            events.ScheduleEvent(EVENT_CHECK_CHARMED, 1000);
                         break;
                 }
             }
@@ -644,6 +574,8 @@
 
                 for (uint8 i = 0; i < 10; ++i)
                     caster->CastSpell(caster, SPELL_RANDOM_CIRCUMFERENCE_POINT_POISON);
+
+                caster->DespawnOrUnsummon(4000);
             }
 
             void Register() override
@@ -700,28 +632,16 @@
         npc_riven_widow_cocoonAI(Creature* creature) : ScriptedAI(creature) { }
 
         void Reset() override { }
-<<<<<<< HEAD
-        void JustEngagedWith(Unit* /*who*/) override { }
-=======
         void EnterCombat(Unit* /*who*/) override { }
->>>>>>> 28d470c5
         void MoveInLineOfSight(Unit* /*who*/) override { }
 
         void JustDied(Unit* killer) override
         {
-<<<<<<< HEAD
-            if (!killer || killer->GetTypeId() != TYPEID_PLAYER)
-                return;
-
-            Player* player = killer->ToPlayer();
-
-=======
             Player* player = killer->ToPlayer();
 
             if (!player)
                 return;
 
->>>>>>> 28d470c5
             if (roll_chance_i(20))
             {
                 player->CastSpell(me, SPELL_SUMMON_FREED_MIST_WHISPER_SCOUT, true);
@@ -741,7 +661,9 @@
 void AddSC_howling_fjord()
 {
     new npc_apothecary_hanes();
-    RegisterCreatureAI(npc_daegarn);
+    new npc_plaguehound_tracker();
+    new npc_razael_and_lyana();
+    new npc_daegarn();
     new npc_mindless_abomination();
     new spell_mindless_abomination_explosion_fx_master();
     new npc_riven_widow_cocoon();
