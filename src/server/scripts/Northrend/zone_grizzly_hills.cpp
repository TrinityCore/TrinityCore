--- conflicted
+++ resolved
@@ -17,10 +17,6 @@
 
 #include "ScriptMgr.h"
 #include "CombatAI.h"
-<<<<<<< HEAD
-#include "CreatureTextMgr.h"
-=======
->>>>>>> 28d470c5
 #include "MotionMaster.h"
 #include "ObjectAccessor.h"
 #include "Player.h"
@@ -94,7 +90,7 @@
                     if (ObjectAccessor::GetCreature(*me, _mrfloppyGUID))
                     {
                         Talk(SAY_WORGHAGGRO1);
-                        me->SummonCreature(NPC_HUNGRY_WORG, me->GetPositionX()+5, me->GetPositionY()+2, me->GetPositionZ()+1, 3.229f, TEMPSUMMON_TIMED_OR_DEAD_DESPAWN, 2min);
+                        me->SummonCreature(NPC_HUNGRY_WORG, me->GetPositionX()+5, me->GetPositionY()+2, me->GetPositionZ()+1, 3.229f, TEMPSUMMON_TIMED_OR_DEAD_DESPAWN, 120000);
                     }
                     break;
                 case 11:
@@ -105,7 +101,7 @@
                     if (Creature* Mrfloppy = ObjectAccessor::GetCreature(*me, _mrfloppyGUID))
                         Mrfloppy->GetMotionMaster()->MovePoint(0, me->GetPositionX(), me->GetPositionY(), me->GetPositionZ());
                     Talk(SAY_WORGRAGGRO3);
-                    if (Creature* RWORG = me->SummonCreature(NPC_RAVENOUS_WORG, me->GetPositionX()+10, me->GetPositionY()+8, me->GetPositionZ()+2, 3.229f, TEMPSUMMON_TIMED_OR_DEAD_DESPAWN, 2min))
+                    if (Creature* RWORG = me->SummonCreature(NPC_RAVENOUS_WORG, me->GetPositionX()+10, me->GetPositionY()+8, me->GetPositionZ()+2, 3.229f, TEMPSUMMON_TIMED_OR_DEAD_DESPAWN, 120000))
                     {
                         RWORG->SetFaction(FACTION_FRIENDLY);
                         _RavenousworgGUID = RWORG->GetGUID();
@@ -131,14 +127,14 @@
                     break;
                 case 20:
                     if (Creature* RWORG = ObjectAccessor::GetCreature(*me, _RavenousworgGUID))
-                        RWORG->HandleEmoteCommand(EMOTE_ONESHOT_WOUND_CRITICAL);
+                        RWORG->HandleEmoteCommand(34);
                     break;
                 case 21:
                     if (Creature* Mrfloppy = ObjectAccessor::GetCreature(*me, _mrfloppyGUID))
                     {
                         if (Creature* RWORG = ObjectAccessor::GetCreature(*me, _RavenousworgGUID))
                         {
-                            Unit::Kill(RWORG, Mrfloppy);
+                            RWORG->Kill(Mrfloppy);
                             Mrfloppy->ExitVehicle();
                             RWORG->SetFaction(FACTION_MONSTER);
                             RWORG->GetMotionMaster()->MovePoint(0, RWORG->GetPositionX()+10, RWORG->GetPositionY()+80, RWORG->GetPositionZ());
@@ -176,7 +172,7 @@
             }
         }
 
-        void JustEngagedWith(Unit* /*Who*/) override
+        void EnterCombat(Unit* /*Who*/) override
         {
             Talk(SAY_RANDOMAGGRO);
         }
@@ -187,11 +183,7 @@
             _RavenousworgGUID.Clear();
         }
 
-<<<<<<< HEAD
-        void OnQuestAccept(Player* player, Quest const* quest) override
-=======
         void QuestAccept(Player* player, Quest const* quest) override
->>>>>>> 28d470c5
         {
             if (quest->GetQuestId() == QUEST_PERILOUS_ADVENTURE)
             {
@@ -226,7 +218,7 @@
 
         void Reset() override { }
 
-        void JustEngagedWith(Unit* Who) override
+        void EnterCombat(Unit* Who) override
         {
             if (Creature* Emily = GetClosestCreatureWithEntry(me, NPC_EMILY, 50.0f))
             {
@@ -306,21 +298,13 @@
                 _gender = Data;
         }
 
-<<<<<<< HEAD
-        void SpellHit(WorldObject* caster, SpellInfo const* spellInfo) override
-=======
         void SpellHit(Unit* Caster, SpellInfo const* Spell) override
->>>>>>> 28d470c5
-        {
-            Unit* unitCaster = caster->ToUnit();
-            if (!unitCaster)
-                return;
-
-            if (spellInfo->Id == SPELL_OUTHOUSE_GROANS)
-            {
+        {
+             if (Spell->Id == SPELL_OUTHOUSE_GROANS)
+             {
                 ++_counter;
                 if (_counter < 5)
-                    DoCast(unitCaster, SPELL_CAMERA_SHAKE, true);
+                    DoCast(Caster, SPELL_CAMERA_SHAKE, true);
                 else
                     _counter = 0;
                 DoCast(me, SPELL_DUST_FIELD, true);
@@ -385,16 +369,10 @@
                 {
                     me->SetStandState(UNIT_STAND_STATE_DEAD);
                     me->SetImmuneToPC(true);
-<<<<<<< HEAD
-                    me->SetUInt32Value(UNIT_DYNAMIC_FLAGS, UNIT_DYNFLAG_DEAD);
-=======
                     me->AddDynamicFlag(UNIT_DYNFLAG_DEAD);
->>>>>>> 28d470c5
                 }
                 _phase = 0;
             }
-            if (!UpdateVictim())
-                return;
             DoMeleeAttackIfReady();
         }
         private:
@@ -437,7 +415,7 @@
                 me->SetEmoteState(EMOTE_STATE_USE_STANDING);
             }
             else
-                _events.ScheduleEvent(EVENT_WOODSMAN_1, 0s);
+                _events.ScheduleEvent(EVENT_WOODSMAN_1, 0);
         }
 
         void UpdateAI(uint32 diff) override
@@ -449,21 +427,12 @@
                 switch (eventId)
                 {
                     case EVENT_WOODSMAN_1:
-<<<<<<< HEAD
-                        me->SetUInt32Value(UNIT_NPC_EMOTESTATE, EMOTE_STATE_LOOT);
-                        _events.ScheduleEvent(EVENT_WOODSMAN_2, 3s);
-                        break;
-                    case EVENT_WOODSMAN_2:
-                        me->SetUInt32Value(UNIT_NPC_EMOTESTATE, EMOTE_ONESHOT_ATTACK1H);
-                        _events.ScheduleEvent(EVENT_WOODSMAN_1, 4s);
-=======
                         me->SetEmoteState(EMOTE_STATE_LOOT);
                         _events.ScheduleEvent(EVENT_WOODSMAN_2, 3000);
                         break;
                     case EVENT_WOODSMAN_2:
                         me->SetEmoteState(EMOTE_ONESHOT_ATTACK1H);
                         _events.ScheduleEvent(EVENT_WOODSMAN_1, 4000);
->>>>>>> 28d470c5
                         break;
                     default:
                         break;
@@ -510,7 +479,7 @@
 
         void Initialize()
         {
-            _despawnTimer = 5s;
+            _despawnTimer = 5000;
         }
 
         void Reset() override
@@ -524,20 +493,13 @@
                 me->DespawnOrUnsummon(_despawnTimer);
         }
 
-<<<<<<< HEAD
-        void SpellHit(WorldObject* caster, SpellInfo const* spellInfo) override
-=======
         void SpellHit(Unit* caster, SpellInfo const* spell) override
->>>>>>> 28d470c5
-        {
-            Player* playerCaster = caster->ToPlayer();
-            if (!playerCaster)
-                return;
-
-            if (spellInfo->Id == SPELL_RENEW_SKIRMISHER && playerCaster->GetQuestStatus(QUEST_OVERWHELMED) == QUEST_STATUS_INCOMPLETE)
-            {
-                DoCast(playerCaster, SPELL_KILL_CREDIT);
-                Talk(SAY_RANDOM, playerCaster);
+        {
+            if (spell->Id == SPELL_RENEW_SKIRMISHER && caster->GetTypeId() == TYPEID_PLAYER
+                && caster->ToPlayer()->GetQuestStatus(QUEST_OVERWHELMED) == QUEST_STATUS_INCOMPLETE)
+            {
+                DoCast(caster, SPELL_KILL_CREDIT);
+                Talk(SAY_RANDOM);
                 if (me->IsStandState())
                     me->GetMotionMaster()->MovePoint(1, me->GetPositionX()+7, me->GetPositionY()+7, me->GetPositionZ());
                 else
@@ -556,7 +518,7 @@
             DoMeleeAttackIfReady();
         }
         private:
-            Milliseconds _despawnTimer;
+            uint32 _despawnTimer;
     };
 
     CreatureAI* GetAI(Creature* creature) const override
@@ -597,20 +559,11 @@
     {
         npc_venture_co_stragglerAI(Creature* creature) : ScriptedAI(creature) { }
 
-    void JustEngagedWith(Unit* /*who*/) override
-    {
-        _events.ScheduleEvent(EVENT_CHOP, 3s, 6s);
-    }
-
         void Reset() override
         {
             _playerGUID.Clear();
 
-<<<<<<< HEAD
-            me->RemoveFlag(UNIT_FIELD_FLAGS, UNIT_FLAG_NON_ATTACKABLE);
-=======
             me->RemoveUnitFlag(UNIT_FLAG_NON_ATTACKABLE);
->>>>>>> 28d470c5
             me->SetImmuneToPC(false);
             me->SetReactState(REACT_AGGRESSIVE);
         }
@@ -627,16 +580,16 @@
                         if (Player* player = ObjectAccessor::GetPlayer(*me, _playerGUID))
                              DoCast(player, SPELL_VENTURE_STRAGGLER_CREDIT);
                          me->GetMotionMaster()->MovePoint(0, me->GetPositionX()-7, me->GetPositionY()+7, me->GetPositionZ());
-                         _events.ScheduleEvent(EVENT_STRAGGLER_2, 2500ms);
+                         _events.ScheduleEvent(EVENT_STRAGGLER_2, 2500);
                          break;
                     case EVENT_STRAGGLER_2:
                          Talk(SAY_SEO);
                          me->GetMotionMaster()->MovePoint(0, me->GetPositionX()-7, me->GetPositionY()-5, me->GetPositionZ());
-                         _events.ScheduleEvent(EVENT_STRAGGLER_3, 2500ms);
+                         _events.ScheduleEvent(EVENT_STRAGGLER_3, 2500);
                          break;
                     case EVENT_STRAGGLER_3:
                         me->GetMotionMaster()->MovePoint(0, me->GetPositionX()-5, me->GetPositionY()-5, me->GetPositionZ());
-                        _events.ScheduleEvent(EVENT_STRAGGLER_4, 2500ms);
+                        _events.ScheduleEvent(EVENT_STRAGGLER_4, 2500);
                         break;
                     case EVENT_STRAGGLER_4:
                         me->DisappearAndDie();
@@ -644,7 +597,7 @@
                     case EVENT_CHOP:
                         if (UpdateVictim())
                             DoCastVictim(SPELL_CHOP);
-                        _events.Repeat(Seconds(10), Seconds(12));
+                        _events.ScheduleEvent(EVENT_CHOP, 10000, 12000);
                         break;
                     default:
                         break;
@@ -653,23 +606,20 @@
 
             if (!UpdateVictim())
                 return;
+
             DoMeleeAttackIfReady();
         }
 
-        void SpellHit(WorldObject* caster, SpellInfo const* spellInfo) override
-        {
-            if (spellInfo->Id == SPELL_SMOKE_BOMB && caster->GetTypeId() == TYPEID_PLAYER)
-            {
-<<<<<<< HEAD
-                me->SetFlag(UNIT_FIELD_FLAGS, UNIT_FLAG_NON_ATTACKABLE);
-=======
+        void SpellHit(Unit* caster, SpellInfo const* spell) override
+        {
+            if (spell->Id == SPELL_SMOKE_BOMB && caster->GetTypeId() == TYPEID_PLAYER)
+            {
                 me->AddUnitFlag(UNIT_FLAG_NON_ATTACKABLE);
->>>>>>> 28d470c5
                 me->SetImmuneToPC(true);
                 me->SetReactState(REACT_PASSIVE);
                 me->CombatStop(false);
                 _playerGUID = caster->GetGUID();
-                _events.ScheduleEvent(EVENT_STRAGGLER_1, 3500ms);
+                _events.ScheduleEvent(EVENT_STRAGGLER_1, 3500);
             }
         }
 
@@ -746,7 +696,7 @@
             {
                 if (_following)
                     if (!me->HasAura(SPELL_FROG_LOVE))
-                        me->DespawnOrUnsummon(1s);
+                        me->DespawnOrUnsummon(1000);
 
                 _events.Update(diff);
 
@@ -757,32 +707,23 @@
                         case EVENT_LAKEFROG_1:
                             DoCast(me, SPELL_MAIDEN_OF_ASHWOOD_LAKE_TRANSFORM);
                             me->SetEntry(NPC_MAIDEN_OF_ASHWOOD_LAKE);
-                            _events.ScheduleEvent(EVENT_LAKEFROG_2, 2s);
+                            _events.ScheduleEvent(EVENT_LAKEFROG_2, 2000);
                             break;
                         case EVENT_LAKEFROG_2:
                             Talk(SAY_MAIDEN_0);
-                            _events.ScheduleEvent(EVENT_LAKEFROG_3, 3s);
+                            _events.ScheduleEvent(EVENT_LAKEFROG_3, 3000);
                             break;
                         case EVENT_LAKEFROG_3:
-<<<<<<< HEAD
-                            me->SetFlag(UNIT_NPC_FLAGS, UNIT_NPC_FLAG_GOSSIP);
-                            _events.ScheduleEvent(EVENT_LAKEFROG_4, 25s);
-                            break;
-                        case EVENT_LAKEFROG_4:
-                            me->RemoveFlag(UNIT_NPC_FLAGS, UNIT_NPC_FLAG_GOSSIP);
-                            _events.ScheduleEvent(EVENT_LAKEFROG_5, 2s);
-=======
                             me->AddNpcFlag(UNIT_NPC_FLAG_GOSSIP);
                             _events.ScheduleEvent(EVENT_LAKEFROG_4, 25000);
                             break;
                         case EVENT_LAKEFROG_4:
                             me->RemoveNpcFlag(UNIT_NPC_FLAG_GOSSIP);
                             _events.ScheduleEvent(EVENT_LAKEFROG_5, 2000);
->>>>>>> 28d470c5
                             break;
                         case EVENT_LAKEFROG_5:
                             Talk(SAY_MAIDEN_1);
-                            me->DespawnOrUnsummon(4s);
+                            me->DespawnOrUnsummon(4000);
                             break;
                         default:
                             break;
@@ -814,17 +755,13 @@
                             me->GetMotionMaster()->MoveIdle();
                             me->SetFacingToObject(player);
                             _runningScript = true;
-                            _events.ScheduleEvent(EVENT_LAKEFROG_1, 2s);
+                            _events.ScheduleEvent(EVENT_LAKEFROG_1, 2000);
                         }
                     }
                 }
             }
 
-<<<<<<< HEAD
-            bool OnGossipSelect(Player* player, uint32 /*menuId*/, uint32 /*gossipListId*/) override
-=======
             bool GossipSelect(Player* player, uint32 /*menuId*/, uint32 /*gossipListId*/) override
->>>>>>> 28d470c5
             {
                 DoCast(player, SPELL_SUMMON_ASHWOOD_BRAND);
                 return false;
@@ -957,11 +894,7 @@
         {
             _finished = false;
             me->SetVisible(true);
-<<<<<<< HEAD
-            me->GetMotionMaster()->Clear();
-=======
             me->GetMotionMaster()->Clear(true);
->>>>>>> 28d470c5
         }
 
         void DoAction(int32 /*action*/) override
@@ -969,11 +902,7 @@
             FinishQuest(false, _faction);
         }
 
-<<<<<<< HEAD
-        void SpellHit(WorldObject* caster, SpellInfo const* /*spellInfo*/) override
-=======
         void SpellHit(Unit* caster, SpellInfo const* /*spellInfo*/) override
->>>>>>> 28d470c5
         {
             if (caster->GetEntry() == NPC_HORDE_LUMBERBOAT || caster->GetEntry() == NPC_ALLIANCE_LUMBERBOAT)
                 FinishQuest(true, _faction);
