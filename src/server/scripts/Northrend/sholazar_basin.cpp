/*
 * Copyright (C) 2008-2012 TrinityCore <http://www.trinitycore.org/>
 *
 * This program is free software; you can redistribute it and/or modify it
 * under the terms of the GNU General Public License as published by the
 * Free Software Foundation; either version 2 of the License, or (at your
 * option) any later version.
 *
 * This program is distributed in the hope that it will be useful, but WITHOUT
 * ANY WARRANTY; without even the implied warranty of MERCHANTABILITY or
 * FITNESS FOR A PARTICULAR PURPOSE. See the GNU General Public License for
 * more details.
 *
 * You should have received a copy of the GNU General Public License along
 * with this program. If not, see <http://www.gnu.org/licenses/>.
 */

/* ScriptData
SDName: Sholazar_Basin
SD%Complete: 100
SDComment: Quest support: 12570, 12573, 12621.
SDCategory: Sholazar_Basin
EndScriptData */

/* ContentData
npc_injured_rainspeaker_oracle
npc_vekjik
avatar_of_freya
EndContentData */

#include "ScriptPCH.h"
#include "ScriptedEscortAI.h"
#include "ScriptedFollowerAI.h"
#include "Vehicle.h"

/*######
## npc_injured_rainspeaker_oracle
######*/

#define GOSSIP_ITEM1 "I am ready to travel to your village now."
#define GOSSIP_ITEM2 "<Reach down and pull the injured Rainspeaker Oracle to it's feet.>"

enum eRainspeaker
{
    SAY_START_IRO                       = -1571000,
    SAY_QUEST_ACCEPT_IRO                = -1571001,
    SAY_END_IRO                         = -1571002,

    QUEST_FORTUNATE_MISUNDERSTANDINGS = 12570,
    QUEST_JUST_FOLLOWING_ORDERS       = 12540,
    ENTRY_RAVENOUS_MANGAL_CROCOLISK   = 28325,
    FACTION_ESCORTEE_A = 774,
    FACTION_ESCORTEE_H = 775
};

#define FACTION_FRENZYHEART                     1104
#define FACTION_ORCLES                          1105

class npc_injured_rainspeaker_oracle : public CreatureScript
{
public:
    npc_injured_rainspeaker_oracle() : CreatureScript("npc_injured_rainspeaker_oracle") { }

    struct npc_injured_rainspeaker_oracleAI : public npc_escortAI
    {
<<<<<<< HEAD
        npc_injured_rainspeaker_oracleAI(Creature* c) : npc_escortAI(c)
        {
            c_guid = c->GetGUID();
        }
=======
        npc_injured_rainspeaker_oracleAI(Creature* creature) : npc_escortAI(creature) { c_guid = creature->GetGUID(); }
>>>>>>> 9fc7fe6b

        uint64 c_guid;

        void Reset()
        {
            me->RestoreFaction();
            // if we will have other way to assign this to only one npc remove this part
            if (GUID_LOPART(me->GetGUID()) != 101030)
            {
                me->RemoveFlag(UNIT_NPC_FLAGS, UNIT_NPC_FLAG_QUESTGIVER);
                me->RemoveFlag(UNIT_NPC_FLAGS, UNIT_NPC_FLAG_GOSSIP);
            }
        }

        void WaypointReached(uint32 i)
        {
            Player* player = GetPlayerForEscort();

            if (!player)
                return;

            switch(i)
            {
            case 1: SetRun(); break;
            case 10:
            case 11:
            case 12:
            case 13:
            case 14:
            case 15:
            case 16:
            case 17:
            case 18:
                me->RemoveUnitMovementFlag(MOVEMENTFLAG_SWIMMING);
                me->RemoveUnitMovementFlag(MOVEMENTFLAG_FALLING);
                me->SetSpeed(MOVE_SWIM, 0.85f, true);
                me->AddUnitMovementFlag(MOVEMENTFLAG_SWIMMING | MOVEMENTFLAG_DISABLE_GRAVITY);
                break;
            case 19:
                me->SetUnitMovementFlags(MOVEMENTFLAG_FALLING);
                break;
            case 28:
                player->GroupEventHappens(QUEST_FORTUNATE_MISUNDERSTANDINGS, me);
              //  me->RestoreFaction();
                DoScriptText(SAY_END_IRO, me);
                SetRun(false);
                break;
            }
        }

        void JustDied(Unit* /*killer*/)
        {
            if (!HasEscortState(STATE_ESCORT_ESCORTING))
                return;

            if (Player* player = GetPlayerForEscort())
              if (player->GetQuestStatus(QUEST_FORTUNATE_MISUNDERSTANDINGS) != QUEST_STATUS_COMPLETE)
                player->FailQuest(QUEST_FORTUNATE_MISUNDERSTANDINGS);
            }
    };

    bool OnGossipHello(Player* player, Creature* creature)
    {
        if (creature->isQuestGiver())
            player->PrepareQuestMenu(creature->GetGUID());

        if (player->GetQuestStatus(QUEST_FORTUNATE_MISUNDERSTANDINGS) == QUEST_STATUS_INCOMPLETE)
            player->ADD_GOSSIP_ITEM(GOSSIP_ICON_CHAT, GOSSIP_ITEM1, GOSSIP_SENDER_MAIN, GOSSIP_ACTION_INFO_DEF+1);

        if (player->GetQuestStatus(QUEST_JUST_FOLLOWING_ORDERS) == QUEST_STATUS_INCOMPLETE
            && !creature->FindNearestCreature(ENTRY_RAVENOUS_MANGAL_CROCOLISK, 10.0f))
            player->ADD_GOSSIP_ITEM(GOSSIP_ICON_CHAT, GOSSIP_ITEM2, GOSSIP_SENDER_MAIN, GOSSIP_ACTION_INFO_DEF + 2);

        player->SEND_GOSSIP_MENU(player->GetGossipTextId(creature), creature->GetGUID());
        return true;
    }

    bool OnGossipSelect(Player* player, Creature* creature, uint32 /*sender*/, uint32 action)
    {
        player->PlayerTalkClass->ClearMenus();
        if (action == GOSSIP_ACTION_INFO_DEF+1)
        {
            CAST_AI(npc_escortAI, (creature->AI()))->Start(true, false, player->GetGUID());
            CAST_AI(npc_escortAI, (creature->AI()))->SetMaxPlayerDistance(35.0f);
            creature->SetUnitMovementFlags(MOVEMENTFLAG_FALLING);
            DoScriptText(SAY_START_IRO, creature);

            switch (player->GetTeam())
            {
            case ALLIANCE:
                creature->setFaction(FACTION_ESCORTEE_A);
                break;
            case HORDE:
                creature->setFaction(FACTION_ESCORTEE_H);
                break;
            }
        }
        else if (action == GOSSIP_ACTION_INFO_DEF + 2)
        {
            player->SummonCreature(ENTRY_RAVENOUS_MANGAL_CROCOLISK, *creature, TEMPSUMMON_TIMED_DESPAWN_OUT_OF_COMBAT, 60000);
            player->CLOSE_GOSSIP_MENU();
        }

        return true;
    }

    bool OnQuestAccept(Player* /*player*/, Creature* creature, Quest const* /*_Quest*/)
    {
        DoScriptText(SAY_QUEST_ACCEPT_IRO, creature);
        return false;
    }

    bool OnQuestReward(Player *player, Creature *_Creature, Quest const *_Quest, uint32 /*item*/)
    {
        switch(_Quest->GetQuestId())
        {
        case QUEST_JUST_FOLLOWING_ORDERS:
            player->GetReputationMgr().SetReputation(sFactionStore.LookupEntry(FACTION_ORCLES),3000);
            //player->GetReputationMgr().SetReputation(sFactionStore.LookupEntry(FACTION_FRENZYHEART),-600);
            break;
        }
        return true;
    }

    CreatureAI* GetAI(Creature* creature) const
    {
        return new npc_injured_rainspeaker_oracleAI(creature);
    }
};

/*######
## npc_vekjik
######*/

#define GOSSIP_VEKJIK_ITEM1 "Shaman Vekjik, I have spoken with the big-tongues and they desire peace. I have brought this offering on their behalf."
#define GOSSIP_VEKJIK_ITEM2 "No no... I had no intentions of betraying your people. I was only defending myself. it was all a misunderstanding."

enum eVekjik
{
    GOSSIP_TEXTID_VEKJIK1       = 13137,
    GOSSIP_TEXTID_VEKJIK2       = 13138,

    SAY_TEXTID_VEKJIK1          = -1000208,

    SPELL_FREANZYHEARTS_FURY    = 51469,

    QUEST_MAKING_PEACE          = 12573
};

class npc_vekjik : public CreatureScript
{
public:
    npc_vekjik() : CreatureScript("npc_vekjik") { }

    bool OnGossipHello(Player* player, Creature* creature)
    {
        if (creature->isQuestGiver())
            player->PrepareQuestMenu(creature->GetGUID());

        if (player->GetQuestStatus(QUEST_MAKING_PEACE) == QUEST_STATUS_INCOMPLETE)
        {
            player->ADD_GOSSIP_ITEM(GOSSIP_ICON_CHAT, GOSSIP_VEKJIK_ITEM1, GOSSIP_SENDER_MAIN, GOSSIP_ACTION_INFO_DEF+1);
            player->SEND_GOSSIP_MENU(GOSSIP_TEXTID_VEKJIK1, creature->GetGUID());
            return true;
        }

        player->SEND_GOSSIP_MENU(player->GetGossipTextId(creature), creature->GetGUID());
        return true;
    }

    bool OnGossipSelect(Player* player, Creature* creature, uint32 /*sender*/, uint32 action)
    {
        player->PlayerTalkClass->ClearMenus();
        switch (action)
        {
            case GOSSIP_ACTION_INFO_DEF+1:
                player->ADD_GOSSIP_ITEM(GOSSIP_ICON_CHAT, GOSSIP_VEKJIK_ITEM2, GOSSIP_SENDER_MAIN, GOSSIP_ACTION_INFO_DEF+2);
                player->SEND_GOSSIP_MENU(GOSSIP_TEXTID_VEKJIK2, creature->GetGUID());
                break;
            case GOSSIP_ACTION_INFO_DEF+2:
                player->CLOSE_GOSSIP_MENU();
                DoScriptText(SAY_TEXTID_VEKJIK1, creature, player);
                player->AreaExploredOrEventHappens(QUEST_MAKING_PEACE);
                creature->CastSpell(player, SPELL_FREANZYHEARTS_FURY, false);
                break;
        }

        return true;
    }
};

/*######
## avatar_of_freya
######*/

#define GOSSIP_ITEM_AOF1 "I want to stop the Scourge as much as you do. How can I help?"
#define GOSSIP_ITEM_AOF2 "You can trust me. I am no friend of the Lich King."
#define GOSSIP_ITEM_AOF3 "I will not fail."

enum eFreya
{
    QUEST_FREYA_PACT         = 12621,

    SPELL_FREYA_CONVERSATION = 52045,

    GOSSIP_TEXTID_AVATAR1    = 13303,
    GOSSIP_TEXTID_AVATAR2    = 13304,
    GOSSIP_TEXTID_AVATAR3    = 13305
};

class npc_avatar_of_freya : public CreatureScript
{
public:
    npc_avatar_of_freya() : CreatureScript("npc_avatar_of_freya") { }

    bool OnGossipHello(Player* player, Creature* creature)
    {
        if (creature->isQuestGiver())
            player->PrepareQuestMenu(creature->GetGUID());

        if (player->GetQuestStatus(QUEST_FREYA_PACT) == QUEST_STATUS_INCOMPLETE)
            player->ADD_GOSSIP_ITEM(GOSSIP_ICON_CHAT, GOSSIP_ITEM_AOF1, GOSSIP_SENDER_MAIN, GOSSIP_ACTION_INFO_DEF+1);

        player->PlayerTalkClass->SendGossipMenu(GOSSIP_TEXTID_AVATAR1, creature->GetGUID());
        return true;
    }

    bool OnGossipSelect(Player* player, Creature* creature, uint32 /*sender*/, uint32 action)
    {
        player->PlayerTalkClass->ClearMenus();
        switch (action)
        {
        case GOSSIP_ACTION_INFO_DEF+1:
            player->ADD_GOSSIP_ITEM(GOSSIP_ICON_CHAT, GOSSIP_ITEM_AOF2, GOSSIP_SENDER_MAIN, GOSSIP_ACTION_INFO_DEF+2);
            player->PlayerTalkClass->SendGossipMenu(GOSSIP_TEXTID_AVATAR2, creature->GetGUID());
            break;
        case GOSSIP_ACTION_INFO_DEF+2:
            player->ADD_GOSSIP_ITEM(GOSSIP_ICON_CHAT, GOSSIP_ITEM_AOF3, GOSSIP_SENDER_MAIN, GOSSIP_ACTION_INFO_DEF+3);
            player->PlayerTalkClass->SendGossipMenu(GOSSIP_TEXTID_AVATAR3, creature->GetGUID());
            break;
        case GOSSIP_ACTION_INFO_DEF+3:
            player->CastSpell(player, SPELL_FREYA_CONVERSATION, true);
            player->CompleteQuest(QUEST_FREYA_PACT);
            break;
        }
        return true;
    }
};

/*######
## npc_bushwhacker
######*/

class npc_bushwhacker : public CreatureScript
{
public:
    npc_bushwhacker() : CreatureScript("npc_bushwhacker") { }

    struct npc_bushwhackerAI : public ScriptedAI
    {
        npc_bushwhackerAI(Creature* creature) : ScriptedAI(creature)
        {
        }

        void InitializeAI()
        {
            if (me->isDead())
                return;

            if (me->isSummon())
                if (Unit* summoner = me->ToTempSummon()->GetSummoner())
                    if (summoner)
                        me->GetMotionMaster()->MovePoint(0, summoner->GetPositionX(), summoner->GetPositionY(), summoner->GetPositionZ());

            Reset();
        }

        void UpdateAI(const uint32 /*uiDiff*/)
        {
            if (!UpdateVictim())
                return;

            DoMeleeAttackIfReady();
        }
    };

    CreatureAI* GetAI(Creature* creature) const
    {
        return new npc_bushwhackerAI(creature);
    }
};

/*######
## npc_engineer_helice
######*/

enum eEnums
{
    SPELL_EXPLODE_CRYSTAL       = 62487,
    SPELL_FLAMES                = 64561,

    SAY_WP_7                    = -1800047,
    SAY_WP_6                    = -1800048,
    SAY_WP_5                    = -1800049,
    SAY_WP_4                    = -1800050,
    SAY_WP_3                    = -1800051,
    SAY_WP_2                    = -1800052,
    SAY_WP_1                    = -1800053,

    QUEST_DISASTER              = 12688
};

class npc_engineer_helice : public CreatureScript
{
public:
    npc_engineer_helice() : CreatureScript("npc_engineer_helice") { }

    struct npc_engineer_heliceAI : public npc_escortAI
    {
        npc_engineer_heliceAI(Creature* creature) : npc_escortAI(creature) { }

        uint32 m_uiChatTimer;

        void WaypointReached(uint32 i)
        {
            Player* player = GetPlayerForEscort();
            switch (i)
            {
                case 0:
                    DoScriptText(SAY_WP_2, me);
                    break;
                case 1:
                    DoScriptText(SAY_WP_3, me);
                    me->CastSpell(5918.33f, 5372.91f, -98.770f, SPELL_EXPLODE_CRYSTAL, true);
                    me->SummonGameObject(184743, 5918.33f, 5372.91f, -98.770f, 0, 0, 0, 0, 0, TEMPSUMMON_MANUAL_DESPAWN);     //approx 3 to 4 seconds
                    me->HandleEmoteCommand(EMOTE_ONESHOT_LAUGH);
                    break;
                case 2:
                    DoScriptText(SAY_WP_4, me);
                    break;
                case 7:
                    DoScriptText(SAY_WP_5, me);
                    break;
                case 8:
                    me->CastSpell(5887.37f, 5379.39f, -91.289f, SPELL_EXPLODE_CRYSTAL, true);
                    me->SummonGameObject(184743, 5887.37f, 5379.39f, -91.289f, 0, 0, 0, 0, 0, TEMPSUMMON_MANUAL_DESPAWN);      //approx 3 to 4 seconds
                    me->HandleEmoteCommand(EMOTE_ONESHOT_LAUGH);
                    break;
                case 9:
                    DoScriptText(SAY_WP_6, me);
                    break;
                case 13:
                    if (player)
                    {
                        player->GroupEventHappens(QUEST_DISASTER, me);
                        DoScriptText(SAY_WP_7, me);
                    }
                    break;
            }
        }

        void Reset()
        {
            m_uiChatTimer = 4000;
        }
        void JustDied(Unit* /*killer*/)
        {
            Player* player = GetPlayerForEscort();
            if (HasEscortState(STATE_ESCORT_ESCORTING))
            {
                if (player)
                    player->FailQuest(QUEST_DISASTER);
            }
        }

        void UpdateAI(const uint32 uiDiff)
        {
            npc_escortAI::UpdateAI(uiDiff);

            if (HasEscortState(STATE_ESCORT_ESCORTING))
            {
                if (m_uiChatTimer <= uiDiff)
                {
                    m_uiChatTimer = 12000;
                }
                else
                    m_uiChatTimer -= uiDiff;
            }
        }
    };

    CreatureAI* GetAI(Creature* creature) const
    {
        return new npc_engineer_heliceAI(creature);
    }

    bool OnQuestAccept(Player* player, Creature* creature, const Quest* pQuest)
    {
        if (pQuest->GetQuestId() == QUEST_DISASTER)
        {
            if (npc_engineer_heliceAI* pEscortAI = CAST_AI(npc_engineer_helice::npc_engineer_heliceAI, creature->AI()))
            {
                creature->GetMotionMaster()->MoveJumpTo(0, 0.4f, 0.4f);
                creature->setFaction(113);

                pEscortAI->Start(false, false, player->GetGUID());
                DoScriptText(SAY_WP_1, creature);
            }
        }
        return true;
    }
};

/*######
 ## npc_high_oracle_soo_say
 ######*/

enum o_npc_high_oracle_soo_say
{

    ITEM_JALOOTS_FAVORITE_CRYSTAL = 38623,
    ITEM_LAFOOS_BUG_BAG = 38622,
    ITEM_MOODLES_STRESS_BALL = 38624,

    QUEST_APPEASING_THE_GREAT_RAIN_STONE = 12704, //Alle
    QUEST_GODS_LIKE_SHINEY_THINGS = 12572, //Lafoo
    QUEST_MAKE_THE_BAD_SNAKE_GO_AWAY = 12571, //Lafoo
    //QUEST_FORTUNATE_MISUNDERSTANDINGS = 12570,
    //QUEST_MAKING_PEACE = 12573, //Lafoo
    QUEST_BACK_SO_SOON = 12574, //Jaloo
    QUEST_FORCED_HAND = 12576, //Jaloo
    QUEST_THE_LOST_MISTWHISPER_TRESURE = 12575, //Jaloo
    QUEST_THE_ANGRY_GORLOC = 12578, //Moodle
    QUEST_A_HEROS_BURDEN = 12581, //Moodle
};

#define GOSSIP_LAFOO_ITEM       "I need to find Lafoo, do you have his bug bag?"
#define GOSSIP_JALOOT_ITEM      "I need to find Jaloot, do you have his favorite crystal?"
#define GOSSIP_MOODLE_ITEM      "I need to find Moodle, do you have his stressball?"

//This function is called when the player opens the gossip menubool

class npc_high_oracle_soo_say : public CreatureScript
{
public:
    npc_high_oracle_soo_say() : CreatureScript("npc_high_oracle_soo_say") { }

    bool OnGossipSelect(Player* pPlayer, Creature* pCreature, uint32 /*uiSender*/, uint32 uiAction)
    {
        ItemPosCountVec dest;
        uint32 ToStoreItem;

        switch (uiAction)
        {
            case GOSSIP_ACTION_INFO_DEF + 1:
                ToStoreItem = ITEM_LAFOOS_BUG_BAG;
                break;
            case GOSSIP_ACTION_INFO_DEF + 2:
                ToStoreItem = ITEM_JALOOTS_FAVORITE_CRYSTAL;
                break;
            case GOSSIP_ACTION_INFO_DEF + 3:
                ToStoreItem = ITEM_MOODLES_STRESS_BALL;
                break;
        }

        if (ToStoreItem > 0)
        {
            uint8 canStoreNewItem = pPlayer->CanStoreNewItem(NULL_BAG, NULL_SLOT, dest, ToStoreItem, 1);
            if (canStoreNewItem == EQUIP_ERR_OK) {
                Item *newItem = NULL;
                newItem = pPlayer->StoreNewItem(dest, ToStoreItem, 1, true);
                pPlayer->SendNewItem(newItem, 1, true, false);
            }
            pPlayer->CLOSE_GOSSIP_MENU();
        }
        return true;
    }


    bool OnGossipHello(Player* pPlayer, Creature* pCreature)
    {
        if (pCreature->isQuestGiver())
            pPlayer->PrepareQuestMenu(pCreature->GetGUID());

        if (pPlayer->GetQuestStatus(QUEST_APPEASING_THE_GREAT_RAIN_STONE) == QUEST_STATUS_INCOMPLETE)
        {
            pPlayer->ADD_GOSSIP_ITEM_EXTENDED(0, GOSSIP_LAFOO_ITEM, GOSSIP_SENDER_MAIN, GOSSIP_ACTION_INFO_DEF+1, "", 0, false);
            pPlayer->ADD_GOSSIP_ITEM_EXTENDED(0, GOSSIP_JALOOT_ITEM, GOSSIP_SENDER_MAIN, GOSSIP_ACTION_INFO_DEF+2, "", 0, false);
            pPlayer->ADD_GOSSIP_ITEM_EXTENDED(0, GOSSIP_MOODLE_ITEM, GOSSIP_SENDER_MAIN, GOSSIP_ACTION_INFO_DEF+3, "", 0, false);

            pPlayer->SEND_GOSSIP_MENU(pPlayer->GetGossipTextId(pCreature),pCreature->GetGUID());
            return true;
        }

        if (pPlayer->GetQuestStatus(QUEST_MAKE_THE_BAD_SNAKE_GO_AWAY) == QUEST_STATUS_INCOMPLETE
            || (pPlayer->GetQuestStatus(QUEST_GODS_LIKE_SHINEY_THINGS) == QUEST_STATUS_INCOMPLETE
            || pPlayer->GetQuestStatus(QUEST_GODS_LIKE_SHINEY_THINGS) == QUEST_STATUS_NONE)
            || pPlayer->GetQuestStatus(QUEST_MAKING_PEACE) == QUEST_STATUS_INCOMPLETE)
            pPlayer->ADD_GOSSIP_ITEM_EXTENDED(0, GOSSIP_LAFOO_ITEM, GOSSIP_SENDER_MAIN, GOSSIP_ACTION_INFO_DEF+1, "", 0, false);

        if (pPlayer->GetQuestStatus(QUEST_BACK_SO_SOON) == QUEST_STATUS_INCOMPLETE
            || pPlayer->GetQuestStatus(QUEST_FORCED_HAND) == QUEST_STATUS_INCOMPLETE
            || pPlayer->GetQuestStatus(QUEST_THE_LOST_MISTWHISPER_TRESURE) == QUEST_STATUS_INCOMPLETE)
            pPlayer->ADD_GOSSIP_ITEM_EXTENDED(0, GOSSIP_JALOOT_ITEM, GOSSIP_SENDER_MAIN, GOSSIP_ACTION_INFO_DEF+2, "", 0, false);

        if (pPlayer->GetQuestStatus(QUEST_THE_ANGRY_GORLOC) == QUEST_STATUS_INCOMPLETE
            || (pPlayer->GetQuestStatus(QUEST_THE_ANGRY_GORLOC) == QUEST_STATUS_COMPLETE
            && pPlayer->GetQuestStatus(QUEST_A_HEROS_BURDEN) == QUEST_STATUS_NONE))
            pPlayer->ADD_GOSSIP_ITEM_EXTENDED(0, GOSSIP_MOODLE_ITEM, GOSSIP_SENDER_MAIN, GOSSIP_ACTION_INFO_DEF+3, "", 0, false);

        pPlayer->SEND_GOSSIP_MENU(pPlayer->GetGossipTextId(pCreature),pCreature->GetGUID());
        return true;
    }

};

/*####
 # npc_generic_oracle_treasure_trigger
 ####*/

enum trigger_stuff
{
    SPELL_GLINTING_BUG_SPARKLE = 51444,
    NPC_ORACLE_MOODLE_ID = 28122,
    NPC_ORACLE_JALOOT_ID = 28121,
    NPC_ORACLE_LAFOO_ID = 28120,
    TRIGGER_SIGHT_DIST = 15,
    DATA_CHANGEFORCEAURAREMOVE = 666,
    DATA_CHANGEFORCEDESPAWN = 667
};

class npc_generic_oracle_treasure_trigger : public CreatureScript
{
public:
    npc_generic_oracle_treasure_trigger() : CreatureScript("npc_generic_oracle_treasure_trigger") { }

    struct npc_generic_oracle_treasure_triggerAI: public ScriptedAI
    {
        npc_generic_oracle_treasure_triggerAI(Creature *c) : ScriptedAI(c)
        {
            initial_cast = true;
            AuraTimer = 3000;
            bForceAuraRemove = false;
            bForceDespawn = false;
        }

        bool AuraRemoved;
        bool initial_cast;
        bool bForceAuraRemove;
        bool bForceDespawn;
        uint32 AuraTimer;

        void Reset()
        {
            me->SetReactState(REACT_PASSIVE);
            me->SetDisplayId(17519); //Fix for future db changes, should be always invisible for Player
            AuraRemoved = false;
            bForceAuraRemove = false;
            bForceDespawn = false;
        }

        void ChangeForceAuraRemove(bool condition)
        {
            bForceAuraRemove = condition;
        }

        void ChangeForceDespawn(bool despawn)
        {
            bForceDespawn = despawn;
        }

        void SetData(uint32 data, uint32 value)
        {
            if(data == DATA_CHANGEFORCEAURAREMOVE)
                ChangeForceAuraRemove(value == 1);

            if(data == DATA_CHANGEFORCEDESPAWN)
                ChangeForceDespawn(value == 1);
        }

        Player* GetNearPlayer()
        {
            float radius = TRIGGER_SIGHT_DIST + 10;

            if(me->FindNearestPlayer(radius) && (me->FindNearestPlayer(radius)->GetQuestStatus(QUEST_APPEASING_THE_GREAT_RAIN_STONE) == QUEST_STATUS_INCOMPLETE || me->FindNearestPlayer(radius)->GetQuestStatus(QUEST_GODS_LIKE_SHINEY_THINGS) == QUEST_STATUS_INCOMPLETE))
                return me->FindNearestPlayer(radius);
            return NULL;
        }

        void UpdateAI(const uint32 diff)
        {
            if (initial_cast)
            {
                me->CastSpell(me, SPELL_GLINTING_BUG_SPARKLE, false);
                initial_cast = false;
            }

            if (bForceDespawn)
                me->DespawnOrUnsummon(0);

            if (!bForceAuraRemove)
            {
                if (AuraTimer <= diff)
                {
                    if (GetNearPlayer())
                    {
                        if (!AuraRemoved)
                        {
                            if (!me->FindNearestCreature(NPC_ORACLE_MOODLE_ID, TRIGGER_SIGHT_DIST) && !me->FindNearestCreature(NPC_ORACLE_JALOOT_ID, TRIGGER_SIGHT_DIST) && !me->FindNearestCreature(NPC_ORACLE_LAFOO_ID, TRIGGER_SIGHT_DIST)) {
                                me->RemoveAllAuras();
                                AuraRemoved = true;
                            }
                        }

                        if (AuraRemoved)
                        {
                            if (me->FindNearestCreature(NPC_ORACLE_MOODLE_ID, TRIGGER_SIGHT_DIST + 8) || me->FindNearestCreature(NPC_ORACLE_JALOOT_ID, TRIGGER_SIGHT_DIST + 8) || me->FindNearestCreature(NPC_ORACLE_LAFOO_ID, TRIGGER_SIGHT_DIST + 8)) {
                                DoCast(me, SPELL_GLINTING_BUG_SPARKLE);
                                Reset();
                            }
                        }
                    } else
                    {
                        me->RemoveAllAuras();
                        AuraRemoved = true;
                    }
                    AuraTimer = 3000;
                } else
                    AuraTimer -= diff;
            } else
            {
                me->RemoveAllAuras();
                AuraRemoved = true;
            }
        }
    };

    CreatureAI* GetAI(Creature *_Creature) const
    {
        return new npc_generic_oracle_treasure_triggerAI(_Creature);
    }
};

/*####
 # npc_generic_oracle_treasure_seeker
 ####*/

static const char * Generic_sayings[] = { "That weird. Someone took our bugs. You have maybe?", "You have pie? Someone gave us pie year ago. Really yummy.", "One day maybe you can be Soo-dryskin. You like?", "You got funny looking eyeballs.", "Never meet Great Ones. Nope, just met their shrines.", "Chase the hatchlings! Chase the hatchlings! So fast!", "Mistcaller really good at controlling weather with shrine. They know just which crystals to use! Really good!", "You like that? Bet not! Bet not cause you dead! Hahah!", "We know you have dragon thing! We not scared! We going to get you and dragon thing!", "Teach you to steal our treasures! Our treasures are... ours, okay?", "Want us to help with something? What we help with? We good at helping.", "Hello! You're pretty strong and nice and stuff. I like you. Lets stay friends, okay?", "Misty. Very misty. Seem sort of misty to you? Maybe not so much." };

static const char * Special_sayings[] = { "Home good, but not stay long! More adventures!", "Good home. Had it long time, still stay good.", "There some reason why we're still here? I'd love to hear it", "Planning to sit on your butt some more, or are we going to go do something that's actually useful?", "Yeah, let's go now.", "No come back this time!", "Crunchy bugs so delicious. Want?", "Ever trip over own feet? We have. Kind of hurt. No do it, not fun. Nope.", "What the heck are shiny rabbits doing here anyway?" };

static const char * Seeker_sayings[] = { "Ooh! Shinies!", "Maybe more shiny bugs! We like bugs!", "Treasure for me! Treasure for shrine!", "Dig, dig, dig...", "Shiny things! Shiny things! Not as shiny as my crystal, but still shiny!", "More treasures! Treasures of all kinds! Yay treasures!", "Can never have too many shiny crystals! Nope!", "We are fast digger! Really fast! See... all done! That was fast, huh?", "Yay... more dirt.", "Here I am, digging up some useless bauble on the will of someone I just met...does that seem right to you?", "I'm done here" };

enum oracle_specific
{
    TRIGGER_ID = 28088, // bad id, just not used
    TRIGGER_SEARCH_DIST = 10,
    FACTION_ID = 35,
    NPC_HIGH_ORACLE_SOO_SAY = 28027,
    HOME_DIST = 50,
    MOB_GLINTING_BUG = 28372,
    AREA_MOSSWALKER_VILLAGE = 4297,
    ENTRY_MOODLE = 28122,
};

enum seeking_spells
{
    DIG_UP_GLINTING_BUG = 51443,
    DIG_UP_SPARKLING_HARE = 51441,

    DIG_UP_DISGRUNTLED_BUG_COVER = 52928,

    DIG_UP_GLINTING_ARMOR = 51398,
    DIG_UP_GLOWING_GEM = 51400,
    DIG_UP_POLISHED_PLATTER = 51401,
    DIG_UP_SHINING_CRYSTAL = 51397,
    DIG_UP_SPARKLING_TREASURE = 51402
};

class npc_generic_oracle_treasure_seeker : public CreatureScript
{
public:
    npc_generic_oracle_treasure_seeker() : CreatureScript("npc_generic_oracle_treasure_seeker") { }

    struct npc_generic_oracle_treasure_seekerAI: public FollowerAI
    {
        npc_generic_oracle_treasure_seekerAI(Creature* pCreature) : FollowerAI(pCreature) {}

            uint32 CheckTimer;
            uint32 SearchTimer;
            uint32 GeneralSayTimer;
            uint32 TreasureSpell;
            uint8 SearchCount;
            bool AlreadyMoved;
            bool SearchAnim;
            bool SayHome;
            bool isAway;
            uint32 AreaCheckTimer;

            void Reset()
            {
                if (HasFollowState(STATE_FOLLOW_PAUSED | STATE_FOLLOW_INPROGRESS))
                    SetFollowPaused(false);
                if (me->GetOwner() && Unit::GetPlayer(*me,me->GetOwner()->GetGUID()))
                    StartFollow(Unit::GetPlayer(*me,me->GetOwner()->GetGUID()), FACTION_ID, 0);
                me->SetReactState(REACT_DEFENSIVE);
                me->SetUInt32Value(UNIT_NPC_FLAGS, UNIT_NPC_FLAG_GOSSIP | UNIT_NPC_FLAG_QUESTGIVER);
                AlreadyMoved = false;
                CheckTimer = 2000;
                SearchTimer = 0;
                SearchCount = 1;
                SearchAnim = false;
                SayHome = false;
                GeneralSayTimer = 60000;
                isAway = false;
                AreaCheckTimer = 5000;
            }

            void SpellHit(Unit* /*pCaster*/, const SpellInfo* pSpell)
            {
                switch(pSpell->Id)
                {
                case DIG_UP_GLINTING_BUG:
                case DIG_UP_SPARKLING_HARE:
                case DIG_UP_GLINTING_ARMOR:
                case DIG_UP_GLOWING_GEM:
                case DIG_UP_POLISHED_PLATTER:
                case DIG_UP_SHINING_CRYSTAL:
                case DIG_UP_SPARKLING_TREASURE:
                    break;
                default:
                    if (HasFollowState(STATE_FOLLOW_INPROGRESS) && rand() % 10 == 1)
                        me->MonsterSay(Special_sayings[7], LANG_UNIVERSAL, 0);
                break;
                }

            }

            void UpdateFollowerAI(const uint32 diff)
            {
                if(me->GetEntry() == ENTRY_MOODLE)
                {
                    if(AreaCheckTimer <= diff)
                    {
                        if(me->GetAreaId() == AREA_MOSSWALKER_VILLAGE)
                            if(me->GetOwner() && me->GetOwner()->ToPlayer())
                                if(me->GetOwner()->ToPlayer()->GetQuestStatus(QUEST_THE_ANGRY_GORLOC) == QUEST_STATUS_INCOMPLETE)
                                    me->GetOwner()->ToPlayer()->CompleteQuest(QUEST_THE_ANGRY_GORLOC);
                        AreaCheckTimer = 5000;
                    }else AreaCheckTimer -= diff;
                }

                if (CheckTimer <= diff)
                {
                    if (me->GetOwner() && Unit::GetPlayer(*me,me->GetOwner()->GetGUID()))
                        isAway = Unit::GetPlayer(*me,me->GetOwner()->GetGUID())->isAFK();

                    if (!isAway)
                    {
                        if (!SayHome && me->FindNearestCreature(NPC_HIGH_ORACLE_SOO_SAY, HOME_DIST))
                        {
                            me->MonsterSay(Special_sayings[urand(0, 1)], LANG_UNIVERSAL, 0);
                            SayHome = true;
                        }
                        if (SayHome && !me->FindNearestCreature(NPC_HIGH_ORACLE_SOO_SAY, HOME_DIST))
                            SayHome = false;

                        if (me->GetOwner() && Unit::GetPlayer(*me,me->GetOwner()->GetGUID()) && Unit::GetPlayer(*me,me->GetOwner()->GetGUID())->GetQuestStatus(QUEST_APPEASING_THE_GREAT_RAIN_STONE) == QUEST_STATUS_INCOMPLETE
                                || Unit::GetPlayer(*me,me->GetOwner()->GetGUID())->GetQuestStatus(QUEST_GODS_LIKE_SHINEY_THINGS) == QUEST_STATUS_INCOMPLETE)
                        {
                            if (Creature *OracleTrigger = me->FindNearestCreature(TRIGGER_ID, TRIGGER_SEARCH_DIST))
                            {
                                OracleTrigger->AI()->SetData(DATA_CHANGEFORCEAURAREMOVE,1);
                                SetFollowPaused(true);
                                if (HasFollowState(STATE_FOLLOW_PAUSED))
                                {
                                    if (!AlreadyMoved) {
                                        me->GetMotionMaster()->MovePoint(0, OracleTrigger->GetPositionX(), OracleTrigger->GetPositionY(), OracleTrigger->GetPositionZ());
                                        AlreadyMoved = true;
                                    }
                                    if (me->IsWithinDistInMap(OracleTrigger, 1))
                                        SearchAnim = true;
                                }
                                CheckTimer = 2000;
                            }
                        }
                    } else
                    {
                        me->MonsterSay(Special_sayings[urand(2, 4)], LANG_UNIVERSAL, 0);
                        CheckTimer = 120000;
                    }
                } else
                    CheckTimer -= diff;

                if (GeneralSayTimer <= diff)
                {
                    if (!SearchAnim && !isAway)
                        me->MonsterSay(Generic_sayings[urand(0, 12)], LANG_UNIVERSAL, 0);

                    GeneralSayTimer = 30000 + urand(300000, 600000);
                } else
                    GeneralSayTimer -= diff;

                if (SearchAnim)
                {
                    if (SearchTimer <= diff)
                    {
                        if (SearchCount < 4)
                            DoCast(me, DIG_UP_DISGRUNTLED_BUG_COVER);

                        if (SearchCount == 2)
                        {
                            TreasureSpell = RAND(DIG_UP_GLINTING_ARMOR, DIG_UP_SPARKLING_HARE, DIG_UP_GLOWING_GEM, DIG_UP_POLISHED_PLATTER, DIG_UP_SPARKLING_TREASURE, DIG_UP_GLINTING_BUG);
                            if (TreasureSpell == DIG_UP_GLINTING_BUG)
                                me->MonsterSay(Special_sayings[6], LANG_UNIVERSAL, 0);
                            else
                                if (TreasureSpell == DIG_UP_SPARKLING_HARE)
                                    me->MonsterSay(Special_sayings[8], LANG_UNIVERSAL, 0);
                                else
                                    me->MonsterSay(Seeker_sayings[urand(0, 10)], LANG_UNIVERSAL, 0);
                        }

                        if (SearchCount == 4)
                            DoCast(me, TreasureSpell);

                        if (SearchCount > 4)
                        {
                            if (Creature *OracleTrigger = me->FindNearestCreature(TRIGGER_ID, TRIGGER_SEARCH_DIST-8))
                                OracleTrigger->AI()->SetData(DATA_CHANGEFORCEDESPAWN,1);
                            Reset();
                        }

                        SearchTimer = 1000;
                        SearchCount++;
                    } else
                        SearchTimer -= diff;
                }
            }
    };

    CreatureAI* GetAI(Creature* pCreature) const
    {
        return new npc_generic_oracle_treasure_seekerAI(pCreature);
    }
};

/*######
## oracle_frenzyheart_switch
######*/

#define D_QUEST_FRENZYHEART_CHAMPION            12582
#define D_QUEST_HAND_OF_THE_ORACLES             12689

class oracle_frenzyheart_switch : public CreatureScript
{
public:
    oracle_frenzyheart_switch() : CreatureScript("oracle_frenzyheart_switch") { }

    bool OnQuestReward(Player *player, Creature *_Creature, Quest const *_Quest, uint32 /*item*/)
    {
        switch(_Quest->GetQuestId())
        {
        case D_QUEST_FRENZYHEART_CHAMPION:
            player->GetReputationMgr().SetReputation(sFactionStore.LookupEntry(FACTION_FRENZYHEART),9000);
            //player->GetReputationMgr().SetReputation(sFactionStore.LookupEntry(FACTION_ORCLES),-4200);
            break;
        case D_QUEST_HAND_OF_THE_ORACLES:
            player->GetReputationMgr().SetReputation(sFactionStore.LookupEntry(FACTION_ORCLES),9000);
            //player->GetReputationMgr().SetReputation(sFactionStore.LookupEntry(FACTION_FRENZYHEART),-4200);
            break;
        }
        return true;
    }
};

/*######
## npc_frenzyheart_zepik
######*/

#define QUEST_A_ROUGH_RIDE                      12536
#define AREA_MISTWHISPER_REFUGE                 4306

class npc_frenzyheart_zepik : public CreatureScript
{
public:
    npc_frenzyheart_zepik() : CreatureScript("npc_frenzyheart_zepik") { }

    struct npc_frenzyheart_zepikAI: public ScriptedAI
    {
        npc_frenzyheart_zepikAI(Creature* pCreature) : ScriptedAI(pCreature) {}

        uint32 check_Timer;

        void Reset()
        {
            check_Timer = 5000;
            if(me->GetOwner() && me->GetOwner()->ToPlayer())
                me->GetMotionMaster()->MoveFollow(me->GetOwner()->ToPlayer(), PET_FOLLOW_DIST, PET_FOLLOW_ANGLE);
        }

        void Aggro(){}

        void UpdateAI(const uint32 diff)
        {
            if(check_Timer <= diff)
            {
                if(me->GetAreaId() == AREA_MISTWHISPER_REFUGE)
                    if(me->GetOwner() && me->GetOwner()->ToPlayer())
                    {
                        if(me->GetOwner()->ToPlayer()->GetQuestStatus(QUEST_A_ROUGH_RIDE) == QUEST_STATUS_INCOMPLETE)
                            me->GetOwner()->ToPlayer()->CompleteQuest(QUEST_A_ROUGH_RIDE);
                    }
                check_Timer = 5000;
            }else check_Timer -= diff;
        }
    };

    CreatureAI* GetAI(Creature* pCreature) const
    {
        return new npc_frenzyheart_zepikAI(pCreature);
    }
};

/*######
## npc_mosswalker_victim
######*/

#define SPELL_MOSSWALKER_QUEST_CREDIT               52157
#define QUEST_THE_MOSSWALKER_SAVIOR                 12580

static const char * dead_sayings[5] =
{
    "Please take... my shinies. All done...",
    "We not do anything... to them... I no understand.",
    "Use my shinies... make weather good again... make undead things go away.",
    "We gave shinies to shrine... we not greedy... why this happen?",
    "I do something bad? I sorry..."
};
static const char * survive_sayings[4] =
{
    "We saved. You nice, dryskin.",
    "Maybe you make weather better too?",
    "You save us! Yay for you!",
    "Thank you! You good!"
};

#define GOSSIP_EVENT            "<Check for pulse.>"

class npc_mosswalker_victim : public CreatureScript
{
public:
    npc_mosswalker_victim() : CreatureScript("npc_mosswalker_victim") { }

    struct npc_mosswalker_victimAI: public ScriptedAI
    {
        npc_mosswalker_victimAI(Creature* pCreature) : ScriptedAI(pCreature) {}

        bool PulseChecked;
        bool hasSurvived;
        bool doReset;
        uint32 action_Timer;

        void Reset()
        {
            PulseChecked = false;
            action_Timer = 5000;
            doReset = false;
        }

        void CheckPulse(Player *pPlayer)
        {
            PulseChecked = true;
            hasSurvived = (urand(0,1) == 0);
            uint32 checkrand;
            if(hasSurvived)
            {
                checkrand = urand(0,3);
                me->CastSpell(pPlayer,SPELL_MOSSWALKER_QUEST_CREDIT,true);
                me->MonsterSay(survive_sayings[checkrand],LANG_UNIVERSAL, NULL);
                action_Timer = 15000;
            }
            else
            {
                checkrand = urand(0,4);
                me->MonsterSay(dead_sayings[checkrand],LANG_UNIVERSAL, NULL);
                action_Timer = 2000;
            }
        }

        void Aggro() {}
        void MoveInLineOfSight(Unit *who) {}
        void AttackStart(Unit *who) {}
        void UpdateAI(const uint32 diff)
        {
            if(PulseChecked)
            {
                if(action_Timer <= diff)
                {
                    if(hasSurvived)
                    {
                        me->DealDamage(me,me->GetHealth());
                        me->RemoveCorpse();
                    }else
                    {
                        //Spell for GO fehlt noch
                        me->DealDamage(me,me->GetHealth());
                    }
                    action_Timer = 9999999;
                }else action_Timer -= diff;
            }
        }
    };

    bool OnGossipSelect(Player* pPlayer, Creature* pCreature, uint32 sender, uint32 action )
    {
        switch(action)
        {
        case GOSSIP_ACTION_INFO_DEF+1:
            CAST_AI(npc_mosswalker_victim::npc_mosswalker_victimAI,pCreature->AI())->CheckPulse(pPlayer);
            break;
        }
        pPlayer->CLOSE_GOSSIP_MENU();
        return true;
    }

    bool OnGossipHello(Player* pPlayer, Creature* pCreature)
    {
        if(pPlayer->GetQuestStatus(QUEST_THE_MOSSWALKER_SAVIOR) == QUEST_STATUS_INCOMPLETE && !CAST_AI(npc_mosswalker_victim::npc_mosswalker_victimAI,pCreature->AI())->PulseChecked)
           pPlayer->ADD_GOSSIP_ITEM(GOSSIP_ICON_CHAT, GOSSIP_EVENT, GOSSIP_SENDER_MAIN, GOSSIP_ACTION_INFO_DEF+1);

        pPlayer->SEND_GOSSIP_MENU(pPlayer->GetGossipTextId(pCreature), pCreature->GetGUID());
        return true;
    }

    CreatureAI* GetAI(Creature* pCreature) const
    {
        return new npc_mosswalker_victimAI(pCreature);
    }

};

/*######
## npc_artruis_the_heartless
######*/

#define SPELL_ARTRUIS_FROST_NOVA            11831
#define SPELL_ARTRUIS_FROST_BOLT            15530
#define SPELL_ARTRUIS_ICY_VEINS             54792
#define SPELL_ARTRUIS_ICE_LANCE             54261

#define ENTRY_ARTRUIS_URN                   190777

class npc_artruis_the_heartless : public CreatureScript
{
public:
    npc_artruis_the_heartless() : CreatureScript("npc_artruis_the_heartless") { }

    struct npc_artruis_the_heartlessAI: public ScriptedAI
    {
        npc_artruis_the_heartlessAI(Creature* pCreature) : ScriptedAI(pCreature) {}

        uint32 shoot_Timer;
        uint32 nova_Timer;
        uint32 veins_Timer;

        void Reset()
        {
            shoot_Timer = 2000;
            nova_Timer = urand(20000,40000);
            veins_Timer = urand(20000,40000);
        }

        bool TryDoCast(Unit *victim, uint32 spellId, bool triggered = false)
        {
            if(me->IsNonMeleeSpellCasted(false)) return false;

            DoCast(victim,spellId,triggered);
            return true;
        }

        void Aggro()
        {

        }

        void JustDied(Unit *killer)
        {
            GameObject* object = me->SummonGameObject(ENTRY_ARTRUIS_URN,me->GetPositionX(),me->GetPositionY(),me->GetPositionZ(),0,0,0,0,0,600);
        }

        void UpdateAI(const uint32 diff)
        {
            if (!UpdateVictim())
                return;

            if(nova_Timer <= diff)
            {
                if(TryDoCast(me,SPELL_ARTRUIS_FROST_NOVA))
                    nova_Timer = urand(20000,40000);
            }else nova_Timer -= diff;

            if(veins_Timer <= diff)
            {
                if(TryDoCast(me->getVictim(),SPELL_ARTRUIS_ICY_VEINS))
                    veins_Timer = urand(20000,40000);
            }else veins_Timer -= diff;

            if(shoot_Timer <= diff)
            {
                if(TryDoCast(me->getVictim(),RAND(SPELL_ARTRUIS_FROST_BOLT,SPELL_ARTRUIS_ICE_LANCE)))
                    shoot_Timer = 2000;
            }else shoot_Timer -= diff;

            DoMeleeAttackIfReady();
        }
    };

    CreatureAI* GetAI(Creature* pCreature) const
    {
        return new npc_artruis_the_heartlessAI(pCreature);
    }

};

/*#####
## npc_jungle_punch_target
#####*/

#define SAY_OFFER     "Care to try Grimbooze Thunderbrew's new jungle punch?"
#define SAY_HEMET_1   "Aye, I'll try it."
#define SAY_HEMET_2   "That's exactly what I needed!"
#define SAY_HEMET_3   "It's got my vote! That'll put hair on your chest like nothing else will."
#define SAY_HADRIUS_1 "I'm always up for something of Grimbooze's."
#define SAY_HADRIUS_2 "Well, so far, it tastes like something my wife would drink..."
#define SAY_HADRIUS_3 "Now, there's the kick I've come to expect from Grimbooze's drinks! I like it!"
#define SAY_TAMARA_1  "Sure!"
#define SAY_TAMARA_2  "Oh my..."
#define SAY_TAMARA_3  "Tastes like I'm drinking... engine degreaser!"

enum utils
{
    NPC_HEMET   = 27986,
    NPC_HADRIUS = 28047,
    NPC_TAMARA  = 28568,
    SPELL_OFFER = 51962,
    QUEST_ENTRY = 12645,
};

class npc_jungle_punch_target : public CreatureScript
{
public:
    npc_jungle_punch_target() : CreatureScript("npc_jungle_punch_target") { }

    struct npc_jungle_punch_targetAI : public ScriptedAI
    {
        npc_jungle_punch_targetAI(Creature* creature) : ScriptedAI(creature) {}

        uint16 sayTimer;
        uint8 sayStep;

        void Reset()
        {
            sayTimer = 3500;
            sayStep = 0;
        }

        void UpdateAI(const uint32 uiDiff)
        {
            if (!sayStep)
                return;

            if (sayTimer < uiDiff)
            {
                switch (sayStep)
                {
                    case 0:
                    {
                        switch (me->GetEntry())
                        {
                            case NPC_HEMET:   me->MonsterSay(SAY_HEMET_1, LANG_UNIVERSAL, 0);   break;
                            case NPC_HADRIUS: me->MonsterSay(SAY_HADRIUS_1, LANG_UNIVERSAL, 0); break;
                            case NPC_TAMARA:  me->MonsterSay(SAY_TAMARA_1, LANG_UNIVERSAL, 0);  break;
                        }
                        sayTimer = 3000;
                        sayStep++;
                        break;
                    }
                    case 1:
                    {
                        switch (me->GetEntry())
                        {
                            case NPC_HEMET:   me->MonsterSay(SAY_HEMET_2, LANG_UNIVERSAL, 0);   break;
                            case NPC_HADRIUS: me->MonsterSay(SAY_HADRIUS_2, LANG_UNIVERSAL, 0); break;
                            case NPC_TAMARA:  me->MonsterSay(SAY_TAMARA_2, LANG_UNIVERSAL, 0);  break;
                        }
                        sayTimer = 3000;
                        sayStep++;
                        break;
                    }
                    case 2:
                    {
                        switch (me->GetEntry())
                        {
                            case NPC_HEMET:   me->MonsterSay(SAY_HEMET_3, LANG_UNIVERSAL, 0);   break;
                            case NPC_HADRIUS: me->MonsterSay(SAY_HADRIUS_3, LANG_UNIVERSAL, 0); break;
                            case NPC_TAMARA:  me->MonsterSay(SAY_TAMARA_3, LANG_UNIVERSAL, 0);  break;
                        }
                        sayTimer = 3000;
                        sayStep = 0;
                        break;
                    }
                }
            }
            else
                sayTimer -= uiDiff;
        }

        void SpellHit(Unit* caster, const SpellInfo* proto)
        {
            if (!proto || proto->Id != SPELL_OFFER)
                return;

            if (!caster->ToPlayer())
                return;

            QuestStatusMap::const_iterator itr = caster->ToPlayer()->getQuestStatusMap().find(QUEST_ENTRY);
            if (itr->second.Status != QUEST_STATUS_INCOMPLETE)
                return;

            for (uint8 i=0; i<3; i++)
            {
                switch (i)
                {
                   case 0:
                       if (NPC_HEMET != me->GetEntry())
                           continue;
                       else
                           break;
                   case 1:
                       if (NPC_HADRIUS != me->GetEntry())
                           continue;
                       else
                           break;
                   case 2:
                       if (NPC_TAMARA != me->GetEntry())
                           continue;
                       else
                           break;
                }

                if (itr->second.CreatureOrGOCount[i] != 0)
                    continue;

                caster->ToPlayer()->KilledMonsterCredit(me->GetEntry(), 0);
                caster->ToPlayer()->Say(SAY_OFFER, LANG_UNIVERSAL);
                sayStep = 0;
                break;
            }
        }
    };

    CreatureAI* GetAI(Creature* creature) const
    {
        return new npc_jungle_punch_targetAI(creature);
    }
};

/*######
## npc_adventurous_dwarf
######*/

#define GOSSIP_OPTION_ORANGE    "Can you spare an orange?"
#define GOSSIP_OPTION_BANANAS   "Have a spare bunch of bananas?"
#define GOSSIP_OPTION_PAPAYA    "I could really use a papaya."

enum eAdventurousDwarf
{
    QUEST_12634         = 12634,

    ITEM_BANANAS        = 38653,
    ITEM_PAPAYA         = 38655,
    ITEM_ORANGE         = 38656,

    SPELL_ADD_ORANGE    = 52073,
    SPELL_ADD_BANANAS   = 52074,
    SPELL_ADD_PAPAYA    = 52076,

    GOSSIP_MENU_DWARF   = 13307,

    SAY_DWARF_OUCH      = -1571042,
    SAY_DWARF_HELP      = -1571043
};

class npc_adventurous_dwarf : public CreatureScript
{
public:
    npc_adventurous_dwarf() : CreatureScript("npc_adventurous_dwarf") { }

    CreatureAI* GetAI(Creature* creature) const
    {
        DoScriptText(SAY_DWARF_OUCH, creature);
        return NULL;
    }

    bool OnGossipHello(Player* player, Creature* creature)
    {
        if (player->GetQuestStatus(QUEST_12634) != QUEST_STATUS_INCOMPLETE)
            return false;

        if (player->GetItemCount(ITEM_ORANGE) < 1)
            player->ADD_GOSSIP_ITEM(GOSSIP_ICON_CHAT, GOSSIP_OPTION_ORANGE, GOSSIP_SENDER_MAIN, GOSSIP_ACTION_INFO_DEF + 1);

        if (player->GetItemCount(ITEM_BANANAS) < 2)
            player->ADD_GOSSIP_ITEM(GOSSIP_ICON_CHAT, GOSSIP_OPTION_BANANAS, GOSSIP_SENDER_MAIN, GOSSIP_ACTION_INFO_DEF + 2);

        if (player->GetItemCount(ITEM_PAPAYA) < 1)
            player->ADD_GOSSIP_ITEM(GOSSIP_ICON_CHAT, GOSSIP_OPTION_PAPAYA, GOSSIP_SENDER_MAIN, GOSSIP_ACTION_INFO_DEF + 3);

        player->PlayerTalkClass->SendGossipMenu(GOSSIP_MENU_DWARF, creature->GetGUID());
        return true;
    }

    bool OnGossipSelect(Player* player, Creature* creature, uint32 /*sender*/, uint32 action)
    {
        player->PlayerTalkClass->ClearMenus();
        uint32 spellId = 0;
        switch (action)
        {
            case GOSSIP_ACTION_INFO_DEF + 1: spellId = SPELL_ADD_ORANGE;     break;
            case GOSSIP_ACTION_INFO_DEF + 2: spellId = SPELL_ADD_BANANAS;    break;
            case GOSSIP_ACTION_INFO_DEF + 3: spellId = SPELL_ADD_PAPAYA;     break;
        }
        if (spellId)
            player->CastSpell(player, spellId, true);
        DoScriptText(SAY_DWARF_HELP, creature);
        creature->DespawnOrUnsummon();
        return true;
    }
};

/*######
## npc_tipsy_mcmanus
######*/

enum TipsyMcManus
{
    DATA_EVENT                 = 1,
    DATA_OBJECT_ENTRY          = 2,
    QUEST_STILL_AT_IT          = 12644,
    GOSSIP_TIPSY_MCMANUS_TEXT  = 13288,
    GO_JUNGLE_PUNCH            = 190643
};

static uint32 const goEntry[5] =
{
    190635,
    190636,
    190637,
    190638,
    190639
};

static char const* Instructions[6] =
{
    "Use la valvula de presion!",
    "Calienta a las brasas!",
    "Tirar una naranja todavia en eso, date prisa!",
    "Mezcla de unos cuantos platanos!",
    "Rapido, una Papaya!",
    "No, eso estuvo mal! Tenemos que comenzar de nevo."
};

#define GOSSIP_ITEM_TIPSY  "Estoy listo, vamos a comenzar."

class npc_tipsy_mcmanus : public CreatureScript
{
    public:
        npc_tipsy_mcmanus() : CreatureScript("npc_tipsy_mcmanus") { }

        bool OnGossipSelect(Player* player, Creature* creature, uint32 /*sender*/, uint32 action)
        {
            if (action == GOSSIP_ACTION_INFO_DEF + 1)
            {
                player->CLOSE_GOSSIP_MENU();
                creature->AI()->SetData(DATA_EVENT, 1);
                creature->SetFlag(UNIT_FIELD_FLAGS, UNIT_FLAG_NOT_SELECTABLE);
            }
            return true;
        }

        bool OnGossipHello(Player* player, Creature* creature)
        {
            if (player->GetQuestStatus(QUEST_STILL_AT_IT) == QUEST_STATUS_INCOMPLETE)
                player->ADD_GOSSIP_ITEM(GOSSIP_ICON_CHAT, GOSSIP_ITEM_TIPSY, GOSSIP_SENDER_MAIN, GOSSIP_ACTION_INFO_DEF + 1);

            player->SEND_GOSSIP_MENU(GOSSIP_TIPSY_MCMANUS_TEXT, creature->GetGUID());
            return true;
        }

        struct npc_tipsy_mcmanusAI : public ScriptedAI
        {
            npc_tipsy_mcmanusAI(Creature* c) : ScriptedAI(c) {}

            void Reset()
            {
                _event = false;
                _choice = true;
                _rnd = 0;
                _count = 0;
                _reactTimer = 10000;
                me->RemoveFlag(UNIT_FIELD_FLAGS, UNIT_FLAG_NOT_SELECTABLE);
            }

            void SetData(uint32 id, uint32 data)
            {
                switch (id)
                {
                    case DATA_EVENT:
                        _event = data ? true : false;
                        break;
                    case DATA_OBJECT_ENTRY:
                        if (!_choice && data == goEntry[_rnd]) // used correct object
                        {
                            me->HandleEmoteCommand(EMOTE_ONESHOT_CHEER);
                            _choice = true;
                            _reactTimer = urand(5000, 7000);
                        }
                        break;
                }
            }

            void UpdateAI(uint32 const diff)
            {
                if (UpdateVictim())
                {
                    DoMeleeAttackIfReady();
                    return;
                }

                if (_event) // active
                {
                    if(_reactTimer <= diff)
                    {
                        if (_choice) // used correct object
                        {
                            ++_count;

                            if (_count > 10) // spawn quest reward and reset
                            {
                                float x, y, z;
                                me->GetPosition(x, y, z);
                                me->SummonGameObject(GO_JUNGLE_PUNCH, x + 1.2f, y + 0.8f, z - 0.23f, 0, 0, 0, 0, 0, 60);
                                Reset();
                                return;
                            }

                            _rnd = urand(0, 4);
                            me->MonsterSay(Instructions[_rnd], LANG_UNIVERSAL, 0); // give new instructions
                            me->HandleEmoteCommand(RAND(EMOTE_ONESHOT_EXCLAMATION, EMOTE_ONESHOT_POINT));
                            _choice = false; // reset choice
                        }
                        else // failed -> reset and try again
                        {
                            me->MonsterSay(Instructions[5], LANG_UNIVERSAL, 0);
                            me->HandleEmoteCommand(EMOTE_ONESHOT_EXCLAMATION);
                            Reset();
                            return;
                        }

                        _reactTimer = 10000;
                    }
                    else
                        _reactTimer -= diff;
                }
            }

        private:
            bool _event;
            bool _choice;
            uint8 _count;
            uint8 _rnd;
            uint32 _reactTimer;
        };

        CreatureAI* GetAI(Creature* creature) const
        {
            return new npc_tipsy_mcmanusAI(creature);
        }
};

/*######
## go_brew_event
######*/

enum BrewEvent
{
    NPC_TIPSY_MCMANUS = 28566
};

class go_brew_event : public GameObjectScript
{
    public:
        go_brew_event() : GameObjectScript("go_brew_event") { }

        bool OnGossipHello(Player* /*player*/, GameObject* go)
        {
            if (Creature* Tipsy = go->FindNearestCreature(NPC_TIPSY_MCMANUS, 30.0f, true))
                Tipsy->AI()->SetData(DATA_OBJECT_ENTRY, go->GetEntry());

            return false;
        }
};

/*######
## npc_stormwatcher
######*/

enum eSpells
{
    SPELL_CALL_LIGHTNING                = 32018,
    SPELL_THROW_VENTURE_CO_EXPLOSIVES   = 53145,
    SPELL_SUMMON_STORMWATCHERS_HEAD     = 53162
};

class npc_stormwatcher : public CreatureScript
{
    public:
        npc_stormwatcher() : CreatureScript("npc_stormwatcher"){ }

        CreatureAI* GetAI(Creature* pCreature) const
        {
            return new npc_stormwatcherAI(pCreature);
        }

        struct npc_stormwatcherAI : public ScriptedAI
        {
            npc_stormwatcherAI(Creature* pCreature) : ScriptedAI (pCreature){ }

            uint32 uiCallLightning_Timer;

            void Reset()
            {
                uiCallLightning_Timer = urand (3000,5000);
            }

            void SpellHit (Unit* /*caster*/, SpellInfo const* spell)
            {
                if (spell->Id == SPELL_THROW_VENTURE_CO_EXPLOSIVES)
                {
                    DoCast(me, SPELL_SUMMON_STORMWATCHERS_HEAD, true);
                    me->DespawnOrUnsummon();
                }
            }

            void UpdateAI(const uint32 diff)
            {
                if (!UpdateVictim())
                    return;

                if (uiCallLightning_Timer <= diff)
                {
                    DoCastVictim(SPELL_CALL_LIGHTNING);
                    uiCallLightning_Timer = urand (3000,5000);
                }
                else uiCallLightning_Timer -= diff;

                DoMeleeAttackIfReady();
            }
        };
};

/*######
## Quest: Rejek: First Blood
######*/

enum enums
{
    ENTRY_SAPPHIRE_HIVE_WASP    = 28086,
    ENTRY_HARDKNUCKLE_CHARGER   = 28096,
    ENTRY_MISTWHISPER_ORACLE    = 28110,
    ENTRY_MISTWHISPER_WARRIOR   = 28109,
    // Kill Credit Entries from quest_template
    NPC_CREDIT_1                = 28040,
    NPC_CREDIT_2                = 36189,
    NPC_CREDIT_3                = 29043,

    SPELL_BLOOD_REJEKS_SWORD    = 52992,
    SPELL_WASP_STINGER_RAGE     = 34392,
    SPELL_CHARGER_CHARGE        = 49758,
    SPELL_ORACLE_LIGHTNING_CLOUD= 54921,
    SPELL_WARRIOR_FLIP_ATTACK   = 50533
};

class npc_rejek_first_blood : public CreatureScript
{
    public:
        npc_rejek_first_blood() : CreatureScript("npc_rejek_first_blood"){ }

        CreatureAI* GetAI(Creature* pCreature) const
        {
            return new npc_rejek_first_bloodAI(pCreature);
        }

        struct npc_rejek_first_bloodAI : public ScriptedAI
        {
            npc_rejek_first_bloodAI(Creature* pCreature) : ScriptedAI (pCreature){ }

            uint32 uiFlipAttack_Timer;
            uint32 uiCharge_Timer;
            
            bool Frenzied;

            void Reset()
            {
                uiFlipAttack_Timer = urand (2000,6000);
                uiCharge_Timer = 0;
            }

            void EnterCombat (Unit* /*who*/)
            {
                Frenzied = false;

                if(me->GetEntry() == ENTRY_MISTWHISPER_ORACLE)
                    DoCast(me, SPELL_ORACLE_LIGHTNING_CLOUD, true);
            }

            void SpellHit (Unit* caster, SpellInfo const* spell)
            {
                if(spell->Id == SPELL_BLOOD_REJEKS_SWORD)
                {
                    if(caster && caster->ToPlayer())
                    {
                        switch(me->GetEntry())
                        {
                            case ENTRY_SAPPHIRE_HIVE_WASP:
                                caster->ToPlayer()->KilledMonsterCredit(NPC_CREDIT_1,0);
                                break;
                            case ENTRY_HARDKNUCKLE_CHARGER:
                                caster->ToPlayer()->KilledMonsterCredit(NPC_CREDIT_2,0);
                                break;
                            case ENTRY_MISTWHISPER_ORACLE:
                            case ENTRY_MISTWHISPER_WARRIOR:
                                caster->ToPlayer()->KilledMonsterCredit(NPC_CREDIT_3,0);
                                break;
                        }
                    }
                }
            }

            void UpdateAI(const uint32 diff)
            {
                if(!UpdateVictim())
                    return;

                if(me->GetEntry() == ENTRY_SAPPHIRE_HIVE_WASP)
                {
                    if(!Frenzied && HealthBelowPct(30))
                    {
                        DoCast(me, SPELL_WASP_STINGER_RAGE, true);
                        Frenzied = true;
                    }
                }

                if(me->GetEntry() == ENTRY_HARDKNUCKLE_CHARGER)
                {
                    if(uiCharge_Timer <= diff)
                    {
                        DoCastVictim(SPELL_CHARGER_CHARGE);
                        uiCharge_Timer = 5000;
                    }
                    else uiCharge_Timer -= diff;
                }

                if(me->GetEntry() == ENTRY_MISTWHISPER_WARRIOR)
                {
                    if(uiFlipAttack_Timer <= diff)
                    {
                        DoCastVictim(SPELL_WARRIOR_FLIP_ATTACK);
                        uiFlipAttack_Timer = urand (4000,7000);
                    }
                    else uiFlipAttack_Timer -= diff;
                }

                DoMeleeAttackIfReady();
            }
        };
};

/*######
## vehicle_haiphoon
######*/

enum eHaiphoon
{
    SPELL_DEVOUR_WIND       = 52862,
    SPELL_DEVOUR_WATER      = 52864,

    NPC_HAIPHOON_WATER      = 28999,
    NPC_HAIPHOON_AIR        = 28985
};

class vehicle_haiphoon : public CreatureScript
{
public:
    vehicle_haiphoon() : CreatureScript("vehicle_haiphoon") { }

    CreatureAI* GetAI(Creature* pCreature) const
    {
        return new  vehicle_haiphoonAI(pCreature);
    }

    struct vehicle_haiphoonAI : public VehicleAI
    {
        vehicle_haiphoonAI(Creature* pCreature) : VehicleAI(pCreature) { }

        void SpellHitTarget(Unit* target,SpellInfo const* spell)
        {
            if(target == me)
                return;       
        
            if(spell->Id == SPELL_DEVOUR_WIND)
            {
                if(Player* player = me->GetCharmerOrOwnerPlayerOrPlayerItself())
                {
                    player->KilledMonsterCredit(29009, 0);
                    me->UpdateEntry(NPC_HAIPHOON_AIR);                    
                    player->VehicleSpellInitialize();
                    me->setFaction(player->getFaction());
                }
            }

            if(spell->Id == SPELL_DEVOUR_WATER)
            {
                if(Player* player = me->GetCharmerOrOwnerPlayerOrPlayerItself())
                {
                    player->KilledMonsterCredit(29008, 0);                    
                    me->UpdateEntry(NPC_HAIPHOON_WATER);
                    player->VehicleSpellInitialize();
                    me->setFaction(player->getFaction());
                }
            }
        }
    };
};

const Position CaptiveCrocWaypoints[32] =
{
    {5296.98f, 4449.35f, -97.6785f, 0.0f},
    {5268.84f, 4431.05f, -95.9974f, 0.0f},
    {5253.46f, 4394.40f, -95.0352f, 0.0f},
    {5263.19f, 4365.86f, -98.5669f, 0.0f},
    {5284.49f, 4366.25f, -101.402f, 0.0f},
    {5297.54f, 4358.85f, -105.052f, 0.0f},
    {5354.68f, 4361.32f, -128.512f, 0.0f},
    {5378.45f, 4313.85f, -147.025f, 0.0f},
    {5418.90f, 4345.02f, -146.904f, 0.0f},
    {5448.35f, 4407.74f, -146.738f, 0.0f},
    {5511.23f, 4457.99f, -146.229f, 0.0f},
    {5507.92f, 4540.06f, -145.055f, 0.0f},
    {5496.91f, 4565.59f, -141.307f, 0.0f},
    {5489.50f, 4608.78f, -138.538f, 0.0f},
    {5506.16f, 4640.55f, -134.925f, 0.0f},
    {5577.96f, 4664.14f, -134.699f, 0.0f},
    {5615.76f, 4702.42f, -136.552f, 0.0f},
    {5631.72f, 4729.98f, -134.209f, 0.0f},
    {5648.63f, 4749.76f, -140.618f, 0.0f},
    {5667.33f, 4777.87f, -141.298f, 0.0f},
    {5697.99f, 4814.09f, -139.960f, 0.0f},
    {5707.43f, 4829.78f, -135.915f, 0.0f},
    {5796.30f, 4840.33f, -133.721f, 0.0f},
    {5818.77f, 4842.79f, -140.250f, 0.0f},
    {5851.73f, 4834.99f, -134.428f, 0.0f},
    {5886.75f, 4832.68f, -129.530f, 0.0f},
    {5925.07f, 4836.92f, -113.021f, 0.0f},
    {5948.74f, 4843.23f, -103.147f, 0.0f},
    {5984.39f, 4858.27f, -98.9468f, 0.0f},
    {6055.89f, 4888.39f, -94.4171f, 0.0f},
    {6129.51f, 4929.48f, -95.6752f, 0.0f},
    {6153.20f, 4942.70f, -90.4089f, 0.0f}
};
#define GOSSIP_ITEM_B "Travel to Refuge Susurraneblina"

class npc_captive_croco_gossip : public CreatureScript
{
public:
    npc_captive_croco_gossip() : CreatureScript("npc_captive_croco_gossip") { }

    bool OnGossipHello(Player* player, Creature* creature)
    {

        if (player->GetQuestStatus(12536) == QUEST_STATUS_INCOMPLETE)
            player->ADD_GOSSIP_ITEM(GOSSIP_ICON_CHAT, GOSSIP_ITEM_B, GOSSIP_SENDER_MAIN, GOSSIP_ACTION_INFO_DEF+1);
        player->SEND_GOSSIP_MENU(player->GetGossipTextId(creature), creature->GetGUID());

        return true;
    }

    bool OnGossipSelect(Player* player, Creature* creature, uint32 /*uiSender*/, uint32 uiAction)
    {
        player->CLOSE_GOSSIP_MENU();

        if (!player->HasUnitState(UNIT_STATE_ONVEHICLE))
        {
            if (Creature* pTemp = player->SummonCreature(28308, player->GetPositionX(), player->GetPositionY(), player->GetPositionZ(), 0))
            {
                pTemp->SetCreatorGUID(player->GetGUID());
                player->EnterVehicle(pTemp, 0);
            }
            if (Unit* base = player->GetVehicleBase())
                if (base->isCharmed())
                    base->RemoveCharmedBy(base->GetCharmer());
        }
        return true;
    }
};

class npc_captive_croco_vehicle : public CreatureScript
{
public:
    npc_captive_croco_vehicle() : CreatureScript("npc_captive_croco_vehicle") { }

    struct npc_captive_croco_vehicleAI : public ScriptedAI
    {
        npc_captive_croco_vehicleAI(Creature* creature) : ScriptedAI(creature) { }

        uint8 count;
        uint64 uiPlayer;
        bool occupied;
        bool wp_reached;
        bool movementStarted;

        void Reset()
        {
            me->SetSpeed(MOVE_SWIM, 2.0f, true);
            count = 0;
            occupied = false;
            wp_reached = false;
            movementStarted = false;
        }

        void MovementInform(uint32 type, uint32 id)
        {
            if (type != POINT_MOTION_TYPE || id != count)
                return;

            if (id < 31)
            {
                Unit* player = me->GetVehicleKit()->GetPassenger(0);
                if (player && player->GetTypeId() == TYPEID_PLAYER)
                {
                    ++count;
                    wp_reached = true;
                }
                else
                    me->DisappearAndDie();
            }
            else // reached questgiver, give credit
            {
                Unit* player = me->GetVehicleKit()->GetPassenger(0);
                if (player && player->GetTypeId() == TYPEID_PLAYER)
                {
                    player->ToPlayer()->CompleteQuest(12536);
                    player->ExitVehicle();
                }
                me->DisappearAndDie();
            }
        }

        void UpdateAI(const uint32 /*diff*/)
        {
            if (!me->isCharmed() && !movementStarted)
            {
                movementStarted = true;
                wp_reached = true;
            }

            if (wp_reached)
            {
                wp_reached = false;
                me->GetMotionMaster()->MovePoint(count, CaptiveCrocWaypoints[count]);
            }
        }
    };

    CreatureAI* GetAI(Creature* creature) const
    {
        return new npc_captive_croco_vehicleAI(creature);
    }
};

#define GOSSIP_ITEM_ZEPIK "Some need extra way to talk to Zepik."

class npc_harkek_gossip : public CreatureScript
{
public:
    npc_harkek_gossip() : CreatureScript("npc_harkek_gossip") { }

    bool OnGossipHello(Player* player, Creature* creature)
    {

        if ((player->GetQuestStatus(12536) == QUEST_STATUS_COMPLETE || player->GetQuestStatus(12536) == QUEST_STATUS_REWARDED) && !player->HasItemCount(38512, 1))
            player->ADD_GOSSIP_ITEM(GOSSIP_ICON_CHAT, GOSSIP_ITEM_ZEPIK, GOSSIP_SENDER_MAIN, GOSSIP_ACTION_INFO_DEF+1);
        player->SEND_GOSSIP_MENU(player->GetGossipTextId(creature), creature->GetGUID());

        return true;
    }

    bool OnGossipSelect(Player* player, Creature* creature, uint32 /*uiSender*/, uint32 uiAction)
    {
        player->CLOSE_GOSSIP_MENU();
        player->CastSpell(player, 52545, false);
        return true;
    }
};

enum stillEvents
{
    EVENT_BANANA_CLICK,
    EVENT_ORANGE_CLICK,
    EVENT_PAPAYA_CLICK,
    EVENT_VALVE_CLICK,
    EVENT_BRAZIER_CLICK
};

class go_still_tools : public GameObjectScript
{
public:
    go_still_tools(): GameObjectScript("go_still_tools") {}

        bool OnGossipHello(Player* player, GameObject* go)
        {
            if (Creature *pTipsy = go->FindNearestCreature(28566, 15.0f))
            {
                switch(go->GetEntry())
                {
                    case 190639: // Barrel of Papayas
                        pTipsy->AI()->DoAction(EVENT_PAPAYA_CLICK);
                        break;
                    case 190638: // Barrel of Bananas
                        pTipsy->AI()->DoAction(EVENT_BANANA_CLICK);
                        break;
                    case 190637: //Barrel of Oranges
                        pTipsy->AI()->DoAction(EVENT_ORANGE_CLICK);
                        break;
                    case 190636: // Brazier
                        pTipsy->AI()->DoAction(EVENT_BRAZIER_CLICK);
                        break;
                    case 190635: // Preassure Valve
                        pTipsy->AI()->DoAction(EVENT_VALVE_CLICK);
                        break;
                }
            }
            return true;
        }
};

/*######
## Quest The Lifewarden's Wrath
######*/

enum MiscLifewarden
{
    NPC_PRESENCE = 28563, // Freya's Presence
    NPC_SABOTEUR = 28538, // Cultist Saboteur
    NPC_SERVANT = 28320, // Servant of Freya

    WHISPER_ACTIVATE = 0,

    SPELL_FREYA_DUMMY = 51318,
    SPELL_LIFEFORCE = 51395,
    SPELL_FREYA_DUMMY_TRIGGER = 51335,
    SPELL_LASHER_EMERGE = 48195,
    SPELL_WILD_GROWTH = 52948,
};

class spell_q12620_the_lifewarden_wrath : public SpellScriptLoader
{
public:
    spell_q12620_the_lifewarden_wrath() : SpellScriptLoader("spell_q12620_the_lifewarden_wrath") { }

    class spell_q12620_the_lifewarden_wrath_SpellScript : public SpellScript
    {
        PrepareSpellScript(spell_q12620_the_lifewarden_wrath_SpellScript);

        void HandleSendEvent(SpellEffIndex effIndex)
        {
            PreventHitDefaultEffect(effIndex);

            if (Unit* caster = GetCaster())
            {
                if (Creature* presence = caster->FindNearestCreature(NPC_PRESENCE, 50.0f))
                {
                    presence->AI()->Talk(WHISPER_ACTIVATE, caster->GetGUID());
                    presence->CastSpell(presence, SPELL_FREYA_DUMMY, true); // will target plants
                    // Freya Dummy could be scripted with the following code

                    // Revive plants
                    std::list<Creature*> servants;
                    GetCaster()->GetCreatureListWithEntryInGrid(servants, NPC_SERVANT, 200.0f);
                    for (std::list<Creature*>::iterator itr = servants.begin(); itr != servants.end(); ++itr)
                    {
                        // Couldn't find a spell that does this
                        if ((*itr)->isDead())
                            (*itr)->Respawn(true);

                        (*itr)->CastSpell(*itr, SPELL_FREYA_DUMMY_TRIGGER, true);
                        (*itr)->CastSpell(*itr, SPELL_LASHER_EMERGE, false);
                        (*itr)->CastSpell(*itr, SPELL_WILD_GROWTH, false);

                        if (Unit* target = (*itr)->SelectNearestTarget(150.0f))
                            (*itr)->AI()->AttackStart(target);
                    }

                    // Kill nearby enemies
                    std::list<Creature*> saboteurs;
                    caster->GetCreatureListWithEntryInGrid(saboteurs, NPC_SABOTEUR, 200.0f);
                    for (std::list<Creature*>::iterator itr = saboteurs.begin(); itr != saboteurs.end(); ++itr)
                        if ((*itr)->isAlive())
                            // Lifeforce has a cast duration, it should be cast at all saboteurs one by one
                            presence->CastSpell((*itr), SPELL_LIFEFORCE, false);
                }
            }
        }

        void Register()
        {
            OnEffectHit += SpellEffectFn(spell_q12620_the_lifewarden_wrath_SpellScript::HandleSendEvent, EFFECT_0, SPELL_EFFECT_SEND_EVENT);
        }
    };

    SpellScript* GetSpellScript() const
    {
        return new spell_q12620_the_lifewarden_wrath_SpellScript();
    }
};

void AddSC_sholazar_basin()
{
    new npc_injured_rainspeaker_oracle();
    new npc_vekjik();
    new npc_avatar_of_freya();
    new npc_bushwhacker();
    new npc_engineer_helice();
    new npc_jungle_punch_target();
    new npc_high_oracle_soo_say();
    new npc_generic_oracle_treasure_trigger();
    new npc_generic_oracle_treasure_seeker();
    new oracle_frenzyheart_switch();
    new npc_frenzyheart_zepik();
    new npc_mosswalker_victim();
    new npc_artruis_the_heartless();
    new npc_adventurous_dwarf();
    new npc_tipsy_mcmanus();
    new go_brew_event();
    new npc_stormwatcher();
    new npc_rejek_first_blood();
    new vehicle_haiphoon();	
    new npc_captive_croco_gossip();
    new npc_captive_croco_vehicle();
    new npc_harkek_gossip();	
    new spell_q12620_the_lifewarden_wrath();
}<|MERGE_RESOLUTION|>--- conflicted
+++ resolved
@@ -63,14 +63,7 @@
 
     struct npc_injured_rainspeaker_oracleAI : public npc_escortAI
     {
-<<<<<<< HEAD
-        npc_injured_rainspeaker_oracleAI(Creature* c) : npc_escortAI(c)
-        {
-            c_guid = c->GetGUID();
-        }
-=======
         npc_injured_rainspeaker_oracleAI(Creature* creature) : npc_escortAI(creature) { c_guid = creature->GetGUID(); }
->>>>>>> 9fc7fe6b
 
         uint64 c_guid;
 
