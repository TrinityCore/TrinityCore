/*
 * This file is part of the TrinityCore Project. See AUTHORS file for Copyright information
 *
 * This program is free software; you can redistribute it and/or modify it
 * under the terms of the GNU General Public License as published by the
 * Free Software Foundation; either version 2 of the License, or (at your
 * option) any later version.
 *
 * This program is distributed in the hope that it will be useful, but WITHOUT
 * ANY WARRANTY; without even the implied warranty of MERCHANTABILITY or
 * FITNESS FOR A PARTICULAR PURPOSE. See the GNU General Public License for
 * more details.
 *
 * You should have received a copy of the GNU General Public License along
 * with this program. If not, see <http://www.gnu.org/licenses/>.
 */

// This is where scripts' loading functions should be declared:


void AddSC_GOMove_commandscript();  //Rocher2-gomove_master
void AddSC_XpWeekend();             //周末双倍经验
void AddSC_solocraft();             //单人随机地下城查找器脚本
void AddSC_SpellCraft();            //单人随机地下城查找器脚本
void AddSC_LeechCraft();            //单人随机地下城查找器脚本
void AddSC_CombatRatingCraft();     //单人随机地下城查找器脚本
void AddSC_Hastecraft();            //单人随机地下城查找器脚本
void AddLfgSoloScripts();           //单人随机地下城查找器脚本
void AddSC_custom_npcs();           //自定义NPC-好像是暴风城的龙王加冕事件
void AddSC_custom_player_script();  //单人随机地下城查找器脚本
void AddSC_GuardianAngel();         //守护神
//void AddSC_debug_lfg();             //单人进地下城尝试, OpenLCore,已经自己通过配置实现,停用
//void AddSC_double_xp();             //周六、周天双倍经验, OpenLCore,和现有XpWeekend重复,故而停用
//void AddSC_start_equipment();           //OpenLCore,出生送装备
void AddSC_quest_conversation();        //任务对话?





//void AddSC_debug_lfg();             //单人进地下城尝试, OpenLCore,已经自己通过配置实现,停用
//void AddSC_double_xp();             //周六、周天双倍经验, OpenLCore,和现有XpWeekend重复,故而停用
//void AddSC_start_equipment();           //OpenLCore,出生送装备
//void AddSC_quest_conversation();        //任务对话?



// The name of this function should match:
// void Add${NameOfDirectory}Scripts()



void AddCustomScripts()
{
    AddSC_GOMove_commandscript();
    AddSC_XpWeekend();              //周末双倍经验
    AddSC_solocraft();              //单人随机地下城查找器脚本
    AddSC_SpellCraft();             //单人随机地下城查找器脚本
    AddSC_LeechCraft();             //单人随机地下城查找器脚本
    AddSC_CombatRatingCraft();      //单人随机地下城查找器脚本
    AddSC_Hastecraft();             //单人随机地下城查找器脚本
    AddLfgSoloScripts();            //单人随机地下城查找器脚本
   AddSC_custom_player_script(),   //单人随机地下城查找器脚本
    AddSC_custom_npcs();            //自定义NPC-好像是暴风城的龙王加冕事件
    AddSC_custom_player_script();   //单人随机地下城查找器脚本
   AddSC_GuardianAngel();          //守护神
<<<<<<< HEAD


   //AddSC_debug_lfg();              //单人进地下城尝试, OpenLCore,已经自己通过配置实现,停用
   //AddSC_double_xp();             //周六、周天双倍经验, OpenLCore,和现有XpWeekend重复,故而停用
      //AddSC_start_equipment();      //OpenLCore,出生送装备
   //AddSC_quest_conversation();      //任务对话?
=======
   //AddSC_debug_lfg();              //单人进地下城尝试, OpenLCore,已经自己通过配置实现,停用
   //AddSC_double_xp();             //周六、周天双倍经验, OpenLCore,和现有XpWeekend重复,故而停用
      //AddSC_start_equipment();      //OpenLCore,出生送装备
   AddSC_quest_conversation();      //任务对话?
>>>>>>> e813d115
}<|MERGE_RESOLUTION|>--- conflicted
+++ resolved
@@ -36,8 +36,6 @@
 
 
 
-
-
 //void AddSC_debug_lfg();             //单人进地下城尝试, OpenLCore,已经自己通过配置实现,停用
 //void AddSC_double_xp();             //周六、周天双倍经验, OpenLCore,和现有XpWeekend重复,故而停用
 //void AddSC_start_equipment();           //OpenLCore,出生送装备
@@ -64,17 +62,10 @@
     AddSC_custom_npcs();            //自定义NPC-好像是暴风城的龙王加冕事件
     AddSC_custom_player_script();   //单人随机地下城查找器脚本
    AddSC_GuardianAngel();          //守护神
-<<<<<<< HEAD
 
 
    //AddSC_debug_lfg();              //单人进地下城尝试, OpenLCore,已经自己通过配置实现,停用
    //AddSC_double_xp();             //周六、周天双倍经验, OpenLCore,和现有XpWeekend重复,故而停用
       //AddSC_start_equipment();      //OpenLCore,出生送装备
    //AddSC_quest_conversation();      //任务对话?
-=======
-   //AddSC_debug_lfg();              //单人进地下城尝试, OpenLCore,已经自己通过配置实现,停用
-   //AddSC_double_xp();             //周六、周天双倍经验, OpenLCore,和现有XpWeekend重复,故而停用
-      //AddSC_start_equipment();      //OpenLCore,出生送装备
-   AddSC_quest_conversation();      //任务对话?
->>>>>>> e813d115
 }