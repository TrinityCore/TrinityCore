/*
 * Copyright (C) 2008-2019 TrinityCore <https://www.trinitycore.org/>
 *
 * This program is free software; you can redistribute it and/or modify it
 * under the terms of the GNU General Public License as published by the
 * Free Software Foundation; either version 2 of the License, or (at your
 * option) any later version.
 *
 * This program is distributed in the hope that it will be useful, but WITHOUT
 * ANY WARRANTY; without even the implied warranty of MERCHANTABILITY or
 * FITNESS FOR A PARTICULAR PURPOSE. See the GNU General Public License for
 * more details.
 *
 * You should have received a copy of the GNU General Public License along
 * with this program. If not, see <http://www.gnu.org/licenses/>.
 */

// This is where scripts' loading functions should be declared:
<<<<<<< HEAD
void AddSC_theramore();
void AddSC_theramore_waves_invoker();
void AddSC_npc_priest();
void AddSC_npc_archmages();
void AddSC_npc_shaman();
void AddSC_npc_felcaster();
void AddSC_npc_hag();
void AddSC_theramore_wounded_event();
void AddSC_npc_warrior();
void AddSC_npc_paladin();
void AddSC_theramore_ruins();
void AddSC_dalaran_jaina_anduin();
void AddSC_dalaran_jaina_purge();
void AddSC_npcs_sunreaver();
=======
void AddSC_Transmogrification();

>>>>>>> 2812c56e

// The name of this function should match:
// void Add${NameOfDirectory}Scripts()
void AddCustomScripts()
{
<<<<<<< HEAD
	AddSC_theramore();
    AddSC_theramore_waves_invoker();
    AddSC_npc_priest();
	AddSC_npc_archmages();
    AddSC_npc_shaman();
    AddSC_npc_felcaster();
    AddSC_npc_hag();
    AddSC_theramore_wounded_event();
    AddSC_npc_warrior();
    AddSC_npc_paladin();
    AddSC_theramore_ruins();
    AddSC_dalaran_jaina_anduin();
    AddSC_dalaran_jaina_purge();
    AddSC_npcs_sunreaver();
=======
    AddSC_Transmogrification();
>>>>>>> 2812c56e
}<|MERGE_RESOLUTION|>--- conflicted
+++ resolved
@@ -16,8 +16,8 @@
  */
 
 // This is where scripts' loading functions should be declared:
-<<<<<<< HEAD
 void AddSC_theramore();
+void AddSC_Transmogrification();
 void AddSC_theramore_waves_invoker();
 void AddSC_npc_priest();
 void AddSC_npc_archmages();
@@ -31,17 +31,13 @@
 void AddSC_dalaran_jaina_anduin();
 void AddSC_dalaran_jaina_purge();
 void AddSC_npcs_sunreaver();
-=======
-void AddSC_Transmogrification();
-
->>>>>>> 2812c56e
 
 // The name of this function should match:
 // void Add${NameOfDirectory}Scripts()
 void AddCustomScripts()
 {
-<<<<<<< HEAD
 	AddSC_theramore();
+    AddSC_Transmogrification();
     AddSC_theramore_waves_invoker();
     AddSC_npc_priest();
 	AddSC_npc_archmages();
@@ -55,7 +51,4 @@
     AddSC_dalaran_jaina_anduin();
     AddSC_dalaran_jaina_purge();
     AddSC_npcs_sunreaver();
-=======
-    AddSC_Transmogrification();
->>>>>>> 2812c56e
 }