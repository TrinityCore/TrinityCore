--- conflicted
+++ resolved
@@ -36,7 +36,7 @@
 void AddSC_GOMove_commandscript();
 void AddSC_custom_commands();
 void AddSC_FireWorksOnLevelUp();
-<<<<<<< HEAD
+void AddSC_accontmounts();
 //Bots
 void AddSC_death_knight_bot();
 void AddSC_druid_bot();
@@ -53,9 +53,6 @@
 //advanced
 //void AddSC_BotQuests_chapter1();
 //end Bots
-=======
-void AddSC_accontmounts();
->>>>>>> d1ada62e
 
 // The name of this function should match:
 // void Add${NameOfDirectory}Scripts()
@@ -81,7 +78,7 @@
     AddSC_GOMove_commandscript();
 	AddSC_custom_commands();
 	AddSC_FireWorksOnLevelUp();
-<<<<<<< HEAD
+	AddSC_accontmounts();
     //Bots
     AddSC_death_knight_bot();
     AddSC_druid_bot();
@@ -98,7 +95,4 @@
     //advanced
     //AddSC_BotQuests_chapter1();
     //end Bots
-=======
-	AddSC_accontmounts();
->>>>>>> d1ada62e
 }