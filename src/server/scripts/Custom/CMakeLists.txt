# Copyright (C) 2008-2012 TrinityCore <http://www.trinitycore.org/>
#
# This file is free software; as a special exception the author gives
# unlimited permission to copy and/or distribute it, with or without
# modifications, as long as this notice is preserved.
#
# This program is distributed in the hope that it will be useful, but
# WITHOUT ANY WARRANTY, to the extent permitted by law; without even the
# implied warranty of MERCHANTABILITY or FITNESS FOR A PARTICULAR PURPOSE.

set(scripts_STAT_SRCS
  ${scripts_STAT_SRCS}
  Custom/hunterpet_vendor.cpp
  Custom/Transmogrification.cpp
  Custom/Transmogrification.h
  Custom/chat_censure.cpp
  Custom/argent_tournament.cpp
  Custom/npc_gc_vendor.cpp
<<<<<<< HEAD
  Custom/npc_arena_team_top.cpp
=======
  Custom/npc_crypt_run.cpp
>>>>>>> 6a7844a7
)

message("  -> Prepared: Custom")<|MERGE_RESOLUTION|>--- conflicted
+++ resolved
@@ -16,11 +16,8 @@
   Custom/chat_censure.cpp
   Custom/argent_tournament.cpp
   Custom/npc_gc_vendor.cpp
-<<<<<<< HEAD
   Custom/npc_arena_team_top.cpp
-=======
   Custom/npc_crypt_run.cpp
->>>>>>> 6a7844a7
 )
 
 message("  -> Prepared: Custom")