# Copyright (C) 2008-2014 TrinityCore <http://www.trinitycore.org/>
#
# This file is free software; as a special exception the author gives
# unlimited permission to copy and/or distribute it, with or without
# modifications, as long as this notice is preserved.
#
# This program is distributed in the hope that it will be useful, but
# WITHOUT ANY WARRANTY, to the extent permitted by law; without even the
# implied warranty of MERCHANTABILITY or FITNESS FOR A PARTICULAR PURPOSE.

# file(GLOB_RECURSE sources_Custom Custom/*.cpp Custom/*.h)

set(scripts_STAT_SRCS
  ${scripts_STAT_SRCS}
<<<<<<< HEAD
    Custom/Reforging.cpp
=======
#  ${sources_Custom}
>>>>>>> dae9be08
)

message("  -> Prepared: Custom")<|MERGE_RESOLUTION|>--- conflicted
+++ resolved
@@ -12,11 +12,8 @@
 
 set(scripts_STAT_SRCS
   ${scripts_STAT_SRCS}
-<<<<<<< HEAD
-    Custom/Reforging.cpp
-=======
 #  ${sources_Custom}
->>>>>>> dae9be08
+    Custom/Reforging/Reforging.cpp
 )
 
 message("  -> Prepared: Custom")