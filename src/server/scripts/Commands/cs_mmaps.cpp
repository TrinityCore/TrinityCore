/*
 * This file is part of the TrinityCore Project. See AUTHORS file for Copyright information
 *
 * This program is free software; you can redistribute it and/or modify it
 * under the terms of the GNU General Public License as published by the
 * Free Software Foundation; either version 2 of the License, or (at your
 * option) any later version.
 *
 * This program is distributed in the hope that it will be useful, but WITHOUT
 * ANY WARRANTY; without even the implied warranty of MERCHANTABILITY or
 * FITNESS FOR A PARTICULAR PURPOSE. See the GNU General Public License for
 * more details.
 *
 * You should have received a copy of the GNU General Public License along
 * with this program. If not, see <http://www.gnu.org/licenses/>.
 */

/**
* @file cs_mmaps.cpp
* @brief .mmap related commands
*
* This file contains the CommandScripts for all
* mmap sub-commands
*/

#include "ScriptMgr.h"
#include "CellImpl.h"
#include "Chat.h"
#include "DisableMgr.h"
#include "GridNotifiersImpl.h"
#include "Map.h"
#include "MMapFactory.h"
#include "PathGenerator.h"
<<<<<<< HEAD
#include "Player.h"
#include "PointMovementGenerator.h"
#include "RBAC.h"

#if TRINITY_COMPILER == TRINITY_COMPILER_GNU
#pragma GCC diagnostic ignored "-Wdeprecated-declarations"
#endif
=======
#include "PhasingHandler.h"
#include "Player.h"
#include "PointMovementGenerator.h"
#include "RBAC.h"
#include "TargetedMovementGenerator.h"
#include "WorldSession.h"
>>>>>>> 28d470c5

class mmaps_commandscript : public CommandScript
{
public:
    mmaps_commandscript() : CommandScript("mmaps_commandscript") { }

    std::vector<ChatCommand> GetCommands() const override
    {
        static std::vector<ChatCommand> mmapCommandTable =
        {
            { "loadedtiles", rbac::RBAC_PERM_COMMAND_MMAP_LOADEDTILES, false, &HandleMmapLoadedTilesCommand, "" },
            { "loc",         rbac::RBAC_PERM_COMMAND_MMAP_LOC,         false, &HandleMmapLocCommand,         "" },
            { "path",        rbac::RBAC_PERM_COMMAND_MMAP_PATH,        false, &HandleMmapPathCommand,        "" },
            { "stats",       rbac::RBAC_PERM_COMMAND_MMAP_STATS,       false, &HandleMmapStatsCommand,       "" },
            { "testarea",    rbac::RBAC_PERM_COMMAND_MMAP_TESTAREA,    false, &HandleMmapTestArea,           "" },
        };

        static std::vector<ChatCommand> commandTable =
        {
            { "mmap", rbac::RBAC_PERM_COMMAND_MMAP, true, nullptr, "", mmapCommandTable },
        };
        return commandTable;
    }

    static bool HandleMmapPathCommand(ChatHandler* handler, char const* args)
    {
        if (!MMAP::MMapFactory::createOrGetMMapManager()->GetNavMesh(handler->GetSession()->GetPlayer()->GetMapId()))
        {
            handler->PSendSysMessage("NavMesh not loaded for current map.");
            return true;
        }

        handler->PSendSysMessage("mmap path:");

        // units
        Player* player = handler->GetSession()->GetPlayer();
        Unit* target = handler->getSelectedUnit();
        if (!player || !target)
        {
            handler->PSendSysMessage("Invalid target/source selection.");
            return true;
        }

        char* para = strtok((char*)args, " ");

        bool useStraightPath = false;
        if (para && strcmp(para, "true") == 0)
            useStraightPath = true;

<<<<<<< HEAD
        bool useRaycast = false;
        if (para && (strcmp(para, "line") == 0 || strcmp(para, "ray") == 0 || strcmp(para, "raycast") == 0))
            useRaycast = true;
=======
        bool useStraightLine = false;
        if (para && strcmp(para, "line") == 0)
            useStraightLine = true;
>>>>>>> 28d470c5

        // unit locations
        float x, y, z;
        player->GetPosition(x, y, z);

        // path
        PathGenerator path(target);
        path.SetUseStraightPath(useStraightPath);
<<<<<<< HEAD
        path.SetUseRaycast(useRaycast);
        bool result = path.CalculatePath(x, y, z, false);

        Movement::PointsArray const& pointPath = path.GetPath();
        handler->PSendSysMessage("%s's path to %s:", target->GetName().c_str(), player->GetName().c_str());
        handler->PSendSysMessage("Building: %s", useStraightPath ? "StraightPath" : useRaycast ? "Raycast" : "SmoothPath");
=======
        bool result = path.CalculatePath(x, y, z, false, useStraightLine);

        Movement::PointsArray const& pointPath = path.GetPath();
        handler->PSendSysMessage("%s's path to %s:", target->GetName().c_str(), player->GetName().c_str());
        handler->PSendSysMessage("Building: %s", useStraightPath ? "StraightPath" : useStraightLine ? "Raycast" : "SmoothPath");
>>>>>>> 28d470c5
        handler->PSendSysMessage("Result: %s - Length: %zu - Type: %u", (result ? "true" : "false"), pointPath.size(), path.GetPathType());

        G3D::Vector3 const& start = path.GetStartPosition();
        G3D::Vector3 const& end = path.GetEndPosition();
        G3D::Vector3 const& actualEnd = path.GetActualEndPosition();

        handler->PSendSysMessage("StartPosition     (%.3f, %.3f, %.3f)", start.x, start.y, start.z);
        handler->PSendSysMessage("EndPosition       (%.3f, %.3f, %.3f)", end.x, end.y, end.z);
        handler->PSendSysMessage("ActualEndPosition (%.3f, %.3f, %.3f)", actualEnd.x, actualEnd.y, actualEnd.z);

        if (!player->IsGameMaster())
            handler->PSendSysMessage("Enable GM mode to see the path points.");

        for (uint32 i = 0; i < pointPath.size(); ++i)
            player->SummonCreature(VISUAL_WAYPOINT, pointPath[i].x, pointPath[i].y, pointPath[i].z, 0, TEMPSUMMON_TIMED_DESPAWN, 9s);

        return true;
    }

    static bool HandleMmapLocCommand(ChatHandler* handler, char const* /*args*/)
    {
        handler->PSendSysMessage("mmap tileloc:");

        // grid tile location
        Player* player = handler->GetSession()->GetPlayer();

        int32 gx = 32 - player->GetPositionX() / SIZE_OF_GRIDS;
        int32 gy = 32 - player->GetPositionY() / SIZE_OF_GRIDS;

<<<<<<< HEAD
        handler->PSendSysMessage("%03u%02i%02i.mmtile", player->GetMapId(), gx, gy);
        handler->PSendSysMessage("tileloc [%i, %i]", gy, gx);
=======
        float x, y, z;
        player->GetPosition(x, y, z);

        handler->PSendSysMessage("%04u%02i%02i.mmtile", player->GetMapId(), gx, gy);
        handler->PSendSysMessage("gridloc [%i, %i]", gy, gx);
>>>>>>> 28d470c5

        // calculate navmesh tile location
        uint32 terrainMapId = PhasingHandler::GetTerrainMapId(player->GetPhaseShift(), player->GetMap(), x, y);
        dtNavMesh const* navmesh = MMAP::MMapFactory::createOrGetMMapManager()->GetNavMesh(terrainMapId);
        dtNavMeshQuery const* navmeshquery = MMAP::MMapFactory::createOrGetMMapManager()->GetNavMeshQuery(terrainMapId, player->GetInstanceId());
        if (!navmesh || !navmeshquery)
        {
            handler->PSendSysMessage("NavMesh not loaded for current map.");
            return true;
        }

        float const* min = navmesh->getParams()->orig;
        float location[VERTEX_SIZE] = { y, z, x };
        float extents[VERTEX_SIZE] = { 3.0f, 5.0f, 3.0f };

        int32 tilex = int32((y - min[0]) / SIZE_OF_GRIDS);
        int32 tiley = int32((x - min[2]) / SIZE_OF_GRIDS);

        handler->PSendSysMessage("Calc   [%02i, %02i]", tilex, tiley);

        // navmesh poly -> navmesh tile location
        dtQueryFilter filter = dtQueryFilter();
        dtPolyRef polyRef = INVALID_POLYREF;
        if (dtStatusFailed(navmeshquery->findNearestPoly(location, extents, &filter, &polyRef, nullptr)))
        {
            handler->PSendSysMessage("Dt     [??,??] (invalid poly, probably no tile loaded)");
            return true;
        }

        if (polyRef == INVALID_POLYREF)
            handler->PSendSysMessage("Dt     [??, ??] (invalid poly, probably no tile loaded)");
        else
        {
            dtMeshTile const* tile;
            dtPoly const* poly;
            if (dtStatusSucceed(navmesh->getTileAndPolyByRef(polyRef, &tile, &poly)))
            {
                if (tile)
                {
                    handler->PSendSysMessage("Dt     [%02i,%02i]", tile->header->x, tile->header->y);
                    return true;
                }
            }

            handler->PSendSysMessage("Dt     [??,??] (no tile loaded)");
        }

        return true;
    }

    static bool HandleMmapLoadedTilesCommand(ChatHandler* handler, char const* /*args*/)
    {
        Player* player = handler->GetSession()->GetPlayer();
        uint32 terrainMapId = PhasingHandler::GetTerrainMapId(player->GetPhaseShift(), player->GetMap(), player->GetPositionX(), player->GetPositionY());
        dtNavMesh const* navmesh = MMAP::MMapFactory::createOrGetMMapManager()->GetNavMesh(terrainMapId);
        dtNavMeshQuery const* navmeshquery = MMAP::MMapFactory::createOrGetMMapManager()->GetNavMeshQuery(terrainMapId, player->GetInstanceId());
        if (!navmesh || !navmeshquery)
        {
            handler->PSendSysMessage("NavMesh not loaded for current map.");
            return true;
        }

        handler->PSendSysMessage("mmap loadedtiles:");

        for (int32 i = 0; i < navmesh->getMaxTiles(); ++i)
        {
            dtMeshTile const* tile = navmesh->getTile(i);
            if (!tile || !tile->header)
                continue;

            handler->PSendSysMessage("[%02i, %02i]", tile->header->x, tile->header->y);
        }

        return true;
    }

    static bool HandleMmapStatsCommand(ChatHandler* handler, char const* /*args*/)
    {
        Player* player = handler->GetSession()->GetPlayer();
        uint32 terrainMapId = PhasingHandler::GetTerrainMapId(player->GetPhaseShift(), player->GetMap(), player->GetPositionX(), player->GetPositionY());
        handler->PSendSysMessage("mmap stats:");
        handler->PSendSysMessage("  global mmap pathfinding is %sabled", DisableMgr::IsPathfindingEnabled(player->GetMapId()) ? "en" : "dis");

        MMAP::MMapManager* manager = MMAP::MMapFactory::createOrGetMMapManager();
        handler->PSendSysMessage(" %u maps loaded with %u tiles overall", manager->getLoadedMapsCount(), manager->getLoadedTilesCount());

        dtNavMesh const* navmesh = manager->GetNavMesh(terrainMapId);
        if (!navmesh)
        {
            handler->PSendSysMessage("NavMesh not loaded for current map.");
            return true;
        }

        uint32 tileCount = 0;
        uint32 nodeCount = 0;
        uint32 polyCount = 0;
        uint32 vertCount = 0;
        uint32 triCount = 0;
        uint32 triVertCount = 0;
        uint32 dataSize = 0;
        for (int32 i = 0; i < navmesh->getMaxTiles(); ++i)
        {
            dtMeshTile const* tile = navmesh->getTile(i);
            if (!tile || !tile->header)
                continue;

            tileCount++;
            nodeCount += tile->header->bvNodeCount;
            polyCount += tile->header->polyCount;
            vertCount += tile->header->vertCount;
            triCount += tile->header->detailTriCount;
            triVertCount += tile->header->detailVertCount;
            dataSize += tile->dataSize;
        }

        handler->PSendSysMessage("Navmesh stats:");
        handler->PSendSysMessage(" %u tiles loaded", tileCount);
        handler->PSendSysMessage(" %u BVTree nodes", nodeCount);
        handler->PSendSysMessage(" %u polygons (%u vertices)", polyCount, vertCount);
        handler->PSendSysMessage(" %u triangles (%u vertices)", triCount, triVertCount);
        handler->PSendSysMessage(" %.2f MB of data (not including pointers)", ((float)dataSize / sizeof(unsigned char)) / 1048576);

        return true;
    }

    static bool HandleMmapTestArea(ChatHandler* handler, char const* /*args*/)
    {
        float radius = 40.0f;
        WorldObject* object = handler->GetSession()->GetPlayer();

        // Get Creatures
        std::list<Creature*> creatureList;
        Trinity::AnyUnitInObjectRangeCheck go_check(object, radius);
        Trinity::CreatureListSearcher<Trinity::AnyUnitInObjectRangeCheck> go_search(object, creatureList, go_check);
        Cell::VisitGridObjects(object, go_search, radius);

        if (!creatureList.empty())
        {
            handler->PSendSysMessage("Found %zu Creatures.", creatureList.size());

            uint32 paths = 0;
            uint32 uStartTime = getMSTime();

            float gx, gy, gz;
            object->GetPosition(gx, gy, gz);
            for (std::list<Creature*>::iterator itr = creatureList.begin(); itr != creatureList.end(); ++itr)
            {
                PathGenerator path(*itr);
                path.CalculatePath(gx, gy, gz);
                ++paths;
            }

            uint32 uPathLoadTime = getMSTimeDiff(uStartTime, getMSTime());
            handler->PSendSysMessage("Generated %i paths in %i ms", paths, uPathLoadTime);
        }
        else
            handler->PSendSysMessage("No creatures in %f yard range.", radius);

        return true;
    }
};

void AddSC_mmaps_commandscript()
{
    new mmaps_commandscript();
}<|MERGE_RESOLUTION|>--- conflicted
+++ resolved
@@ -31,22 +31,12 @@
 #include "Map.h"
 #include "MMapFactory.h"
 #include "PathGenerator.h"
-<<<<<<< HEAD
-#include "Player.h"
-#include "PointMovementGenerator.h"
-#include "RBAC.h"
-
-#if TRINITY_COMPILER == TRINITY_COMPILER_GNU
-#pragma GCC diagnostic ignored "-Wdeprecated-declarations"
-#endif
-=======
 #include "PhasingHandler.h"
 #include "Player.h"
 #include "PointMovementGenerator.h"
 #include "RBAC.h"
 #include "TargetedMovementGenerator.h"
 #include "WorldSession.h"
->>>>>>> 28d470c5
 
 class mmaps_commandscript : public CommandScript
 {
@@ -96,15 +86,9 @@
         if (para && strcmp(para, "true") == 0)
             useStraightPath = true;
 
-<<<<<<< HEAD
-        bool useRaycast = false;
-        if (para && (strcmp(para, "line") == 0 || strcmp(para, "ray") == 0 || strcmp(para, "raycast") == 0))
-            useRaycast = true;
-=======
         bool useStraightLine = false;
         if (para && strcmp(para, "line") == 0)
             useStraightLine = true;
->>>>>>> 28d470c5
 
         // unit locations
         float x, y, z;
@@ -113,20 +97,11 @@
         // path
         PathGenerator path(target);
         path.SetUseStraightPath(useStraightPath);
-<<<<<<< HEAD
-        path.SetUseRaycast(useRaycast);
-        bool result = path.CalculatePath(x, y, z, false);
-
-        Movement::PointsArray const& pointPath = path.GetPath();
-        handler->PSendSysMessage("%s's path to %s:", target->GetName().c_str(), player->GetName().c_str());
-        handler->PSendSysMessage("Building: %s", useStraightPath ? "StraightPath" : useRaycast ? "Raycast" : "SmoothPath");
-=======
         bool result = path.CalculatePath(x, y, z, false, useStraightLine);
 
         Movement::PointsArray const& pointPath = path.GetPath();
         handler->PSendSysMessage("%s's path to %s:", target->GetName().c_str(), player->GetName().c_str());
         handler->PSendSysMessage("Building: %s", useStraightPath ? "StraightPath" : useStraightLine ? "Raycast" : "SmoothPath");
->>>>>>> 28d470c5
         handler->PSendSysMessage("Result: %s - Length: %zu - Type: %u", (result ? "true" : "false"), pointPath.size(), path.GetPathType());
 
         G3D::Vector3 const& start = path.GetStartPosition();
@@ -141,7 +116,7 @@
             handler->PSendSysMessage("Enable GM mode to see the path points.");
 
         for (uint32 i = 0; i < pointPath.size(); ++i)
-            player->SummonCreature(VISUAL_WAYPOINT, pointPath[i].x, pointPath[i].y, pointPath[i].z, 0, TEMPSUMMON_TIMED_DESPAWN, 9s);
+            player->SummonCreature(VISUAL_WAYPOINT, pointPath[i].x, pointPath[i].y, pointPath[i].z, 0, TEMPSUMMON_TIMED_DESPAWN, 9000);
 
         return true;
     }
@@ -156,16 +131,11 @@
         int32 gx = 32 - player->GetPositionX() / SIZE_OF_GRIDS;
         int32 gy = 32 - player->GetPositionY() / SIZE_OF_GRIDS;
 
-<<<<<<< HEAD
-        handler->PSendSysMessage("%03u%02i%02i.mmtile", player->GetMapId(), gx, gy);
-        handler->PSendSysMessage("tileloc [%i, %i]", gy, gx);
-=======
         float x, y, z;
         player->GetPosition(x, y, z);
 
         handler->PSendSysMessage("%04u%02i%02i.mmtile", player->GetMapId(), gx, gy);
         handler->PSendSysMessage("gridloc [%i, %i]", gy, gx);
->>>>>>> 28d470c5
 
         // calculate navmesh tile location
         uint32 terrainMapId = PhasingHandler::GetTerrainMapId(player->GetPhaseShift(), player->GetMap(), x, y);
@@ -206,7 +176,7 @@
                 if (tile)
                 {
                     handler->PSendSysMessage("Dt     [%02i,%02i]", tile->header->x, tile->header->y);
-                    return true;
+                    return false;
                 }
             }
 
