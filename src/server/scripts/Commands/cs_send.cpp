/*
 * This file is part of the TrinityCore Project. See AUTHORS file for Copyright information
 *
 * This program is free software; you can redistribute it and/or modify it
 * under the terms of the GNU General Public License as published by the
 * Free Software Foundation; either version 2 of the License, or (at your
 * option) any later version.
 *
 * This program is distributed in the hope that it will be useful, but WITHOUT
 * ANY WARRANTY; without even the implied warranty of MERCHANTABILITY or
 * FITNESS FOR A PARTICULAR PURPOSE. See the GNU General Public License for
 * more details.
 *
 * You should have received a copy of the GNU General Public License along
 * with this program. If not, see <http://www.gnu.org/licenses/>.
 */

#include "ScriptMgr.h"
#include "Chat.h"
#include "DatabaseEnv.h"
#include "Item.h"
#include "Language.h"
#include "Mail.h"
#include "ObjectMgr.h"
#include "Pet.h"
#include "Player.h"
#include "RBAC.h"
#include "WorldSession.h"
<<<<<<< HEAD

#if TRINITY_COMPILER == TRINITY_COMPILER_GNU
#pragma GCC diagnostic ignored "-Wdeprecated-declarations"
#endif
=======
>>>>>>> 28d470c5

class send_commandscript : public CommandScript
{
public:
    send_commandscript() : CommandScript("send_commandscript") { }

    std::vector<ChatCommand> GetCommands() const override
    {
        static std::vector<ChatCommand> sendCommandTable =
        {
            { "items",   rbac::RBAC_PERM_COMMAND_SEND_ITEMS,   true, &HandleSendItemsCommand,   "" },
            { "mail",    rbac::RBAC_PERM_COMMAND_SEND_MAIL,    true, &HandleSendMailCommand,    "" },
            { "message", rbac::RBAC_PERM_COMMAND_SEND_MESSAGE, true, &HandleSendMessageCommand, "" },
            { "money",   rbac::RBAC_PERM_COMMAND_SEND_MONEY,   true, &HandleSendMoneyCommand,   "" },
        };

        static std::vector<ChatCommand> commandTable =
        {
            { "send", rbac::RBAC_PERM_COMMAND_SEND, false, nullptr, "", sendCommandTable },
        };
        return commandTable;
    }

    // Send mail by command
    static bool HandleSendMailCommand(ChatHandler* handler, char const* args)
    {
        // format: name "subject text" "mail text"
        Player* target;
        ObjectGuid targetGuid;
        std::string targetName;
        if (!handler->extractPlayerTarget((char*)args, &target, &targetGuid, &targetName))
            return false;

        char* tail1 = strtok(nullptr, "");
        if (!tail1)
            return false;

        char const* msgSubject = handler->extractQuotedArg(tail1);
        if (!msgSubject)
            return false;

        char* tail2 = strtok(nullptr, "");
        if (!tail2)
            return false;

        char const* msgText = handler->extractQuotedArg(tail2);
        if (!msgText)
            return false;

        // msgSubject, msgText isn't NUL after prev. check
        std::string subject = msgSubject;
        std::string text    = msgText;

        // from console, use non-existing sender
<<<<<<< HEAD
        MailSender sender(MAIL_NORMAL, handler->GetSession() ? handler->GetSession()->GetPlayer()->GetGUID().GetCounter() : 0, MAIL_STATIONERY_GM);
=======
        MailSender sender(MAIL_NORMAL, handler->GetSession() ? handler->GetSession()->GetPlayer()->GetGUID().GetCounter() : UI64LIT(0), MAIL_STATIONERY_GM);
>>>>>>> 28d470c5

        /// @todo Fix poor design
        CharacterDatabaseTransaction trans = CharacterDatabase.BeginTransaction();
        MailDraft(subject, text)
            .SendMailTo(trans, MailReceiver(target, targetGuid.GetCounter()), sender);

        CharacterDatabase.CommitTransaction(trans);

        std::string nameLink = handler->playerLink(targetName);
        handler->PSendSysMessage(LANG_MAIL_SENT, nameLink.c_str());
        return true;
    }

    // Send items by mail
    static bool HandleSendItemsCommand(ChatHandler* handler, char const* args)
    {
        // format: name "subject text" "mail text" item1[:count1] item2[:count2] ... item12[:count12]
        Player* receiver;
        ObjectGuid receiverGuid;
        std::string receiverName;
        if (!handler->extractPlayerTarget((char*)args, &receiver, &receiverGuid, &receiverName))
            return false;

        char* tail1 = strtok(nullptr, "");
        if (!tail1)
            return false;

        char const* msgSubject = handler->extractQuotedArg(tail1);
        if (!msgSubject)
            return false;

        char* tail2 = strtok(nullptr, "");
        if (!tail2)
            return false;

        char const* msgText = handler->extractQuotedArg(tail2);
        if (!msgText)
            return false;

        // msgSubject, msgText isn't NUL after prev. check
        std::string subject = msgSubject;
        std::string text    = msgText;

        // extract items
        typedef std::pair<uint32, uint32> ItemPair;
        typedef std::list< ItemPair > ItemPairs;
        ItemPairs items;

        // get all tail string
        char* tail = strtok(nullptr, "");

        // get from tail next item str
        while (char* itemStr = strtok(tail, " "))
        {
            // and get new tail
            tail = strtok(nullptr, "");

            // parse item str
            char const* itemIdStr = strtok(itemStr, ":");
            char const* itemCountStr = strtok(nullptr, " ");

            uint32 itemId = atoul(itemIdStr);
            if (!itemId)
                return false;

            ItemTemplate const* item_proto = sObjectMgr->GetItemTemplate(itemId);
            if (!item_proto)
            {
                handler->PSendSysMessage(LANG_COMMAND_ITEMIDINVALID, itemId);
                handler->SetSentErrorMessage(true);
                return false;
            }

            uint32 itemCount = itemCountStr ? atoi(itemCountStr) : 1;
            if (itemCount < 1 || (item_proto->GetMaxCount() > 0 && itemCount > uint32(item_proto->GetMaxCount())))
            {
                handler->PSendSysMessage(LANG_COMMAND_INVALID_ITEM_COUNT, itemCount, itemId);
                handler->SetSentErrorMessage(true);
                return false;
            }

            while (itemCount > item_proto->GetMaxStackSize())
            {
                items.push_back(ItemPair(itemId, item_proto->GetMaxStackSize()));
                itemCount -= item_proto->GetMaxStackSize();
            }

            items.push_back(ItemPair(itemId, itemCount));

            if (items.size() > MAX_MAIL_ITEMS)
            {
                handler->PSendSysMessage(LANG_COMMAND_MAIL_ITEMS_LIMIT, MAX_MAIL_ITEMS);
                handler->SetSentErrorMessage(true);
                return false;
            }
        }

        // from console show nonexisting sender
<<<<<<< HEAD
        MailSender sender(MAIL_NORMAL, handler->GetSession() ? handler->GetSession()->GetPlayer()->GetGUID().GetCounter() : 0, MAIL_STATIONERY_GM);
=======
        MailSender sender(MAIL_NORMAL, handler->GetSession() ? handler->GetSession()->GetPlayer()->GetGUID().GetCounter() : UI64LIT(0), MAIL_STATIONERY_GM);
>>>>>>> 28d470c5

        // fill mail
        MailDraft draft(subject, text);

        CharacterDatabaseTransaction trans = CharacterDatabase.BeginTransaction();

        for (ItemPairs::const_iterator itr = items.begin(); itr != items.end(); ++itr)
        {
            if (Item* item = Item::CreateItem(itr->first, itr->second, ItemContext::NONE, handler->GetSession() ? handler->GetSession()->GetPlayer() : nullptr))
            {
                item->SaveToDB(trans);              // Save to prevent being lost at next mail load. If send fails, the item will be deleted.
                draft.AddItem(item);
            }
        }

        draft.SendMailTo(trans, MailReceiver(receiver, receiverGuid.GetCounter()), sender);
        CharacterDatabase.CommitTransaction(trans);

        std::string nameLink = handler->playerLink(receiverName);
        handler->PSendSysMessage(LANG_MAIL_SENT, nameLink.c_str());
        return true;
    }
    /// Send money by mail
    static bool HandleSendMoneyCommand(ChatHandler* handler, char const* args)
    {
        /// format: name "subject text" "mail text" money

        Player* receiver;
        ObjectGuid receiverGuid;
        std::string receiverName;
        if (!handler->extractPlayerTarget((char*)args, &receiver, &receiverGuid, &receiverName))
            return false;

        char* tail1 = strtok(nullptr, "");
        if (!tail1)
            return false;

        char* msgSubject = handler->extractQuotedArg(tail1);
        if (!msgSubject)
            return false;

        char* tail2 = strtok(nullptr, "");
        if (!tail2)
            return false;

        char* msgText = handler->extractQuotedArg(tail2);
        if (!msgText)
            return false;

        char* moneyStr = strtok(nullptr, "");
<<<<<<< HEAD
        int32 money = moneyStr ? atoi(moneyStr) : 0;
=======
        int64 money = moneyStr ? atoll(moneyStr) : 0;
>>>>>>> 28d470c5
        if (money <= 0)
            return false;

        // msgSubject, msgText isn't NUL after prev. check
        std::string subject = msgSubject;
        std::string text    = msgText;

        // from console show nonexisting sender
<<<<<<< HEAD
        MailSender sender(MAIL_NORMAL, handler->GetSession() ? handler->GetSession()->GetPlayer()->GetGUID().GetCounter() : 0, MAIL_STATIONERY_GM);
=======
        MailSender sender(MAIL_NORMAL, handler->GetSession() ? handler->GetSession()->GetPlayer()->GetGUID().GetCounter() : UI64LIT(0), MAIL_STATIONERY_GM);
>>>>>>> 28d470c5

        CharacterDatabaseTransaction trans = CharacterDatabase.BeginTransaction();

        MailDraft(subject, text)
            .AddMoney(money)
            .SendMailTo(trans, MailReceiver(receiver, receiverGuid.GetCounter()), sender);

        CharacterDatabase.CommitTransaction(trans);

        std::string nameLink = handler->playerLink(receiverName);
        handler->PSendSysMessage(LANG_MAIL_SENT, nameLink.c_str());
        return true;
    }
    /// Send a message to a player in game
    static bool HandleSendMessageCommand(ChatHandler* handler, char const* args)
    {
        /// - Find the player
        Player* player;
        if (!handler->extractPlayerTarget((char*)args, &player))
            return false;

        char* msgStr = strtok(nullptr, "");
        if (!msgStr)
            return false;

        /// - Check if player is logging out.
        if (player->GetSession()->isLogingOut())
        {
            handler->SendSysMessage(LANG_PLAYER_NOT_FOUND);
            handler->SetSentErrorMessage(true);
            return false;
        }

        /// - Send the message
        player->GetSession()->SendNotification("%s", msgStr);
        player->GetSession()->SendNotification("|cffff0000[Message from administrator]:|r");

        // Confirmation message
        std::string nameLink = handler->GetNameLink(player);
        handler->PSendSysMessage(LANG_SENDMESSAGE, nameLink.c_str(), msgStr);

        return true;
    }
};

void AddSC_send_commandscript()
{
    new send_commandscript();
}<|MERGE_RESOLUTION|>--- conflicted
+++ resolved
@@ -26,13 +26,6 @@
 #include "Player.h"
 #include "RBAC.h"
 #include "WorldSession.h"
-<<<<<<< HEAD
-
-#if TRINITY_COMPILER == TRINITY_COMPILER_GNU
-#pragma GCC diagnostic ignored "-Wdeprecated-declarations"
-#endif
-=======
->>>>>>> 28d470c5
 
 class send_commandscript : public CommandScript
 {
@@ -87,11 +80,7 @@
         std::string text    = msgText;
 
         // from console, use non-existing sender
-<<<<<<< HEAD
-        MailSender sender(MAIL_NORMAL, handler->GetSession() ? handler->GetSession()->GetPlayer()->GetGUID().GetCounter() : 0, MAIL_STATIONERY_GM);
-=======
         MailSender sender(MAIL_NORMAL, handler->GetSession() ? handler->GetSession()->GetPlayer()->GetGUID().GetCounter() : UI64LIT(0), MAIL_STATIONERY_GM);
->>>>>>> 28d470c5
 
         /// @todo Fix poor design
         CharacterDatabaseTransaction trans = CharacterDatabase.BeginTransaction();
@@ -190,11 +179,7 @@
         }
 
         // from console show nonexisting sender
-<<<<<<< HEAD
-        MailSender sender(MAIL_NORMAL, handler->GetSession() ? handler->GetSession()->GetPlayer()->GetGUID().GetCounter() : 0, MAIL_STATIONERY_GM);
-=======
         MailSender sender(MAIL_NORMAL, handler->GetSession() ? handler->GetSession()->GetPlayer()->GetGUID().GetCounter() : UI64LIT(0), MAIL_STATIONERY_GM);
->>>>>>> 28d470c5
 
         // fill mail
         MailDraft draft(subject, text);
@@ -245,11 +230,7 @@
             return false;
 
         char* moneyStr = strtok(nullptr, "");
-<<<<<<< HEAD
-        int32 money = moneyStr ? atoi(moneyStr) : 0;
-=======
         int64 money = moneyStr ? atoll(moneyStr) : 0;
->>>>>>> 28d470c5
         if (money <= 0)
             return false;
 
@@ -258,11 +239,7 @@
         std::string text    = msgText;
 
         // from console show nonexisting sender
-<<<<<<< HEAD
-        MailSender sender(MAIL_NORMAL, handler->GetSession() ? handler->GetSession()->GetPlayer()->GetGUID().GetCounter() : 0, MAIL_STATIONERY_GM);
-=======
         MailSender sender(MAIL_NORMAL, handler->GetSession() ? handler->GetSession()->GetPlayer()->GetGUID().GetCounter() : UI64LIT(0), MAIL_STATIONERY_GM);
->>>>>>> 28d470c5
 
         CharacterDatabaseTransaction trans = CharacterDatabase.BeginTransaction();
 
