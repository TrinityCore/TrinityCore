/*
 * This file is part of the TrinityCore Project. See AUTHORS file for Copyright information
 *
 * This program is free software; you can redistribute it and/or modify it
 * under the terms of the GNU General Public License as published by the
 * Free Software Foundation; either version 2 of the License, or (at your
 * option) any later version.
 *
 * This program is distributed in the hope that it will be useful, but WITHOUT
 * ANY WARRANTY; without even the implied warranty of MERCHANTABILITY or
 * FITNESS FOR A PARTICULAR PURPOSE. See the GNU General Public License for
 * more details.
 *
 * You should have received a copy of the GNU General Public License along
 * with this program. If not, see <http://www.gnu.org/licenses/>.
 */

/* ScriptData
Name: quest_commandscript
%Complete: 100
Comment: All quest related commands
Category: commandscripts
EndScriptData */

#include "ScriptMgr.h"
#include "Chat.h"
#include "DatabaseEnv.h"
<<<<<<< HEAD
#include "DBCStores.h"
#include "DisableMgr.h"
=======
#include "DB2Stores.h"
#include "LootMgr.h"
>>>>>>> 28d470c5
#include "ObjectMgr.h"
#include "Player.h"
#include "RBAC.h"
#include "ReputationMgr.h"
#include "World.h"
<<<<<<< HEAD

#if TRINITY_COMPILER == TRINITY_COMPILER_GNU
#pragma GCC diagnostic ignored "-Wdeprecated-declarations"
#endif
=======
>>>>>>> 28d470c5

class quest_commandscript : public CommandScript
{
public:
    quest_commandscript() : CommandScript("quest_commandscript") { }

    std::vector<ChatCommand> GetCommands() const override
    {
        static std::vector<ChatCommand> questCommandTable =
        {
            { "add",      rbac::RBAC_PERM_COMMAND_QUEST_ADD,      false, &HandleQuestAdd,      "" },
            { "complete", rbac::RBAC_PERM_COMMAND_QUEST_COMPLETE, false, &HandleQuestComplete, "" },
            { "remove",   rbac::RBAC_PERM_COMMAND_QUEST_REMOVE,   false, &HandleQuestRemove,   "" },
            { "reward",   rbac::RBAC_PERM_COMMAND_QUEST_REWARD,   false, &HandleQuestReward,   "" },
        };
        static std::vector<ChatCommand> commandTable =
        {
            { "quest", rbac::RBAC_PERM_COMMAND_QUEST,  false, nullptr, "", questCommandTable },
        };
        return commandTable;
    }

    static bool HandleQuestAdd(ChatHandler* handler, char const* args)
    {
        Player* player = handler->getSelectedPlayerOrSelf();
        if (!player)
        {
            handler->SendSysMessage(LANG_NO_CHAR_SELECTED);
            handler->SetSentErrorMessage(true);
            return false;
        }

        // .addquest #entry'
        // number or [name] Shift-click form |color|Hquest:quest_id:quest_level:min_level:max_level:scaling_faction|h[name]|h|r
        char* cId = handler->extractKeyFromLink((char*)args, "Hquest");
        if (!cId)
            return false;

        uint32 entry = atoul(cId);

        Quest const* quest = sObjectMgr->GetQuestTemplate(entry);

        if (!quest || DisableMgr::IsDisabledFor(DISABLE_TYPE_QUEST, entry, nullptr))
        {
            handler->PSendSysMessage(LANG_COMMAND_QUEST_NOTFOUND, entry);
            handler->SetSentErrorMessage(true);
            return false;
        }

        // check item starting quest (it can work incorrectly if added without item in inventory)
<<<<<<< HEAD
        ItemTemplateContainer const& itc = sObjectMgr->GetItemTemplateStore();
        auto itr = std::find_if(std::begin(itc), std::end(itc), [quest](ItemTemplateContainer::value_type const& value)
        {
            return value.second.StartQuest == quest->GetQuestId();
=======
        ItemTemplateContainer const* itc = sObjectMgr->GetItemTemplateStore();
        ItemTemplateContainer::const_iterator result = std::find_if(itc->begin(), itc->end(), [quest](ItemTemplateContainer::value_type const& value)
        {
            return value.second.GetStartQuest() == quest->GetQuestId();
>>>>>>> 28d470c5
        });

        if (itr != std::end(itc))
        {
<<<<<<< HEAD
            handler->PSendSysMessage(LANG_COMMAND_QUEST_STARTFROMITEM, entry, itr->first);
=======
            handler->PSendSysMessage(LANG_COMMAND_QUEST_STARTFROMITEM, entry, result->second.GetId());
>>>>>>> 28d470c5
            handler->SetSentErrorMessage(true);
            return false;
        }

        if (player->IsActiveQuest(entry))
            return false;

        // ok, normal (creature/GO starting) quest
        if (player->CanAddQuest(quest, true))
            player->AddQuestAndCheckCompletion(quest, nullptr);

        return true;
    }

    static bool HandleQuestRemove(ChatHandler* handler, char const* args)
    {
        Player* player = handler->getSelectedPlayer();
        if (!player)
        {
            handler->SendSysMessage(LANG_NO_CHAR_SELECTED);
            handler->SetSentErrorMessage(true);
            return false;
        }

        // .removequest #entry'
        // number or [name] Shift-click form |color|Hquest:quest_id:quest_level:min_level:max_level:scaling_faction|h[name]|h|r
        char* cId = handler->extractKeyFromLink((char*)args, "Hquest");
        if (!cId)
            return false;

        uint32 entry = atoul(cId);

        Quest const* quest = sObjectMgr->GetQuestTemplate(entry);

        if (!quest)
        {
            handler->PSendSysMessage(LANG_COMMAND_QUEST_NOTFOUND, entry);
            handler->SetSentErrorMessage(true);
            return false;
        }

<<<<<<< HEAD
        if (player->GetQuestStatus(entry) != QUEST_STATUS_NONE)
=======
        QuestStatus oldStatus = player->GetQuestStatus(entry);

        // remove all quest entries for 'entry' from quest log
        for (uint8 slot = 0; slot < MAX_QUEST_LOG_SIZE; ++slot)
>>>>>>> 28d470c5
        {
            // remove all quest entries for 'entry' from quest log
            for (uint8 slot = 0; slot < MAX_QUEST_LOG_SIZE; ++slot)
            {
                uint32 logQuest = player->GetQuestSlotQuestId(slot);
                if (logQuest == entry)
                {
                    player->SetQuestSlot(slot, 0);

                    // we ignore unequippable quest items in this case, its' still be equipped
                    player->TakeQuestSourceItem(logQuest, false);

                    if (quest->HasFlag(QUEST_FLAGS_FLAGS_PVP))
                    {
                        player->pvpInfo.IsHostile = player->pvpInfo.IsInHostileArea || player->HasPvPForcingQuest();
                        player->UpdatePvPState();
                    }
                }
            }
            player->RemoveActiveQuest(entry, false);
            player->RemoveRewardedQuest(entry);

            sScriptMgr->OnQuestStatusChange(player, entry);

<<<<<<< HEAD
            handler->SendSysMessage(LANG_COMMAND_QUEST_REMOVED);
            return true;
        }
        else
        {
            handler->PSendSysMessage(LANG_COMMAND_QUEST_NOTFOUND, entry);
            handler->SetSentErrorMessage(true);
            return false;
        }
=======
        sScriptMgr->OnQuestStatusChange(player, entry);
        sScriptMgr->OnQuestStatusChange(player, quest, oldStatus, QUEST_STATUS_NONE);

        handler->SendSysMessage(LANG_COMMAND_QUEST_REMOVED);
        return true;
>>>>>>> 28d470c5
    }

    static bool HandleQuestComplete(ChatHandler* handler, char const* args)
    {
        Player* player = handler->getSelectedPlayerOrSelf();
        if (!player)
        {
            handler->SendSysMessage(LANG_NO_CHAR_SELECTED);
            handler->SetSentErrorMessage(true);
            return false;
        }

        // .quest complete #entry
        // number or [name] Shift-click form |color|Hquest:quest_id:quest_level:min_level:max_level:scaling_faction|h[name]|h|r
        char* cId = handler->extractKeyFromLink((char*)args, "Hquest");
        if (!cId)
            return false;

        uint32 entry = atoul(cId);

        Quest const* quest = sObjectMgr->GetQuestTemplate(entry);

        // If player doesn't have the quest
        if (!quest || player->GetQuestStatus(entry) == QUEST_STATUS_NONE
            || DisableMgr::IsDisabledFor(DISABLE_TYPE_QUEST, entry, nullptr))
        {
            handler->PSendSysMessage(LANG_COMMAND_QUEST_NOTFOUND, entry);
            handler->SetSentErrorMessage(true);
            return false;
        }

        for (uint32 i = 0; i < quest->Objectives.size(); ++i)
        {
            QuestObjective const& obj = quest->Objectives[i];

            switch (obj.Type)
            {
                case QUEST_OBJECTIVE_ITEM:
                {
                    uint32 curItemCount = player->GetItemCount(obj.ObjectID, true);
                    ItemPosCountVec dest;
                    uint8 msg = player->CanStoreNewItem(NULL_BAG, NULL_SLOT, dest, obj.ObjectID, obj.Amount - curItemCount);
                    if (msg == EQUIP_ERR_OK)
                    {
                        Item* item = player->StoreNewItem(dest, obj.ObjectID, true);
                        player->SendNewItem(item, obj.Amount - curItemCount, true, false);
                    }
                    break;
                }
                case QUEST_OBJECTIVE_MONSTER:
                {
                    if (CreatureTemplate const* creatureInfo = sObjectMgr->GetCreatureTemplate(obj.ObjectID))
                        for (uint16 z = 0; z < obj.Amount; ++z)
                            player->KilledMonster(creatureInfo, ObjectGuid::Empty);
                    break;
                }
                case QUEST_OBJECTIVE_GAMEOBJECT:
                {
                    for (uint16 z = 0; z < obj.Amount; ++z)
                        player->KillCreditGO(obj.ObjectID);
                    break;
                }
                case QUEST_OBJECTIVE_MIN_REPUTATION:
                {
                    uint32 curRep = player->GetReputationMgr().GetReputation(obj.ObjectID);
                    if (curRep < uint32(obj.Amount))
                        if (FactionEntry const* factionEntry = sFactionStore.LookupEntry(obj.ObjectID))
                            player->GetReputationMgr().SetReputation(factionEntry, obj.Amount);
                    break;
                }
                case QUEST_OBJECTIVE_MAX_REPUTATION:
                {
                    uint32 curRep = player->GetReputationMgr().GetReputation(obj.ObjectID);
                    if (curRep > uint32(obj.Amount))
                        if (FactionEntry const* factionEntry = sFactionStore.LookupEntry(obj.ObjectID))
                            player->GetReputationMgr().SetReputation(factionEntry, obj.Amount);
                    break;
                }
                case QUEST_OBJECTIVE_MONEY:
                {
                    player->ModifyMoney(obj.Amount);
                    break;
                }
            }
        }

<<<<<<< HEAD
        // player kills
        if (quest->HasSpecialFlag(QUEST_SPECIAL_FLAGS_PLAYER_KILL))
            if (uint32 reqPlayers = quest->GetPlayersSlain())
                player->KilledPlayerCreditForQuest(reqPlayers, quest);

        // If the quest requires reputation to complete
        if (uint32 repFaction = quest->GetRepObjectiveFaction())
        {
            uint32 repValue = quest->GetRepObjectiveValue();
            uint32 curRep = player->GetReputationMgr().GetReputation(repFaction);
            if (curRep < repValue)
                if (FactionEntry const* factionEntry = sFactionStore.LookupEntry(repFaction))
                    player->GetReputationMgr().SetReputation(factionEntry, repValue);
        }

        // If the quest requires a SECOND reputation to complete
        if (uint32 repFaction = quest->GetRepObjectiveFaction2())
        {
            uint32 repValue2 = quest->GetRepObjectiveValue2();
            uint32 curRep = player->GetReputationMgr().GetReputation(repFaction);
            if (curRep < repValue2)
                if (FactionEntry const* factionEntry = sFactionStore.LookupEntry(repFaction))
                    player->GetReputationMgr().SetReputation(factionEntry, repValue2);
        }

        // If the quest requires money
        int32 ReqOrRewMoney = quest->GetRewOrReqMoney(player);
        if (ReqOrRewMoney < 0)
            player->ModifyMoney(-ReqOrRewMoney);

=======
>>>>>>> 28d470c5
        if (sWorld->getBoolConfig(CONFIG_QUEST_ENABLE_QUEST_TRACKER)) // check if Quest Tracker is enabled
        {
            // prepare Quest Tracker datas
            CharacterDatabasePreparedStatement* stmt = CharacterDatabase.GetPreparedStatement(CHAR_UPD_QUEST_TRACK_GM_COMPLETE);
            stmt->setUInt32(0, quest->GetQuestId());
<<<<<<< HEAD
            stmt->setUInt32(1, player->GetGUID().GetCounter());
=======
            stmt->setUInt64(1, player->GetGUID().GetCounter());
>>>>>>> 28d470c5

            // add to Quest Tracker
            CharacterDatabase.Execute(stmt);
        }

        player->CompleteQuest(entry);
        return true;
    }

    static bool HandleQuestReward(ChatHandler* handler, char const* args)
    {
        Player* player = handler->getSelectedPlayer();
        if (!player)
        {
            handler->SendSysMessage(LANG_NO_CHAR_SELECTED);
            handler->SetSentErrorMessage(true);
            return false;
        }

        // .quest reward #entry
        // number or [name] Shift-click form |color|Hquest:quest_id:quest_level:min_level:max_level:scaling_faction|h[name]|h|r
        char* cId = handler->extractKeyFromLink((char*)args, "Hquest");
        if (!cId)
            return false;

        uint32 entry = atoul(cId);

        Quest const* quest = sObjectMgr->GetQuestTemplate(entry);

        // If player doesn't have the quest
        if (!quest || player->GetQuestStatus(entry) != QUEST_STATUS_COMPLETE
            || DisableMgr::IsDisabledFor(DISABLE_TYPE_QUEST, entry, nullptr))
        {
            handler->PSendSysMessage(LANG_COMMAND_QUEST_NOTFOUND, entry);
            handler->SetSentErrorMessage(true);
            return false;
        }

        player->RewardQuest(quest, LootItemType::Item, 0, player);
        return true;
    }
};

void AddSC_quest_commandscript()
{
    new quest_commandscript();
}<|MERGE_RESOLUTION|>--- conflicted
+++ resolved
@@ -25,25 +25,13 @@
 #include "ScriptMgr.h"
 #include "Chat.h"
 #include "DatabaseEnv.h"
-<<<<<<< HEAD
-#include "DBCStores.h"
-#include "DisableMgr.h"
-=======
 #include "DB2Stores.h"
 #include "LootMgr.h"
->>>>>>> 28d470c5
 #include "ObjectMgr.h"
 #include "Player.h"
 #include "RBAC.h"
 #include "ReputationMgr.h"
 #include "World.h"
-<<<<<<< HEAD
-
-#if TRINITY_COMPILER == TRINITY_COMPILER_GNU
-#pragma GCC diagnostic ignored "-Wdeprecated-declarations"
-#endif
-=======
->>>>>>> 28d470c5
 
 class quest_commandscript : public CommandScript
 {
@@ -86,7 +74,7 @@
 
         Quest const* quest = sObjectMgr->GetQuestTemplate(entry);
 
-        if (!quest || DisableMgr::IsDisabledFor(DISABLE_TYPE_QUEST, entry, nullptr))
+        if (!quest)
         {
             handler->PSendSysMessage(LANG_COMMAND_QUEST_NOTFOUND, entry);
             handler->SetSentErrorMessage(true);
@@ -94,32 +82,18 @@
         }
 
         // check item starting quest (it can work incorrectly if added without item in inventory)
-<<<<<<< HEAD
-        ItemTemplateContainer const& itc = sObjectMgr->GetItemTemplateStore();
-        auto itr = std::find_if(std::begin(itc), std::end(itc), [quest](ItemTemplateContainer::value_type const& value)
-        {
-            return value.second.StartQuest == quest->GetQuestId();
-=======
         ItemTemplateContainer const* itc = sObjectMgr->GetItemTemplateStore();
         ItemTemplateContainer::const_iterator result = std::find_if(itc->begin(), itc->end(), [quest](ItemTemplateContainer::value_type const& value)
         {
             return value.second.GetStartQuest() == quest->GetQuestId();
->>>>>>> 28d470c5
         });
 
-        if (itr != std::end(itc))
-        {
-<<<<<<< HEAD
-            handler->PSendSysMessage(LANG_COMMAND_QUEST_STARTFROMITEM, entry, itr->first);
-=======
+        if (result != itc->end())
+        {
             handler->PSendSysMessage(LANG_COMMAND_QUEST_STARTFROMITEM, entry, result->second.GetId());
->>>>>>> 28d470c5
-            handler->SetSentErrorMessage(true);
-            return false;
-        }
-
-        if (player->IsActiveQuest(entry))
-            return false;
+            handler->SetSentErrorMessage(true);
+            return false;
+        }
 
         // ok, normal (creature/GO starting) quest
         if (player->CanAddQuest(quest, true))
@@ -155,55 +129,35 @@
             return false;
         }
 
-<<<<<<< HEAD
-        if (player->GetQuestStatus(entry) != QUEST_STATUS_NONE)
-=======
         QuestStatus oldStatus = player->GetQuestStatus(entry);
 
         // remove all quest entries for 'entry' from quest log
         for (uint8 slot = 0; slot < MAX_QUEST_LOG_SIZE; ++slot)
->>>>>>> 28d470c5
-        {
-            // remove all quest entries for 'entry' from quest log
-            for (uint8 slot = 0; slot < MAX_QUEST_LOG_SIZE; ++slot)
+        {
+            uint32 logQuest = player->GetQuestSlotQuestId(slot);
+            if (logQuest == entry)
             {
-                uint32 logQuest = player->GetQuestSlotQuestId(slot);
-                if (logQuest == entry)
-                {
-                    player->SetQuestSlot(slot, 0);
-
-                    // we ignore unequippable quest items in this case, its' still be equipped
-                    player->TakeQuestSourceItem(logQuest, false);
-
-                    if (quest->HasFlag(QUEST_FLAGS_FLAGS_PVP))
-                    {
-                        player->pvpInfo.IsHostile = player->pvpInfo.IsInHostileArea || player->HasPvPForcingQuest();
-                        player->UpdatePvPState();
-                    }
+                player->SetQuestSlot(slot, 0);
+
+                // we ignore unequippable quest items in this case, its' still be equipped
+                player->TakeQuestSourceItem(logQuest, false);
+
+                if (quest->HasFlag(QUEST_FLAGS_FLAGS_PVP))
+                {
+                    player->pvpInfo.IsHostile = player->pvpInfo.IsInHostileArea || player->HasPvPForcingQuest();
+                    player->UpdatePvPState();
                 }
             }
-            player->RemoveActiveQuest(entry, false);
-            player->RemoveRewardedQuest(entry);
-
-            sScriptMgr->OnQuestStatusChange(player, entry);
-
-<<<<<<< HEAD
-            handler->SendSysMessage(LANG_COMMAND_QUEST_REMOVED);
-            return true;
-        }
-        else
-        {
-            handler->PSendSysMessage(LANG_COMMAND_QUEST_NOTFOUND, entry);
-            handler->SetSentErrorMessage(true);
-            return false;
-        }
-=======
+        }
+
+        player->RemoveActiveQuest(entry, false);
+        player->RemoveRewardedQuest(entry);
+
         sScriptMgr->OnQuestStatusChange(player, entry);
         sScriptMgr->OnQuestStatusChange(player, quest, oldStatus, QUEST_STATUS_NONE);
 
         handler->SendSysMessage(LANG_COMMAND_QUEST_REMOVED);
         return true;
->>>>>>> 28d470c5
     }
 
     static bool HandleQuestComplete(ChatHandler* handler, char const* args)
@@ -227,8 +181,7 @@
         Quest const* quest = sObjectMgr->GetQuestTemplate(entry);
 
         // If player doesn't have the quest
-        if (!quest || player->GetQuestStatus(entry) == QUEST_STATUS_NONE
-            || DisableMgr::IsDisabledFor(DISABLE_TYPE_QUEST, entry, nullptr))
+        if (!quest || player->GetQuestStatus(entry) == QUEST_STATUS_NONE)
         {
             handler->PSendSysMessage(LANG_COMMAND_QUEST_NOTFOUND, entry);
             handler->SetSentErrorMessage(true);
@@ -290,49 +243,12 @@
             }
         }
 
-<<<<<<< HEAD
-        // player kills
-        if (quest->HasSpecialFlag(QUEST_SPECIAL_FLAGS_PLAYER_KILL))
-            if (uint32 reqPlayers = quest->GetPlayersSlain())
-                player->KilledPlayerCreditForQuest(reqPlayers, quest);
-
-        // If the quest requires reputation to complete
-        if (uint32 repFaction = quest->GetRepObjectiveFaction())
-        {
-            uint32 repValue = quest->GetRepObjectiveValue();
-            uint32 curRep = player->GetReputationMgr().GetReputation(repFaction);
-            if (curRep < repValue)
-                if (FactionEntry const* factionEntry = sFactionStore.LookupEntry(repFaction))
-                    player->GetReputationMgr().SetReputation(factionEntry, repValue);
-        }
-
-        // If the quest requires a SECOND reputation to complete
-        if (uint32 repFaction = quest->GetRepObjectiveFaction2())
-        {
-            uint32 repValue2 = quest->GetRepObjectiveValue2();
-            uint32 curRep = player->GetReputationMgr().GetReputation(repFaction);
-            if (curRep < repValue2)
-                if (FactionEntry const* factionEntry = sFactionStore.LookupEntry(repFaction))
-                    player->GetReputationMgr().SetReputation(factionEntry, repValue2);
-        }
-
-        // If the quest requires money
-        int32 ReqOrRewMoney = quest->GetRewOrReqMoney(player);
-        if (ReqOrRewMoney < 0)
-            player->ModifyMoney(-ReqOrRewMoney);
-
-=======
->>>>>>> 28d470c5
         if (sWorld->getBoolConfig(CONFIG_QUEST_ENABLE_QUEST_TRACKER)) // check if Quest Tracker is enabled
         {
             // prepare Quest Tracker datas
             CharacterDatabasePreparedStatement* stmt = CharacterDatabase.GetPreparedStatement(CHAR_UPD_QUEST_TRACK_GM_COMPLETE);
             stmt->setUInt32(0, quest->GetQuestId());
-<<<<<<< HEAD
-            stmt->setUInt32(1, player->GetGUID().GetCounter());
-=======
             stmt->setUInt64(1, player->GetGUID().GetCounter());
->>>>>>> 28d470c5
 
             // add to Quest Tracker
             CharacterDatabase.Execute(stmt);
@@ -363,8 +279,7 @@
         Quest const* quest = sObjectMgr->GetQuestTemplate(entry);
 
         // If player doesn't have the quest
-        if (!quest || player->GetQuestStatus(entry) != QUEST_STATUS_COMPLETE
-            || DisableMgr::IsDisabledFor(DISABLE_TYPE_QUEST, entry, nullptr))
+        if (!quest || player->GetQuestStatus(entry) != QUEST_STATUS_COMPLETE)
         {
             handler->PSendSysMessage(LANG_COMMAND_QUEST_NOTFOUND, entry);
             handler->SetSentErrorMessage(true);
