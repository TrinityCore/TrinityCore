/*
 * This file is part of the TrinityCore Project. See AUTHORS file for Copyright information
 *
 * This program is free software; you can redistribute it and/or modify it
 * under the terms of the GNU General Public License as published by the
 * Free Software Foundation; either version 2 of the License, or (at your
 * option) any later version.
 *
 * This program is distributed in the hope that it will be useful, but WITHOUT
 * ANY WARRANTY; without even the implied warranty of MERCHANTABILITY or
 * FITNESS FOR A PARTICULAR PURPOSE. See the GNU General Public License for
 * more details.
 *
 * You should have received a copy of the GNU General Public License along
 * with this program. If not, see <http://www.gnu.org/licenses/>.
 */

/* ScriptData
Name: server_commandscript
%Complete: 100
Comment: All server related commands
Category: commandscripts
EndScriptData */

#include "ScriptMgr.h"
#include "Chat.h"
#include "Config.h"
#include "DatabaseEnv.h"
#include "DatabaseLoader.h"
#include "GameTime.h"
#include "GitRevision.h"
#include "Language.h"
#include "Log.h"
#include "MySQLThreading.h"
#include "ObjectAccessor.h"
#include "Player.h"
#include "RBAC.h"
#include "Realm.h"
<<<<<<< HEAD
#include "ServerMotd.h"
#include "UpdateTime.h"
#include "Util.h"
#include "VMapFactory.h"
#include "VMapManager2.h"
=======
#include "UpdateTime.h"
#include "Util.h"
#include "VMapFactory.h"
>>>>>>> 28d470c5
#include "World.h"
#include "WorldSession.h"

#include <numeric>

#include <boost/filesystem/operations.hpp>
#include <openssl/crypto.h>
#include <openssl/opensslv.h>
<<<<<<< HEAD

#if TRINITY_COMPILER == TRINITY_COMPILER_GNU
#pragma GCC diagnostic ignored "-Wdeprecated-declarations"
#endif
=======
>>>>>>> 28d470c5

class server_commandscript : public CommandScript
{
public:
    server_commandscript() : CommandScript("server_commandscript") { }

    std::vector<ChatCommand> GetCommands() const override
    {
        static std::vector<ChatCommand> serverIdleRestartCommandTable =
        {
            { "cancel", rbac::RBAC_PERM_COMMAND_SERVER_IDLERESTART_CANCEL, true, &HandleServerShutDownCancelCommand, "" },
            { ""   ,    rbac::RBAC_PERM_COMMAND_SERVER_IDLERESTART,        true, &HandleServerIdleRestartCommand,    "" },
        };

        static std::vector<ChatCommand> serverIdleShutdownCommandTable =
        {
            { "cancel", rbac::RBAC_PERM_COMMAND_SERVER_IDLESHUTDOWN_CANCEL, true, &HandleServerShutDownCancelCommand, "" },
            { ""   ,    rbac::RBAC_PERM_COMMAND_SERVER_IDLESHUTDOWN,        true, &HandleServerIdleShutDownCommand,   "" },
        };

        static std::vector<ChatCommand> serverRestartCommandTable =
        {
            { "cancel", rbac::RBAC_PERM_COMMAND_SERVER_RESTART_CANCEL, true, &HandleServerShutDownCancelCommand, "" },
            { "force",  rbac::RBAC_PERM_COMMAND_SERVER_RESTART_FORCE,  true, &HandleServerForceRestartCommand,   "" },
            { ""   ,    rbac::RBAC_PERM_COMMAND_SERVER_RESTART,        true, &HandleServerRestartCommand,        "" },
        };

        static std::vector<ChatCommand> serverShutdownCommandTable =
        {
            { "cancel", rbac::RBAC_PERM_COMMAND_SERVER_SHUTDOWN_CANCEL, true, &HandleServerShutDownCancelCommand, "" },
            { "force",  rbac::RBAC_PERM_COMMAND_SERVER_SHUTDOWN_FORCE,  true, &HandleServerForceShutDownCommand,  "" },
            { ""   ,    rbac::RBAC_PERM_COMMAND_SERVER_SHUTDOWN,        true, &HandleServerShutDownCommand,       "" },
        };

        static std::vector<ChatCommand> serverSetCommandTable =
        {
<<<<<<< HEAD
=======
            { "difftime", rbac::RBAC_PERM_COMMAND_SERVER_SET_DIFFTIME, true, &HandleServerSetDiffTimeCommand, "" },
>>>>>>> 28d470c5
            { "loglevel", rbac::RBAC_PERM_COMMAND_SERVER_SET_LOGLEVEL, true, &HandleServerSetLogLevelCommand, "" },
            { "motd",     rbac::RBAC_PERM_COMMAND_SERVER_SET_MOTD,     true, &HandleServerSetMotdCommand,     "" },
            { "closed",   rbac::RBAC_PERM_COMMAND_SERVER_SET_CLOSED,   true, &HandleServerSetClosedCommand,   "" },
        };

        static std::vector<ChatCommand> serverCommandTable =
        {
            { "corpses",      rbac::RBAC_PERM_COMMAND_SERVER_CORPSES,      true, &HandleServerCorpsesCommand, "" },
            { "debug",        rbac::RBAC_PERM_COMMAND_SERVER_DEBUG,        true, &HandleServerDebugCommand,   "" },
            { "exit",         rbac::RBAC_PERM_COMMAND_SERVER_EXIT,         true, &HandleServerExitCommand,    "" },
            { "idlerestart",  rbac::RBAC_PERM_COMMAND_SERVER_IDLERESTART,  true, nullptr,                     "", serverIdleRestartCommandTable },
            { "idleshutdown", rbac::RBAC_PERM_COMMAND_SERVER_IDLESHUTDOWN, true, nullptr,                     "", serverIdleShutdownCommandTable },
            { "info",         rbac::RBAC_PERM_COMMAND_SERVER_INFO,         true, &HandleServerInfoCommand,    "" },
            { "motd",         rbac::RBAC_PERM_COMMAND_SERVER_MOTD,         true, &HandleServerMotdCommand,    "" },
            { "plimit",       rbac::RBAC_PERM_COMMAND_SERVER_PLIMIT,       true, &HandleServerPLimitCommand,  "" },
            { "restart",      rbac::RBAC_PERM_COMMAND_SERVER_RESTART,      true, nullptr,                     "", serverRestartCommandTable },
            { "shutdown",     rbac::RBAC_PERM_COMMAND_SERVER_SHUTDOWN,     true, nullptr,                     "", serverShutdownCommandTable },
            { "set",          rbac::RBAC_PERM_COMMAND_SERVER_SET,          true, nullptr,                     "", serverSetCommandTable },
        };

        static std::vector<ChatCommand> commandTable =
        {
            { "server", rbac::RBAC_PERM_COMMAND_SERVER, true, nullptr, "", serverCommandTable },
        };
        return commandTable;
    }

    // Triggering corpses expire check in world
    static bool HandleServerCorpsesCommand(ChatHandler* /*handler*/, char const* /*args*/)
    {
        sWorld->RemoveOldCorpses();
        return true;
    }

    static bool HandleServerDebugCommand(ChatHandler* handler, char const* /*args*/)
    {
        uint16 worldPort = uint16(sWorld->getIntConfig(CONFIG_PORT_WORLD));
        std::string dbPortOutput;

        {
            uint16 dbPort = 0;
            if (QueryResult res = LoginDatabase.PQuery("SELECT port FROM realmlist WHERE id = %u", realm.Id.Realm))
                dbPort = (*res)[0].GetUInt16();

            if (dbPort)
                dbPortOutput = Trinity::StringFormat("Realmlist (Realm Id: %u) configured in port %" PRIu16, realm.Id.Realm, dbPort);
            else
                dbPortOutput = Trinity::StringFormat("Realm Id: %u not found in `realmlist` table. Please check your setup", realm.Id.Realm);
        }

        handler->PSendSysMessage("%s", GitRevision::GetFullVersion());
        handler->PSendSysMessage("Using SSL version: %s (library: %s)", OPENSSL_VERSION_TEXT, SSLeay_version(SSLEAY_VERSION));
        handler->PSendSysMessage("Using Boost version: %i.%i.%i", BOOST_VERSION / 100000, BOOST_VERSION / 100 % 1000, BOOST_VERSION % 100);
<<<<<<< HEAD
        handler->PSendSysMessage("Using MySQL version: %u", MySQL::GetLibraryVersion());
=======
        handler->PSendSysMessage("Using MySQL version: %s", MySQL::GetLibraryVersion());
>>>>>>> 28d470c5
        handler->PSendSysMessage("Using CMake version: %s", GitRevision::GetCMakeVersion());

        handler->PSendSysMessage("Compiled on: %s", GitRevision::GetHostOSVersion());

        uint32 updateFlags = sConfigMgr->GetIntDefault("Updates.EnableDatabases", DatabaseLoader::DATABASE_NONE);
        if (!updateFlags)
            handler->SendSysMessage("Automatic database updates are disabled for all databases!");
        else
        {
<<<<<<< HEAD
            static char const* const databaseNames[3 /*TOTAL_DATABASES*/] =
            {
                "Auth",
                "Characters",
                "World"
            };

            std::string availableUpdateDatabases;
            for (uint32 i = 0; i < 3 /* TOTAL_DATABASES*/; ++i)
=======
            static char const* const databaseNames[] =
            {
                "Auth",
                "Characters",
                "World",
                "Hotfixes"
            };
            static size_t constexpr databaseCount = std::extent<decltype(databaseNames)>::value;

            std::string availableUpdateDatabases;
            for (uint32 i = 0; i < databaseCount; ++i)
>>>>>>> 28d470c5
            {
                if (!(updateFlags & (1 << i)))
                    continue;

                availableUpdateDatabases += databaseNames[i];
<<<<<<< HEAD
                if (i != 3 /*TOTAL_DATABASES*/ - 1)
=======
                if (i != databaseCount - 1)
>>>>>>> 28d470c5
                    availableUpdateDatabases += ", ";
            }

            handler->PSendSysMessage("Automatic database updates are enabled for the following databases: %s", availableUpdateDatabases.c_str());
        }

        handler->PSendSysMessage("Worldserver listening connections on port %" PRIu16, worldPort);
        handler->PSendSysMessage("%s", dbPortOutput.c_str());

        bool vmapIndoorCheck = sWorld->getBoolConfig(CONFIG_VMAP_INDOOR_CHECK);
        bool vmapLOSCheck = VMAP::VMapFactory::createOrGetVMapManager()->isLineOfSightCalcEnabled();
        bool vmapHeightCheck = VMAP::VMapFactory::createOrGetVMapManager()->isHeightCalcEnabled();

        bool mmapEnabled = sWorld->getBoolConfig(CONFIG_ENABLE_MMAPS);

        std::string dataDir = sWorld->GetDataPath();
        std::vector<std::string> subDirs;
        subDirs.emplace_back("maps");
        if (vmapIndoorCheck || vmapLOSCheck || vmapHeightCheck)
        {
            handler->PSendSysMessage("VMAPs status: Enabled. LineOfSight: %i, getHeight: %i, indoorCheck: %i", vmapLOSCheck, vmapHeightCheck, vmapIndoorCheck);
            subDirs.emplace_back("vmaps");
        }
        else
            handler->SendSysMessage("VMAPs status: Disabled");

        if (mmapEnabled)
        {
            handler->SendSysMessage("MMAPs status: Enabled");
            subDirs.emplace_back("mmaps");
        }
        else
            handler->SendSysMessage("MMAPs status: Disabled");

        for (std::string const& subDir : subDirs)
        {
            boost::filesystem::path mapPath(dataDir);
<<<<<<< HEAD
            mapPath /= subDir;
=======
            mapPath.append(subDir);
>>>>>>> 28d470c5

            if (!boost::filesystem::exists(mapPath))
            {
                handler->PSendSysMessage("%s directory doesn't exist!. Using path: %s", subDir.c_str(), mapPath.generic_string().c_str());
                continue;
            }

            auto end = boost::filesystem::directory_iterator();
            std::size_t folderSize = std::accumulate(boost::filesystem::directory_iterator(mapPath), end, std::size_t(0), [](std::size_t val, boost::filesystem::path const& mapFile)
            {
                if (boost::filesystem::is_regular_file(mapFile))
                    val += boost::filesystem::file_size(mapFile);
                return val;
            });

            handler->PSendSysMessage("%s directory located in %s. Total size: " SZFMTD " bytes", subDir.c_str(), mapPath.generic_string().c_str(), folderSize);
        }

        LocaleConstant defaultLocale = sWorld->GetDefaultDbcLocale();
        uint32 availableLocalesMask = (1 << defaultLocale);

        for (uint8 i = 0; i < TOTAL_LOCALES; ++i)
        {
            LocaleConstant locale = static_cast<LocaleConstant>(i);
            if (locale == defaultLocale)
                continue;

            if (sWorld->GetAvailableDbcLocale(locale) != defaultLocale)
                availableLocalesMask |= (1 << locale);
        }

        std::string availableLocales;
        for (uint8 i = 0; i < TOTAL_LOCALES; ++i)
        {
            if (!(availableLocalesMask & (1 << i)))
                continue;

            availableLocales += localeNames[i];
            if (i != TOTAL_LOCALES - 1)
                availableLocales += " ";
        }

        handler->PSendSysMessage("Using %s DBC Locale as default. All available DBC locales: %s", localeNames[defaultLocale], availableLocales.c_str());

        handler->PSendSysMessage("Using World DB: %s", sWorld->GetDBVersion());
        return true;
    }

    static bool HandleServerInfoCommand(ChatHandler* handler, char const* /*args*/)
    {
        uint32 playersNum           = sWorld->GetPlayerCount();
        uint32 maxPlayersNum        = sWorld->GetMaxPlayerCount();
        uint32 activeClientsNum     = sWorld->GetActiveSessionCount();
        uint32 queuedClientsNum     = sWorld->GetQueuedSessionCount();
        uint32 maxActiveClientsNum  = sWorld->GetMaxActiveSessionCount();
        uint32 maxQueuedClientsNum  = sWorld->GetMaxQueuedSessionCount();
        std::string uptime          = secsToTimeString(GameTime::GetUptime());
        uint32 updateTime           = sWorldUpdateTime.GetLastUpdateTime();

        handler->PSendSysMessage("%s", GitRevision::GetFullVersion());
        handler->PSendSysMessage(LANG_CONNECTED_PLAYERS, playersNum, maxPlayersNum);
        handler->PSendSysMessage(LANG_CONNECTED_USERS, activeClientsNum, maxActiveClientsNum, queuedClientsNum, maxQueuedClientsNum);
        handler->PSendSysMessage(LANG_UPTIME, uptime.c_str());
        handler->PSendSysMessage(LANG_UPDATE_DIFF, updateTime);
        // Can't use sWorld->ShutdownMsg here in case of console command
        if (sWorld->IsShuttingDown())
            handler->PSendSysMessage(LANG_SHUTDOWN_TIMELEFT, secsToTimeString(sWorld->GetShutDownTimeLeft()).c_str());

        return true;
    }
    // Display the 'Message of the day' for the realm
    static bool HandleServerMotdCommand(ChatHandler* handler, char const* /*args*/)
    {
<<<<<<< HEAD
        handler->PSendSysMessage(LANG_MOTD_CURRENT, Motd::GetMotd());
=======
        std::string motd;
        for (std::string const& line : sWorld->GetMotd())
            motd += line;
        handler->PSendSysMessage(LANG_MOTD_CURRENT, motd.c_str());
>>>>>>> 28d470c5
        return true;
    }

    static bool HandleServerPLimitCommand(ChatHandler* handler, char const* args)
    {
        if (*args)
        {
            char* paramStr = strtok((char*)args, " ");
            if (!paramStr)
                return false;

            int32 limit = strlen(paramStr);

            if (strncmp(paramStr, "player", limit) == 0)
                sWorld->SetPlayerSecurityLimit(SEC_PLAYER);
            else if (strncmp(paramStr, "moderator", limit) == 0)
                sWorld->SetPlayerSecurityLimit(SEC_MODERATOR);
            else if (strncmp(paramStr, "gamemaster", limit) == 0)
                sWorld->SetPlayerSecurityLimit(SEC_GAMEMASTER);
            else if (strncmp(paramStr, "administrator", limit) == 0)
                sWorld->SetPlayerSecurityLimit(SEC_ADMINISTRATOR);
            else if (strncmp(paramStr, "reset", limit) == 0)
            {
                sWorld->SetPlayerAmountLimit(sConfigMgr->GetIntDefault("PlayerLimit", 100));
                sWorld->LoadDBAllowedSecurityLevel();
            }
            else
            {
                int32 value = atoi(paramStr);
                if (value < 0)
                    sWorld->SetPlayerSecurityLimit(AccountTypes(-value));
                else
                    sWorld->SetPlayerAmountLimit(uint32(value));
            }
        }

        uint32 playerAmountLimit = sWorld->GetPlayerAmountLimit();
        AccountTypes allowedAccountType = sWorld->GetPlayerSecurityLimit();
        char const* secName = "";
        switch (allowedAccountType)
        {
            case SEC_PLAYER:
                secName = "Player";
                break;
            case SEC_MODERATOR:
                secName = "Moderator";
                break;
            case SEC_GAMEMASTER:
                secName = "Gamemaster";
                break;
            case SEC_ADMINISTRATOR:
                secName = "Administrator";
                break;
            default:
                secName = "<unknown>";
                break;
        }
        handler->PSendSysMessage("Player limits: amount %u, min. security level %s.", playerAmountLimit, secName);

        return true;
    }

    static bool HandleServerShutDownCancelCommand(ChatHandler* handler, char const* /*args*/)
    {
        if (uint32 timer = sWorld->ShutdownCancel())
            handler->PSendSysMessage(LANG_SHUTDOWN_CANCELLED, timer);
<<<<<<< HEAD

        return true;
    }
=======
>>>>>>> 28d470c5

    static bool IsOnlyUser(WorldSession* mySession)
    {
        // check if there is any session connected from a different address
        std::string myAddr = mySession ? mySession->GetRemoteAddress() : "";
        SessionMap const& sessions = sWorld->GetAllSessions();
        for (SessionMap::value_type const& session : sessions)
            if (session.second && myAddr != session.second->GetRemoteAddress())
                return false;
        return true;
    }
    static bool HandleServerShutDownCommand(ChatHandler* handler, char const* args)
    {
        return ShutdownServer(handler, args, 0, SHUTDOWN_EXIT_CODE);
    }

<<<<<<< HEAD
    static bool HandleServerRestartCommand(ChatHandler* handler, char const* args)
    {
        return ShutdownServer(handler, args, SHUTDOWN_MASK_RESTART, RESTART_EXIT_CODE);
    }

    static bool HandleServerForceShutDownCommand(ChatHandler* handler, char const* args)
    {
        return ShutdownServer(handler, args, SHUTDOWN_MASK_FORCE, SHUTDOWN_EXIT_CODE);
    }

    static bool HandleServerForceRestartCommand(ChatHandler* handler, char const* args)
    {
        return ShutdownServer(handler, args, SHUTDOWN_MASK_FORCE | SHUTDOWN_MASK_RESTART, RESTART_EXIT_CODE);
    }

    static bool HandleServerIdleShutDownCommand(ChatHandler* handler, char const* args)
    {
        return ShutdownServer(handler, args, SHUTDOWN_MASK_IDLE, SHUTDOWN_EXIT_CODE);
    }

    static bool HandleServerIdleRestartCommand(ChatHandler* handler, char const* args)
    {
=======
    static bool IsOnlyUser(WorldSession* mySession)
    {
        // check if there is any session connected from a different address
        std::string myAddr = mySession ? mySession->GetRemoteAddress() : "";
        SessionMap const& sessions = sWorld->GetAllSessions();
        for (SessionMap::value_type const& session : sessions)
            if (session.second && myAddr != session.second->GetRemoteAddress())
                return false;
        return true;
    }
    static bool HandleServerShutDownCommand(ChatHandler* handler, char const* args)
    {
        return ShutdownServer(handler, args, 0, SHUTDOWN_EXIT_CODE);
    }

    static bool HandleServerRestartCommand(ChatHandler* handler, char const* args)
    {
        return ShutdownServer(handler, args, SHUTDOWN_MASK_RESTART, RESTART_EXIT_CODE);
    }

    static bool HandleServerForceShutDownCommand(ChatHandler* handler, char const* args)
    {
        return ShutdownServer(handler, args, SHUTDOWN_MASK_FORCE, SHUTDOWN_EXIT_CODE);
    }

    static bool HandleServerForceRestartCommand(ChatHandler* handler, char const* args)
    {
        return ShutdownServer(handler, args, SHUTDOWN_MASK_FORCE | SHUTDOWN_MASK_RESTART, RESTART_EXIT_CODE);
    }

    static bool HandleServerIdleShutDownCommand(ChatHandler* handler, char const* args)
    {
        return ShutdownServer(handler, args, SHUTDOWN_MASK_IDLE, SHUTDOWN_EXIT_CODE);
    }

    static bool HandleServerIdleRestartCommand(ChatHandler* handler, char const* args)
    {
>>>>>>> 28d470c5
        return ShutdownServer(handler, args, SHUTDOWN_MASK_RESTART | SHUTDOWN_MASK_IDLE, RESTART_EXIT_CODE);
    }

    // Exit the realm
    static bool HandleServerExitCommand(ChatHandler* handler, char const* /*args*/)
    {
        handler->SendSysMessage(LANG_COMMAND_EXIT);
        World::StopNow(SHUTDOWN_EXIT_CODE);
        return true;
    }

    // Define the 'Message of the day' for the realm
    static bool HandleServerSetMotdCommand(ChatHandler* handler, char const* args)
    {
        Motd::SetMotd(args);
        handler->PSendSysMessage(LANG_MOTD_NEW, args);
        return true;
    }

    // Set whether we accept new clients
    static bool HandleServerSetClosedCommand(ChatHandler* handler, char const* args)
    {
        if (strncmp(args, "on", 3) == 0)
        {
            handler->SendSysMessage(LANG_WORLD_CLOSED);
            sWorld->SetClosed(true);
            return true;
        }
        else if (strncmp(args, "off", 4) == 0)
        {
            handler->SendSysMessage(LANG_WORLD_OPENED);
            sWorld->SetClosed(false);
            return true;
        }

        handler->SendSysMessage(LANG_USE_BOL);
        handler->SetSentErrorMessage(true);
        return false;
    }

    // Set the level of logging
    static bool HandleServerSetLogLevelCommand(ChatHandler* /*handler*/, std::string const& type, std::string const& name, int32 level)
    {
        if (name.empty() || level < 0 || (type != "a" && type != "l"))
            return false;

<<<<<<< HEAD
        sLog->SetLogLevel(name, level, type == "l");
=======
        char* type = strtok((char*)args, " ");
        char* name = strtok(nullptr, " ");
        char* level = strtok(nullptr, " ");

        if (!type || !name || !level || *name == '\0' || *level == '\0' || (*type != 'a' && *type != 'l'))
            return false;

        sLog->SetLogLevel(name, level, *type == 'l');
        return true;
    }

    // set diff time record interval
    static bool HandleServerSetDiffTimeCommand(ChatHandler* /*handler*/, char const* args)
    {
        if (!*args)
            return false;

        char* newTimeStr = strtok((char*)args, " ");
        if (!newTimeStr)
            return false;

        int32 newTime = atoi(newTimeStr);
        if (newTime < 0)
            return false;

        sWorldUpdateTime.SetRecordUpdateTimeInterval(newTime);
        printf("Record diff every %i ms\n", newTime);

>>>>>>> 28d470c5
        return true;
    }

private:
    static bool ParseExitCode(char const* exitCodeStr, int32& exitCode)
    {
        exitCode = atoi(exitCodeStr);

        // Handle atoi() errors
        if (exitCode == 0 && (exitCodeStr[0] != '0' || exitCodeStr[1] != '\0'))
            return false;

        // Exit code should be in range of 0-125, 126-255 is used
        // in many shells for their own return codes and code > 255
        // is not supported in many others
        if (exitCode < 0 || exitCode > 125)
            return false;

        return true;
    }

    static bool ShutdownServer(ChatHandler* handler, char const* args, uint32 shutdownMask, int32 defaultExitCode)
    {
        if (!*args)
            return false;

        if (strlen(args) > 255)
            return false;

        // #delay [#exit_code] [reason]
        int32 delay = 0;
        char* delayStr = strtok((char*)args, " ");
        if (!delayStr)
            return false;

        if (isNumeric(delayStr))
        {
            delay = atoi(delayStr);
            // Prevent interpret wrong arg value as 0 secs shutdown time
            if ((delay == 0 && (delayStr[0] != '0' || delayStr[1] != '\0')) || delay < 0)
                return false;
        }
        else
        {
            delay = TimeStringToSecs(std::string(delayStr));

            if (delay == 0)
                return false;
        }

        char* exitCodeStr = nullptr;

        char reason[256] = { 0 };

        while (char* nextToken = strtok(nullptr, " "))
        {
            if (isNumeric(nextToken))
                exitCodeStr = nextToken;
            else
            {
                strcat(reason, nextToken);
                if (char* remainingTokens = strtok(nullptr, "\0"))
                {
                    strcat(reason, " ");
                    strcat(reason, remainingTokens);
                }
                break;
            }
        }

        int32 exitCode = defaultExitCode;
        if (exitCodeStr)
            if (!ParseExitCode(exitCodeStr, exitCode))
                return false;

        // Override parameter "delay" with the configuration value if there are still players connected and "force" parameter was not specified
        if (delay < (int32)sWorld->getIntConfig(CONFIG_FORCE_SHUTDOWN_THRESHOLD) && !(shutdownMask & SHUTDOWN_MASK_FORCE) && !IsOnlyUser(handler->GetSession()))
        {
            delay = (int32)sWorld->getIntConfig(CONFIG_FORCE_SHUTDOWN_THRESHOLD);
            handler->PSendSysMessage(LANG_SHUTDOWN_DELAYED, delay);
        }

        sWorld->ShutdownServ(delay, shutdownMask, static_cast<uint8>(exitCode), std::string(reason));

        return true;
    }
};

void AddSC_server_commandscript()
{
    new server_commandscript();
}<|MERGE_RESOLUTION|>--- conflicted
+++ resolved
@@ -36,17 +36,9 @@
 #include "Player.h"
 #include "RBAC.h"
 #include "Realm.h"
-<<<<<<< HEAD
-#include "ServerMotd.h"
 #include "UpdateTime.h"
 #include "Util.h"
 #include "VMapFactory.h"
-#include "VMapManager2.h"
-=======
-#include "UpdateTime.h"
-#include "Util.h"
-#include "VMapFactory.h"
->>>>>>> 28d470c5
 #include "World.h"
 #include "WorldSession.h"
 
@@ -55,13 +47,6 @@
 #include <boost/filesystem/operations.hpp>
 #include <openssl/crypto.h>
 #include <openssl/opensslv.h>
-<<<<<<< HEAD
-
-#if TRINITY_COMPILER == TRINITY_COMPILER_GNU
-#pragma GCC diagnostic ignored "-Wdeprecated-declarations"
-#endif
-=======
->>>>>>> 28d470c5
 
 class server_commandscript : public CommandScript
 {
@@ -98,10 +83,7 @@
 
         static std::vector<ChatCommand> serverSetCommandTable =
         {
-<<<<<<< HEAD
-=======
             { "difftime", rbac::RBAC_PERM_COMMAND_SERVER_SET_DIFFTIME, true, &HandleServerSetDiffTimeCommand, "" },
->>>>>>> 28d470c5
             { "loglevel", rbac::RBAC_PERM_COMMAND_SERVER_SET_LOGLEVEL, true, &HandleServerSetLogLevelCommand, "" },
             { "motd",     rbac::RBAC_PERM_COMMAND_SERVER_SET_MOTD,     true, &HandleServerSetMotdCommand,     "" },
             { "closed",   rbac::RBAC_PERM_COMMAND_SERVER_SET_CLOSED,   true, &HandleServerSetClosedCommand,   "" },
@@ -155,11 +137,7 @@
         handler->PSendSysMessage("%s", GitRevision::GetFullVersion());
         handler->PSendSysMessage("Using SSL version: %s (library: %s)", OPENSSL_VERSION_TEXT, SSLeay_version(SSLEAY_VERSION));
         handler->PSendSysMessage("Using Boost version: %i.%i.%i", BOOST_VERSION / 100000, BOOST_VERSION / 100 % 1000, BOOST_VERSION % 100);
-<<<<<<< HEAD
-        handler->PSendSysMessage("Using MySQL version: %u", MySQL::GetLibraryVersion());
-=======
         handler->PSendSysMessage("Using MySQL version: %s", MySQL::GetLibraryVersion());
->>>>>>> 28d470c5
         handler->PSendSysMessage("Using CMake version: %s", GitRevision::GetCMakeVersion());
 
         handler->PSendSysMessage("Compiled on: %s", GitRevision::GetHostOSVersion());
@@ -169,17 +147,6 @@
             handler->SendSysMessage("Automatic database updates are disabled for all databases!");
         else
         {
-<<<<<<< HEAD
-            static char const* const databaseNames[3 /*TOTAL_DATABASES*/] =
-            {
-                "Auth",
-                "Characters",
-                "World"
-            };
-
-            std::string availableUpdateDatabases;
-            for (uint32 i = 0; i < 3 /* TOTAL_DATABASES*/; ++i)
-=======
             static char const* const databaseNames[] =
             {
                 "Auth",
@@ -191,17 +158,12 @@
 
             std::string availableUpdateDatabases;
             for (uint32 i = 0; i < databaseCount; ++i)
->>>>>>> 28d470c5
             {
                 if (!(updateFlags & (1 << i)))
                     continue;
 
                 availableUpdateDatabases += databaseNames[i];
-<<<<<<< HEAD
-                if (i != 3 /*TOTAL_DATABASES*/ - 1)
-=======
                 if (i != databaseCount - 1)
->>>>>>> 28d470c5
                     availableUpdateDatabases += ", ";
             }
 
@@ -239,11 +201,7 @@
         for (std::string const& subDir : subDirs)
         {
             boost::filesystem::path mapPath(dataDir);
-<<<<<<< HEAD
-            mapPath /= subDir;
-=======
             mapPath.append(subDir);
->>>>>>> 28d470c5
 
             if (!boost::filesystem::exists(mapPath))
             {
@@ -317,14 +275,10 @@
     // Display the 'Message of the day' for the realm
     static bool HandleServerMotdCommand(ChatHandler* handler, char const* /*args*/)
     {
-<<<<<<< HEAD
-        handler->PSendSysMessage(LANG_MOTD_CURRENT, Motd::GetMotd());
-=======
         std::string motd;
         for (std::string const& line : sWorld->GetMotd())
             motd += line;
         handler->PSendSysMessage(LANG_MOTD_CURRENT, motd.c_str());
->>>>>>> 28d470c5
         return true;
     }
 
@@ -391,12 +345,9 @@
     {
         if (uint32 timer = sWorld->ShutdownCancel())
             handler->PSendSysMessage(LANG_SHUTDOWN_CANCELLED, timer);
-<<<<<<< HEAD
-
-        return true;
-    }
-=======
->>>>>>> 28d470c5
+
+        return true;
+    }
 
     static bool IsOnlyUser(WorldSession* mySession)
     {
@@ -413,7 +364,6 @@
         return ShutdownServer(handler, args, 0, SHUTDOWN_EXIT_CODE);
     }
 
-<<<<<<< HEAD
     static bool HandleServerRestartCommand(ChatHandler* handler, char const* args)
     {
         return ShutdownServer(handler, args, SHUTDOWN_MASK_RESTART, RESTART_EXIT_CODE);
@@ -436,45 +386,6 @@
 
     static bool HandleServerIdleRestartCommand(ChatHandler* handler, char const* args)
     {
-=======
-    static bool IsOnlyUser(WorldSession* mySession)
-    {
-        // check if there is any session connected from a different address
-        std::string myAddr = mySession ? mySession->GetRemoteAddress() : "";
-        SessionMap const& sessions = sWorld->GetAllSessions();
-        for (SessionMap::value_type const& session : sessions)
-            if (session.second && myAddr != session.second->GetRemoteAddress())
-                return false;
-        return true;
-    }
-    static bool HandleServerShutDownCommand(ChatHandler* handler, char const* args)
-    {
-        return ShutdownServer(handler, args, 0, SHUTDOWN_EXIT_CODE);
-    }
-
-    static bool HandleServerRestartCommand(ChatHandler* handler, char const* args)
-    {
-        return ShutdownServer(handler, args, SHUTDOWN_MASK_RESTART, RESTART_EXIT_CODE);
-    }
-
-    static bool HandleServerForceShutDownCommand(ChatHandler* handler, char const* args)
-    {
-        return ShutdownServer(handler, args, SHUTDOWN_MASK_FORCE, SHUTDOWN_EXIT_CODE);
-    }
-
-    static bool HandleServerForceRestartCommand(ChatHandler* handler, char const* args)
-    {
-        return ShutdownServer(handler, args, SHUTDOWN_MASK_FORCE | SHUTDOWN_MASK_RESTART, RESTART_EXIT_CODE);
-    }
-
-    static bool HandleServerIdleShutDownCommand(ChatHandler* handler, char const* args)
-    {
-        return ShutdownServer(handler, args, SHUTDOWN_MASK_IDLE, SHUTDOWN_EXIT_CODE);
-    }
-
-    static bool HandleServerIdleRestartCommand(ChatHandler* handler, char const* args)
-    {
->>>>>>> 28d470c5
         return ShutdownServer(handler, args, SHUTDOWN_MASK_RESTART | SHUTDOWN_MASK_IDLE, RESTART_EXIT_CODE);
     }
 
@@ -489,7 +400,7 @@
     // Define the 'Message of the day' for the realm
     static bool HandleServerSetMotdCommand(ChatHandler* handler, char const* args)
     {
-        Motd::SetMotd(args);
+        sWorld->SetMotd(args);
         handler->PSendSysMessage(LANG_MOTD_NEW, args);
         return true;
     }
@@ -516,14 +427,11 @@
     }
 
     // Set the level of logging
-    static bool HandleServerSetLogLevelCommand(ChatHandler* /*handler*/, std::string const& type, std::string const& name, int32 level)
-    {
-        if (name.empty() || level < 0 || (type != "a" && type != "l"))
-            return false;
-
-<<<<<<< HEAD
-        sLog->SetLogLevel(name, level, type == "l");
-=======
+    static bool HandleServerSetLogLevelCommand(ChatHandler* /*handler*/, char const* args)
+    {
+        if (!*args)
+            return false;
+
         char* type = strtok((char*)args, " ");
         char* name = strtok(nullptr, " ");
         char* level = strtok(nullptr, " ");
@@ -552,7 +460,6 @@
         sWorldUpdateTime.SetRecordUpdateTimeInterval(newTime);
         printf("Record diff every %i ms\n", newTime);
 
->>>>>>> 28d470c5
         return true;
     }
 
