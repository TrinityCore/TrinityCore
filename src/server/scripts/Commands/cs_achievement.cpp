/*
 * Copyright (C) 2008-2011 TrinityCore <http://www.trinitycore.org/>
 *
 * This program is free software; you can redistribute it and/or modify it
 * under the terms of the GNU General Public License as published by the
 * Free Software Foundation; either version 2 of the License, or (at your
 * option) any later version.
 *
 * This program is distributed in the hope that it will be useful, but WITHOUT
 * ANY WARRANTY; without even the implied warranty of MERCHANTABILITY or
 * FITNESS FOR A PARTICULAR PURPOSE. See the GNU General Public License for
 * more details.
 *
 * You should have received a copy of the GNU General Public License along
 * with this program. If not, see <http://www.gnu.org/licenses/>.
 */

/* ScriptData
Name: achievement_commandscript
%Complete: 100
Comment: All achievement related commands
Category: commandscripts
EndScriptData */

#include "ScriptMgr.h"
#include "Chat.h"

class achievement_commandscript : public CommandScript
{
public:
    achievement_commandscript() : CommandScript("achievement_commandscript") { }

    ChatCommand* GetCommands() const
    {
        static ChatCommand achievementCommandTable[] =
        {
            { "add",            SEC_ADMINISTRATOR,  false,  &HandleAchievementAddCommand,      "", NULL },
            { NULL,             0,                  false,  NULL,                              "", NULL }
        };
        static ChatCommand commandTable[] =
        {
            { "achievement",    SEC_ADMINISTRATOR,  false, NULL,            "", achievementCommandTable },
            { NULL,             0,                  false, NULL,                               "", NULL }
        };
        return commandTable;
    }

    static bool HandleAchievementAddCommand(ChatHandler* handler, const char *args)
    {
        if (!*args)
            return false;

        uint32 achievementId = atoi((char*)args);
        if (!achievementId)
        {
            if (char* cId = handler->extractKeyFromLink((char*)args, "Hachievement"))
                achievementId = atoi(cId);
            if (!achievementId)
                return false;
        }

        Player* target = handler->getSelectedPlayer();
        if (!target)
        {
            handler->SendSysMessage(LANG_NO_CHAR_SELECTED);
            handler->SetSentErrorMessage(true);
            return false;
        }

        if (AchievementEntry const* pAE = GetAchievementStore()->LookupEntry(achievementId))
<<<<<<< HEAD
        {
            if (!target->GetAchievementMgr().IsCompletable(pAE))
            {
                handler->SendSysMessage("|cffff0000You have no permission to complete this achievement.|r");
                handler->SetSentErrorMessage(true);
                return false;
            }

            target->CompletedAchievement(pAE, true);
        }
=======
            target->CompletedAchievement(pAE);
>>>>>>> 41471063

        return true;
    }
};

void AddSC_achievement_commandscript()
{
    new achievement_commandscript();
}<|MERGE_RESOLUTION|>--- conflicted
+++ resolved
@@ -68,7 +68,6 @@
         }
 
         if (AchievementEntry const* pAE = GetAchievementStore()->LookupEntry(achievementId))
-<<<<<<< HEAD
         {
             if (!target->GetAchievementMgr().IsCompletable(pAE))
             {
@@ -77,11 +76,8 @@
                 return false;
             }
 
-            target->CompletedAchievement(pAE, true);
+            target->CompletedAchievement(pAE);
         }
-=======
-            target->CompletedAchievement(pAE);
->>>>>>> 41471063
 
         return true;
     }
