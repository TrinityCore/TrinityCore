/*
 * This file is part of the TrinityCore Project. See AUTHORS file for Copyright information
 *
 * This program is free software; you can redistribute it and/or modify it
 * under the terms of the GNU General Public License as published by the
 * Free Software Foundation; either version 2 of the License, or (at your
 * option) any later version.
 *
 * This program is distributed in the hope that it will be useful, but WITHOUT
 * ANY WARRANTY; without even the implied warranty of MERCHANTABILITY or
 * FITNESS FOR A PARTICULAR PURPOSE. See the GNU General Public License for
 * more details.
 *
 * You should have received a copy of the GNU General Public License along
 * with this program. If not, see <http://www.gnu.org/licenses/>.
 */

/* ScriptData
Name: achievement_commandscript
%Complete: 100
Comment: All achievement related commands
Category: commandscripts
EndScriptData */

#include "ScriptMgr.h"
#include "AchievementMgr.h"
#include "Chat.h"
#include "DB2Stores.h"
#include "Language.h"
#include "Player.h"
#include "RBAC.h"
<<<<<<< HEAD

using namespace Trinity::ChatCommands;
=======
>>>>>>> 28d470c5

class achievement_commandscript : public CommandScript
{
public:
    achievement_commandscript() : CommandScript("achievement_commandscript") { }

<<<<<<< HEAD
    ChatCommandTable GetCommands() const override
    {
        static ChatCommandTable commandTable =
        {
            { "achievement add", HandleAchievementAddCommand, LANG_COMMAND_ACHIEVEMENT_ADD_HELP ,rbac::RBAC_PERM_COMMAND_ACHIEVEMENT_ADD, Console::No },
=======
    std::vector<ChatCommand> GetCommands() const override
    {
        static std::vector<ChatCommand> achievementCommandTable =
        {
            { "add", rbac::RBAC_PERM_COMMAND_ACHIEVEMENT_ADD, false, &HandleAchievementAddCommand, "" },
        };
        static std::vector<ChatCommand> commandTable =
        {
            { "achievement", rbac::RBAC_PERM_COMMAND_ACHIEVEMENT,  false, nullptr, "", achievementCommandTable },
>>>>>>> 28d470c5
        };
        return commandTable;
    }

    static bool HandleAchievementAddCommand(ChatHandler* handler, AchievementEntry const* achievementEntry)
    {
<<<<<<< HEAD
=======
        if (!*args)
            return false;

        uint32 achievementId = atoi((char*)args);
        if (!achievementId)
        {
            if (char* id = handler->extractKeyFromLink((char*)args, "Hachievement"))
                achievementId = atoul(id);
            if (!achievementId)
                return false;
        }

>>>>>>> 28d470c5
        Player* target = handler->getSelectedPlayer();
        if (!target)
        {
            handler->SendSysMessage(LANG_NO_CHAR_SELECTED);
            handler->SetSentErrorMessage(true);
            return false;
        }
<<<<<<< HEAD
        target->CompletedAchievement(achievementEntry);
=======

        if (AchievementEntry const* achievementEntry = sAchievementStore.LookupEntry(achievementId))
            target->CompletedAchievement(achievementEntry);
>>>>>>> 28d470c5

        return true;
    }
};

void AddSC_achievement_commandscript()
{
    new achievement_commandscript();
}<|MERGE_RESOLUTION|>--- conflicted
+++ resolved
@@ -29,24 +29,12 @@
 #include "Language.h"
 #include "Player.h"
 #include "RBAC.h"
-<<<<<<< HEAD
-
-using namespace Trinity::ChatCommands;
-=======
->>>>>>> 28d470c5
 
 class achievement_commandscript : public CommandScript
 {
 public:
     achievement_commandscript() : CommandScript("achievement_commandscript") { }
 
-<<<<<<< HEAD
-    ChatCommandTable GetCommands() const override
-    {
-        static ChatCommandTable commandTable =
-        {
-            { "achievement add", HandleAchievementAddCommand, LANG_COMMAND_ACHIEVEMENT_ADD_HELP ,rbac::RBAC_PERM_COMMAND_ACHIEVEMENT_ADD, Console::No },
-=======
     std::vector<ChatCommand> GetCommands() const override
     {
         static std::vector<ChatCommand> achievementCommandTable =
@@ -56,15 +44,12 @@
         static std::vector<ChatCommand> commandTable =
         {
             { "achievement", rbac::RBAC_PERM_COMMAND_ACHIEVEMENT,  false, nullptr, "", achievementCommandTable },
->>>>>>> 28d470c5
         };
         return commandTable;
     }
 
-    static bool HandleAchievementAddCommand(ChatHandler* handler, AchievementEntry const* achievementEntry)
+    static bool HandleAchievementAddCommand(ChatHandler* handler, char const* args)
     {
-<<<<<<< HEAD
-=======
         if (!*args)
             return false;
 
@@ -77,7 +62,6 @@
                 return false;
         }
 
->>>>>>> 28d470c5
         Player* target = handler->getSelectedPlayer();
         if (!target)
         {
@@ -85,13 +69,9 @@
             handler->SetSentErrorMessage(true);
             return false;
         }
-<<<<<<< HEAD
-        target->CompletedAchievement(achievementEntry);
-=======
 
         if (AchievementEntry const* achievementEntry = sAchievementStore.LookupEntry(achievementId))
             target->CompletedAchievement(achievementEntry);
->>>>>>> 28d470c5
 
         return true;
     }
