--- conflicted
+++ resolved
@@ -23,20 +23,12 @@
 EndScriptData */
 
 #include "ScriptMgr.h"
-<<<<<<< HEAD
-#include "Channel.h"
-#include "ChannelMgr.h"
-#include "Chat.h"
-#include "DatabaseEnv.h"
-#include "DBCStores.h"
-=======
 #include "Chat.h"
 #include "ChatPackets.h"
 #include "Channel.h"
 #include "ChannelMgr.h"
 #include "DatabaseEnv.h"
 #include "DB2Stores.h"
->>>>>>> 28d470c5
 #include "Language.h"
 #include "ObjectAccessor.h"
 #include "ObjectMgr.h"
@@ -44,31 +36,12 @@
 #include "RBAC.h"
 #include "World.h"
 #include "WorldSession.h"
-<<<<<<< HEAD
-
-using namespace Trinity::ChatCommands;
-=======
->>>>>>> 28d470c5
 
 class message_commandscript : public CommandScript
 {
 public:
     message_commandscript() : CommandScript("message_commandscript") { }
 
-<<<<<<< HEAD
-    ChatCommandTable GetCommands() const override
-    {
-        static ChatCommandTable commandTable =
-        {
-            { "channel set ownership",  HandleChannelSetOwnership,      rbac::RBAC_PERM_COMMAND_CHANNEL_SET_OWNERSHIP,  Console::No },
-            { "nameannounce",           HandleNameAnnounceCommand,      rbac::RBAC_PERM_COMMAND_NAMEANNOUNCE,           Console::Yes },
-            { "gmnameannounce",         HandleGMNameAnnounceCommand,    rbac::RBAC_PERM_COMMAND_GMNAMEANNOUNCE,         Console::Yes },
-            { "announce",               HandleAnnounceCommand,          rbac::RBAC_PERM_COMMAND_ANNOUNCE,               Console::Yes },
-            { "gmannounce",             HandleGMAnnounceCommand,        rbac::RBAC_PERM_COMMAND_GMANNOUNCE,             Console::Yes },
-            { "notify",                 HandleNotifyCommand,            rbac::RBAC_PERM_COMMAND_NOTIFY,                 Console::Yes },
-            { "gmnotify",               HandleGMNotifyCommand,          rbac::RBAC_PERM_COMMAND_GMNOTIFY,               Console::Yes },
-            { "whispers",               HandleWhispersCommand,          rbac::RBAC_PERM_COMMAND_WHISPERS,               Console::No },
-=======
     std::vector<ChatCommand> GetCommands() const override
     {
         static std::vector<ChatCommand> channelSetCommandTable =
@@ -89,47 +62,19 @@
             { "notify",         rbac::RBAC_PERM_COMMAND_NOTIFY,         true, &HandleNotifyCommand,         "" },
             { "gmnotify",       rbac::RBAC_PERM_COMMAND_GMNOTIFY,       true, &HandleGMNotifyCommand,       "" },
             { "whispers",       rbac::RBAC_PERM_COMMAND_WHISPERS,      false, &HandleWhispersCommand,       "" },
->>>>>>> 28d470c5
         };
         return commandTable;
     }
 
-    static bool HandleChannelSetOwnership(ChatHandler* handler, std::string channelName, bool grantOwnership)
-    {
-<<<<<<< HEAD
-        uint32 channelId = 0;
-        for (uint32 i = 0; i < sChatChannelsStore.GetNumRows(); ++i)
-        {
-            ChatChannelsEntry const* entry = sChatChannelsStore.LookupEntry(i);
-            if (!entry)
-                continue;
-=======
+    static bool HandleChannelSetOwnership(ChatHandler* handler, char const* args)
+    {
         if (!*args)
             return false;
         char const* channelStr = strtok((char*)args, " ");
         char const* argStr = strtok(nullptr, "");
->>>>>>> 28d470c5
-
-            if (StringContainsStringI(entry->Name[handler->GetSessionDbcLocale()], channelName))
-            {
-                channelId = i;
-                break;
-            }
-        }
-
-        AreaTableEntry const* zoneEntry = nullptr;
-        for (uint32 i = 0; i < sAreaTableStore.GetNumRows(); ++i)
-        {
-            AreaTableEntry const* entry = sAreaTableStore.LookupEntry(i);
-            if (!entry)
-                continue;
-
-            if (StringContainsStringI(entry->AreaName[handler->GetSessionDbcLocale()], channelName))
-            {
-                zoneEntry = entry;
-                break;
-            }
-        }
+
+        if (!channelStr || !argStr)
+            return false;
 
         uint32 channelId = 0;
         for (uint32 i = 0; i < sChatChannelsStore.GetNumRows(); ++i)
@@ -162,188 +107,150 @@
         Player* player = handler->GetSession()->GetPlayer();
         Channel* channel = nullptr;
 
-<<<<<<< HEAD
-        if (ChannelMgr* cMgr = ChannelMgr::forTeam(player->GetTeam()))
-            channel = cMgr->GetChannel(channelId, channelName, player, false, zoneEntry);
-=======
         if (ChannelMgr* cMgr = ChannelMgr::ForTeam(player->GetTeam()))
             channel = cMgr->GetChannel(channelId, channelStr, player, false, zoneEntry);
->>>>>>> 28d470c5
-
-        if (grantOwnership)
+
+        if (strcmp(argStr, "on") == 0)
         {
             if (channel)
                 channel->SetOwnership(true);
-<<<<<<< HEAD
-=======
-
->>>>>>> 28d470c5
+
             CharacterDatabasePreparedStatement* stmt = CharacterDatabase.GetPreparedStatement(CHAR_UPD_CHANNEL_OWNERSHIP);
             stmt->setUInt8 (0, 1);
-            stmt->setString(1, channelName);
+            stmt->setString(1, channelStr);
             CharacterDatabase.Execute(stmt);
-            handler->PSendSysMessage(LANG_CHANNEL_ENABLE_OWNERSHIP, channelName.c_str());
-        }
-        else
+            handler->PSendSysMessage(LANG_CHANNEL_ENABLE_OWNERSHIP, channelStr);
+        }
+        else if (strcmp(argStr, "off") == 0)
         {
             if (channel)
                 channel->SetOwnership(false);
-<<<<<<< HEAD
-=======
-
->>>>>>> 28d470c5
+
             CharacterDatabasePreparedStatement* stmt = CharacterDatabase.GetPreparedStatement(CHAR_UPD_CHANNEL_OWNERSHIP);
             stmt->setUInt8 (0, 0);
-            stmt->setString(1, channelName);
+            stmt->setString(1, channelStr);
             CharacterDatabase.Execute(stmt);
-            handler->PSendSysMessage(LANG_CHANNEL_DISABLE_OWNERSHIP, channelName.c_str());
-        }
-
-        return true;
-    }
-
-    static bool HandleNameAnnounceCommand(ChatHandler* handler, Tail message)
-    {
-        if (message.empty())
+            handler->PSendSysMessage(LANG_CHANNEL_DISABLE_OWNERSHIP, channelStr);
+        }
+        else
+            return false;
+
+        return true;
+    }
+
+    static bool HandleNameAnnounceCommand(ChatHandler* handler, char const* args)
+    {
+        if (!*args)
             return false;
 
         std::string name("Console");
         if (WorldSession* session = handler->GetSession())
             name = session->GetPlayer()->GetName();
 
-        sWorld->SendWorldText(LANG_ANNOUNCE_COLOR, name.c_str(), message.data());
-        return true;
-    }
-
-    static bool HandleGMNameAnnounceCommand(ChatHandler* handler, Tail message)
-    {
-        if (message.empty())
+        sWorld->SendWorldText(LANG_ANNOUNCE_COLOR, name.c_str(), args);
+        return true;
+    }
+
+    static bool HandleGMNameAnnounceCommand(ChatHandler* handler, char const* args)
+    {
+        if (!*args)
             return false;
 
         std::string name("Console");
         if (WorldSession* session = handler->GetSession())
             name = session->GetPlayer()->GetName();
 
-        sWorld->SendGMText(LANG_GM_ANNOUNCE_COLOR, name.c_str(), message.data());
-        return true;
-    }
-
+        sWorld->SendGMText(LANG_GM_ANNOUNCE_COLOR, name.c_str(), args);
+        return true;
+    }
     // global announce
-    static bool HandleAnnounceCommand(ChatHandler* handler, Tail message)
-    {
-        if (message.empty())
-            return false;
-
-<<<<<<< HEAD
-        sWorld->SendServerMessage(SERVER_MSG_STRING, Trinity::StringFormat(handler->GetTrinityString(LANG_SYSTEMMESSAGE), message.data()).c_str());
-=======
+    static bool HandleAnnounceCommand(ChatHandler* handler, char const* args)
+    {
+        if (!*args)
+            return false;
+
         std::string str = handler->PGetParseString(LANG_SYSTEMMESSAGE, args);
 
         sWorld->SendServerMessage(SERVER_MSG_STRING, str);
->>>>>>> 28d470c5
-        return true;
-    }
-
+        return true;
+    }
     // announce to logged in GMs
-    static bool HandleGMAnnounceCommand(ChatHandler* /*handler*/, Tail message)
-    {
-        if (message.empty())
-            return false;
-
-        sWorld->SendGMText(LANG_GM_BROADCAST, message.data());
-        return true;
-    }
-
-    // send on-screen notification to players
-    static bool HandleNotifyCommand(ChatHandler* handler, Tail message)
-    {
-        if (message.empty())
+    static bool HandleGMAnnounceCommand(ChatHandler* /*handler*/, char const* args)
+    {
+        if (!*args)
+            return false;
+
+        sWorld->SendGMText(LANG_GM_BROADCAST, args);
+        return true;
+    }
+    // notification player at the screen
+    static bool HandleNotifyCommand(ChatHandler* handler, char const* args)
+    {
+        if (!*args)
             return false;
 
         std::string str = handler->GetTrinityString(LANG_GLOBAL_NOTIFY);
-        str += message;
-
-<<<<<<< HEAD
-        WorldPacket data(SMSG_NOTIFICATION, (str.size() + 1));
-        data << str;
-        sWorld->SendGlobalMessage(&data);
-=======
+        str += args;
+
         sWorld->SendGlobalMessage(WorldPackets::Chat::PrintNotification(str).Write());
->>>>>>> 28d470c5
-
-        return true;
-    }
-
-    // send on-screen notification to GMs
-    static bool HandleGMNotifyCommand(ChatHandler* handler, Tail message)
-    {
-        if (message.empty())
+
+        return true;
+    }
+    // notification GM at the screen
+    static bool HandleGMNotifyCommand(ChatHandler* handler, char const* args)
+    {
+        if (!*args)
             return false;
 
         std::string str = handler->GetTrinityString(LANG_GM_NOTIFY);
-        str += message;
-
-<<<<<<< HEAD
-        WorldPacket data(SMSG_NOTIFICATION, (str.size() + 1));
-        data << str;
-        sWorld->SendGlobalGMMessage(&data);
-=======
+        str += args;
+
         sWorld->SendGlobalGMMessage(WorldPackets::Chat::PrintNotification(str).Write());
->>>>>>> 28d470c5
-
-        return true;
-    }
-
-    // Enable/Disable accepting whispers (for GM)
-    static bool HandleWhispersCommand(ChatHandler* handler, Optional<Variant<bool, EXACT_SEQUENCE("remove")>> operationArg, Optional<std::string> playerNameArg)
-    {
-        if (!operationArg)
+
+        return true;
+    }
+    // Enable\Dissable accept whispers (for GM)
+    static bool HandleWhispersCommand(ChatHandler* handler, char const* args)
+    {
+        if (!*args)
         {
             handler->PSendSysMessage(LANG_COMMAND_WHISPERACCEPTING, handler->GetSession()->GetPlayer()->isAcceptWhispers() ?  handler->GetTrinityString(LANG_ON) : handler->GetTrinityString(LANG_OFF));
             return true;
         }
 
-        if (operationArg->holds_alternative<bool>())
-        {
-            if (operationArg->get<bool>())
-            {
-                handler->GetSession()->GetPlayer()->SetAcceptWhispers(true);
-                handler->SendSysMessage(LANG_COMMAND_WHISPERON);
-                return true;
-            }
-            else
-            {
-                // Remove all players from the Gamemaster's whisper whitelist
-                handler->GetSession()->GetPlayer()->ClearWhisperWhiteList();
-                handler->GetSession()->GetPlayer()->SetAcceptWhispers(false);
-                handler->SendSysMessage(LANG_COMMAND_WHISPEROFF);
-                return true;
-            }
-        }
-
-        if (operationArg->holds_alternative<EXACT_SEQUENCE("remove")>())
-        {
-            if (!playerNameArg)
-                return false;
-
-<<<<<<< HEAD
-            if (normalizePlayerName(*playerNameArg))
-=======
+        std::string argStr = strtok((char*)args, " ");
+        // whisper on
+        if (argStr == "on")
+        {
+            handler->GetSession()->GetPlayer()->SetAcceptWhispers(true);
+            handler->SendSysMessage(LANG_COMMAND_WHISPERON);
+            return true;
+        }
+
+        // whisper off
+        if (argStr == "off")
+        {
+            // Remove all players from the Gamemaster's whisper whitelist
+            handler->GetSession()->GetPlayer()->ClearWhisperWhiteList();
+            handler->GetSession()->GetPlayer()->SetAcceptWhispers(false);
+            handler->SendSysMessage(LANG_COMMAND_WHISPEROFF);
+            return true;
+        }
+
         if (argStr == "remove")
         {
             std::string name = strtok(nullptr, " ");
             if (normalizePlayerName(name))
->>>>>>> 28d470c5
             {
-                if (Player* player = ObjectAccessor::FindPlayerByName(*playerNameArg))
+                if (Player* player = ObjectAccessor::FindPlayerByName(name))
                 {
                     handler->GetSession()->GetPlayer()->RemoveFromWhisperWhiteList(player->GetGUID());
-                    handler->PSendSysMessage(LANG_COMMAND_WHISPEROFFPLAYER, playerNameArg->c_str());
+                    handler->PSendSysMessage(LANG_COMMAND_WHISPEROFFPLAYER, name.c_str());
                     return true;
                 }
                 else
                 {
-                    handler->PSendSysMessage(LANG_PLAYER_NOT_FOUND, playerNameArg->c_str());
+                    handler->PSendSysMessage(LANG_PLAYER_NOT_FOUND, name.c_str());
                     handler->SetSentErrorMessage(true);
                     return false;
                 }
