--- conflicted
+++ resolved
@@ -32,13 +32,6 @@
 #include "World.h"
 #include "WorldSession.h"
 
-<<<<<<< HEAD
-#if TRINITY_COMPILER == TRINITY_COMPILER_GNU
-#pragma GCC diagnostic ignored "-Wdeprecated-declarations"
-#endif
-
-=======
->>>>>>> 28d470c5
 struct RBACCommandData
 {
     RBACCommandData(): id(0), realmId(0), rbac(nullptr), needDelete(false) { }
