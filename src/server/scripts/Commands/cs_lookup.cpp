--- conflicted
+++ resolved
@@ -63,25 +63,6 @@
 
         static ChatCommand lookupCommandTable[] =
         {
-<<<<<<< HEAD
-            { "area",           RBAC_PERM_MODERATOR_COMMANDS,      true,  &HandleLookupAreaCommand,            "", NULL },
-            { "creature",       RBAC_PERM_ADMINISTRATOR_COMMANDS,  true,  &HandleLookupCreatureCommand,        "", NULL },
-            { "event",          RBAC_PERM_GAMEMASTER_COMMANDS,     true,  &HandleLookupEventCommand,           "", NULL },
-            { "faction",        RBAC_PERM_ADMINISTRATOR_COMMANDS,  true,  &HandleLookupFactionCommand,         "", NULL },
-            { "item",           RBAC_PERM_ADMINISTRATOR_COMMANDS,  true,  &HandleLookupItemCommand,            "", NULL },
-            { "itemset",        RBAC_PERM_ADMINISTRATOR_COMMANDS,  true,  &HandleLookupItemSetCommand,         "", NULL },
-            { "object",         RBAC_PERM_ADMINISTRATOR_COMMANDS,  true,  &HandleLookupObjectCommand,          "", NULL },
-            { "quest",          RBAC_PERM_ADMINISTRATOR_COMMANDS,  true,  &HandleLookupQuestCommand,           "", NULL },
-            { "player",         RBAC_PERM_GAMEMASTER_COMMANDS,     true,  NULL,                                "", lookupPlayerCommandTable },
-            { "skill",          RBAC_PERM_ADMINISTRATOR_COMMANDS,  true,  &HandleLookupSkillCommand,           "", NULL },
-            { "spell",          RBAC_PERM_ADMINISTRATOR_COMMANDS,  true,  NULL,                                "", lookupSpellCommandTable },
-            { "taxinode",       RBAC_PERM_ADMINISTRATOR_COMMANDS,  true,  &HandleLookupTaxiNodeCommand,        "", NULL },
-            { "tele",           RBAC_PERM_MODERATOR_COMMANDS,      true,  &HandleLookupTeleCommand,            "", NULL },
-            { "title",          RBAC_PERM_GAMEMASTER_COMMANDS,     true,  &HandleLookupTitleCommand,           "", NULL },
-            { "map",            RBAC_PERM_ADMINISTRATOR_COMMANDS,  true,  &HandleLookupMapCommand,             "", NULL },
-            { "online",         SEC_MODERATOR,      true,  NULL,                                "", lookupOnlineCommandTable },
-            { NULL,             0,                  false, NULL,                                "", NULL }
-=======
             { "area",     RBAC_PERM_COMMAND_LOOKUP_AREA,     true, &HandleLookupAreaCommand,     "", NULL },
             { "creature", RBAC_PERM_COMMAND_LOOKUP_CREATURE, true, &HandleLookupCreatureCommand, "", NULL },
             { "event",    RBAC_PERM_COMMAND_LOOKUP_EVENT,    true, &HandleLookupEventCommand,    "", NULL },
@@ -97,8 +78,8 @@
             { "tele",     RBAC_PERM_COMMAND_LOOKUP_TELE,     true, &HandleLookupTeleCommand,     "", NULL },
             { "title",    RBAC_PERM_COMMAND_LOOKUP_TITLE,    true, &HandleLookupTitleCommand,    "", NULL },
             { "map",      RBAC_PERM_COMMAND_LOOKUP_MAP,      true, &HandleLookupMapCommand,      "", NULL },
+            { "online",         SEC_MODERATOR,      true,  NULL,                                "", lookupOnlineCommandTable },
             { NULL,       0,                                false, NULL,                         "", NULL }
->>>>>>> fcf95529
         };
 
         static ChatCommand commandTable[] =
