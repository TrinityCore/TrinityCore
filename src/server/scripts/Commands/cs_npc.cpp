--- conflicted
+++ resolved
@@ -15,12 +15,12 @@
  * with this program. If not, see <http://www.gnu.org/licenses/>.
  */
 
-/* ScriptData
-Name: npc_commandscript
-%Complete: 100
-Comment: All npc related commands
-Category: commandscripts
-EndScriptData */
+ /* ScriptData
+ Name: npc_commandscript
+ %Complete: 100
+ Comment: All npc related commands
+ Category: commandscripts
+ EndScriptData */
 
 #include "ScriptMgr.h"
 #include "Chat.h"
@@ -55,8 +55,10 @@
 
 class npc_commandscript : public CommandScript
 {
-public:
-    npc_commandscript() : CommandScript("npc_commandscript") { }
+    public:
+    npc_commandscript() : CommandScript("npc_commandscript")
+    {
+    }
 
     ChatCommandTable GetCommands() const override
     {
@@ -66,26 +68,9 @@
             { "item",           HandleNpcAddVendorItemCommand,     rbac::RBAC_PERM_COMMAND_NPC_ADD_ITEM,       Console::No },
             { "move",           HandleNpcAddMoveCommand,           rbac::RBAC_PERM_COMMAND_NPC_ADD_MOVE,       Console::No },
             { "temp",           HandleNpcAddTempSpawnCommand,      rbac::RBAC_PERM_COMMAND_NPC_ADD_TEMP,       Console::No },
-//          { "weapon",         HandleNpcAddWeaponCommand,         rbac::RBAC_PERM_COMMAND_NPC_ADD_WEAPON,     Console::No },
-            { "",               HandleNpcAddCommand,               rbac::RBAC_PERM_COMMAND_NPC_ADD,            Console::No },
+            //          { "weapon",         HandleNpcAddWeaponCommand,         rbac::RBAC_PERM_COMMAND_NPC_ADD_WEAPON,     Console::No },
+                        { "",               HandleNpcAddCommand,               rbac::RBAC_PERM_COMMAND_NPC_ADD,            Console::No },
         };
-<<<<<<< HEAD
-        static std::vector<ChatCommand> npcSetCommandTable =
-        {
-            { "allowmove",      rbac::RBAC_PERM_COMMAND_NPC_SET_ALLOWMOVE, false, &HandleNpcSetAllowMovementCommand,  "" },
-            { "entry",          rbac::RBAC_PERM_COMMAND_NPC_SET_ENTRY,     false, &HandleNpcSetEntryCommand,          "" },
-            { "factionid",      rbac::RBAC_PERM_COMMAND_NPC_SET_FACTIONID, false, &HandleNpcSetFactionIdCommand,      "" },
-            { "flag",           rbac::RBAC_PERM_COMMAND_NPC_SET_FLAG,      false, &HandleNpcSetFlagCommand,           "" },
-            { "level",          rbac::RBAC_PERM_COMMAND_NPC_SET_LEVEL,     false, &HandleNpcSetLevelCommand,          "" },
-            { "link",           rbac::RBAC_PERM_COMMAND_NPC_SET_LINK,      false, &HandleNpcSetLinkCommand,           "" },
-            { "model",          rbac::RBAC_PERM_COMMAND_NPC_SET_MODEL,     false, &HandleNpcSetModelCommand,          "" },
-            { "movetype",       rbac::RBAC_PERM_COMMAND_NPC_SET_MOVETYPE,  false, &HandleNpcSetMoveTypeCommand,       "" },
-            { "phase",          rbac::RBAC_PERM_COMMAND_NPC_SET_PHASE,     false, &HandleNpcSetPhaseCommand,          "" },
-            { "wanderdistance", rbac::RBAC_PERM_COMMAND_NPC_SET_SPAWNDIST, false, &HandleNpcSetWanderDistanceCommand, "" },
-            { "spawntime",      rbac::RBAC_PERM_COMMAND_NPC_SET_SPAWNTIME, false, &HandleNpcSetSpawnTimeCommand,      "" },
-            { "data",           rbac::RBAC_PERM_COMMAND_NPC_SET_DATA,      false, &HandleNpcSetDataCommand,           "" },
-            { "visible",    	rbac::RBAC_PERM_COMMAND_NPC_SET_DATA,      false, &HandleNpcSetVisibleCommand,        "" },
-=======
         static ChatCommandTable npcSetCommandTable =
         {
             { "allowmove",      HandleNpcSetAllowMovementCommand,  rbac::RBAC_PERM_COMMAND_NPC_SET_ALLOWMOVE,  Console::No },
@@ -100,7 +85,6 @@
             { "wanderdistance", HandleNpcSetWanderDistanceCommand, rbac::RBAC_PERM_COMMAND_NPC_SET_SPAWNDIST,  Console::No },
             { "spawntime",      HandleNpcSetSpawnTimeCommand,      rbac::RBAC_PERM_COMMAND_NPC_SET_SPAWNTIME,  Console::No },
             { "data",           HandleNpcSetDataCommand,           rbac::RBAC_PERM_COMMAND_NPC_SET_DATA,       Console::No },
->>>>>>> c4447262
         };
         static ChatCommandTable npcCommandTable =
         {
@@ -299,8 +283,8 @@
             return false;
         }
 
-        creature->SetMaxHealth(100 + 30*lvl);
-        creature->SetHealth(100 + 30*lvl);
+        creature->SetMaxHealth(100 + 30 * lvl);
+        creature->SetHealth(100 + 30 * lvl);
         creature->SetLevel(lvl);
         creature->SaveToDB();
 
@@ -457,31 +441,6 @@
         return true;
     }
 
-    //set data of creature for testing scripting
-    static bool HandleNpcSetVisibleCommand(ChatHandler* handler, char const* args)
-    {
-        if (!*args)
-            return false;
-
-        std::string param = (char*)args;
-        Creature* creature = handler->getSelectedCreature();
-
-        if (!creature)
-        {
-            handler->SendSysMessage(LANG_SELECT_CREATURE);
-            handler->SetSentErrorMessage(true);
-            return false;
-        }
-
-        if (param == "true")
-            creature->SetVisible(true);
-        else if (param == "false")
-            creature->SetVisible(false);
-
-        return true;
-    }
-
-
     //npc follow handling
     static bool HandleNpcFollowCommand(ChatHandler* handler)
     {
@@ -548,7 +507,7 @@
 
         handler->PSendSysMessage(LANG_NPCINFO_FLAGS, target->GetUInt32Value(UNIT_FIELD_FLAGS_2), target->GetUInt32Value(UNIT_DYNAMIC_FLAGS), target->GetFaction());
         handler->PSendSysMessage(LANG_COMMAND_RAWPAWNTIMES, defRespawnDelayStr.c_str(), curRespawnDelayStr.c_str());
-        handler->PSendSysMessage(LANG_NPCINFO_LOOT,  cInfo->lootid, cInfo->pickpocketLootId, cInfo->SkinLootId);
+        handler->PSendSysMessage(LANG_NPCINFO_LOOT, cInfo->lootid, cInfo->pickpocketLootId, cInfo->SkinLootId);
         handler->PSendSysMessage(LANG_NPCINFO_DUNGEON_ID, target->GetInstanceId());
         handler->PSendSysMessage(LANG_NPCINFO_PHASEMASK, target->GetPhaseMask());
         handler->PSendSysMessage(LANG_NPCINFO_ARMOR, target->GetArmor());
@@ -568,7 +527,7 @@
 
         handler->PSendSysMessage(LANG_NPCINFO_MECHANIC_IMMUNE, mechanicImmuneMask);
         for (Mechanics m : EnumUtils::Iterate<Mechanics>())
-            if (m && (mechanicImmuneMask & (1 << (m-1))))
+            if (m && (mechanicImmuneMask & (1 << (m - 1))))
                 handler->PSendSysMessage("* %s (0x%X)", EnumUtils::ToTitle(m), m);
 
         return true;
@@ -611,8 +570,7 @@
                 handler->PSendSysMessage(LANG_CREATURE_LIST_CHAT, guid, guid, creatureTemplate->Name.c_str(), x, y, z, mapId, "", "");
 
                 ++count;
-            }
-            while (result->NextRow());
+            } while (result->NextRow());
         }
 
         handler->PSendSysMessage(LANG_COMMAND_NEAR_NPC_MESSAGE, distance, count);
@@ -1062,8 +1020,8 @@
         Creature* creatureTarget = handler->getSelectedCreature();
         if (!creatureTarget || creatureTarget->IsPet())
         {
-            handler->PSendSysMessage (LANG_SELECT_CREATURE);
-            handler->SetSentErrorMessage (true);
+            handler->PSendSysMessage(LANG_SELECT_CREATURE);
+            handler->SetSentErrorMessage(true);
             return false;
         }
 
@@ -1071,17 +1029,17 @@
 
         if (player->GetPetGUID())
         {
-            handler->SendSysMessage (LANG_YOU_ALREADY_HAVE_PET);
-            handler->SetSentErrorMessage (true);
+            handler->SendSysMessage(LANG_YOU_ALREADY_HAVE_PET);
+            handler->SetSentErrorMessage(true);
             return false;
         }
 
         CreatureTemplate const* cInfo = creatureTarget->GetCreatureTemplate();
 
-        if (!cInfo->IsTameable (player->CanTameExoticPets()))
-        {
-            handler->PSendSysMessage (LANG_CREATURE_NON_TAMEABLE, cInfo->Entry);
-            handler->SetSentErrorMessage (true);
+        if (!cInfo->IsTameable(player->CanTameExoticPets()))
+        {
+            handler->PSendSysMessage(LANG_CREATURE_NON_TAMEABLE, cInfo->Entry);
+            handler->SetSentErrorMessage(true);
             return false;
         }
 
@@ -1089,21 +1047,21 @@
         Pet* pet = player->CreateTamedPetFrom(creatureTarget);
         if (!pet)
         {
-            handler->PSendSysMessage (LANG_CREATURE_NON_TAMEABLE, cInfo->Entry);
-            handler->SetSentErrorMessage (true);
+            handler->PSendSysMessage(LANG_CREATURE_NON_TAMEABLE, cInfo->Entry);
+            handler->SetSentErrorMessage(true);
             return false;
         }
 
         // place pet before player
         float x, y, z;
-        player->GetClosePoint (x, y, z, creatureTarget->GetCombatReach(), CONTACT_DISTANCE);
+        player->GetClosePoint(x, y, z, creatureTarget->GetCombatReach(), CONTACT_DISTANCE);
         pet->Relocate(x, y, z, float(M_PI) - player->GetOrientation());
 
         // set pet to defensive mode by default (some classes can't control controlled pets in fact).
         pet->SetReactState(REACT_DEFENSIVE);
 
         // calculate proper level
-        uint8 level = std::max<uint8>(player->GetLevel()-5, creatureTarget->GetLevel());
+        uint8 level = std::max<uint8>(player->GetLevel() - 5, creatureTarget->GetLevel());
 
         // prepare visual effect for levelup
         pet->SetUInt32Value(UNIT_FIELD_LEVEL, level - 1);
@@ -1159,7 +1117,7 @@
         if (!name)
             name = "Unknown item";
         handler->PSendSysMessage(alternateString ? LANG_COMMAND_NPC_SHOWLOOT_ENTRY_2 : LANG_COMMAND_NPC_SHOWLOOT_ENTRY,
-            itemCount, ItemQualityColors[itemTemplate ? itemTemplate->Quality : uint32(ITEM_QUALITY_POOR)], itemId, name, itemId);
+                                 itemCount, ItemQualityColors[itemTemplate ? itemTemplate->Quality : uint32(ITEM_QUALITY_POOR)], itemId, name, itemId);
     }
     static void _IterateNotNormalLootMap(ChatHandler* handler, NotNormalLootItemMap const& map, std::vector<LootItem> const& items)
     {
@@ -1198,7 +1156,7 @@
         }
 
         handler->PSendSysMessage(LANG_COMMAND_NPC_SHOWLOOT_HEADER, creatureTarget->GetName(), creatureTarget->GetEntry());
-        handler->PSendSysMessage(LANG_COMMAND_NPC_SHOWLOOT_MONEY, loot.gold / GOLD, (loot.gold%GOLD) / SILVER, loot.gold%SILVER);
+        handler->PSendSysMessage(LANG_COMMAND_NPC_SHOWLOOT_MONEY, loot.gold / GOLD, (loot.gold % GOLD) / SILVER, loot.gold % SILVER);
 
         if (!all)
         {
@@ -1265,16 +1223,16 @@
         Player* chr = handler->GetSession()->GetPlayer();
 
         float  followAngle = (creature->GetAbsoluteAngle(chr) - chr->GetOrientation()) * 180.0f / float(M_PI);
-        float  followDist  = std::sqrt(std::pow(chr->GetPositionX() - creature->GetPositionX(), 2.f) + std::pow(chr->GetPositionY() - creature->GetPositionY(), 2.f));
-        uint32 groupAI     = 0;
+        float  followDist = std::sqrt(std::pow(chr->GetPositionX() - creature->GetPositionX(), 2.f) + std::pow(chr->GetPositionY() - creature->GetPositionY(), 2.f));
+        uint32 groupAI = 0;
         sFormationMgr->AddFormationMember(lowguid, followAngle, followDist, leaderGUID, groupAI);
         creature->SearchFormation();
 
         WorldDatabasePreparedStatement* stmt = WorldDatabase.GetPreparedStatement(WORLD_INS_CREATURE_FORMATION);
         stmt->setUInt32(0, leaderGUID);
         stmt->setUInt32(1, lowguid);
-        stmt->setFloat (2, followAngle);
-        stmt->setFloat (3, followDist);
+        stmt->setFloat(2, followAngle);
+        stmt->setFloat(3, followDist);
         stmt->setUInt32(4, groupAI);
 
         WorldDatabase.Execute(stmt);
