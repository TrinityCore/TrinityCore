/*
 * Copyright (C) 2008-2017 TrinityCore <http://www.trinitycore.org/>
 *
 * This program is free software; you can redistribute it and/or modify it
 * under the terms of the GNU General Public License as published by the
 * Free Software Foundation; either version 2 of the License, or (at your
 * option) any later version.
 *
 * This program is distributed in the hope that it will be useful, but WITHOUT
 * ANY WARRANTY; without even the implied warranty of MERCHANTABILITY or
 * FITNESS FOR A PARTICULAR PURPOSE. See the GNU General Public License for
 * more details.
 *
 * You should have received a copy of the GNU General Public License along
 * with this program. If not, see <http://www.gnu.org/licenses/>.
 */

/* ScriptData
Name: npc_commandscript
%Complete: 100
Comment: All npc related commands
Category: commandscripts
EndScriptData */

#include "ScriptMgr.h"
#include "Chat.h"
#include "CreatureAI.h"
#include "CreatureGroups.h"
#include "DatabaseEnv.h"
#include "Language.h"
#include "Log.h"
#include "ObjectMgr.h"
#include "Pet.h"
#include "Player.h"
#include "RBAC.h"
#include "TargetedMovementGenerator.h"                      // for HandleNpcUnFollowCommand
#include "Transport.h"
#include "World.h"

template<typename E, typename T = char const*>
struct EnumName
{
    E Value;
    T Name;
};

#define CREATE_NAMED_ENUM(VALUE) { VALUE, STRINGIZE(VALUE) }

#define NPC_FLAG_COUNT    24
#define FLAGS_EXTRA_COUNT 19

<<<<<<< HEAD
EnumName<NPCFlags, uint32> const npcFlagTexts[NPCFLAG_COUNT] =
=======
EnumName<NPCFlags, uint32> const npcFlagTexts[NPC_FLAG_COUNT] =
>>>>>>> 8d632a99
{
    { UNIT_NPC_FLAG_AUCTIONEER,         LANG_NPCINFO_AUCTIONEER         },
    { UNIT_NPC_FLAG_BANKER,             LANG_NPCINFO_BANKER             },
    { UNIT_NPC_FLAG_BATTLEMASTER,       LANG_NPCINFO_BATTLEMASTER       },
    { UNIT_NPC_FLAG_FLIGHTMASTER,       LANG_NPCINFO_FLIGHTMASTER       },
    { UNIT_NPC_FLAG_GOSSIP,             LANG_NPCINFO_GOSSIP             },
    { UNIT_NPC_FLAG_GUILD_BANKER,       LANG_NPCINFO_GUILD_BANKER       },
    { UNIT_NPC_FLAG_INNKEEPER,          LANG_NPCINFO_INNKEEPER          },
    { UNIT_NPC_FLAG_PETITIONER,         LANG_NPCINFO_PETITIONER         },
    { UNIT_NPC_FLAG_PLAYER_VEHICLE,     LANG_NPCINFO_PLAYER_VEHICLE     },
    { UNIT_NPC_FLAG_QUESTGIVER,         LANG_NPCINFO_QUESTGIVER         },
    { UNIT_NPC_FLAG_REPAIR,             LANG_NPCINFO_REPAIR             },
    { UNIT_NPC_FLAG_SPELLCLICK,         LANG_NPCINFO_SPELLCLICK         },
    { UNIT_NPC_FLAG_SPIRITGUIDE,        LANG_NPCINFO_SPIRITGUIDE        },
    { UNIT_NPC_FLAG_SPIRITHEALER,       LANG_NPCINFO_SPIRITHEALER       },
    { UNIT_NPC_FLAG_STABLEMASTER,       LANG_NPCINFO_STABLEMASTER       },
    { UNIT_NPC_FLAG_TABARDDESIGNER,     LANG_NPCINFO_TABARDDESIGNER     },
    { UNIT_NPC_FLAG_TRAINER,            LANG_NPCINFO_TRAINER            },
    { UNIT_NPC_FLAG_TRAINER_CLASS,      LANG_NPCINFO_TRAINER_CLASS      },
    { UNIT_NPC_FLAG_TRAINER_PROFESSION, LANG_NPCINFO_TRAINER_PROFESSION },
    { UNIT_NPC_FLAG_VENDOR,             LANG_NPCINFO_VENDOR             },
    { UNIT_NPC_FLAG_VENDOR_AMMO,        LANG_NPCINFO_VENDOR_AMMO        },
    { UNIT_NPC_FLAG_VENDOR_FOOD,        LANG_NPCINFO_VENDOR_FOOD        },
    { UNIT_NPC_FLAG_VENDOR_POISON,      LANG_NPCINFO_VENDOR_POISON      },
    { UNIT_NPC_FLAG_VENDOR_REAGENT,     LANG_NPCINFO_VENDOR_REAGENT     }
};

EnumName<Mechanics> const mechanicImmunes[MAX_MECHANIC] =
{
    CREATE_NAMED_ENUM(MECHANIC_NONE),
    CREATE_NAMED_ENUM(MECHANIC_CHARM),
    CREATE_NAMED_ENUM(MECHANIC_DISORIENTED),
    CREATE_NAMED_ENUM(MECHANIC_DISARM),
    CREATE_NAMED_ENUM(MECHANIC_DISTRACT),
    CREATE_NAMED_ENUM(MECHANIC_FEAR),
    CREATE_NAMED_ENUM(MECHANIC_GRIP),
    CREATE_NAMED_ENUM(MECHANIC_ROOT),
    CREATE_NAMED_ENUM(MECHANIC_SLOW_ATTACK),
    CREATE_NAMED_ENUM(MECHANIC_SILENCE),
    CREATE_NAMED_ENUM(MECHANIC_SLEEP),
    CREATE_NAMED_ENUM(MECHANIC_SNARE),
    CREATE_NAMED_ENUM(MECHANIC_STUN),
    CREATE_NAMED_ENUM(MECHANIC_FREEZE),
    CREATE_NAMED_ENUM(MECHANIC_KNOCKOUT),
    CREATE_NAMED_ENUM(MECHANIC_BLEED),
    CREATE_NAMED_ENUM(MECHANIC_BANDAGE),
    CREATE_NAMED_ENUM(MECHANIC_POLYMORPH),
    CREATE_NAMED_ENUM(MECHANIC_BANISH),
    CREATE_NAMED_ENUM(MECHANIC_SHIELD),
    CREATE_NAMED_ENUM(MECHANIC_SHACKLE),
    CREATE_NAMED_ENUM(MECHANIC_MOUNT),
    CREATE_NAMED_ENUM(MECHANIC_INFECTED),
    CREATE_NAMED_ENUM(MECHANIC_TURN),
    CREATE_NAMED_ENUM(MECHANIC_HORROR),
    CREATE_NAMED_ENUM(MECHANIC_INVULNERABILITY),
    CREATE_NAMED_ENUM(MECHANIC_INTERRUPT),
    CREATE_NAMED_ENUM(MECHANIC_DAZE),
    CREATE_NAMED_ENUM(MECHANIC_DISCOVERY),
    CREATE_NAMED_ENUM(MECHANIC_IMMUNE_SHIELD),
    CREATE_NAMED_ENUM(MECHANIC_SAPPED),
    CREATE_NAMED_ENUM(MECHANIC_ENRAGED),
    CREATE_NAMED_ENUM(MECHANIC_WOUNDED)
};

EnumName<UnitFlags> const unitFlags[MAX_UNIT_FLAGS] =
{
    CREATE_NAMED_ENUM(UNIT_FLAG_SERVER_CONTROLLED),
    CREATE_NAMED_ENUM(UNIT_FLAG_NON_ATTACKABLE),
    CREATE_NAMED_ENUM(UNIT_FLAG_REMOVE_CLIENT_CONTROL),
    CREATE_NAMED_ENUM(UNIT_FLAG_PVP_ATTACKABLE),
    CREATE_NAMED_ENUM(UNIT_FLAG_RENAME),
    CREATE_NAMED_ENUM(UNIT_FLAG_PREPARATION),
    CREATE_NAMED_ENUM(UNIT_FLAG_UNK_6),
    CREATE_NAMED_ENUM(UNIT_FLAG_NOT_ATTACKABLE_1),
    CREATE_NAMED_ENUM(UNIT_FLAG_IMMUNE_TO_PC),
    CREATE_NAMED_ENUM(UNIT_FLAG_IMMUNE_TO_NPC),
    CREATE_NAMED_ENUM(UNIT_FLAG_LOOTING),
    CREATE_NAMED_ENUM(UNIT_FLAG_PET_IN_COMBAT),
    CREATE_NAMED_ENUM(UNIT_FLAG_PVP),
    CREATE_NAMED_ENUM(UNIT_FLAG_SILENCED),
    CREATE_NAMED_ENUM(UNIT_FLAG_CANNOT_SWIM),
    CREATE_NAMED_ENUM(UNIT_FLAG_UNK_15),
    CREATE_NAMED_ENUM(UNIT_FLAG_UNK_16),
    CREATE_NAMED_ENUM(UNIT_FLAG_PACIFIED),
    CREATE_NAMED_ENUM(UNIT_FLAG_STUNNED),
    CREATE_NAMED_ENUM(UNIT_FLAG_IN_COMBAT),
    CREATE_NAMED_ENUM(UNIT_FLAG_TAXI_FLIGHT),
    CREATE_NAMED_ENUM(UNIT_FLAG_DISARMED),
    CREATE_NAMED_ENUM(UNIT_FLAG_CONFUSED),
    CREATE_NAMED_ENUM(UNIT_FLAG_FLEEING),
    CREATE_NAMED_ENUM(UNIT_FLAG_PLAYER_CONTROLLED),
    CREATE_NAMED_ENUM(UNIT_FLAG_NOT_SELECTABLE),
    CREATE_NAMED_ENUM(UNIT_FLAG_SKINNABLE),
    CREATE_NAMED_ENUM(UNIT_FLAG_MOUNT),
    CREATE_NAMED_ENUM(UNIT_FLAG_UNK_28),
    CREATE_NAMED_ENUM(UNIT_FLAG_UNK_29),
    CREATE_NAMED_ENUM(UNIT_FLAG_SHEATHE),
    CREATE_NAMED_ENUM(UNIT_FLAG_UNK_31)
};

EnumName<UnitFlags2> const unitFlags2[MAX_UNIT_FLAGS_2] =
{
    CREATE_NAMED_ENUM(UNIT_FLAG2_FEIGN_DEATH),
    CREATE_NAMED_ENUM(UNIT_FLAG2_UNK1),
    CREATE_NAMED_ENUM(UNIT_FLAG2_IGNORE_REPUTATION),
    CREATE_NAMED_ENUM(UNIT_FLAG2_COMPREHEND_LANG),
    CREATE_NAMED_ENUM(UNIT_FLAG2_MIRROR_IMAGE),
    CREATE_NAMED_ENUM(UNIT_FLAG2_INSTANTLY_APPEAR_MODEL),
    CREATE_NAMED_ENUM(UNIT_FLAG2_FORCE_MOVEMENT),
    CREATE_NAMED_ENUM(UNIT_FLAG2_DISARM_OFFHAND),
    CREATE_NAMED_ENUM(UNIT_FLAG2_DISABLE_PRED_STATS),
    CREATE_NAMED_ENUM(UNIT_FLAG2_DISARM_RANGED),
    CREATE_NAMED_ENUM(UNIT_FLAG2_REGENERATE_POWER),
    CREATE_NAMED_ENUM(UNIT_FLAG2_RESTRICT_PARTY_INTERACTION),
    CREATE_NAMED_ENUM(UNIT_FLAG2_PREVENT_SPELL_CLICK),
    CREATE_NAMED_ENUM(UNIT_FLAG2_ALLOW_ENEMY_INTERACT),
    CREATE_NAMED_ENUM(UNIT_FLAG2_DISABLE_TURN),
    CREATE_NAMED_ENUM(UNIT_FLAG2_UNK2),
    CREATE_NAMED_ENUM(UNIT_FLAG2_PLAY_DEATH_ANIM),
    CREATE_NAMED_ENUM(UNIT_FLAG2_ALLOW_CHEAT_SPELLS),
    CREATE_NAMED_ENUM(UNIT_FLAG2_NO_ACTIONS)
};

EnumName<UnitFlags3> const unitFlags3[MAX_UNIT_FLAGS_3] =
{
    CREATE_NAMED_ENUM(UNIT_FLAG3_UNK1)
};

EnumName<CreatureFlagsExtra> const flagsExtra[FLAGS_EXTRA_COUNT] =
{
    CREATE_NAMED_ENUM(CREATURE_FLAG_EXTRA_INSTANCE_BIND),
    CREATE_NAMED_ENUM(CREATURE_FLAG_EXTRA_CIVILIAN),
    CREATE_NAMED_ENUM(CREATURE_FLAG_EXTRA_NO_PARRY),
    CREATE_NAMED_ENUM(CREATURE_FLAG_EXTRA_NO_PARRY_HASTEN),
    CREATE_NAMED_ENUM(CREATURE_FLAG_EXTRA_NO_BLOCK),
    CREATE_NAMED_ENUM(CREATURE_FLAG_EXTRA_NO_CRUSH),
    CREATE_NAMED_ENUM(CREATURE_FLAG_EXTRA_NO_XP_AT_KILL),
    CREATE_NAMED_ENUM(CREATURE_FLAG_EXTRA_TRIGGER),
    CREATE_NAMED_ENUM(CREATURE_FLAG_EXTRA_NO_TAUNT),
    CREATE_NAMED_ENUM(CREATURE_FLAG_EXTRA_WORLDEVENT),
    CREATE_NAMED_ENUM(CREATURE_FLAG_EXTRA_GUARD),
    CREATE_NAMED_ENUM(CREATURE_FLAG_EXTRA_NO_CRIT),
    CREATE_NAMED_ENUM(CREATURE_FLAG_EXTRA_NO_SKILLGAIN),
    CREATE_NAMED_ENUM(CREATURE_FLAG_EXTRA_TAUNT_DIMINISH),
    CREATE_NAMED_ENUM(CREATURE_FLAG_EXTRA_ALL_DIMINISH),
    CREATE_NAMED_ENUM(CREATURE_FLAG_EXTRA_NO_PLAYER_DAMAGE_REQ),
    CREATE_NAMED_ENUM(CREATURE_FLAG_EXTRA_DUNGEON_BOSS),
    CREATE_NAMED_ENUM(CREATURE_FLAG_EXTRA_IGNORE_PATHFINDING),
    CREATE_NAMED_ENUM(CREATURE_FLAG_EXTRA_IMMUNITY_KNOCKBACK)
};

class npc_commandscript : public CommandScript
{
public:
    npc_commandscript() : CommandScript("npc_commandscript") { }

    std::vector<ChatCommand> GetCommands() const override
    {
        static std::vector<ChatCommand> npcAddCommandTable =
        {
            { "formation", rbac::RBAC_PERM_COMMAND_NPC_ADD_FORMATION, false, &HandleNpcAddFormationCommand,      "" },
            { "item",      rbac::RBAC_PERM_COMMAND_NPC_ADD_ITEM,      false, &HandleNpcAddVendorItemCommand,     "" },
            { "move",      rbac::RBAC_PERM_COMMAND_NPC_ADD_MOVE,      false, &HandleNpcAddMoveCommand,           "" },
            { "temp",      rbac::RBAC_PERM_COMMAND_NPC_ADD_TEMP,      false, &HandleNpcAddTempSpawnCommand,      "" },
            //{ "weapon",    rbac::RBAC_PERM_COMMAND_NPC_ADD_WEAPON,    false, &HandleNpcAddWeaponCommand,         "" },
            { "",          rbac::RBAC_PERM_COMMAND_NPC_ADD,           false, &HandleNpcAddCommand,               "" },
        };
        static std::vector<ChatCommand> npcDeleteCommandTable =
        {
            { "item", rbac::RBAC_PERM_COMMAND_NPC_DELETE_ITEM, false, &HandleNpcDeleteVendorItemCommand,  "" },
            { "",     rbac::RBAC_PERM_COMMAND_NPC_DELETE,      false, &HandleNpcDeleteCommand,            "" },
        };
        static std::vector<ChatCommand> npcFollowCommandTable =
        {
            { "stop", rbac::RBAC_PERM_COMMAND_NPC_FOLLOW_STOP, false, &HandleNpcUnFollowCommand,          "" },
            { "",     rbac::RBAC_PERM_COMMAND_NPC_FOLLOW,      false, &HandleNpcFollowCommand,            "" },
        };
        static std::vector<ChatCommand> npcSetCommandTable =
        {
            { "allowmove",  rbac::RBAC_PERM_COMMAND_NPC_SET_ALLOWMOVE, false, &HandleNpcSetAllowMovementCommand, "" },
            { "entry",      rbac::RBAC_PERM_COMMAND_NPC_SET_ENTRY,     false, &HandleNpcSetEntryCommand,         "" },
            { "factionid",  rbac::RBAC_PERM_COMMAND_NPC_SET_FACTIONID, false, &HandleNpcSetFactionIdCommand,     "" },
            { "flag",       rbac::RBAC_PERM_COMMAND_NPC_SET_FLAG,      false, &HandleNpcSetFlagCommand,          "" },
            { "level",      rbac::RBAC_PERM_COMMAND_NPC_SET_LEVEL,     false, &HandleNpcSetLevelCommand,         "" },
            { "link",       rbac::RBAC_PERM_COMMAND_NPC_SET_LINK,      false, &HandleNpcSetLinkCommand,          "" },
            { "model",      rbac::RBAC_PERM_COMMAND_NPC_SET_MODEL,     false, &HandleNpcSetModelCommand,         "" },
            { "movetype",   rbac::RBAC_PERM_COMMAND_NPC_SET_MOVETYPE,  false, &HandleNpcSetMoveTypeCommand,      "" },
            { "phase",      rbac::RBAC_PERM_COMMAND_NPC_SET_PHASE,     false, &HandleNpcSetPhaseCommand,         "" },
            { "phasegroup", rbac::RBAC_PERM_COMMAND_NPC_SET_PHASE,     false, &HandleNpcSetPhaseGroup,           "" },
            { "spawndist",  rbac::RBAC_PERM_COMMAND_NPC_SET_SPAWNDIST, false, &HandleNpcSetSpawnDistCommand,     "" },
            { "spawntime",  rbac::RBAC_PERM_COMMAND_NPC_SET_SPAWNTIME, false, &HandleNpcSetSpawnTimeCommand,     "" },
            { "data",       rbac::RBAC_PERM_COMMAND_NPC_SET_DATA,      false, &HandleNpcSetDataCommand,          "" },
        };
        static std::vector<ChatCommand> npcCommandTable =
        {
            { "info",      rbac::RBAC_PERM_COMMAND_NPC_INFO,      false, &HandleNpcInfoCommand,              ""       },
            { "near",      rbac::RBAC_PERM_COMMAND_NPC_NEAR,      false, &HandleNpcNearCommand,              ""       },
            { "move",      rbac::RBAC_PERM_COMMAND_NPC_MOVE,      false, &HandleNpcMoveCommand,              ""       },
            { "playemote", rbac::RBAC_PERM_COMMAND_NPC_PLAYEMOTE, false, &HandleNpcPlayEmoteCommand,         ""       },
            { "say",       rbac::RBAC_PERM_COMMAND_NPC_SAY,       false, &HandleNpcSayCommand,               ""       },
            { "textemote", rbac::RBAC_PERM_COMMAND_NPC_TEXTEMOTE, false, &HandleNpcTextEmoteCommand,         ""       },
            { "whisper",   rbac::RBAC_PERM_COMMAND_NPC_WHISPER,   false, &HandleNpcWhisperCommand,           ""       },
            { "yell",      rbac::RBAC_PERM_COMMAND_NPC_YELL,      false, &HandleNpcYellCommand,              ""       },
            { "tame",      rbac::RBAC_PERM_COMMAND_NPC_TAME,      false, &HandleNpcTameCommand,              ""       },
            { "add",       rbac::RBAC_PERM_COMMAND_NPC_ADD,       false, nullptr,              "", npcAddCommandTable },
            { "delete",    rbac::RBAC_PERM_COMMAND_NPC_DELETE,    false, nullptr,           "", npcDeleteCommandTable },
            { "follow",    rbac::RBAC_PERM_COMMAND_NPC_FOLLOW,    false, nullptr,           "", npcFollowCommandTable },
            { "set",       rbac::RBAC_PERM_COMMAND_NPC_SET,       false, nullptr,              "", npcSetCommandTable },
            { "evade",     rbac::RBAC_PERM_COMMAND_NPC_EVADE,     false, &HandleNpcEvadeCommand,             ""       },
        };
        static std::vector<ChatCommand> commandTable =
        {
            { "npc", rbac::RBAC_PERM_COMMAND_NPC, false, nullptr, "", npcCommandTable },
        };
        return commandTable;
    }

    //add spawn of creature
    static bool HandleNpcAddCommand(ChatHandler* handler, char const* args)
    {
        if (!*args)
            return false;

        char* charID = handler->extractKeyFromLink((char*)args, "Hcreature_entry");
        if (!charID)
            return false;

        uint32 id  = atoul(charID);
        if (!sObjectMgr->GetCreatureTemplate(id))
            return false;

        Player* chr = handler->GetSession()->GetPlayer();
        float x = chr->GetPositionX();
        float y = chr->GetPositionY();
        float z = chr->GetPositionZ();
        float o = chr->GetOrientation();
        Map* map = chr->GetMap();

        if (Transport* trans = chr->GetTransport())
        {
            ObjectGuid::LowType guid = map->GenerateLowGuid<HighGuid::Creature>();
            CreatureData& data = sObjectMgr->NewOrExistCreatureData(guid);
            data.id = id;
            data.phaseMask = chr->GetPhaseMask();
            data.posX = chr->GetTransOffsetX();
            data.posY = chr->GetTransOffsetY();
            data.posZ = chr->GetTransOffsetZ();
            data.orientation = chr->GetTransOffsetO();

            Creature* creature = trans->CreateNPCPassenger(guid, &data);

            creature->SaveToDB(trans->GetGOInfo()->moTransport.SpawnMap, 1 << map->GetSpawnMode(), chr->GetPhaseMask());

            sObjectMgr->AddCreatureToGrid(guid, &data);
            return true;
        }

        Creature* creature = new Creature();
        if (!creature->Create(map->GenerateLowGuid<HighGuid::Creature>(), map, chr->GetPhaseMask(), id, x, y, z, o))
        {
            delete creature;
            return false;
        }

        creature->SaveToDB(map->GetId(), (1 << map->GetSpawnMode()), chr->GetPhaseMask());

        ObjectGuid::LowType db_guid = creature->GetSpawnId();

        // To call _LoadGoods(); _LoadQuests(); CreateTrainerSpells()
        // current "creature" variable is deleted and created fresh new, otherwise old values might trigger asserts or cause undefined behavior
        creature->CleanupsBeforeDelete();
        delete creature;
        creature = new Creature();
        if (!creature->LoadCreatureFromDB(db_guid, map))
        {
            delete creature;
            return false;
        }

        sObjectMgr->AddCreatureToGrid(db_guid, sObjectMgr->GetCreatureData(db_guid));
        return true;
    }

    //add item in vendorlist
    static bool HandleNpcAddVendorItemCommand(ChatHandler* handler, char const* args)
    {
        if (!*args)
            return false;

        const uint8 type = 1; // FIXME: make type (1 item, 2 currency) an argument

        char* pitem  = handler->extractKeyFromLink((char*)args, "Hitem");
        if (!pitem)
        {
            handler->SendSysMessage(LANG_COMMAND_NEEDITEMSEND);
            handler->SetSentErrorMessage(true);
            return false;
        }

        uint32 itemId = atoull(pitem);
        if (!itemId)
            return false;

        char* fmaxcount = strtok(nullptr, " ");                    //add maxcount, default: 0
        uint32 maxcount = 0;
        if (fmaxcount)
            maxcount = atoul(fmaxcount);

        char* fincrtime = strtok(nullptr, " ");                    //add incrtime, default: 0
        uint32 incrtime = 0;
        if (fincrtime)
            incrtime = atoul(fincrtime);

        char* fextendedcost = strtok(nullptr, " ");                //add ExtendedCost, default: 0
        uint32 extendedcost = fextendedcost ? atoul(fextendedcost) : 0;
        Creature* vendor = handler->getSelectedCreature();
        if (!vendor)
        {
            handler->SendSysMessage(LANG_SELECT_CREATURE);
            handler->SetSentErrorMessage(true);
            return false;
        }

        uint32 vendor_entry = vendor->GetEntry();

        if (!sObjectMgr->IsVendorItemValid(vendor_entry, itemId, maxcount, incrtime, extendedcost, type, handler->GetSession()->GetPlayer()))
        {
            handler->SetSentErrorMessage(true);
            return false;
        }

        sObjectMgr->AddVendorItem(vendor_entry, itemId, maxcount, incrtime, extendedcost, type);

        ItemTemplate const* itemTemplate = sObjectMgr->GetItemTemplate(itemId);

        handler->PSendSysMessage(LANG_ITEM_ADDED_TO_LIST, itemId, itemTemplate->GetDefaultLocaleName(), maxcount, incrtime, extendedcost);
        return true;
    }

    //add move for creature
    static bool HandleNpcAddMoveCommand(ChatHandler* handler, char const* args)
    {
        if (!*args)
            return false;

        char* guidStr = strtok((char*)args, " ");
        char* waitStr = strtok((char*)nullptr, " ");

        ObjectGuid::LowType lowGuid = atoull(guidStr);

        // attempt check creature existence by DB data
        CreatureData const* data = sObjectMgr->GetCreatureData(lowGuid);
        if (!data)
        {
            handler->PSendSysMessage(LANG_COMMAND_CREATGUIDNOTFOUND, std::to_string(lowGuid).c_str());
            handler->SetSentErrorMessage(true);
            return false;
        }

        int wait = waitStr ? atoi(waitStr) : 0;

        if (wait < 0)
            wait = 0;

        // Update movement type
        PreparedStatement* stmt = WorldDatabase.GetPreparedStatement(WORLD_UPD_CREATURE_MOVEMENT_TYPE);

        stmt->setUInt8(0, uint8(WAYPOINT_MOTION_TYPE));
        stmt->setUInt64(1, lowGuid);

        WorldDatabase.Execute(stmt);

        handler->SendSysMessage(LANG_WAYPOINT_ADDED);

        return true;
    }

    static bool HandleNpcSetAllowMovementCommand(ChatHandler* handler, char const* /*args*/)
    {
        if (sWorld->getAllowMovement())
        {
            sWorld->SetAllowMovement(false);
            handler->SendSysMessage(LANG_CREATURE_MOVE_DISABLED);
        }
        else
        {
            sWorld->SetAllowMovement(true);
            handler->SendSysMessage(LANG_CREATURE_MOVE_ENABLED);
        }
        return true;
    }

    static bool HandleNpcSetEntryCommand(ChatHandler* handler, char const* args)
    {
        if (!*args)
            return false;

        uint32 newEntryNum = atoul(args);
        if (!newEntryNum)
            return false;

        Unit* unit = handler->getSelectedUnit();
        if (!unit || unit->GetTypeId() != TYPEID_UNIT)
        {
            handler->SendSysMessage(LANG_SELECT_CREATURE);
            handler->SetSentErrorMessage(true);
            return false;
        }
        Creature* creature = unit->ToCreature();
        if (creature->UpdateEntry(newEntryNum))
            handler->SendSysMessage(LANG_DONE);
        else
            handler->SendSysMessage(LANG_ERROR);
        return true;
    }

    //change level of creature or pet
    static bool HandleNpcSetLevelCommand(ChatHandler* handler, char const* args)
    {
        if (!*args)
            return false;

        uint8 lvl = (uint8) atoi(args);
        if (lvl < 1 || lvl > sWorld->getIntConfig(CONFIG_MAX_PLAYER_LEVEL) + 3)
        {
            handler->SendSysMessage(LANG_BAD_VALUE);
            handler->SetSentErrorMessage(true);
            return false;
        }

        Creature* creature = handler->getSelectedCreature();
        if (!creature || creature->IsPet())
        {
            handler->SendSysMessage(LANG_SELECT_CREATURE);
            handler->SetSentErrorMessage(true);
            return false;
        }

        creature->SetMaxHealth(100 + 30*lvl);
        creature->SetHealth(100 + 30*lvl);
        creature->SetLevel(lvl);
        creature->SaveToDB();

        return true;
    }

    static bool HandleNpcDeleteCommand(ChatHandler* handler, char const* args)
    {
        Creature* unit = nullptr;

        if (*args)
        {
            // number or [name] Shift-click form |color|Hcreature:creature_guid|h[name]|h|r
            char* cId = handler->extractKeyFromLink((char*)args, "Hcreature");
            if (!cId)
                return false;

            ObjectGuid::LowType lowguid = atoull(cId);
            if (!lowguid)
                return false;
            unit = handler->GetCreatureFromPlayerMapByDbGuid(lowguid);
        }
        else
            unit = handler->getSelectedCreature();

        if (!unit || unit->IsPet() || unit->IsTotem())
        {
            handler->SendSysMessage(LANG_SELECT_CREATURE);
            handler->SetSentErrorMessage(true);
            return false;
        }

        // Delete the creature
        unit->CombatStop();
        unit->DeleteFromDB();
        unit->AddObjectToRemoveList();

        handler->SendSysMessage(LANG_COMMAND_DELCREATMESSAGE);

        return true;
    }

    //del item from vendor list
    static bool HandleNpcDeleteVendorItemCommand(ChatHandler* handler, char const* args)
    {
        if (!*args)
            return false;

        Creature* vendor = handler->getSelectedCreature();
        if (!vendor || !vendor->IsVendor())
        {
            handler->SendSysMessage(LANG_COMMAND_VENDORSELECTION);
            handler->SetSentErrorMessage(true);
            return false;
        }

        char* pitem  = handler->extractKeyFromLink((char*)args, "Hitem");
        if (!pitem)
        {
            handler->SendSysMessage(LANG_COMMAND_NEEDITEMSEND);
            handler->SetSentErrorMessage(true);
            return false;
        }
        uint32 itemId = atoul(pitem);

        const uint8 type = 1; // FIXME: make type (1 item, 2 currency) an argument

        if (!sObjectMgr->RemoveVendorItem(vendor->GetEntry(), itemId, type))
        {
            handler->PSendSysMessage(LANG_ITEM_NOT_IN_LIST, itemId);
            handler->SetSentErrorMessage(true);
            return false;
        }

        ItemTemplate const* itemTemplate = sObjectMgr->GetItemTemplate(itemId);

        handler->PSendSysMessage(LANG_ITEM_DELETED_FROM_LIST, itemId, itemTemplate->GetDefaultLocaleName());
        return true;
    }

    //set faction of creature
    static bool HandleNpcSetFactionIdCommand(ChatHandler* handler, char const* args)
    {
        if (!*args)
            return false;

        uint32 factionId = atoul(args);

        if (!sFactionTemplateStore.LookupEntry(factionId))
        {
            handler->PSendSysMessage(LANG_WRONG_FACTION, factionId);
            handler->SetSentErrorMessage(true);
            return false;
        }

        Creature* creature = handler->getSelectedCreature();

        if (!creature)
        {
            handler->SendSysMessage(LANG_SELECT_CREATURE);
            handler->SetSentErrorMessage(true);
            return false;
        }

        creature->setFaction(factionId);

        // Faction is set in creature_template - not inside creature

        // Update in memory..
        if (CreatureTemplate const* cinfo = creature->GetCreatureTemplate())
            const_cast<CreatureTemplate*>(cinfo)->faction = factionId;

        // ..and DB
        PreparedStatement* stmt = WorldDatabase.GetPreparedStatement(WORLD_UPD_CREATURE_FACTION);

        stmt->setUInt16(0, uint16(factionId));
        stmt->setUInt32(1, creature->GetEntry());

        WorldDatabase.Execute(stmt);

        return true;
    }

    //set npcflag of creature
    static bool HandleNpcSetFlagCommand(ChatHandler* handler, char const* args)
    {
        if (!*args)
            return false;

        uint64 npcFlags = atoull(args);

        Creature* creature = handler->getSelectedCreature();

        if (!creature)
        {
            handler->SendSysMessage(LANG_SELECT_CREATURE);
            handler->SetSentErrorMessage(true);
            return false;
        }

        creature->SetUInt64Value(UNIT_NPC_FLAGS, npcFlags);

        PreparedStatement* stmt = WorldDatabase.GetPreparedStatement(WORLD_UPD_CREATURE_NPCFLAG);

        stmt->setUInt64(0, npcFlags);
        stmt->setUInt32(1, creature->GetEntry());

        WorldDatabase.Execute(stmt);

        handler->SendSysMessage(LANG_VALUE_SAVED_REJOIN);

        return true;
    }

    //set data of creature for testing scripting
    static bool HandleNpcSetDataCommand(ChatHandler* handler, char const* args)
    {
        if (!*args)
            return false;

        char* arg1 = strtok((char*)args, " ");
        char* arg2 = strtok((char*)nullptr, "");

        if (!arg1 || !arg2)
            return false;

        uint32 data_1 = (uint32)atoi(arg1);
        uint32 data_2 = (uint32)atoi(arg2);

        if (!data_1 || !data_2)
            return false;

        Creature* creature = handler->getSelectedCreature();

        if (!creature)
        {
            handler->SendSysMessage(LANG_SELECT_CREATURE);
            handler->SetSentErrorMessage(true);
            return false;
        }

        creature->AI()->SetData(data_1, data_2);
        std::string AIorScript = !creature->GetAIName().empty() ? "AI type: " + creature->GetAIName() : (!creature->GetScriptName().empty() ? "Script Name: " + creature->GetScriptName() : "No AI or Script Name Set");
        handler->PSendSysMessage(LANG_NPC_SETDATA, creature->GetGUID().ToString().c_str(), creature->GetName().c_str(), data_1, data_2, AIorScript.c_str());
        return true;
    }

    //npc follow handling
    static bool HandleNpcFollowCommand(ChatHandler* handler, char const* /*args*/)
    {
        Player* player = handler->GetSession()->GetPlayer();
        Creature* creature = handler->getSelectedCreature();

        if (!creature)
        {
            handler->PSendSysMessage(LANG_SELECT_CREATURE);
            handler->SetSentErrorMessage(true);
            return false;
        }

        // Follow player - Using pet's default dist and angle
        creature->GetMotionMaster()->MoveFollow(player, PET_FOLLOW_DIST, creature->GetFollowAngle());

        handler->PSendSysMessage(LANG_CREATURE_FOLLOW_YOU_NOW, creature->GetName().c_str());
        return true;
    }

    static bool HandleNpcInfoCommand(ChatHandler* handler, char const* /*args*/)
    {
        Creature* target = handler->getSelectedCreature();

        if (!target)
        {
            handler->SendSysMessage(LANG_SELECT_CREATURE);
            handler->SetSentErrorMessage(true);
            return false;
        }

        CreatureTemplate const* cInfo = target->GetCreatureTemplate();

        uint32 faction = target->getFaction();
        uint64 npcflags = target->GetUInt64Value(UNIT_NPC_FLAGS);
        uint32 mechanicImmuneMask = cInfo->MechanicImmuneMask;
        uint32 displayid = target->GetDisplayId();
        uint32 nativeid = target->GetNativeDisplayId();
        uint32 Entry = target->GetEntry();

        int64 curRespawnDelay = target->GetRespawnTimeEx()-time(NULL);
        if (curRespawnDelay < 0)
            curRespawnDelay = 0;
        std::string curRespawnDelayStr = secsToTimeString(uint64(curRespawnDelay), true);
        std::string defRespawnDelayStr = secsToTimeString(target->GetRespawnDelay(), true);

        handler->PSendSysMessage(LANG_NPCINFO_CHAR,  std::to_string(target->GetSpawnId()).c_str(), target->GetGUID().ToString().c_str(), faction, std::to_string(npcflags).c_str(), Entry, displayid, nativeid);
        handler->PSendSysMessage(LANG_NPCINFO_LEVEL, target->getLevel());
        handler->PSendSysMessage(LANG_NPCINFO_EQUIPMENT, target->GetCurrentEquipmentId(), target->GetOriginalEquipmentId());
        handler->PSendSysMessage(LANG_NPCINFO_HEALTH, target->GetCreateHealth(), std::to_string(target->GetMaxHealth()).c_str(), std::to_string(target->GetHealth()).c_str());
        handler->PSendSysMessage(LANG_NPCINFO_INHABIT_TYPE, cInfo->InhabitType);

        handler->PSendSysMessage(LANG_NPCINFO_UNIT_FIELD_FLAGS, target->GetUInt32Value(UNIT_FIELD_FLAGS));
        for (uint8 i = 0; i < MAX_UNIT_FLAGS; ++i)
            if (target->GetUInt32Value(UNIT_FIELD_FLAGS) & unitFlags[i].Value)
                handler->PSendSysMessage("%s (0x%X)", unitFlags[i].Name, unitFlags[i].Value);

        handler->PSendSysMessage(LANG_NPCINFO_UNIT_FIELD_FLAGS_2, target->GetUInt32Value(UNIT_FIELD_FLAGS_2));
        for (uint8 i = 0; i < MAX_UNIT_FLAGS_2; ++i)
            if (target->GetUInt32Value(UNIT_FIELD_FLAGS_2) & unitFlags2[i].Value)
                handler->PSendSysMessage("%s (0x%X)", unitFlags2[i].Name, unitFlags2[i].Value);

        handler->PSendSysMessage(LANG_NPCINFO_UNIT_FIELD_FLAGS_3, target->GetUInt32Value(UNIT_FIELD_FLAGS_3));
        for (uint8 i = 0; i < MAX_UNIT_FLAGS_3; ++i)
            if (target->GetUInt32Value(UNIT_FIELD_FLAGS_3) & unitFlags3[i].Value)
                handler->PSendSysMessage("%s (0x%X)", unitFlags3[i].Name, unitFlags3[i].Value);

        handler->PSendSysMessage(LANG_NPCINFO_DYNAMIC_FLAGS, target->GetUInt32Value(OBJECT_DYNAMIC_FLAGS));
        handler->PSendSysMessage(LANG_COMMAND_RAWPAWNTIMES, defRespawnDelayStr.c_str(), curRespawnDelayStr.c_str());
        handler->PSendSysMessage(LANG_NPCINFO_LOOT,  cInfo->lootid, cInfo->pickpocketLootId, cInfo->SkinLootId);
        handler->PSendSysMessage(LANG_NPCINFO_DUNGEON_ID, target->GetInstanceId());

        if (CreatureData const* data = sObjectMgr->GetCreatureData(target->GetSpawnId()))
        {
            handler->PSendSysMessage(LANG_NPCINFO_PHASES, data->phaseid, data->phaseGroup);
            if (data->phaseGroup)
            {
                std::set<uint32> _phases = target->GetPhases();

                if (!_phases.empty())
                {
                    handler->PSendSysMessage(LANG_NPCINFO_PHASE_IDS);
                    for (uint32 phaseId : _phases)
                        handler->PSendSysMessage("%u", phaseId);
                }
            }
        }

        handler->PSendSysMessage(LANG_NPCINFO_ARMOR, target->GetArmor());
        handler->PSendSysMessage(LANG_NPCINFO_POSITION, target->GetPositionX(), target->GetPositionY(), target->GetPositionZ());
        handler->PSendSysMessage(LANG_NPCINFO_AIINFO, target->GetAIName().c_str(), target->GetScriptName().c_str());
        handler->PSendSysMessage(LANG_NPCINFO_FLAGS_EXTRA, cInfo->flags_extra);
        for (uint8 i = 0; i < FLAGS_EXTRA_COUNT; ++i)
            if (cInfo->flags_extra & flagsExtra[i].Value)
                handler->PSendSysMessage("%s (0x%X)", flagsExtra[i].Name, flagsExtra[i].Value);

        handler->PSendSysMessage(LANG_NPCINFO_NPC_FLAGS, npcflags);
        for (uint8 i = 0; i < NPC_FLAG_COUNT; i++)
            if (npcflags & npcFlagTexts[i].Value)
                handler->PSendSysMessage(npcFlagTexts[i].Name, npcFlagTexts[i].Value);

        handler->PSendSysMessage(LANG_NPCINFO_MECHANIC_IMMUNE, mechanicImmuneMask);
        for (uint8 i = 1; i < MAX_MECHANIC; ++i)
            if (mechanicImmuneMask & (1 << (mechanicImmunes[i].Value - 1)))
                handler->PSendSysMessage("%s (0x%X)", mechanicImmunes[i].Name, mechanicImmunes[i].Value);

        return true;
    }

    static bool HandleNpcNearCommand(ChatHandler* handler, char const* args)
    {
        float distance = (!*args) ? 10.0f : float((atof(args)));
        uint32 count = 0;

        Player* player = handler->GetSession()->GetPlayer();

        PreparedStatement* stmt = WorldDatabase.GetPreparedStatement(WORLD_SEL_CREATURE_NEAREST);
        stmt->setFloat(0, player->GetPositionX());
        stmt->setFloat(1, player->GetPositionY());
        stmt->setFloat(2, player->GetPositionZ());
        stmt->setUInt32(3, player->GetMapId());
        stmt->setFloat(4, player->GetPositionX());
        stmt->setFloat(5, player->GetPositionY());
        stmt->setFloat(6, player->GetPositionZ());
        stmt->setFloat(7, distance * distance);
        PreparedQueryResult result = WorldDatabase.Query(stmt);

        if (result)
        {
            do
            {
                Field* fields = result->Fetch();
                ObjectGuid::LowType guid = fields[0].GetUInt64();
                uint32 entry = fields[1].GetUInt32();
                float x = fields[2].GetFloat();
                float y = fields[3].GetFloat();
                float z = fields[4].GetFloat();
                uint16 mapId = fields[5].GetUInt16();

                CreatureTemplate const* creatureTemplate = sObjectMgr->GetCreatureTemplate(entry);
                if (!creatureTemplate)
                    continue;

                handler->PSendSysMessage(LANG_CREATURE_LIST_CHAT, std::to_string(guid).c_str(), std::to_string(guid).c_str(), creatureTemplate->Name.c_str(), x, y, z, mapId);

                ++count;
            }
            while (result->NextRow());
        }

        handler->PSendSysMessage(LANG_COMMAND_NEAR_NPC_MESSAGE, distance, count);

        return true;
    }

    //move selected creature
    static bool HandleNpcMoveCommand(ChatHandler* handler, char const* args)
    {
        ObjectGuid::LowType lowguid = UI64LIT(0);

        Creature* creature = handler->getSelectedCreature();

        if (!creature)
        {
            // number or [name] Shift-click form |color|Hcreature:creature_guid|h[name]|h|r
            char* cId = handler->extractKeyFromLink((char*)args, "Hcreature");
            if (!cId)
                return false;

            lowguid = atoull(cId);

            // Attempting creature load from DB data
            CreatureData const* data = sObjectMgr->GetCreatureData(lowguid);
            if (!data)
            {
                handler->PSendSysMessage(LANG_COMMAND_CREATGUIDNOTFOUND, std::to_string(lowguid).c_str());
                handler->SetSentErrorMessage(true);
                return false;
            }

            uint32 map_id = data->mapid;

            if (handler->GetSession()->GetPlayer()->GetMapId() != map_id)
            {
                handler->PSendSysMessage(LANG_COMMAND_CREATUREATSAMEMAP, std::to_string(lowguid).c_str());
                handler->SetSentErrorMessage(true);
                return false;
            }
        }
        else
        {
            lowguid = creature->GetSpawnId();
        }

        float x = handler->GetSession()->GetPlayer()->GetPositionX();
        float y = handler->GetSession()->GetPlayer()->GetPositionY();
        float z = handler->GetSession()->GetPlayer()->GetPositionZ();
        float o = handler->GetSession()->GetPlayer()->GetOrientation();

        if (creature)
        {
            if (CreatureData const* data = sObjectMgr->GetCreatureData(creature->GetSpawnId()))
            {
                const_cast<CreatureData*>(data)->posX = x;
                const_cast<CreatureData*>(data)->posY = y;
                const_cast<CreatureData*>(data)->posZ = z;
                const_cast<CreatureData*>(data)->orientation = o;
            }
            creature->SetPosition(x, y, z, o);
            creature->GetMotionMaster()->Initialize();
            if (creature->IsAlive())                            // dead creature will reset movement generator at respawn
            {
                creature->setDeathState(JUST_DIED);
                creature->Respawn();
            }
        }

        PreparedStatement* stmt = WorldDatabase.GetPreparedStatement(WORLD_UPD_CREATURE_POSITION);

        stmt->setFloat(0, x);
        stmt->setFloat(1, y);
        stmt->setFloat(2, z);
        stmt->setFloat(3, o);
        stmt->setUInt64(4, lowguid);

        WorldDatabase.Execute(stmt);

        handler->PSendSysMessage(LANG_COMMAND_CREATUREMOVED);
        return true;
    }

    //play npc emote
    static bool HandleNpcPlayEmoteCommand(ChatHandler* handler, char const* args)
    {
        uint32 emote = atoi((char*)args);

        Creature* target = handler->getSelectedCreature();
        if (!target)
        {
            handler->SendSysMessage(LANG_SELECT_CREATURE);
            handler->SetSentErrorMessage(true);
            return false;
        }

        target->SetUInt32Value(UNIT_NPC_EMOTESTATE, emote);

        return true;
    }

    //set model of creature
    static bool HandleNpcSetModelCommand(ChatHandler* handler, char const* args)
    {
        if (!*args)
            return false;

        uint32 displayId = atoul(args);

        Creature* creature = handler->getSelectedCreature();

        if (!creature || creature->IsPet())
        {
            handler->SendSysMessage(LANG_SELECT_CREATURE);
            handler->SetSentErrorMessage(true);
            return false;
        }

        creature->SetDisplayId(displayId);
        creature->SetNativeDisplayId(displayId);

        creature->SaveToDB();

        return true;
    }

    /**HandleNpcSetMoveTypeCommand
    * Set the movement type for an NPC.<br/>
    * <br/>
    * Valid movement types are:
    * <ul>
    * <li> stay - NPC wont move </li>
    * <li> random - NPC will move randomly according to the spawndist </li>
    * <li> way - NPC will move with given waypoints set </li>
    * </ul>
    * additional parameter: NODEL - so no waypoints are deleted, if you
    *                       change the movement type
    */
    static bool HandleNpcSetMoveTypeCommand(ChatHandler* handler, char const* args)
    {
        if (!*args)
            return false;

        // 3 arguments:
        // GUID (optional - you can also select the creature)
        // stay|random|way (determines the kind of movement)
        // NODEL (optional - tells the system NOT to delete any waypoints)
        //        this is very handy if you want to do waypoints, that are
        //        later switched on/off according to special events (like escort
        //        quests, etc)
        char* guid_str = strtok((char*)args, " ");
        char* type_str = strtok((char*)nullptr, " ");
        char* dontdel_str = strtok((char*)nullptr, " ");

        bool doNotDelete = false;

        if (!guid_str)
            return false;

        ObjectGuid::LowType lowguid = UI64LIT(0);
        Creature* creature = nullptr;

        if (dontdel_str)
        {
            //TC_LOG_ERROR("misc", "DEBUG: All 3 params are set");

            // All 3 params are set
            // GUID
            // type
            // doNotDEL
            if (stricmp(dontdel_str, "NODEL") == 0)
            {
                //TC_LOG_ERROR("misc", "DEBUG: doNotDelete = true;");
                doNotDelete = true;
            }
        }
        else
        {
            // Only 2 params - but maybe NODEL is set
            if (type_str)
            {
                TC_LOG_ERROR("misc", "DEBUG: Only 2 params ");
                if (stricmp(type_str, "NODEL") == 0)
                {
                    //TC_LOG_ERROR("misc", "DEBUG: type_str, NODEL ");
                    doNotDelete = true;
                    type_str = nullptr;
                }
            }
        }

        if (!type_str)                                           // case .setmovetype $move_type (with selected creature)
        {
            type_str = guid_str;
            creature = handler->getSelectedCreature();
            if (!creature || creature->IsPet())
                return false;
            lowguid = creature->GetSpawnId();
        }
        else                                                    // case .setmovetype #creature_guid $move_type (with selected creature)
        {
            lowguid = atoull(guid_str);

            if (lowguid)
                creature = handler->GetCreatureFromPlayerMapByDbGuid(lowguid);

            // attempt check creature existence by DB data
            if (!creature)
            {
                CreatureData const* data = sObjectMgr->GetCreatureData(lowguid);
                if (!data)
                {
                    handler->PSendSysMessage(LANG_COMMAND_CREATGUIDNOTFOUND, std::to_string(lowguid).c_str());
                    handler->SetSentErrorMessage(true);
                    return false;
                }
            }
            else
            {
                lowguid = creature->GetSpawnId();
            }
        }

        // now lowguid is low guid really existed creature
        // and creature point (maybe) to this creature or nullptr

        MovementGeneratorType move_type;

        std::string type = type_str;

        if (type == "stay")
            move_type = IDLE_MOTION_TYPE;
        else if (type == "random")
            move_type = RANDOM_MOTION_TYPE;
        else if (type == "way")
            move_type = WAYPOINT_MOTION_TYPE;
        else
            return false;

        // update movement type
        //if (doNotDelete == false)
        //    WaypointMgr.DeletePath(lowguid);

        if (creature)
        {
            // update movement type
            if (doNotDelete == false)
                creature->LoadPath(0);

            creature->SetDefaultMovementType(move_type);
            creature->GetMotionMaster()->Initialize();
            if (creature->IsAlive())                            // dead creature will reset movement generator at respawn
            {
                creature->setDeathState(JUST_DIED);
                creature->Respawn();
            }
            creature->SaveToDB();
        }
        if (doNotDelete == false)
        {
            handler->PSendSysMessage(LANG_MOVE_TYPE_SET, type_str);
        }
        else
        {
            handler->PSendSysMessage(LANG_MOVE_TYPE_SET_NODEL, type_str);
        }

        return true;
    }

    //npc phase handling
    //change phase of creature
    static bool HandleNpcSetPhaseGroup(ChatHandler* handler, char const* args)
    {
        if (!*args)
            return false;

        int32 phaseGroupId = atoi(args);

        Creature* creature = handler->getSelectedCreature();
        if (!creature || creature->IsPet())
        {
            handler->SendSysMessage(LANG_SELECT_CREATURE);
            handler->SetSentErrorMessage(true);
            return false;
        }

        creature->ClearPhases();

        for (uint32 id : sDB2Manager.GetPhasesForGroup(phaseGroupId))
            creature->SetInPhase(id, false, true); // don't send update here for multiple phases, only send it once after adding all phases

        creature->UpdateObjectVisibility();
        creature->SetDBPhase(-phaseGroupId);

        creature->SaveToDB();

        return true;
    }

    //npc phase handling
    //change phase of creature
    static bool HandleNpcSetPhaseCommand(ChatHandler* handler, char const* args)
    {
        if (!*args)
            return false;

        uint32 phaseID = atoul(args);
        if (!sPhaseStore.LookupEntry(phaseID))
        {
            handler->SendSysMessage(LANG_PHASE_NOTFOUND);
            handler->SetSentErrorMessage(true);
            return false;
        }

        Creature* creature = handler->getSelectedCreature();
        if (!creature || creature->IsPet())
        {
            handler->SendSysMessage(LANG_SELECT_CREATURE);
            handler->SetSentErrorMessage(true);
            return false;
        }

        creature->ClearPhases();
        creature->SetInPhase(phaseID, true, true);
        creature->SetDBPhase(phaseID);

        creature->SaveToDB();

        return true;
    }

    //set spawn dist of creature
    static bool HandleNpcSetSpawnDistCommand(ChatHandler* handler, char const* args)
    {
        if (!*args)
            return false;

        float option = (float)(atof((char*)args));
        if (option < 0.0f)
        {
            handler->SendSysMessage(LANG_BAD_VALUE);
            return false;
        }

        MovementGeneratorType mtype = IDLE_MOTION_TYPE;
        if (option >0.0f)
            mtype = RANDOM_MOTION_TYPE;

        Creature* creature = handler->getSelectedCreature();
        ObjectGuid::LowType guidLow = UI64LIT(0);

        if (creature)
            guidLow = creature->GetSpawnId();
        else
            return false;

        creature->SetRespawnRadius(option);
        creature->SetDefaultMovementType(mtype);
        creature->GetMotionMaster()->Initialize();
        if (creature->IsAlive())                                // dead creature will reset movement generator at respawn
        {
            creature->setDeathState(JUST_DIED);
            creature->Respawn();
        }

        PreparedStatement* stmt = WorldDatabase.GetPreparedStatement(WORLD_UPD_CREATURE_SPAWN_DISTANCE);

        stmt->setFloat(0, option);
        stmt->setUInt8(1, uint8(mtype));
        stmt->setUInt64(2, guidLow);

        WorldDatabase.Execute(stmt);

        handler->PSendSysMessage(LANG_COMMAND_SPAWNDIST, option);
        return true;
    }

    //spawn time handling
    static bool HandleNpcSetSpawnTimeCommand(ChatHandler* handler, char const* args)
    {
        if (!*args)
            return false;

        char* stime = strtok((char*)args, " ");

        if (!stime)
            return false;

        uint32 spawnTime = atoul(stime);

        Creature* creature = handler->getSelectedCreature();
        if (!creature)
            return false;

        ObjectGuid::LowType guidLow = creature->GetSpawnId();

        PreparedStatement* stmt = WorldDatabase.GetPreparedStatement(WORLD_UPD_CREATURE_SPAWN_TIME_SECS);
        stmt->setUInt32(0, spawnTime);
        stmt->setUInt64(1, guidLow);

        WorldDatabase.Execute(stmt);

        creature->SetRespawnDelay(spawnTime);
        handler->PSendSysMessage(LANG_COMMAND_SPAWNTIME, spawnTime);

        return true;
    }

    static bool HandleNpcSayCommand(ChatHandler* handler, char const* args)
    {
        if (!*args)
            return false;

        Creature* creature = handler->getSelectedCreature();
        if (!creature)
        {
            handler->SendSysMessage(LANG_SELECT_CREATURE);
            handler->SetSentErrorMessage(true);
            return false;
        }

        creature->Say(args, LANG_UNIVERSAL);

        // make some emotes
        char lastchar = args[strlen(args) - 1];
        switch (lastchar)
        {
        case '?':   creature->HandleEmoteCommand(EMOTE_ONESHOT_QUESTION);      break;
        case '!':   creature->HandleEmoteCommand(EMOTE_ONESHOT_EXCLAMATION);   break;
        default:    creature->HandleEmoteCommand(EMOTE_ONESHOT_TALK);          break;
        }

        return true;
    }

    //show text emote by creature in chat
    static bool HandleNpcTextEmoteCommand(ChatHandler* handler, char const* args)
    {
        if (!*args)
            return false;

        Creature* creature = handler->getSelectedCreature();

        if (!creature)
        {
            handler->SendSysMessage(LANG_SELECT_CREATURE);
            handler->SetSentErrorMessage(true);
            return false;
        }

        creature->TextEmote(args);

        return true;
    }

    //npc unfollow handling
    static bool HandleNpcUnFollowCommand(ChatHandler* handler, char const* /*args*/)
    {
        Player* player = handler->GetSession()->GetPlayer();
        Creature* creature = handler->getSelectedCreature();

        if (!creature)
        {
            handler->PSendSysMessage(LANG_SELECT_CREATURE);
            handler->SetSentErrorMessage(true);
            return false;
        }

        if (/*creature->GetMotionMaster()->empty() ||*/
            creature->GetMotionMaster()->GetCurrentMovementGeneratorType() != FOLLOW_MOTION_TYPE)
        {
            handler->PSendSysMessage(LANG_CREATURE_NOT_FOLLOW_YOU, creature->GetName().c_str());
            handler->SetSentErrorMessage(true);
            return false;
        }

        FollowMovementGenerator<Creature> const* mgen = static_cast<FollowMovementGenerator<Creature> const*>((creature->GetMotionMaster()->top()));

        if (mgen->GetTarget() != player)
        {
            handler->PSendSysMessage(LANG_CREATURE_NOT_FOLLOW_YOU, creature->GetName().c_str());
            handler->SetSentErrorMessage(true);
            return false;
        }

        // reset movement
        creature->GetMotionMaster()->MovementExpired(true);

        handler->PSendSysMessage(LANG_CREATURE_NOT_FOLLOW_YOU_NOW, creature->GetName().c_str());
        return true;
    }

    // make npc whisper to player
    static bool HandleNpcWhisperCommand(ChatHandler* handler, char const* args)
    {
        if (!*args)
        {
            handler->SendSysMessage(LANG_CMD_SYNTAX);
            handler->SetSentErrorMessage(true);
            return false;
        }

        char* receiver_str = strtok((char*)args, " ");
        char* text = strtok(nullptr, "");

        if (!receiver_str || !text)
        {
            handler->SendSysMessage(LANG_CMD_SYNTAX);
            handler->SetSentErrorMessage(true);
            return false;
        }

        Creature* creature = handler->getSelectedCreature();
        if (!creature)
        {
            handler->SendSysMessage(LANG_SELECT_CREATURE);
            handler->SetSentErrorMessage(true);
            return false;
        }

        ObjectGuid receiver_guid = ObjectGuid::Create<HighGuid::Player>(strtoull(receiver_str, nullptr, 10));

        // check online security
        Player* receiver = ObjectAccessor::FindPlayer(receiver_guid);
        if (handler->HasLowerSecurity(receiver, ObjectGuid::Empty))
            return false;

        creature->Whisper(text, LANG_UNIVERSAL, receiver);
        return true;
    }

    static bool HandleNpcYellCommand(ChatHandler* handler, char const* args)
    {
        if (!*args)
        {
            handler->SendSysMessage(LANG_CMD_SYNTAX);
            handler->SetSentErrorMessage(true);
            return false;
        }

        Creature* creature = handler->getSelectedCreature();
        if (!creature)
        {
            handler->SendSysMessage(LANG_SELECT_CREATURE);
            handler->SetSentErrorMessage(true);
            return false;
        }

        creature->Yell(args, LANG_UNIVERSAL);

        // make an emote
        creature->HandleEmoteCommand(EMOTE_ONESHOT_SHOUT);

        return true;
    }

    // add creature, temp only
    static bool HandleNpcAddTempSpawnCommand(ChatHandler* handler, char const* args)
    {
        if (!*args)
            return false;

        bool loot = false;
        char const* spawntype_str = strtok((char*)args, " ");
        char const* entry_str = strtok(nullptr, "");
        if (stricmp(spawntype_str, "LOOT") == 0)
            loot = true;
        else if (stricmp(spawntype_str, "NOLOOT") == 0)
            loot = false;
        else
            entry_str = args;
        char* charID = handler->extractKeyFromLink((char*)entry_str, "Hcreature_entry");
        if (!charID)
            return false;

        Player* chr = handler->GetSession()->GetPlayer();

        uint32 id = atoul(charID);
        if (!id)
            return false;

        if (!sObjectMgr->GetCreatureTemplate(id))
            return false;

        chr->SummonCreature(id, *chr, loot ? TEMPSUMMON_CORPSE_TIMED_DESPAWN : TEMPSUMMON_CORPSE_DESPAWN, 30 * IN_MILLISECONDS);

        return true;
    }

    //npc tame handling
    static bool HandleNpcTameCommand(ChatHandler* handler, char const* /*args*/)
    {
        Creature* creatureTarget = handler->getSelectedCreature();
        if (!creatureTarget || creatureTarget->IsPet())
        {
            handler->PSendSysMessage (LANG_SELECT_CREATURE);
            handler->SetSentErrorMessage (true);
            return false;
        }

        Player* player = handler->GetSession()->GetPlayer();

        if (!player->GetPetGUID().IsEmpty())
        {
            handler->SendSysMessage (LANG_YOU_ALREADY_HAVE_PET);
            handler->SetSentErrorMessage (true);
            return false;
        }

        CreatureTemplate const* cInfo = creatureTarget->GetCreatureTemplate();

        if (!cInfo->IsTameable (player->CanTameExoticPets()))
        {
            handler->PSendSysMessage (LANG_CREATURE_NON_TAMEABLE, cInfo->Entry);
            handler->SetSentErrorMessage (true);
            return false;
        }

        // Everything looks OK, create new pet
        Pet* pet = player->CreateTamedPetFrom(creatureTarget);
        if (!pet)
        {
            handler->PSendSysMessage (LANG_CREATURE_NON_TAMEABLE, cInfo->Entry);
            handler->SetSentErrorMessage (true);
            return false;
        }

        // place pet before player
        float x, y, z;
        player->GetClosePoint (x, y, z, creatureTarget->GetObjectSize(), CONTACT_DISTANCE);
        pet->Relocate(x, y, z, float(M_PI) - player->GetOrientation());

        // set pet to defensive mode by default (some classes can't control controlled pets in fact).
        pet->SetReactState(REACT_DEFENSIVE);

        // calculate proper level
        uint8 level = (creatureTarget->getLevel() < (player->getLevel() - 5)) ? (player->getLevel() - 5) : creatureTarget->getLevel();

        // prepare visual effect for levelup
        pet->SetUInt32Value(UNIT_FIELD_LEVEL, level - 1);

        // add to world
        pet->GetMap()->AddToMap(pet->ToCreature());

        // visual effect for levelup
        pet->SetUInt32Value(UNIT_FIELD_LEVEL, level);

        // caster have pet now
        player->SetMinion(pet, true);

        pet->SavePetToDB(PET_SAVE_AS_CURRENT);
        player->PetSpellInitialize();

        return true;
    }

    static bool HandleNpcEvadeCommand(ChatHandler* handler, char const* args)
    {
        Creature* creatureTarget = handler->getSelectedCreature();
        if (!creatureTarget || creatureTarget->IsPet())
        {
            handler->PSendSysMessage(LANG_SELECT_CREATURE);
            handler->SetSentErrorMessage(true);
            return false;
        }

        if (!creatureTarget->IsAIEnabled)
        {
            handler->PSendSysMessage(LANG_CREATURE_NOT_AI_ENABLED);
            handler->SetSentErrorMessage(true);
            return false;
        }

        char* type_str = args ? strtok((char*)args, " ") : nullptr;
        char* force_str = args ? strtok(nullptr, " ") : nullptr;

        CreatureAI::EvadeReason why = CreatureAI::EVADE_REASON_OTHER;
        bool force = false;
        if (type_str)
        {
            if (stricmp(type_str, "NO_HOSTILES") == 0 || stricmp(type_str, "EVADE_REASON_NO_HOSTILES") == 0)
                why = CreatureAI::EVADE_REASON_NO_HOSTILES;
            else if (stricmp(type_str, "BOUNDARY") == 0 || stricmp(type_str, "EVADE_REASON_BOUNDARY") == 0)
                why = CreatureAI::EVADE_REASON_BOUNDARY;
            else if (stricmp(type_str, "SEQUENCE_BREAK") == 0 || stricmp(type_str, "EVADE_REASON_SEQUENCE_BREAK") == 0)
                why = CreatureAI::EVADE_REASON_SEQUENCE_BREAK;
            else if (stricmp(type_str, "FORCE") == 0)
                force = true;

            if (!force && force_str)
                if (stricmp(force_str, "FORCE") == 0)
                    force = true;
        }

        if (force)
            creatureTarget->ClearUnitState(UNIT_STATE_EVADE);
        creatureTarget->AI()->EnterEvadeMode(why);

        return true;
    }

    static bool HandleNpcAddFormationCommand(ChatHandler* handler, char const* args)
    {
        if (!*args)
            return false;

        ObjectGuid::LowType leaderGUID = atoull(args);
        Creature* creature = handler->getSelectedCreature();

        if (!creature || !creature->GetSpawnId())
        {
            handler->SendSysMessage(LANG_SELECT_CREATURE);
            handler->SetSentErrorMessage(true);
            return false;
        }

        ObjectGuid::LowType lowguid = creature->GetSpawnId();
        if (creature->GetFormation())
        {
            handler->PSendSysMessage("Selected creature is already member of group " UI64FMTD, creature->GetFormation()->GetId());
            return false;
        }

        if (!lowguid)
            return false;

        Player* chr = handler->GetSession()->GetPlayer();
        FormationInfo* group_member;

        group_member                 = new FormationInfo;
        group_member->follow_angle   = (creature->GetAngle(chr) - chr->GetOrientation()) * 180 / float(M_PI);
        group_member->follow_dist    = std::sqrt(std::pow(chr->GetPositionX() - creature->GetPositionX(), 2.f) + std::pow(chr->GetPositionY() - creature->GetPositionY(), 2.f));
        group_member->leaderGUID     = leaderGUID;
        group_member->groupAI        = 0;

        sFormationMgr->CreatureGroupMap[lowguid] = group_member;
        creature->SearchFormation();

        PreparedStatement* stmt = WorldDatabase.GetPreparedStatement(WORLD_INS_CREATURE_FORMATION);

        stmt->setUInt64(0, leaderGUID);
        stmt->setUInt64(1, lowguid);
        stmt->setFloat(2, group_member->follow_dist);
        stmt->setFloat(3, group_member->follow_angle);
        stmt->setUInt32(4, uint32(group_member->groupAI));

        WorldDatabase.Execute(stmt);

        handler->PSendSysMessage("Creature " UI64FMTD " added to formation with leader " UI64FMTD, lowguid, leaderGUID);

        return true;
    }

    static bool HandleNpcSetLinkCommand(ChatHandler* handler, char const* args)
    {
        if (!*args)
            return false;

        ObjectGuid::LowType linkguid = atoull(args);

        Creature* creature = handler->getSelectedCreature();

        if (!creature)
        {
            handler->SendSysMessage(LANG_SELECT_CREATURE);
            handler->SetSentErrorMessage(true);
            return false;
        }

        if (!creature->GetSpawnId())
        {
            handler->PSendSysMessage("Selected %s isn't in creature table", creature->GetGUID().ToString().c_str());
            handler->SetSentErrorMessage(true);
            return false;
        }

        if (!sObjectMgr->SetCreatureLinkedRespawn(creature->GetSpawnId(), linkguid))
        {
            handler->PSendSysMessage("Selected creature can't link with guid '" UI64FMTD "'", linkguid);
            handler->SetSentErrorMessage(true);
            return false;
        }

        handler->PSendSysMessage("LinkGUID '" UI64FMTD "' added to creature with DBTableGUID: '" UI64FMTD "'", linkguid, creature->GetSpawnId());
        return true;
    }

    /// @todo NpcCommands that need to be fixed :
    static bool HandleNpcAddWeaponCommand(ChatHandler* /*handler*/, char const* /*args*/)
    {
        /*if (!*args)
            return false;

        uint64 guid = handler->GetSession()->GetPlayer()->GetSelection();
        if (guid == 0)
        {
            handler->SendSysMessage(LANG_NO_SELECTION);
            return true;
        }

        Creature* creature = ObjectAccessor::GetCreature(*handler->GetSession()->GetPlayer(), guid);

        if (!creature)
        {
            handler->SendSysMessage(LANG_SELECT_CREATURE);
            return true;
        }

        char* pSlotID = strtok((char*)args, " ");
        if (!pSlotID)
            return false;

        char* pItemID = strtok(nullptr, " ");
        if (!pItemID)
            return false;

        uint32 ItemID = atoi(pItemID);
        uint32 SlotID = atoi(pSlotID);

        ItemTemplate* tmpItem = sObjectMgr->GetItemTemplate(ItemID);

        bool added = false;
        if (tmpItem)
        {
            switch (SlotID)
            {
                case 1:
                    creature->SetUInt32Value(UNIT_VIRTUAL_ITEM_SLOT_DISPLAY, ItemID);
                    added = true;
                    break;
                case 2:
                    creature->SetUInt32Value(UNIT_VIRTUAL_ITEM_SLOT_DISPLAY_01, ItemID);
                    added = true;
                    break;
                case 3:
                    creature->SetUInt32Value(UNIT_VIRTUAL_ITEM_SLOT_DISPLAY_02, ItemID);
                    added = true;
                    break;
                default:
                    handler->PSendSysMessage(LANG_ITEM_SLOT_NOT_EXIST, SlotID);
                    added = false;
                    break;
            }

            if (added)
                handler->PSendSysMessage(LANG_ITEM_ADDED_TO_SLOT, ItemID, tmpItem->Name1, SlotID);
        }
        else
        {
            handler->PSendSysMessage(LANG_ITEM_NOT_FOUND, ItemID);
            return true;
        }
        */
        return true;
    }
};

void AddSC_npc_commandscript()
{
    new npc_commandscript();
}<|MERGE_RESOLUTION|>--- conflicted
+++ resolved
@@ -49,11 +49,7 @@
 #define NPC_FLAG_COUNT    24
 #define FLAGS_EXTRA_COUNT 19
 
-<<<<<<< HEAD
-EnumName<NPCFlags, uint32> const npcFlagTexts[NPCFLAG_COUNT] =
-=======
 EnumName<NPCFlags, uint32> const npcFlagTexts[NPC_FLAG_COUNT] =
->>>>>>> 8d632a99
 {
     { UNIT_NPC_FLAG_AUCTIONEER,         LANG_NPCINFO_AUCTIONEER         },
     { UNIT_NPC_FLAG_BANKER,             LANG_NPCINFO_BANKER             },
