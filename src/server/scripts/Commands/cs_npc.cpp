/*
 * This file is part of the TrinityCore Project. See AUTHORS file for Copyright information
 *
 * This program is free software; you can redistribute it and/or modify it
 * under the terms of the GNU General Public License as published by the
 * Free Software Foundation; either version 2 of the License, or (at your
 * option) any later version.
 *
 * This program is distributed in the hope that it will be useful, but WITHOUT
 * ANY WARRANTY; without even the implied warranty of MERCHANTABILITY or
 * FITNESS FOR A PARTICULAR PURPOSE. See the GNU General Public License for
 * more details.
 *
 * You should have received a copy of the GNU General Public License along
 * with this program. If not, see <http://www.gnu.org/licenses/>.
 */

/* ScriptData
Name: npc_commandscript
%Complete: 100
Comment: All npc related commands
Category: commandscripts
EndScriptData */

#include "ScriptMgr.h"
#include "Chat.h"
#include "ChatCommand.h"
#include "CreatureAI.h"
#include "CreatureGroups.h"
#include "DatabaseEnv.h"
#include "DB2Stores.h"
#include "FollowMovementGenerator.h"
#include "GameTime.h"
#include "Language.h"
#include "Map.h"
#include "MotionMaster.h"
#include "MovementDefines.h"
#include "ObjectAccessor.h"
#include "ObjectMgr.h"
#include "Pet.h"
#include "PhasingHandler.h"
#include "Player.h"
#include "RBAC.h"
#include "SmartEnum.h"
#include "Transport.h"
#include "World.h"
#include "WorldSession.h"

using namespace Trinity::ChatCommands;

using CreatureSpawnId = Variant<Hyperlink<creature>, ObjectGuid::LowType>;
using CreatureEntry = Variant<Hyperlink<creature_entry>, uint32>;

// shared with cs_gobject.cpp, definitions are at the bottom of this file
bool HandleNpcSpawnGroup(ChatHandler* handler, std::vector<Variant<uint32, EXACT_SEQUENCE("force"), EXACT_SEQUENCE("ignorerespawn")>> const& opts);
bool HandleNpcDespawnGroup(ChatHandler* handler, std::vector<Variant<uint32, EXACT_SEQUENCE("removerespawntime")>> const& opts);

class npc_commandscript : public CommandScript
{
public:
    npc_commandscript() : CommandScript("npc_commandscript") { }

    ChatCommandTable GetCommands() const override
    {
        static ChatCommandTable npcAddCommandTable =
        {
            { "formation",      HandleNpcAddFormationCommand,      rbac::RBAC_PERM_COMMAND_NPC_ADD_FORMATION,  Console::No },
            { "item",           HandleNpcAddVendorItemCommand,     rbac::RBAC_PERM_COMMAND_NPC_ADD_ITEM,       Console::No },
            { "move",           HandleNpcAddMoveCommand,           rbac::RBAC_PERM_COMMAND_NPC_ADD_MOVE,       Console::No },
            { "temp",           HandleNpcAddTempSpawnCommand,      rbac::RBAC_PERM_COMMAND_NPC_ADD_TEMP,       Console::No },
//          { "weapon",         HandleNpcAddWeaponCommand,         rbac::RBAC_PERM_COMMAND_NPC_ADD_WEAPON,     Console::No },
            { "",               HandleNpcAddCommand,               rbac::RBAC_PERM_COMMAND_NPC_ADD,            Console::No },
        };
<<<<<<< HEAD
        static std::vector<ChatCommand> npcFollowCommandTable =
        {
            { "stop", rbac::RBAC_PERM_COMMAND_NPC_FOLLOW_STOP, false, &HandleNpcUnFollowCommand,          "" },
            { "",     rbac::RBAC_PERM_COMMAND_NPC_FOLLOW,      false, &HandleNpcFollowCommand,            "" },
        };
        static std::vector<ChatCommand> npcSetCommandTable =
        {
            { "allowmove",  rbac::RBAC_PERM_COMMAND_NPC_SET_ALLOWMOVE, false, &HandleNpcSetAllowMovementCommand, "" },
            { "entry",      rbac::RBAC_PERM_COMMAND_NPC_SET_ENTRY,     false, &HandleNpcSetEntryCommand,         "" },
            { "factionid",  rbac::RBAC_PERM_COMMAND_NPC_SET_FACTIONID, false, &HandleNpcSetFactionIdCommand,     "" },
            { "flag",       rbac::RBAC_PERM_COMMAND_NPC_SET_FLAG,      false, &HandleNpcSetFlagCommand,          "" },
            { "level",      rbac::RBAC_PERM_COMMAND_NPC_SET_LEVEL,     false, &HandleNpcSetLevelCommand,         "" },
            { "link",       rbac::RBAC_PERM_COMMAND_NPC_SET_LINK,      false, &HandleNpcSetLinkCommand,          "" },
            { "model",      rbac::RBAC_PERM_COMMAND_NPC_SET_MODEL,     false, &HandleNpcSetModelCommand,         "" },
            { "movetype",   rbac::RBAC_PERM_COMMAND_NPC_SET_MOVETYPE,  false, &HandleNpcSetMoveTypeCommand,      "" },
            { "phase",      rbac::RBAC_PERM_COMMAND_NPC_SET_PHASE,     false, &HandleNpcSetPhaseCommand,         "" },
            { "phasegroup", rbac::RBAC_PERM_COMMAND_NPC_SET_PHASE,     false, &HandleNpcSetPhaseGroup,           "" },
            { "scale",      rbac::RBAC_PERM_COMMAND_NPC_SET_SCALE,     false, &HandleNpcSetScaleCommand,         "" },
            { "spawndist",  rbac::RBAC_PERM_COMMAND_NPC_SET_SPAWNDIST, false, &HandleNpcSetSpawnDistCommand,     "" },
            { "spawntime",  rbac::RBAC_PERM_COMMAND_NPC_SET_SPAWNTIME, false, &HandleNpcSetSpawnTimeCommand,     "" },
            { "data",       rbac::RBAC_PERM_COMMAND_NPC_SET_DATA,      false, &HandleNpcSetDataCommand,          "" },
=======
        static ChatCommandTable npcSetCommandTable =
        {
            { "allowmove",      HandleNpcSetAllowMovementCommand,  rbac::RBAC_PERM_COMMAND_NPC_SET_ALLOWMOVE,  Console::No },
            { "entry",          HandleNpcSetEntryCommand,          rbac::RBAC_PERM_COMMAND_NPC_SET_ENTRY,      Console::No },
            { "factionid",      HandleNpcSetFactionIdCommand,      rbac::RBAC_PERM_COMMAND_NPC_SET_FACTIONID,  Console::No },
            { "flag",           HandleNpcSetFlagCommand,           rbac::RBAC_PERM_COMMAND_NPC_SET_FLAG,       Console::No },
            { "level",          HandleNpcSetLevelCommand,          rbac::RBAC_PERM_COMMAND_NPC_SET_LEVEL,      Console::No },
            { "link",           HandleNpcSetLinkCommand,           rbac::RBAC_PERM_COMMAND_NPC_SET_LINK,       Console::No },
            { "model",          HandleNpcSetModelCommand,          rbac::RBAC_PERM_COMMAND_NPC_SET_MODEL,      Console::No },
            { "movetype",       HandleNpcSetMoveTypeCommand,       rbac::RBAC_PERM_COMMAND_NPC_SET_MOVETYPE,   Console::No },
            { "phase",          HandleNpcSetPhaseCommand,          rbac::RBAC_PERM_COMMAND_NPC_SET_PHASE,      Console::No },
            { "wanderdistance", HandleNpcSetWanderDistanceCommand, rbac::RBAC_PERM_COMMAND_NPC_SET_SPAWNDIST,  Console::No },
            { "spawntime",      HandleNpcSetSpawnTimeCommand,      rbac::RBAC_PERM_COMMAND_NPC_SET_SPAWNTIME,  Console::No },
            { "data",           HandleNpcSetDataCommand,           rbac::RBAC_PERM_COMMAND_NPC_SET_DATA,       Console::No },
>>>>>>> 49ad0d2d
        };
        static ChatCommandTable npcCommandTable =
        {
            { "add", npcAddCommandTable },
            { "set", npcSetCommandTable },
            { "info",           HandleNpcInfoCommand,              rbac::RBAC_PERM_COMMAND_NPC_INFO,           Console::No },
            { "near",           HandleNpcNearCommand,              rbac::RBAC_PERM_COMMAND_NPC_NEAR,           Console::No },
            { "move",           HandleNpcMoveCommand,              rbac::RBAC_PERM_COMMAND_NPC_MOVE,           Console::No },
            { "playemote",      HandleNpcPlayEmoteCommand,         rbac::RBAC_PERM_COMMAND_NPC_PLAYEMOTE,      Console::No },
            { "say",            HandleNpcSayCommand,               rbac::RBAC_PERM_COMMAND_NPC_SAY,            Console::No },
            { "textemote",      HandleNpcTextEmoteCommand,         rbac::RBAC_PERM_COMMAND_NPC_TEXTEMOTE,      Console::No },
            { "whisper",        HandleNpcWhisperCommand,           rbac::RBAC_PERM_COMMAND_NPC_WHISPER,        Console::No },
            { "yell",           HandleNpcYellCommand,              rbac::RBAC_PERM_COMMAND_NPC_YELL,           Console::No },
            { "tame",           HandleNpcTameCommand,              rbac::RBAC_PERM_COMMAND_NPC_TAME,           Console::No },
            { "spawngroup",     HandleNpcSpawnGroup,               rbac::RBAC_PERM_COMMAND_NPC_SPAWNGROUP,     Console::No },
            { "despawngroup",   HandleNpcDespawnGroup,             rbac::RBAC_PERM_COMMAND_NPC_DESPAWNGROUP,   Console::No },
            { "delete",         HandleNpcDeleteCommand,            rbac::RBAC_PERM_COMMAND_NPC_DELETE,         Console::No },
            { "delete item",    HandleNpcDeleteVendorItemCommand,  rbac::RBAC_PERM_COMMAND_NPC_DELETE_ITEM,    Console::No },
            { "follow",         HandleNpcFollowCommand,            rbac::RBAC_PERM_COMMAND_NPC_FOLLOW,         Console::No },
            { "follow stop",    HandleNpcUnFollowCommand,          rbac::RBAC_PERM_COMMAND_NPC_FOLLOW,         Console::No },
            { "evade",          HandleNpcEvadeCommand,             rbac::RBAC_PERM_COMMAND_NPC_EVADE,          Console::No },
            { "showloot",       HandleNpcShowLootCommand,          rbac::RBAC_PERM_COMMAND_NPC_SHOWLOOT,       Console::No },
        };
        static ChatCommandTable commandTable =
        {
            { "npc", npcCommandTable },
        };
        return commandTable;
    }

    //add spawn of creature
    static bool HandleNpcAddCommand(ChatHandler* handler, CreatureEntry id)
    {
        if (!sObjectMgr->GetCreatureTemplate(id))
            return false;

        Player* chr = handler->GetSession()->GetPlayer();
        Map* map = chr->GetMap();

        if (Transport* trans = dynamic_cast<Transport*>(chr->GetTransport()))
        {
            ObjectGuid::LowType guid = sObjectMgr->GenerateCreatureSpawnId();
            CreatureData& data = sObjectMgr->NewOrExistCreatureData(guid);
            data.spawnId = guid;
            data.spawnGroupData = sObjectMgr->GetDefaultSpawnGroup();
            data.id = id;
            data.spawnPoint.Relocate(chr->GetTransOffsetX(), chr->GetTransOffsetY(), chr->GetTransOffsetZ(), chr->GetTransOffsetO());
            if (Creature* creature = trans->CreateNPCPassenger(guid, &data))
            {
                creature->SaveToDB(trans->GetGOInfo()->moTransport.SpawnMap, { map->GetDifficultyID() });
                sObjectMgr->AddCreatureToGrid(&data);
            }
            return true;
        }

        Creature* creature = Creature::CreateCreature(id, map, chr->GetPosition());
        if (!creature)
            return false;

        PhasingHandler::InheritPhaseShift(creature, chr);
        creature->SaveToDB(map->GetId(), { map->GetDifficultyID() });

        ObjectGuid::LowType db_guid = creature->GetSpawnId();

        // To call _LoadGoods(); _LoadQuests(); CreateTrainerSpells()
        // current "creature" variable is deleted and created fresh new, otherwise old values might trigger asserts or cause undefined behavior
        creature->CleanupsBeforeDelete();
        delete creature;

        creature = Creature::CreateCreatureFromDB(db_guid, map, true, true);
        if (!creature)
            return false;

        sObjectMgr->AddCreatureToGrid(sObjectMgr->GetCreatureData(db_guid));
        return true;
    }

    //add item in vendorlist
    static bool HandleNpcAddVendorItemCommand(ChatHandler* handler, ItemTemplate const* item, Optional<uint32> mc, Optional<uint32> it, Optional<uint32> ec, Optional<std::string_view> bonusListIDs)
    {
        if (!item)
        {
            handler->SendSysMessage(LANG_COMMAND_NEEDITEMSEND);
            handler->SetSentErrorMessage(true);
            return false;
        }

        Creature* vendor = handler->getSelectedCreature();
        if (!vendor)
        {
            handler->SendSysMessage(LANG_SELECT_CREATURE);
            handler->SetSentErrorMessage(true);
            return false;
        }

        uint32 itemId = item->GetId();
        uint32 maxcount = mc.value_or(0);
        uint32 incrtime = it.value_or(0);
        uint32 extendedcost = ec.value_or(0);
        uint32 vendor_entry = vendor->GetEntry();

        VendorItem vItem;
        vItem.item = itemId;
        vItem.maxcount = maxcount;
        vItem.incrtime = incrtime;
        vItem.ExtendedCost = extendedcost;
        vItem.Type = ITEM_VENDOR_TYPE_ITEM;

        if (bonusListIDs)
            for (std::string_view token : Trinity::Tokenize(*bonusListIDs, ';', false))
                if (Optional<int32> bonusListID = Trinity::StringTo<int32>(token))
                    vItem.BonusListIDs.push_back(*bonusListID);

        if (!sObjectMgr->IsVendorItemValid(vendor_entry, vItem, handler->GetSession()->GetPlayer()))
        {
            handler->SetSentErrorMessage(true);
            return false;
        }

        sObjectMgr->AddVendorItem(vendor_entry, vItem);

        handler->PSendSysMessage(LANG_ITEM_ADDED_TO_LIST, itemId, item->GetDefaultLocaleName(), maxcount, incrtime, extendedcost);
        return true;
    }

    //add move for creature
    static bool HandleNpcAddMoveCommand(ChatHandler* handler, CreatureSpawnId lowGuid)
    {
        // attempt check creature existence by DB data
        CreatureData const* data = sObjectMgr->GetCreatureData(lowGuid);
        if (!data)
        {
            handler->PSendSysMessage(LANG_COMMAND_CREATGUIDNOTFOUND, std::to_string(*lowGuid).c_str());
            handler->SetSentErrorMessage(true);
            return false;
        }

        // Update movement type
        WorldDatabasePreparedStatement* stmt = WorldDatabase.GetPreparedStatement(WORLD_UPD_CREATURE_MOVEMENT_TYPE);

        stmt->setUInt8(0, uint8(WAYPOINT_MOTION_TYPE));
        stmt->setUInt64(1, lowGuid);

        WorldDatabase.Execute(stmt);

        handler->SendSysMessage(LANG_WAYPOINT_ADDED);

        return true;
    }

    static bool HandleNpcSetAllowMovementCommand(ChatHandler* handler)
    {
        if (sWorld->getAllowMovement())
        {
            sWorld->SetAllowMovement(false);
            handler->SendSysMessage(LANG_CREATURE_MOVE_DISABLED);
        }
        else
        {
            sWorld->SetAllowMovement(true);
            handler->SendSysMessage(LANG_CREATURE_MOVE_ENABLED);
        }
        return true;
    }

    static bool HandleNpcSetEntryCommand(ChatHandler* handler, CreatureEntry newEntryNum)
    {
        if (!newEntryNum)
            return false;

        Unit* unit = handler->getSelectedUnit();
        if (!unit || unit->GetTypeId() != TYPEID_UNIT)
        {
            handler->SendSysMessage(LANG_SELECT_CREATURE);
            handler->SetSentErrorMessage(true);
            return false;
        }
        Creature* creature = unit->ToCreature();
        if (creature->UpdateEntry(newEntryNum))
            handler->SendSysMessage(LANG_DONE);
        else
            handler->SendSysMessage(LANG_ERROR);
        return true;
    }

    //change level of creature or pet
    static bool HandleNpcSetLevelCommand(ChatHandler* handler, uint8 lvl)
    {
        if (lvl < 1 || lvl > sWorld->getIntConfig(CONFIG_MAX_PLAYER_LEVEL) + 3)
        {
            handler->SendSysMessage(LANG_BAD_VALUE);
            handler->SetSentErrorMessage(true);
            return false;
        }

        Creature* creature = handler->getSelectedCreature();
        if (!creature || creature->IsPet())
        {
            handler->SendSysMessage(LANG_SELECT_CREATURE);
            handler->SetSentErrorMessage(true);
            return false;
        }

        creature->SetMaxHealth(100 + 30*lvl);
        creature->SetHealth(100 + 30*lvl);
        creature->SetLevel(lvl);
        creature->SaveToDB();

        return true;
    }

    static bool HandleNpcDeleteCommand(ChatHandler* handler, Optional<CreatureSpawnId> spawnIdArg)
    {
        ObjectGuid::LowType spawnId;
        if (spawnIdArg)
            spawnId = *spawnIdArg;
        else
        {
            Creature* creature = handler->getSelectedCreature();
            if (!creature || creature->IsPet() || creature->IsTotem())
            {
                handler->SendSysMessage(LANG_SELECT_CREATURE);
                handler->SetSentErrorMessage(true);
                return false;
            }
            if (TempSummon* summon = creature->ToTempSummon())
            {
                summon->UnSummon();
                handler->SendSysMessage(LANG_COMMAND_DELCREATMESSAGE);
                return true;
            }
            spawnId = creature->GetSpawnId();
        }

        if (Creature::DeleteFromDB(spawnId))
        {
            handler->SendSysMessage(LANG_COMMAND_DELCREATMESSAGE);
            return true;
        }
        else
        {
            handler->PSendSysMessage(LANG_COMMAND_CREATGUIDNOTFOUND, std::to_string(spawnId).c_str());
            handler->SetSentErrorMessage(true);
            return false;
        }
    }

    //del item from vendor list
    static bool HandleNpcDeleteVendorItemCommand(ChatHandler* handler, ItemTemplate const* item)
    {
        Creature* vendor = handler->getSelectedCreature();
        if (!vendor || !vendor->IsVendor())
        {
            handler->SendSysMessage(LANG_COMMAND_VENDORSELECTION);
            handler->SetSentErrorMessage(true);
            return false;
        }

        if (!item)
        {
            handler->SendSysMessage(LANG_COMMAND_NEEDITEMSEND);
            handler->SetSentErrorMessage(true);
            return false;
        }

        uint32 itemId = item->GetId();
        if (!sObjectMgr->RemoveVendorItem(vendor->GetEntry(), ITEM_VENDOR_TYPE_ITEM, itemId))
        {
            handler->PSendSysMessage(LANG_ITEM_NOT_IN_LIST, itemId);
            handler->SetSentErrorMessage(true);
            return false;
        }

        handler->PSendSysMessage(LANG_ITEM_DELETED_FROM_LIST, itemId, item->GetDefaultLocaleName());
        return true;
    }

    //set faction of creature
    static bool HandleNpcSetFactionIdCommand(ChatHandler* handler, uint32 factionId)
    {
        if (!sFactionTemplateStore.LookupEntry(factionId))
        {
            handler->PSendSysMessage(LANG_WRONG_FACTION, factionId);
            handler->SetSentErrorMessage(true);
            return false;
        }

        Creature* creature = handler->getSelectedCreature();

        if (!creature)
        {
            handler->SendSysMessage(LANG_SELECT_CREATURE);
            handler->SetSentErrorMessage(true);
            return false;
        }

        creature->SetFaction(factionId);

        // Faction is set in creature_template - not inside creature

        // Update in memory..
        if (CreatureTemplate const* cinfo = creature->GetCreatureTemplate())
            const_cast<CreatureTemplate*>(cinfo)->faction = factionId;

        // ..and DB
        WorldDatabasePreparedStatement* stmt = WorldDatabase.GetPreparedStatement(WORLD_UPD_CREATURE_FACTION);

        stmt->setUInt16(0, uint16(factionId));
        stmt->setUInt32(1, creature->GetEntry());

        WorldDatabase.Execute(stmt);

        return true;
    }

    //set npcflag of creature
    static bool HandleNpcSetFlagCommand(ChatHandler* handler, NPCFlags npcFlags, NPCFlags2 npcFlags2)
    {
        Creature* creature = handler->getSelectedCreature();

        if (!creature)
        {
            handler->SendSysMessage(LANG_SELECT_CREATURE);
            handler->SetSentErrorMessage(true);
            return false;
        }

        creature->ReplaceAllNpcFlags(npcFlags);
        creature->ReplaceAllNpcFlags2(npcFlags2);

        WorldDatabasePreparedStatement* stmt = WorldDatabase.GetPreparedStatement(WORLD_UPD_CREATURE_NPCFLAG);

        stmt->setUInt64(0, uint64(npcFlags) | (uint64(npcFlags2) << 32));
        stmt->setUInt32(1, creature->GetEntry());

        WorldDatabase.Execute(stmt);

        handler->SendSysMessage(LANG_VALUE_SAVED_REJOIN);

        return true;
    }

    //set data of creature for testing scripting
    static bool HandleNpcSetDataCommand(ChatHandler* handler, uint32 data_1, uint32 data_2)
    {
        Creature* creature = handler->getSelectedCreature();

        if (!creature)
        {
            handler->SendSysMessage(LANG_SELECT_CREATURE);
            handler->SetSentErrorMessage(true);
            return false;
        }

        creature->AI()->SetData(data_1, data_2);
        std::string AIorScript = !creature->GetAIName().empty() ? "AI type: " + creature->GetAIName() : (!creature->GetScriptName().empty() ? "Script Name: " + creature->GetScriptName() : "No AI or Script Name Set");
        handler->PSendSysMessage(LANG_NPC_SETDATA, creature->GetGUID().ToString().c_str(), creature->GetName().c_str(), data_1, data_2, AIorScript.c_str());
        return true;
    }

    //npc follow handling
    static bool HandleNpcFollowCommand(ChatHandler* handler)
    {
        Player* player = handler->GetSession()->GetPlayer();
        Creature* creature = handler->getSelectedCreature();

        if (!creature)
        {
            handler->PSendSysMessage(LANG_SELECT_CREATURE);
            handler->SetSentErrorMessage(true);
            return false;
        }

        // Follow player - Using pet's default dist and angle
        creature->GetMotionMaster()->MoveFollow(player, PET_FOLLOW_DIST, creature->GetFollowAngle());

        handler->PSendSysMessage(LANG_CREATURE_FOLLOW_YOU_NOW, creature->GetName().c_str());
        return true;
    }

    static bool HandleNpcInfoCommand(ChatHandler* handler)
    {
        Creature* target = handler->getSelectedCreature();

        if (!target)
        {
            handler->SendSysMessage(LANG_SELECT_CREATURE);
            handler->SetSentErrorMessage(true);
            return false;
        }

        CreatureTemplate const* cInfo = target->GetCreatureTemplate();

        uint32 faction = target->GetFaction();
        uint64 npcflags;
        memcpy(&npcflags, target->m_unitData->NpcFlags.begin(), sizeof(npcflags));
        uint32 mechanicImmuneMask = cInfo->MechanicImmuneMask;
        uint32 displayid = target->GetDisplayId();
        uint32 nativeid = target->GetNativeDisplayId();
        uint32 entry = target->GetEntry();

        int64 curRespawnDelay = target->GetRespawnCompatibilityMode() ? target->GetRespawnTimeEx() - GameTime::GetGameTime() : target->GetMap()->GetCreatureRespawnTime(target->GetSpawnId()) - GameTime::GetGameTime();

        if (curRespawnDelay < 0)
            curRespawnDelay = 0;
        std::string curRespawnDelayStr = secsToTimeString(uint64(curRespawnDelay), TimeFormat::ShortText);
        std::string defRespawnDelayStr = secsToTimeString(target->GetRespawnDelay(), TimeFormat::ShortText);

        handler->PSendSysMessage(LANG_NPCINFO_CHAR, target->GetName().c_str(), std::to_string(target->GetSpawnId()).c_str(), target->GetGUID().ToString().c_str(), entry, faction, std::to_string(npcflags).c_str(), displayid, nativeid);
        if (target->GetCreatureData() && target->GetCreatureData()->spawnGroupData->groupId)
        {
            SpawnGroupTemplateData const* const groupData = target->GetCreatureData()->spawnGroupData;
            handler->PSendSysMessage(LANG_SPAWNINFO_GROUP_ID, groupData->name.c_str(), groupData->groupId, groupData->flags, target->GetMap()->IsSpawnGroupActive(groupData->groupId));
        }
        handler->PSendSysMessage(LANG_SPAWNINFO_COMPATIBILITY_MODE, target->GetRespawnCompatibilityMode());
        handler->PSendSysMessage(LANG_NPCINFO_LEVEL, target->GetLevel());
        handler->PSendSysMessage(LANG_NPCINFO_EQUIPMENT, target->GetCurrentEquipmentId(), target->GetOriginalEquipmentId());
        handler->PSendSysMessage(LANG_NPCINFO_HEALTH, target->GetCreateHealth(), std::to_string(target->GetMaxHealth()).c_str(), std::to_string(target->GetHealth()).c_str());
        handler->PSendSysMessage(LANG_NPCINFO_MOVEMENT_DATA, target->GetMovementTemplate().ToString().c_str());

        handler->PSendSysMessage(LANG_NPCINFO_UNIT_FIELD_FLAGS, *target->m_unitData->Flags);
        for (UnitFlags flag : EnumUtils::Iterate<UnitFlags>())
            if (target->HasUnitFlag(flag))
                handler->PSendSysMessage("%s (0x%X)", EnumUtils::ToTitle(flag), flag);

        handler->PSendSysMessage(LANG_NPCINFO_UNIT_FIELD_FLAGS_2, *target->m_unitData->Flags2);
        for (UnitFlags2 flag : EnumUtils::Iterate<UnitFlags2>())
            if (target->HasUnitFlag2(flag))
                handler->PSendSysMessage("%s (0x%X)", EnumUtils::ToTitle(flag), flag);

        handler->PSendSysMessage(LANG_NPCINFO_UNIT_FIELD_FLAGS_3, *target->m_unitData->Flags3);
        for (UnitFlags3 flag : EnumUtils::Iterate<UnitFlags3>())
            if (target->HasUnitFlag3(flag))
                handler->PSendSysMessage("%s (0x%X)", EnumUtils::ToTitle(flag), flag);

        handler->PSendSysMessage(LANG_NPCINFO_DYNAMIC_FLAGS, target->GetDynamicFlags());
        handler->PSendSysMessage(LANG_COMMAND_RAWPAWNTIMES, defRespawnDelayStr.c_str(), curRespawnDelayStr.c_str());
        handler->PSendSysMessage(LANG_NPCINFO_LOOT,  cInfo->lootid, cInfo->pickpocketLootId, cInfo->SkinLootId);
        handler->PSendSysMessage(LANG_NPCINFO_DUNGEON_ID, target->GetInstanceId());

        if (CreatureData const* data = sObjectMgr->GetCreatureData(target->GetSpawnId()))
        {
            handler->PSendSysMessage(LANG_NPCINFO_PHASES, data->phaseId, data->phaseGroup);
            PhasingHandler::PrintToChat(handler, target);
        }

        handler->PSendSysMessage(LANG_NPCINFO_ARMOR, target->GetArmor());
        handler->PSendSysMessage(LANG_NPCINFO_POSITION, target->GetPositionX(), target->GetPositionY(), target->GetPositionZ());
        handler->PSendSysMessage(LANG_OBJECTINFO_AIINFO, target->GetAIName().c_str(), target->GetScriptName().c_str());
        handler->PSendSysMessage(LANG_NPCINFO_REACTSTATE, DescribeReactState(target->GetReactState()));
        if (CreatureAI const* ai = target->AI())
            handler->PSendSysMessage(LANG_OBJECTINFO_AITYPE, GetTypeName(*ai).c_str());
        handler->PSendSysMessage(LANG_NPCINFO_FLAGS_EXTRA, cInfo->flags_extra);
        for (CreatureFlagsExtra flag : EnumUtils::Iterate<CreatureFlagsExtra>())
            if (cInfo->flags_extra & flag)
                handler->PSendSysMessage("%s (0x%X)", EnumUtils::ToTitle(flag), flag);

        handler->PSendSysMessage(LANG_NPCINFO_NPC_FLAGS, target->m_unitData->NpcFlags[0]);
        for (NPCFlags flag : EnumUtils::Iterate<NPCFlags>())
            if (target->HasNpcFlag(flag))
                handler->PSendSysMessage("* %s (0x%X)", EnumUtils::ToTitle(flag), flag);

        for (NPCFlags2 flag : EnumUtils::Iterate<NPCFlags2>())
            if (target->HasNpcFlag2(flag))
                handler->PSendSysMessage("* %s (0x%X)", EnumUtils::ToTitle(flag), flag);

        handler->PSendSysMessage(LANG_NPCINFO_MECHANIC_IMMUNE, mechanicImmuneMask);
        for (Mechanics m : EnumUtils::Iterate<Mechanics>())
            if (m && (mechanicImmuneMask & (1 << (m - 1))))
                handler->PSendSysMessage("%s (0x%X)", EnumUtils::ToTitle(m), m);

        return true;
    }

    static bool HandleNpcNearCommand(ChatHandler* handler, Optional<float> dist)
    {
        float distance = dist.value_or(10.0f);
        uint32 count = 0;

        Player* player = handler->GetSession()->GetPlayer();

        WorldDatabasePreparedStatement* stmt = WorldDatabase.GetPreparedStatement(WORLD_SEL_CREATURE_NEAREST);
        stmt->setFloat(0, player->GetPositionX());
        stmt->setFloat(1, player->GetPositionY());
        stmt->setFloat(2, player->GetPositionZ());
        stmt->setUInt32(3, player->GetMapId());
        stmt->setFloat(4, player->GetPositionX());
        stmt->setFloat(5, player->GetPositionY());
        stmt->setFloat(6, player->GetPositionZ());
        stmt->setFloat(7, distance * distance);
        PreparedQueryResult result = WorldDatabase.Query(stmt);

        if (result)
        {
            do
            {
                Field* fields = result->Fetch();
                ObjectGuid::LowType guid = fields[0].GetUInt64();
                uint32 entry = fields[1].GetUInt32();
                float x = fields[2].GetFloat();
                float y = fields[3].GetFloat();
                float z = fields[4].GetFloat();
                uint16 mapId = fields[5].GetUInt16();

                CreatureTemplate const* creatureTemplate = sObjectMgr->GetCreatureTemplate(entry);
                if (!creatureTemplate)
                    continue;

                handler->PSendSysMessage(LANG_CREATURE_LIST_CHAT, std::to_string(guid).c_str(), std::to_string(guid).c_str(), creatureTemplate->Name.c_str(), x, y, z, mapId, "", "");

                ++count;
            }
            while (result->NextRow());
        }

        handler->PSendSysMessage(LANG_COMMAND_NEAR_NPC_MESSAGE, distance, count);

        return true;
    }

    //move selected creature
    static bool HandleNpcMoveCommand(ChatHandler* handler, Optional<CreatureSpawnId> spawnid)
    {
        Creature* creature = handler->getSelectedCreature();
        Player const* player = handler->GetSession()->GetPlayer();
        if (!player)
            return false;

        if (!spawnid && !creature)
            return false;

        ObjectGuid::LowType lowguid = spawnid ? *spawnid : creature->GetSpawnId();
        // Attempting creature load from DB data
        CreatureData const* data = sObjectMgr->GetCreatureData(lowguid);
        if (!data)
        {
            handler->PSendSysMessage(LANG_COMMAND_CREATGUIDNOTFOUND, std::to_string(lowguid).c_str());
            handler->SetSentErrorMessage(true);
            return false;
        }

        if (player->GetMapId() != data->mapId)
        {
            handler->PSendSysMessage(LANG_COMMAND_CREATUREATSAMEMAP, std::to_string(lowguid).c_str());
            handler->SetSentErrorMessage(true);
            return false;
        }

        // update position in memory
        sObjectMgr->RemoveCreatureFromGrid(data);
        const_cast<CreatureData*>(data)->spawnPoint.Relocate(*player);
        sObjectMgr->AddCreatureToGrid(data);

        // update position in DB
        WorldDatabasePreparedStatement* stmt = WorldDatabase.GetPreparedStatement(WORLD_UPD_CREATURE_POSITION);
        stmt->setFloat(0, player->GetPositionX());
        stmt->setFloat(1, player->GetPositionY());
        stmt->setFloat(2, player->GetPositionZ());
        stmt->setFloat(3, player->GetOrientation());
        stmt->setUInt64(4, lowguid);
        WorldDatabase.Execute(stmt);

        // respawn selected creature at the new location
        if (creature)
            creature->DespawnOrUnsummon(0s, 1s);

        handler->PSendSysMessage(LANG_COMMAND_CREATUREMOVED);
        return true;
    }

    //play npc emote
    static bool HandleNpcPlayEmoteCommand(ChatHandler* handler, uint32 emote)
    {
        Creature* target = handler->getSelectedCreature();
        if (!target)
        {
            handler->SendSysMessage(LANG_SELECT_CREATURE);
            handler->SetSentErrorMessage(true);
            return false;
        }

        target->SetEmoteState(Emote(emote));

        return true;
    }

    //set model of creature
    static bool HandleNpcSetModelCommand(ChatHandler* handler, uint32 displayId)
    {
        Creature* creature = handler->getSelectedCreature();

        if (!creature || creature->IsPet())
        {
            handler->SendSysMessage(LANG_SELECT_CREATURE);
            handler->SetSentErrorMessage(true);
            return false;
        }

        if (!sCreatureDisplayInfoStore.LookupEntry(displayId))
        {
            handler->PSendSysMessage(LANG_COMMAND_INVALID_PARAM, Trinity::ToString(displayId).c_str());
            handler->SetSentErrorMessage(true);
            return false;
        }

        creature->SetDisplayId(displayId);
        creature->SetNativeDisplayId(displayId);

        creature->SaveToDB();

        return true;
    }

    /**HandleNpcSetMoveTypeCommand
    * Set the movement type for an NPC.<br/>
    * <br/>
    * Valid movement types are:
    * <ul>
    * <li> stay - NPC wont move </li>
    * <li> random - NPC will move randomly according to the wander_distance </li>
    * <li> way - NPC will move with given waypoints set </li>
    * </ul>
    * additional parameter: NODEL - so no waypoints are deleted, if you
    *                       change the movement type
    */
    static bool HandleNpcSetMoveTypeCommand(ChatHandler* handler, Optional<CreatureSpawnId> lowGuid, Variant<EXACT_SEQUENCE("stay"), EXACT_SEQUENCE("random"), EXACT_SEQUENCE("way")> type, Optional<EXACT_SEQUENCE("nodel")> nodel)
    {
        // 3 arguments:
        // GUID (optional - you can also select the creature)
        // stay|random|way (determines the kind of movement)
        // NODEL (optional - tells the system NOT to delete any waypoints)
        //        this is very handy if you want to do waypoints, that are
        //        later switched on/off according to special events (like escort
        //        quests, etc)

        bool doNotDelete = nodel.has_value();

        ObjectGuid::LowType lowguid = UI64LIT(0);
        Creature* creature = nullptr;

        if (!lowGuid)                                           // case .setmovetype $move_type (with selected creature)
        {
            creature = handler->getSelectedCreature();
            if (!creature || creature->IsPet())
                return false;
            lowguid = creature->GetSpawnId();
        }
        else                                                    // case .setmovetype #creature_guid $move_type (with selected creature)
        {
            lowguid = *lowGuid;

            if (lowguid)
                creature = handler->GetCreatureFromPlayerMapByDbGuid(lowguid);

            // attempt check creature existence by DB data
            if (!creature)
            {
                CreatureData const* data = sObjectMgr->GetCreatureData(lowguid);
                if (!data)
                {
                    handler->PSendSysMessage(LANG_COMMAND_CREATGUIDNOTFOUND, std::to_string(lowguid).c_str());
                    handler->SetSentErrorMessage(true);
                    return false;
                }
            }
            else
            {
                lowguid = creature->GetSpawnId();
            }
        }

        // now lowguid is low guid really existed creature
        // and creature point (maybe) to this creature or nullptr

        MovementGeneratorType move_type;
        switch (type.index())
        {
            case 0:
                move_type = IDLE_MOTION_TYPE;
                break;
            case 1:
                move_type = RANDOM_MOTION_TYPE;
                break;
            case 2:
                move_type = WAYPOINT_MOTION_TYPE;
                break;
            default:
                return false;
        }

        // update movement type
        //if (doNotDelete == false)
        //    WaypointMgr.DeletePath(lowguid);

        if (creature)
        {
            // update movement type
            if (doNotDelete == false)
                creature->LoadPath(0);

            creature->SetDefaultMovementType(move_type);
            creature->GetMotionMaster()->Initialize();
            if (creature->IsAlive())                            // dead creature will reset movement generator at respawn
            {
                creature->setDeathState(JUST_DIED);
                creature->Respawn();
            }
            creature->SaveToDB();
        }
        if (doNotDelete == false)
        {
            handler->PSendSysMessage(LANG_MOVE_TYPE_SET, EnumUtils::ToTitle(move_type));
        }
        else
        {
            handler->PSendSysMessage(LANG_MOVE_TYPE_SET_NODEL, EnumUtils::ToTitle(move_type));
        }

        return true;
    }

    //npc phase handling
    //change phase of creature
    static bool HandleNpcSetPhaseGroup(ChatHandler* handler, char const* args)
    {
        if (!*args)
            return false;

        int32 phaseGroupId = atoi(args);

        Creature* creature = handler->getSelectedCreature();
        if (!creature || creature->IsPet())
        {
            handler->SendSysMessage(LANG_SELECT_CREATURE);
            handler->SetSentErrorMessage(true);
            return false;
        }

        PhasingHandler::ResetPhaseShift(creature);
        PhasingHandler::AddPhaseGroup(creature, phaseGroupId, true);
        creature->SetDBPhase(-phaseGroupId);

        creature->SaveToDB();

        return true;
    }

    //npc phase handling
    //change phase of creature
    static bool HandleNpcSetPhaseCommand(ChatHandler* handler, uint32 phaseID)
    {
        if (phaseID == 0)
        {
            handler->SendSysMessage(LANG_PHASE_NOTFOUND);
            handler->SetSentErrorMessage(true);
            return false;
        }

        Creature* creature = handler->getSelectedCreature();
        if (!creature || creature->IsPet())
        {
            handler->SendSysMessage(LANG_SELECT_CREATURE);
            handler->SetSentErrorMessage(true);
            return false;
        }

        PhasingHandler::ResetPhaseShift(creature);
        PhasingHandler::AddPhase(creature, phaseID, true);
        creature->SetDBPhase(phaseID);

        creature->SaveToDB();

        return true;
    }

    static bool HandleNpcSetScaleCommand(ChatHandler* handler, const char* args)
    {
        if (!*args)
            return false;

        Creature* creature = handler->getSelectedCreature();
        if (!creature)
        {
            handler->SendSysMessage(LANG_SELECT_CREATURE);
            handler->SetSentErrorMessage(true);
            return false;
        }

        float scale = (float)atof((char*)args);

        if (scale <= 0.0f)
        {
            scale = creature->GetCreatureTemplate()->scale;
            const_cast<CreatureData*>(creature->GetCreatureData())->size = -1.0f;
        }
        else
        {
            const_cast<CreatureData*>(creature->GetCreatureData())->size = scale;
        }

        creature->SetObjectScale(scale);
        if (!creature->IsPet())
            creature->SaveToDB();
        return true;
    }

    //set spawn dist of creature
    static bool HandleNpcSetWanderDistanceCommand(ChatHandler* handler, float option)
    {
        if (option < 0.0f)
        {
            handler->SendSysMessage(LANG_BAD_VALUE);
            return false;
        }

        MovementGeneratorType mtype = IDLE_MOTION_TYPE;
        if (option > 0.0f)
            mtype = RANDOM_MOTION_TYPE;

        Creature* creature = handler->getSelectedCreature();
        ObjectGuid::LowType guidLow = UI64LIT(0);

        if (creature)
            guidLow = creature->GetSpawnId();
        else
            return false;

        creature->SetWanderDistance((float)option);
        creature->SetDefaultMovementType(mtype);
        creature->GetMotionMaster()->Initialize();
        if (creature->IsAlive())                                // dead creature will reset movement generator at respawn
        {
            creature->setDeathState(JUST_DIED);
            creature->Respawn();
        }

        WorldDatabasePreparedStatement* stmt = WorldDatabase.GetPreparedStatement(WORLD_UPD_CREATURE_WANDER_DISTANCE);

        stmt->setFloat(0, option);
        stmt->setUInt8(1, uint8(mtype));
        stmt->setUInt64(2, guidLow);

        WorldDatabase.Execute(stmt);

        handler->PSendSysMessage(LANG_COMMAND_WANDER_DISTANCE, option);
        return true;
    }

    //spawn time handling
    static bool HandleNpcSetSpawnTimeCommand(ChatHandler* handler, uint32 spawnTime)
    {
        Creature* creature = handler->getSelectedCreature();
        if (!creature)
            return false;

        WorldDatabasePreparedStatement* stmt = WorldDatabase.GetPreparedStatement(WORLD_UPD_CREATURE_SPAWN_TIME_SECS);
        stmt->setUInt32(0, spawnTime);
        stmt->setUInt64(1, creature->GetSpawnId());
        WorldDatabase.Execute(stmt);

        creature->SetRespawnDelay(spawnTime);
        handler->PSendSysMessage(LANG_COMMAND_SPAWNTIME, spawnTime);

        return true;
    }

    static bool HandleNpcSayCommand(ChatHandler* handler, Tail text)
    {
        if (text.empty())
            return false;

        Creature* creature = handler->getSelectedCreature();
        if (!creature)
        {
            handler->SendSysMessage(LANG_SELECT_CREATURE);
            handler->SetSentErrorMessage(true);
            return false;
        }

        creature->Say(text, LANG_UNIVERSAL);

        // make some emotes
        switch (text.back())
        {
            case '?':   creature->HandleEmoteCommand(EMOTE_ONESHOT_QUESTION);      break;
            case '!':   creature->HandleEmoteCommand(EMOTE_ONESHOT_EXCLAMATION);   break;
            default:    creature->HandleEmoteCommand(EMOTE_ONESHOT_TALK);          break;
        }

        return true;
    }

    //show text emote by creature in chat
    static bool HandleNpcTextEmoteCommand(ChatHandler* handler, Tail text)
    {
        if (text.empty())
            return false;

        Creature* creature = handler->getSelectedCreature();

        if (!creature)
        {
            handler->SendSysMessage(LANG_SELECT_CREATURE);
            handler->SetSentErrorMessage(true);
            return false;
        }

        creature->TextEmote(text);

        return true;
    }

    // npc unfollow handling
    static bool HandleNpcUnFollowCommand(ChatHandler* handler)
    {
        Player* player = handler->GetSession()->GetPlayer();
        Creature* creature = handler->getSelectedCreature();

        if (!creature)
        {
            handler->PSendSysMessage(LANG_SELECT_CREATURE);
            handler->SetSentErrorMessage(true);
            return false;
        }

        MovementGenerator* movement = creature->GetMotionMaster()->GetMovementGenerator([player](MovementGenerator const* a) -> bool
        {
            if (a->GetMovementGeneratorType() == FOLLOW_MOTION_TYPE)
            {
                FollowMovementGenerator const* followMovement = dynamic_cast<FollowMovementGenerator const*>(a);
                return followMovement && followMovement->GetTarget() == player;
            }
            return false;
        });

        if (!movement)
        {
            handler->PSendSysMessage(LANG_CREATURE_NOT_FOLLOW_YOU, creature->GetName().c_str());
            handler->SetSentErrorMessage(true);
            return false;
        }

        creature->GetMotionMaster()->Remove(movement);
        handler->PSendSysMessage(LANG_CREATURE_NOT_FOLLOW_YOU_NOW, creature->GetName().c_str());
        return true;
    }

    // make npc whisper to player
    static bool HandleNpcWhisperCommand(ChatHandler* handler, Variant<Hyperlink<player>, std::string_view> recv, Tail text)
    {
        if (text.empty())
            return false;

        Creature* creature = handler->getSelectedCreature();
        if (!creature)
        {
            handler->SendSysMessage(LANG_SELECT_CREATURE);
            handler->SetSentErrorMessage(true);
            return false;
        }

        // check online security
        Player* receiver = ObjectAccessor::FindPlayerByName(recv);
        if (handler->HasLowerSecurity(receiver, ObjectGuid::Empty))
            return false;

        creature->Whisper(text, LANG_UNIVERSAL, receiver);
        return true;
    }

    static bool HandleNpcYellCommand(ChatHandler* handler, Tail text)
    {
        if (text.empty())
            return false;

        Creature* creature = handler->getSelectedCreature();
        if (!creature)
        {
            handler->SendSysMessage(LANG_SELECT_CREATURE);
            handler->SetSentErrorMessage(true);
            return false;
        }

        creature->Yell(text, LANG_UNIVERSAL);

        // make an emote
        creature->HandleEmoteCommand(EMOTE_ONESHOT_SHOUT);

        return true;
    }

    // add creature, temp only
    static bool HandleNpcAddTempSpawnCommand(ChatHandler* handler, Optional<std::string_view> lootStr, CreatureEntry id)
    {
        bool loot = false;
        if (lootStr)
        {
            if (StringEqualI(*lootStr, "loot"))
                loot = true;
            else if (StringEqualI(*lootStr, "noloot"))
                loot = false;
            else
                return false;
        }

        Player* chr = handler->GetSession()->GetPlayer();
        if (!sObjectMgr->GetCreatureTemplate(id))
            return false;

        chr->SummonCreature(id, chr->GetPosition(), loot ? TEMPSUMMON_CORPSE_TIMED_DESPAWN : TEMPSUMMON_CORPSE_DESPAWN, 30s);

        return true;
    }

    //npc tame handling
    static bool HandleNpcTameCommand(ChatHandler* handler)
    {
        Creature* creatureTarget = handler->getSelectedCreature();
        if (!creatureTarget || creatureTarget->IsPet())
        {
            handler->PSendSysMessage (LANG_SELECT_CREATURE);
            handler->SetSentErrorMessage (true);
            return false;
        }

        Player* player = handler->GetSession()->GetPlayer();

        if (!player->GetPetGUID().IsEmpty())
        {
            handler->SendSysMessage (LANG_YOU_ALREADY_HAVE_PET);
            handler->SetSentErrorMessage (true);
            return false;
        }

        CreatureTemplate const* cInfo = creatureTarget->GetCreatureTemplate();

        if (!cInfo->IsTameable (player->CanTameExoticPets()))
        {
            handler->PSendSysMessage (LANG_CREATURE_NON_TAMEABLE, cInfo->Entry);
            handler->SetSentErrorMessage (true);
            return false;
        }

        // Everything looks OK, create new pet
        Pet* pet = player->CreateTamedPetFrom(creatureTarget);
        if (!pet)
        {
            handler->PSendSysMessage (LANG_CREATURE_NON_TAMEABLE, cInfo->Entry);
            handler->SetSentErrorMessage (true);
            return false;
        }

        // place pet before player
        float x, y, z;
        player->GetClosePoint (x, y, z, creatureTarget->GetCombatReach(), CONTACT_DISTANCE);
        pet->Relocate(x, y, z, float(M_PI) - player->GetOrientation());

        // set pet to defensive mode by default (some classes can't control controlled pets in fact).
        pet->SetReactState(REACT_DEFENSIVE);

        // calculate proper level
        uint8 level = std::max<uint8>(player->GetLevel()-5, creatureTarget->GetLevel());

        // prepare visual effect for levelup
        pet->SetLevel(level - 1);

        // add to world
        pet->GetMap()->AddToMap(pet->ToCreature());

        // visual effect for levelup
        pet->SetLevel(level);

        // caster have pet now
        player->SetMinion(pet, true);

        pet->SavePetToDB(PET_SAVE_AS_CURRENT);
        player->PetSpellInitialize();

        return true;
    }

    static bool HandleNpcEvadeCommand(ChatHandler* handler, Optional<CreatureAI::EvadeReason> why, Optional<EXACT_SEQUENCE("force")> force)
    {
        Creature* creatureTarget = handler->getSelectedCreature();
        if (!creatureTarget || creatureTarget->IsPet())
        {
            handler->PSendSysMessage(LANG_SELECT_CREATURE);
            handler->SetSentErrorMessage(true);
            return false;
        }

        if (!creatureTarget->IsAIEnabled())
        {
            handler->PSendSysMessage(LANG_CREATURE_NOT_AI_ENABLED);
            handler->SetSentErrorMessage(true);
            return false;
        }

        if (force)
            creatureTarget->ClearUnitState(UNIT_STATE_EVADE);
        creatureTarget->AI()->EnterEvadeMode(why.value_or(CreatureAI::EVADE_REASON_OTHER));

        return true;
    }

    static void _ShowLootEntry(ChatHandler* handler, uint32 itemId, uint8 itemCount, bool alternateString = false)
    {
        ItemTemplate const* itemTemplate = sObjectMgr->GetItemTemplate(itemId);
        char const* name = nullptr;
        if (itemTemplate)
            name = itemTemplate->GetName(handler->GetSessionDbcLocale());
        if (!name)
            name = "Unknown item";
        handler->PSendSysMessage(alternateString ? LANG_COMMAND_NPC_SHOWLOOT_ENTRY_2 : LANG_COMMAND_NPC_SHOWLOOT_ENTRY,
            itemCount, ItemQualityColors[itemTemplate ? static_cast<ItemQualities>(itemTemplate->GetQuality()) : ITEM_QUALITY_POOR], itemId, name, itemId);
    }

    static void _IterateNotNormalLootMap(ChatHandler* handler, NotNormalLootItemMap const& map, std::vector<LootItem> const& items)
    {
        for (NotNormalLootItemMap::value_type const& pair : map)
        {
            if (!pair.second)
                continue;
            Player const* player = ObjectAccessor::FindConnectedPlayer(pair.first);
            handler->PSendSysMessage(LANG_COMMAND_NPC_SHOWLOOT_SUBLABEL, player ? player->GetName().c_str() : Trinity::StringFormat("Offline player (GUID %s)", pair.first.ToString().c_str()).c_str(), pair.second->size());

            for (auto it = pair.second->cbegin(); it != pair.second->cend(); ++it)
            {
                LootItem const& item = items[it->index];
                if (!(it->is_looted) && !item.is_looted)
                    _ShowLootEntry(handler, item.itemid, item.count, true);
            }
        }
    }
    static bool HandleNpcShowLootCommand(ChatHandler* handler, Optional<EXACT_SEQUENCE("all")> all)
    {
        Creature* creatureTarget = handler->getSelectedCreature();
        if (!creatureTarget || creatureTarget->IsPet())
        {
            handler->PSendSysMessage(LANG_SELECT_CREATURE);
            handler->SetSentErrorMessage(true);
            return false;
        }

        Loot const& loot = creatureTarget->loot;
        if (!creatureTarget->isDead() || loot.empty())
        {
            handler->PSendSysMessage(LANG_COMMAND_NOT_DEAD_OR_NO_LOOT, creatureTarget->GetName().c_str());
            handler->SetSentErrorMessage(true);
            return false;
        }

        handler->PSendSysMessage(LANG_COMMAND_NPC_SHOWLOOT_HEADER, creatureTarget->GetName().c_str(), creatureTarget->GetEntry());
        handler->PSendSysMessage(LANG_COMMAND_NPC_SHOWLOOT_MONEY, loot.gold / GOLD, (loot.gold%GOLD) / SILVER, loot.gold%SILVER);

        if (!all)
        {
            handler->PSendSysMessage(LANG_COMMAND_NPC_SHOWLOOT_LABEL, "Standard items", loot.items.size());
            for (LootItem const& item : loot.items)
                if (!item.is_looted)
                    _ShowLootEntry(handler, item.itemid, item.count);

            handler->PSendSysMessage(LANG_COMMAND_NPC_SHOWLOOT_LABEL, "Quest items", loot.quest_items.size());
            for (LootItem const& item : loot.quest_items)
                if (!item.is_looted)
                    _ShowLootEntry(handler, item.itemid, item.count);
        }
        else
        {
            handler->PSendSysMessage(LANG_COMMAND_NPC_SHOWLOOT_LABEL, "Standard items", loot.items.size());
            for (LootItem const& item : loot.items)
                if (!item.is_looted && !item.freeforall && item.conditions.empty())
                    _ShowLootEntry(handler, item.itemid, item.count);

            if (!loot.GetPlayerQuestItems().empty())
            {
                handler->PSendSysMessage(LANG_COMMAND_NPC_SHOWLOOT_LABEL_2, "Per-player quest items");
                _IterateNotNormalLootMap(handler, loot.GetPlayerQuestItems(), loot.quest_items);
            }

            if (!loot.GetPlayerFFAItems().empty())
            {
                handler->PSendSysMessage(LANG_COMMAND_NPC_SHOWLOOT_LABEL_2, "FFA items per allowed player");
                _IterateNotNormalLootMap(handler, loot.GetPlayerFFAItems(), loot.items);
            }

            if (!loot.GetPlayerNonQuestNonFFAConditionalItems().empty())
            {
                handler->PSendSysMessage(LANG_COMMAND_NPC_SHOWLOOT_LABEL_2, "Per-player conditional items");
                _IterateNotNormalLootMap(handler, loot.GetPlayerNonQuestNonFFAConditionalItems(), loot.items);
            }
        }

        return true;
    }

    static bool HandleNpcAddFormationCommand(ChatHandler* handler, ObjectGuid::LowType leaderGUID)
    {
        Creature* creature = handler->getSelectedCreature();

        if (!creature || !creature->GetSpawnId())
        {
            handler->SendSysMessage(LANG_SELECT_CREATURE);
            handler->SetSentErrorMessage(true);
            return false;
        }

        ObjectGuid::LowType lowguid = creature->GetSpawnId();
        if (creature->GetFormation())
        {
            handler->PSendSysMessage("Selected creature is already member of group " UI64FMTD, creature->GetFormation()->GetLeaderSpawnId());
            return false;
        }

        if (!lowguid)
            return false;

        Player* chr = handler->GetSession()->GetPlayer();

        float  followAngle = (creature->GetAbsoluteAngle(chr) - chr->GetOrientation()) * 180.0f / float(M_PI);
        float  followDist  = std::sqrt(std::pow(chr->GetPositionX() - creature->GetPositionX(), 2.f) + std::pow(chr->GetPositionY() - creature->GetPositionY(), 2.f));
        uint32 groupAI     = 0;
        sFormationMgr->AddFormationMember(lowguid, followAngle, followDist, leaderGUID, groupAI);
        creature->SearchFormation();

        WorldDatabasePreparedStatement* stmt = WorldDatabase.GetPreparedStatement(WORLD_INS_CREATURE_FORMATION);
        stmt->setUInt64(0, leaderGUID);
        stmt->setUInt64(1, lowguid);
        stmt->setFloat (2, followAngle);
        stmt->setFloat (3, followDist);
        stmt->setUInt32(4, groupAI);

        WorldDatabase.Execute(stmt);

        handler->PSendSysMessage("Creature " UI64FMTD " added to formation with leader " UI64FMTD, lowguid, leaderGUID);

        return true;
    }

    static bool HandleNpcSetLinkCommand(ChatHandler* handler, ObjectGuid::LowType linkguid)
    {
        Creature* creature = handler->getSelectedCreature();

        if (!creature)
        {
            handler->SendSysMessage(LANG_SELECT_CREATURE);
            handler->SetSentErrorMessage(true);
            return false;
        }

        if (!creature->GetSpawnId())
        {
            handler->PSendSysMessage("Selected %s isn't in creature table", creature->GetGUID().ToString().c_str());
            handler->SetSentErrorMessage(true);
            return false;
        }

        if (!sObjectMgr->SetCreatureLinkedRespawn(creature->GetSpawnId(), linkguid))
        {
            handler->PSendSysMessage("Selected creature can't link with guid '" UI64FMTD "'", linkguid);
            handler->SetSentErrorMessage(true);
            return false;
        }

        handler->PSendSysMessage("LinkGUID '" UI64FMTD "' added to creature with DBTableGUID: '" UI64FMTD "'", linkguid, creature->GetSpawnId());
        return true;
    }

    /// @todo NpcCommands that need to be fixed :
    static bool HandleNpcAddWeaponCommand([[maybe_unused]] ChatHandler* handler, [[maybe_unused]] uint32 SlotID, [[maybe_unused]] ItemTemplate const* tmpItem)
    {
        /*
        if (!tmpItem)
            return;

        uint64 guid = handler->GetSession()->GetPlayer()->GetSelection();
        if (guid == 0)
        {
            handler->SendSysMessage(LANG_NO_SELECTION);
            handler->SetSentErrorMessage(true);
            return false;
        }

        Creature* creature = ObjectAccessor::GetCreature(*handler->GetSession()->GetPlayer(), guid);

        if (!creature)
        {
            handler->SendSysMessage(LANG_SELECT_CREATURE);
            handler->SetSentErrorMessage(true);
            return false;
        }

        switch (SlotID)
        {
            case 1:
                creature->SetUInt32Value(UNIT_VIRTUAL_ITEM_SLOT_DISPLAY, tmpItem->ItemId);
                break;
            case 2:
                creature->SetUInt32Value(UNIT_VIRTUAL_ITEM_SLOT_DISPLAY_01, tmpItem->ItemId);
                break;
            case 3:
                creature->SetUInt32Value(UNIT_VIRTUAL_ITEM_SLOT_DISPLAY_02, tmpItem->ItemId);
                break;
            default:
                handler->PSendSysMessage(LANG_ITEM_SLOT_NOT_EXIST, SlotID);
                handler->SetSentErrorMessage(true);
                return false;
        }

        handler->PSendSysMessage(LANG_ITEM_ADDED_TO_SLOT, tmpItem->ItemID, tmpItem->Name1, SlotID);
        */
        return true;
    }
};

void AddSC_npc_commandscript()
{
    new npc_commandscript();
}

bool HandleNpcSpawnGroup(ChatHandler* handler, std::vector<Variant<uint32, EXACT_SEQUENCE("force"), EXACT_SEQUENCE("ignorerespawn")>> const& opts)
{
    if (opts.empty())
        return false;

    bool ignoreRespawn = false;
    bool force = false;
    uint32 groupId = 0;

    // Decode arguments
    for (auto const& variant : opts)
    {
        switch (variant.index())
        {
            case 0:
                groupId = variant.get<uint32>();
                break;
            case 1:
                force = true;
                break;
            case 2:
                ignoreRespawn = true;
                break;
        }
    }

    Player* player = handler->GetSession()->GetPlayer();

    std::vector <WorldObject*> creatureList;
    if (!player->GetMap()->SpawnGroupSpawn(groupId, ignoreRespawn, force, &creatureList))
    {
        handler->PSendSysMessage(LANG_SPAWNGROUP_BADGROUP, groupId);
        handler->SetSentErrorMessage(true);
        return false;
    }

    handler->PSendSysMessage(LANG_SPAWNGROUP_SPAWNCOUNT, creatureList.size());

    return true;
}

bool HandleNpcDespawnGroup(ChatHandler* handler, std::vector<Variant<uint32, EXACT_SEQUENCE("removerespawntime")>> const& opts)
{
    if (opts.empty())
        return false;

    bool deleteRespawnTimes = false;
    uint32 groupId = 0;

    // Decode arguments
    for (auto const& variant : opts)
    {
        if (variant.holds_alternative<uint32>())
            groupId = variant.get<uint32>();
        else
            deleteRespawnTimes = true;
    }

    Player* player = handler->GetSession()->GetPlayer();

    size_t n = 0;
    if (!player->GetMap()->SpawnGroupDespawn(groupId, deleteRespawnTimes, &n))
    {
        handler->PSendSysMessage(LANG_SPAWNGROUP_BADGROUP, groupId);
        handler->SetSentErrorMessage(true);
        return false;
    }
    handler->PSendSysMessage("Despawned a total of %zu objects.", n);

    return true;
}<|MERGE_RESOLUTION|>--- conflicted
+++ resolved
@@ -71,29 +71,6 @@
 //          { "weapon",         HandleNpcAddWeaponCommand,         rbac::RBAC_PERM_COMMAND_NPC_ADD_WEAPON,     Console::No },
             { "",               HandleNpcAddCommand,               rbac::RBAC_PERM_COMMAND_NPC_ADD,            Console::No },
         };
-<<<<<<< HEAD
-        static std::vector<ChatCommand> npcFollowCommandTable =
-        {
-            { "stop", rbac::RBAC_PERM_COMMAND_NPC_FOLLOW_STOP, false, &HandleNpcUnFollowCommand,          "" },
-            { "",     rbac::RBAC_PERM_COMMAND_NPC_FOLLOW,      false, &HandleNpcFollowCommand,            "" },
-        };
-        static std::vector<ChatCommand> npcSetCommandTable =
-        {
-            { "allowmove",  rbac::RBAC_PERM_COMMAND_NPC_SET_ALLOWMOVE, false, &HandleNpcSetAllowMovementCommand, "" },
-            { "entry",      rbac::RBAC_PERM_COMMAND_NPC_SET_ENTRY,     false, &HandleNpcSetEntryCommand,         "" },
-            { "factionid",  rbac::RBAC_PERM_COMMAND_NPC_SET_FACTIONID, false, &HandleNpcSetFactionIdCommand,     "" },
-            { "flag",       rbac::RBAC_PERM_COMMAND_NPC_SET_FLAG,      false, &HandleNpcSetFlagCommand,          "" },
-            { "level",      rbac::RBAC_PERM_COMMAND_NPC_SET_LEVEL,     false, &HandleNpcSetLevelCommand,         "" },
-            { "link",       rbac::RBAC_PERM_COMMAND_NPC_SET_LINK,      false, &HandleNpcSetLinkCommand,          "" },
-            { "model",      rbac::RBAC_PERM_COMMAND_NPC_SET_MODEL,     false, &HandleNpcSetModelCommand,         "" },
-            { "movetype",   rbac::RBAC_PERM_COMMAND_NPC_SET_MOVETYPE,  false, &HandleNpcSetMoveTypeCommand,      "" },
-            { "phase",      rbac::RBAC_PERM_COMMAND_NPC_SET_PHASE,     false, &HandleNpcSetPhaseCommand,         "" },
-            { "phasegroup", rbac::RBAC_PERM_COMMAND_NPC_SET_PHASE,     false, &HandleNpcSetPhaseGroup,           "" },
-            { "scale",      rbac::RBAC_PERM_COMMAND_NPC_SET_SCALE,     false, &HandleNpcSetScaleCommand,         "" },
-            { "spawndist",  rbac::RBAC_PERM_COMMAND_NPC_SET_SPAWNDIST, false, &HandleNpcSetSpawnDistCommand,     "" },
-            { "spawntime",  rbac::RBAC_PERM_COMMAND_NPC_SET_SPAWNTIME, false, &HandleNpcSetSpawnTimeCommand,     "" },
-            { "data",       rbac::RBAC_PERM_COMMAND_NPC_SET_DATA,      false, &HandleNpcSetDataCommand,          "" },
-=======
         static ChatCommandTable npcSetCommandTable =
         {
             { "allowmove",      HandleNpcSetAllowMovementCommand,  rbac::RBAC_PERM_COMMAND_NPC_SET_ALLOWMOVE,  Console::No },
@@ -108,7 +85,7 @@
             { "wanderdistance", HandleNpcSetWanderDistanceCommand, rbac::RBAC_PERM_COMMAND_NPC_SET_SPAWNDIST,  Console::No },
             { "spawntime",      HandleNpcSetSpawnTimeCommand,      rbac::RBAC_PERM_COMMAND_NPC_SET_SPAWNTIME,  Console::No },
             { "data",           HandleNpcSetDataCommand,           rbac::RBAC_PERM_COMMAND_NPC_SET_DATA,       Console::No },
->>>>>>> 49ad0d2d
+            { "scale",          HandleNpcSetScaleCommand,          rbac::RBAC_PERM_COMMAND_NPC_SET_SCALE,      Console::No },
         };
         static ChatCommandTable npcCommandTable =
         {
