--- conflicted
+++ resolved
@@ -72,55 +72,7 @@
     { UNIT_NPC_FLAG_VENDOR_REAGENT,     LANG_NPCINFO_VENDOR_REAGENT     }
 };
 
-<<<<<<< HEAD
-struct MechanicImmune
-{
-    uint32 flag;
-    char const* text;
-};
-
-MechanicImmune const mechanicImmunes[MAX_MECHANIC] =
-{
-    { MECHANIC_NONE            , "MECHANIC_NONE"            },
-    { MECHANIC_CHARM           , "MECHANIC_CHARM"           },
-    { MECHANIC_DISORIENTED     , "MECHANIC_DISORIENTED"     },
-    { MECHANIC_DISARM          , "MECHANIC_DISARM"          },
-    { MECHANIC_DISTRACT        , "MECHANIC_DISTRACT"        },
-    { MECHANIC_FEAR            , "MECHANIC_FEAR"            },
-    { MECHANIC_GRIP            , "MECHANIC_GRIP"            },
-    { MECHANIC_ROOT            , "MECHANIC_ROOT"            },
-    { MECHANIC_SLOW_ATTACK     , "MECHANIC_SLOW_ATTACK"     },
-    { MECHANIC_SILENCE         , "MECHANIC_SILENCE"         },
-    { MECHANIC_SLEEP           , "MECHANIC_SLEEP"           },
-    { MECHANIC_SNARE           , "MECHANIC_SNARE"           },
-    { MECHANIC_STUN            , "MECHANIC_STUN"            },
-    { MECHANIC_FREEZE          , "MECHANIC_FREEZE"          },
-    { MECHANIC_KNOCKOUT        , "MECHANIC_KNOCKOUT"        },
-    { MECHANIC_BLEED           , "MECHANIC_BLEED"           },
-    { MECHANIC_BANDAGE         , "MECHANIC_BANDAGE"         },
-    { MECHANIC_POLYMORPH       , "MECHANIC_POLYMORPH"       },
-    { MECHANIC_BANISH          , "MECHANIC_BANISH"          },
-    { MECHANIC_SHIELD          , "MECHANIC_SHIELD"          },
-    { MECHANIC_SHACKLE         , "MECHANIC_SHACKLE"         },
-    { MECHANIC_MOUNT           , "MECHANIC_MOUNT"           },
-    { MECHANIC_INFECTED        , "MECHANIC_INFECTED"        },
-    { MECHANIC_TURN            , "MECHANIC_TURN"            },
-    { MECHANIC_HORROR          , "MECHANIC_HORROR"          },
-    { MECHANIC_INVULNERABILITY , "MECHANIC_INVULNERABILITY" },
-    { MECHANIC_INTERRUPT       , "MECHANIC_INTERRUPT"       },
-    { MECHANIC_DAZE            , "MECHANIC_DAZE"            },
-    { MECHANIC_DISCOVERY       , "MECHANIC_DISCOVERY"       },
-    { MECHANIC_IMMUNE_SHIELD   , "MECHANIC_IMMUNE_SHIELD"   },
-    { MECHANIC_SAPPED          , "MECHANIC_SAPPED"          },
-    { MECHANIC_ENRAGED         , "MECHANIC_ENRAGED"         },
-    { MECHANIC_WOUNDED         , "MECHANIC_WOUNDED"         }
-};
-
-
-struct UnitFlag
-=======
 EnumName<Mechanics> const mechanicImmunes[MAX_MECHANIC] =
->>>>>>> 38662d3f
 {
     CREATE_NAMED_ENUM(MECHANIC_NONE),
     CREATE_NAMED_ENUM(MECHANIC_CHARM),
@@ -153,7 +105,8 @@
     CREATE_NAMED_ENUM(MECHANIC_DISCOVERY),
     CREATE_NAMED_ENUM(MECHANIC_IMMUNE_SHIELD),
     CREATE_NAMED_ENUM(MECHANIC_SAPPED),
-    CREATE_NAMED_ENUM(MECHANIC_ENRAGED)
+    CREATE_NAMED_ENUM(MECHANIC_ENRAGED),
+    CREATE_NAMED_ENUM(MECHANIC_WOUNDED)
 };
 
 EnumName<UnitFlags> const unitFlags[MAX_UNIT_FLAGS] =
