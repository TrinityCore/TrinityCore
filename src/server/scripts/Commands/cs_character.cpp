/*
 * This file is part of the TrinityCore Project. See AUTHORS file for Copyright information
 *
 * This program is free software; you can redistribute it and/or modify it
 * under the terms of the GNU General Public License as published by the
 * Free Software Foundation; either version 2 of the License, or (at your
 * option) any later version.
 *
 * This program is distributed in the hope that it will be useful, but WITHOUT
 * ANY WARRANTY; without even the implied warranty of MERCHANTABILITY or
 * FITNESS FOR A PARTICULAR PURPOSE. See the GNU General Public License for
 * more details.
 *
 * You should have received a copy of the GNU General Public License along
 * with this program. If not, see <http://www.gnu.org/licenses/>.
 */

/* ScriptData
Name: character_commandscript
%Complete: 100
Comment: All character related commands
Category: commandscripts
EndScriptData */

#include "ScriptMgr.h"
#include "AccountMgr.h"
#include "CharacterCache.h"
#include "Chat.h"
#include "DatabaseEnv.h"
<<<<<<< HEAD
#include "DBCStores.h"
=======
#include "DB2Stores.h"
>>>>>>> 28d470c5
#include "Log.h"
#include "ObjectAccessor.h"
#include "ObjectMgr.h"
#include "Player.h"
#include "PlayerDump.h"
#include "ReputationMgr.h"
#include "World.h"
#include "WorldSession.h"
<<<<<<< HEAD

using namespace Trinity::ChatCommands;
=======
#include <sstream>
>>>>>>> 28d470c5

class character_commandscript : public CommandScript
{
public:
    character_commandscript() : CommandScript("character_commandscript") { }

<<<<<<< HEAD
    ChatCommandTable GetCommands() const override
    {
        static ChatCommandTable pdumpCommandTable =
        {
            { "copy",          HandlePDumpCopyCommand,               rbac::RBAC_PERM_COMMAND_PDUMP_COPY,                Console::Yes },
            { "load",          HandlePDumpLoadCommand,               rbac::RBAC_PERM_COMMAND_PDUMP_LOAD,                Console::Yes },
            { "write",         HandlePDumpWriteCommand,              rbac::RBAC_PERM_COMMAND_PDUMP_WRITE,               Console::Yes },
        };
        static ChatCommandTable characterDeletedCommandTable =
        {
            { "delete",        HandleCharacterDeletedDeleteCommand,  rbac::RBAC_PERM_COMMAND_CHARACTER_DELETED_DELETE,  Console::Yes },
            { "list",          HandleCharacterDeletedListCommand,    rbac::RBAC_PERM_COMMAND_CHARACTER_DELETED_LIST,    Console::Yes },
            { "restore",       HandleCharacterDeletedRestoreCommand, rbac::RBAC_PERM_COMMAND_CHARACTER_DELETED_RESTORE, Console::Yes },
            { "old",           HandleCharacterDeletedOldCommand,     rbac::RBAC_PERM_COMMAND_CHARACTER_DELETED_OLD,     Console::Yes },
        };

        static ChatCommandTable characterCommandTable =
        {
            { "customize",     HandleCharacterCustomizeCommand,      rbac::RBAC_PERM_COMMAND_CHARACTER_CUSTOMIZE,       Console::Yes },
            { "changefaction", HandleCharacterChangeFactionCommand,  rbac::RBAC_PERM_COMMAND_CHARACTER_CHANGEFACTION,   Console::Yes },
            { "changerace",    HandleCharacterChangeRaceCommand,     rbac::RBAC_PERM_COMMAND_CHARACTER_CHANGERACE,      Console::Yes },
            { "changeaccount", HandleCharacterChangeAccountCommand,  rbac::RBAC_PERM_COMMAND_CHARACTER_CHANGEACCOUNT,   Console::Yes },
            { "deleted",       characterDeletedCommandTable },
            { "erase",         HandleCharacterEraseCommand,          rbac::RBAC_PERM_COMMAND_CHARACTER_ERASE,           Console::Yes },
            { "level",         HandleLevelUpCommand,                 rbac::RBAC_PERM_COMMAND_CHARACTER_LEVEL,           Console::Yes },
            { "rename",        HandleCharacterRenameCommand,         rbac::RBAC_PERM_COMMAND_CHARACTER_RENAME,          Console::Yes },
            { "reputation",    HandleCharacterReputationCommand,     rbac::RBAC_PERM_COMMAND_CHARACTER_REPUTATION,      Console::Yes },
            { "titles",        HandleCharacterTitlesCommand,         rbac::RBAC_PERM_COMMAND_CHARACTER_TITLES,          Console::Yes },
        };

        static ChatCommandTable commandTable =
        {
            { "character", characterCommandTable },
            { "levelup",       HandleLevelUpCommand,                 rbac::RBAC_PERM_COMMAND_LEVELUP,                   Console::No },
            { "pdump", pdumpCommandTable },
=======
    std::vector<ChatCommand> GetCommands() const override
    {
        static std::vector<ChatCommand> pdumpCommandTable =
        {
            { "load",          rbac::RBAC_PERM_COMMAND_PDUMP_LOAD,                true,  &HandlePDumpLoadCommand,               "" },
            { "write",         rbac::RBAC_PERM_COMMAND_PDUMP_WRITE,               true,  &HandlePDumpWriteCommand,              "" },
        };
        static std::vector<ChatCommand> characterDeletedCommandTable =
        {
            { "delete",        rbac::RBAC_PERM_COMMAND_CHARACTER_DELETED_DELETE,  true,  &HandleCharacterDeletedDeleteCommand,  "" },
            { "list",          rbac::RBAC_PERM_COMMAND_CHARACTER_DELETED_LIST,    true,  &HandleCharacterDeletedListCommand,    "" },
            { "restore",       rbac::RBAC_PERM_COMMAND_CHARACTER_DELETED_RESTORE, true,  &HandleCharacterDeletedRestoreCommand, "" },
            { "old",           rbac::RBAC_PERM_COMMAND_CHARACTER_DELETED_OLD,     true,  &HandleCharacterDeletedOldCommand,     "" },
        };

        static std::vector<ChatCommand> characterCommandTable =
        {
            { "customize",     rbac::RBAC_PERM_COMMAND_CHARACTER_CUSTOMIZE,       true,  &HandleCharacterCustomizeCommand,      "", },
            { "changefaction", rbac::RBAC_PERM_COMMAND_CHARACTER_CHANGEFACTION,   true,  &HandleCharacterChangeFactionCommand,  "", },
            { "changerace",    rbac::RBAC_PERM_COMMAND_CHARACTER_CHANGERACE,      true,  &HandleCharacterChangeRaceCommand,     "", },
            { "changeaccount", rbac::RBAC_PERM_COMMAND_CHARACTER_CHANGEACCOUNT,   true,  &HandleCharacterChangeAccountCommand,  "", },
            { "deleted",       rbac::RBAC_PERM_COMMAND_CHARACTER_DELETED,         true,  nullptr,                               "", characterDeletedCommandTable },
            { "erase",         rbac::RBAC_PERM_COMMAND_CHARACTER_ERASE,           true,  &HandleCharacterEraseCommand,          "", },
            { "level",         rbac::RBAC_PERM_COMMAND_CHARACTER_LEVEL,           true,  &HandleCharacterLevelCommand,          "", },
            { "rename",        rbac::RBAC_PERM_COMMAND_CHARACTER_RENAME,          true,  &HandleCharacterRenameCommand,         "", },
            { "reputation",    rbac::RBAC_PERM_COMMAND_CHARACTER_REPUTATION,      true,  &HandleCharacterReputationCommand,     "", },
            { "titles",        rbac::RBAC_PERM_COMMAND_CHARACTER_TITLES,          true,  &HandleCharacterTitlesCommand,         "", },
        };

        static std::vector<ChatCommand> commandTable =
        {
            { "character",     rbac::RBAC_PERM_COMMAND_CHARACTER,                 true,  nullptr,                               "", characterCommandTable },
            { "levelup",       rbac::RBAC_PERM_COMMAND_LEVELUP,                   false, &HandleLevelUpCommand,                 "" },
            { "pdump",         rbac::RBAC_PERM_COMMAND_PDUMP,                     true,  nullptr,                               "", pdumpCommandTable },
>>>>>>> 28d470c5
        };
        return commandTable;
    }

    // Stores informations about a deleted character
    struct DeletedInfo
    {
        ObjectGuid  guid;                               ///< the GUID from the character
        std::string name;                               ///< the character name
        uint32      accountId;                          ///< the account id
        std::string accountName;                        ///< the account name
        time_t      deleteDate;                         ///< the date at which the character has been deleted
    };

    typedef std::list<DeletedInfo> DeletedInfoList;

    /**
    * Collects all GUIDs (and related info) from deleted characters which are still in the database.
    *
    * @param foundList    a reference to an std::list which will be filled with info data
    * @param searchString the search string which either contains a player GUID or a part fo the character-name
    * @return             returns false if there was a problem while selecting the characters (e.g. player name not normalizeable)
    */
    static bool GetDeletedCharacterInfoList(DeletedInfoList& foundList, std::string& searchString)
    {
        PreparedQueryResult result;
        CharacterDatabasePreparedStatement* stmt;
        if (!searchString.empty())
        {
            // search by GUID
            if (isNumeric(searchString.c_str()))
            {
                stmt = CharacterDatabase.GetPreparedStatement(CHAR_SEL_CHAR_DEL_INFO_BY_GUID);
                stmt->setUInt64(0, strtoull(searchString.c_str(), nullptr, 10));
                result = CharacterDatabase.Query(stmt);
            }
            // search by name
            else
            {
                if (!normalizePlayerName(searchString))
                    return false;

                stmt = CharacterDatabase.GetPreparedStatement(CHAR_SEL_CHAR_DEL_INFO_BY_NAME);
                stmt->setString(0, searchString);
                result = CharacterDatabase.Query(stmt);
            }
        }
        else
        {
            stmt = CharacterDatabase.GetPreparedStatement(CHAR_SEL_CHAR_DEL_INFO);
            result = CharacterDatabase.Query(stmt);
        }

        if (result)
        {
            do
            {
                Field* fields = result->Fetch();

                DeletedInfo info;

<<<<<<< HEAD
                info.guid       = ObjectGuid(HighGuid::Player, fields[0].GetUInt32());
=======
                info.guid       = ObjectGuid::Create<HighGuid::Player>(fields[0].GetUInt64());
>>>>>>> 28d470c5
                info.name       = fields[1].GetString();
                info.accountId  = fields[2].GetUInt32();

                // account name will be empty for nonexisting account
                AccountMgr::GetName(info.accountId, info.accountName);
                info.deleteDate = time_t(fields[3].GetUInt32());
                foundList.push_back(info);
            }
            while (result->NextRow());
        }

        return true;
    }

    /**
    * Shows all deleted characters which matches the given search string, expected non empty list
    *
    * @see HandleCharacterDeletedListCommand
    * @see HandleCharacterDeletedRestoreCommand
    * @see HandleCharacterDeletedDeleteCommand
    * @see DeletedInfoList
    *
    * @param foundList contains a list with all found deleted characters
    */
    static void HandleCharacterDeletedListHelper(DeletedInfoList const& foundList, ChatHandler* handler)
    {
        if (!handler->GetSession())
        {
            handler->SendSysMessage(LANG_CHARACTER_DELETED_LIST_BAR);
            handler->SendSysMessage(LANG_CHARACTER_DELETED_LIST_HEADER);
            handler->SendSysMessage(LANG_CHARACTER_DELETED_LIST_BAR);
        }

        for (DeletedInfoList::const_iterator itr = foundList.begin(); itr != foundList.end(); ++itr)
        {
            std::string dateStr = TimeToTimestampStr(itr->deleteDate);

            if (!handler->GetSession())
                handler->PSendSysMessage(LANG_CHARACTER_DELETED_LIST_LINE_CONSOLE,
<<<<<<< HEAD
                    itr->guid.GetCounter(), itr->name.c_str(), itr->accountName.empty() ? "<Not existing>" : itr->accountName.c_str(),
                    itr->accountId, dateStr.c_str());
            else
                handler->PSendSysMessage(LANG_CHARACTER_DELETED_LIST_LINE_CHAT,
                    itr->guid.GetCounter(), itr->name.c_str(), itr->accountName.empty() ? "<Not existing>" : itr->accountName.c_str(),
=======
                    itr->guid.ToString().c_str(), itr->name.c_str(), itr->accountName.empty() ? "<Not existing>" : itr->accountName.c_str(),
                    itr->accountId, dateStr.c_str());
            else
                handler->PSendSysMessage(LANG_CHARACTER_DELETED_LIST_LINE_CHAT,
                    itr->guid.ToString().c_str(), itr->name.c_str(), itr->accountName.empty() ? "<Not existing>" : itr->accountName.c_str(),
>>>>>>> 28d470c5
                    itr->accountId, dateStr.c_str());
        }

        if (!handler->GetSession())
            handler->SendSysMessage(LANG_CHARACTER_DELETED_LIST_BAR);
    }

    /**
    * Restore a previously deleted character
    *
    * @see HandleCharacterDeletedListHelper
    * @see HandleCharacterDeletedRestoreCommand
    * @see HandleCharacterDeletedDeleteCommand
    * @see DeletedInfoList
    *
    * @param delInfo the informations about the character which will be restored
    */
    static void HandleCharacterDeletedRestoreHelper(DeletedInfo const& delInfo, ChatHandler* handler)
    {
        if (delInfo.accountName.empty())                    // account does not exist
        {
            handler->PSendSysMessage(LANG_CHARACTER_DELETED_SKIP_ACCOUNT, delInfo.name.c_str(), delInfo.guid.ToString().c_str(), delInfo.accountId);
            return;
        }

        // check character count
        uint32 charcount = AccountMgr::GetCharactersCount(delInfo.accountId);
        if (charcount >= sWorld->getIntConfig(CONFIG_CHARACTERS_PER_REALM))
        {
            handler->PSendSysMessage(LANG_CHARACTER_DELETED_SKIP_FULL, delInfo.name.c_str(), delInfo.guid.ToString().c_str(), delInfo.accountId);
            return;
        }

<<<<<<< HEAD
        if (sCharacterCache->GetCharacterGuidByName(delInfo.name))
=======
        if (!sCharacterCache->GetCharacterGuidByName(delInfo.name).IsEmpty())
>>>>>>> 28d470c5
        {
            handler->PSendSysMessage(LANG_CHARACTER_DELETED_SKIP_NAME, delInfo.name.c_str(), delInfo.guid.ToString().c_str(), delInfo.accountId);
            return;
        }

        CharacterDatabasePreparedStatement* stmt = CharacterDatabase.GetPreparedStatement(CHAR_UPD_RESTORE_DELETE_INFO);
        stmt->setString(0, delInfo.name);
        stmt->setUInt32(1, delInfo.accountId);
        stmt->setUInt64(2, delInfo.guid.GetCounter());
        CharacterDatabase.Execute(stmt);

<<<<<<< HEAD
        stmt = CharacterDatabase.GetPreparedStatement(CHAR_SEL_CHARACTER_NAME_DATA);
        stmt->setUInt32(0, delInfo.guid.GetCounter());
        if (PreparedQueryResult result = CharacterDatabase.Query(stmt))
            sCharacterCache->AddCharacterCacheEntry(delInfo.guid, delInfo.accountId, delInfo.name, (*result)[2].GetUInt8(), (*result)[0].GetUInt8(), (*result)[1].GetUInt8(), (*result)[3].GetUInt8());
=======
        sCharacterCache->UpdateCharacterInfoDeleted(delInfo.guid, false, &delInfo.name);
>>>>>>> 28d470c5
    }

    static bool HandleCharacterTitlesCommand(ChatHandler* handler, Optional<PlayerIdentifier> player)
    {
        if (!player)
            player = PlayerIdentifier::FromTargetOrSelf(handler);
        if (!player || !player->IsConnected())
        {
<<<<<<< HEAD
            handler->SendSysMessage(LANG_PLAYER_NOT_FOUND);
            handler->SetSentErrorMessage(true);
            return false;
=======
            player->GiveLevel(newLevel);
            player->InitTalentForLevel();
            player->SetXP(0);

            if (handler->needReportToTarget(player))
            {
                if (oldLevel == newLevel)
                    ChatHandler(player->GetSession()).PSendSysMessage(LANG_YOURS_LEVEL_PROGRESS_RESET, handler->GetNameLink().c_str());
                else if (oldLevel < newLevel)
                    ChatHandler(player->GetSession()).PSendSysMessage(LANG_YOURS_LEVEL_UP, handler->GetNameLink().c_str(), newLevel);
                else                                                // if (oldlevel > newlevel)
                    ChatHandler(player->GetSession()).PSendSysMessage(LANG_YOURS_LEVEL_DOWN, handler->GetNameLink().c_str(), newLevel);
            }
        }
        else
        {
            // Update level and reset XP, everything else will be updated at login
            CharacterDatabasePreparedStatement* stmt = CharacterDatabase.GetPreparedStatement(CHAR_UPD_LEVEL);
            stmt->setUInt8(0, uint8(newLevel));
            stmt->setUInt64(1, playerGuid.GetCounter());
            CharacterDatabase.Execute(stmt);
>>>>>>> 28d470c5
        }

        Player const* target = player->GetConnectedPlayer();

        LocaleConstant loc = handler->GetSessionDbcLocale();
        char const* knownStr = handler->GetTrinityString(LANG_KNOWN);

        // Search in CharTitles.dbc
        for (uint32 id = 0; id < sCharTitlesStore.GetNumRows(); id++)
        {
            CharTitlesEntry const* titleInfo = sCharTitlesStore.LookupEntry(id);

            if (titleInfo && target->HasTitle(titleInfo))
            {
<<<<<<< HEAD
                char const* name = target->GetNativeGender() == GENDER_MALE ? titleInfo->Name[loc] : titleInfo->Name1[loc];
                if (!*name)
                    name = (target->GetNativeGender() == GENDER_MALE ? titleInfo->Name[sWorld->GetDefaultDbcLocale()] : titleInfo->Name1[sWorld->GetDefaultDbcLocale()]);
                if (!*name)
                    continue;

                char const* activeStr = "";
                if (target->GetUInt32Value(PLAYER_CHOSEN_TITLE) == titleInfo->MaskID)
                    activeStr = handler->GetTrinityString(LANG_ACTIVE);

                std::string titleName = Trinity::StringFormat(name, player->GetName().c_str());

                // send title in "id (idx:idx) - [namedlink locale]" format
                if (handler->GetSession())
                    handler->PSendSysMessage(LANG_TITLE_LIST_CHAT, id, titleInfo->MaskID, id, titleName.c_str(), localeNames[loc], knownStr, activeStr);
                else
                    handler->PSendSysMessage(LANG_TITLE_LIST_CONSOLE, id, titleInfo->MaskID, name, localeNames[loc], knownStr, activeStr);
=======
                std::string name = (target->getGender() == GENDER_MALE ? titleInfo->Name : titleInfo->Name1)[handler->GetSessionDbcLocale()];
                if (name.empty())
                    continue;

                char const* activeStr = *target->m_playerData->PlayerTitle == titleInfo->MaskID
                ? handler->GetTrinityString(LANG_ACTIVE)
                : "";

                std::string titleNameStr = Trinity::StringFormat(name.c_str(), targetName);

                // send title in "id (idx:idx) - [namedlink locale]" format
                if (handler->GetSession())
                    handler->PSendSysMessage(LANG_TITLE_LIST_CHAT, id, titleInfo->MaskID, id, titleNameStr.c_str(), localeNames[loc], knownStr, activeStr);
                else
                    handler->PSendSysMessage(LANG_TITLE_LIST_CONSOLE, id, titleInfo->MaskID, name.c_str(), localeNames[loc], knownStr, activeStr);
>>>>>>> 28d470c5
            }
        }

        return true;
    }

    //rename characters
    static bool HandleCharacterRenameCommand(ChatHandler* handler, Optional<PlayerIdentifier> player, Optional<std::string_view> newNameV)
    {
        if (!player && newNameV)
            return false;

<<<<<<< HEAD
        if (!player)
            player = PlayerIdentifier::FromTarget(handler);
        if (!player)
            return false;

        if (handler->HasLowerSecurity(nullptr, player->GetGUID()))
            return false;
=======
        char const* newNameStr = strtok(nullptr, " ");

        if (newNameStr)
        {
            std::string playerOldName;
            std::string newName = newNameStr;

            if (target)
            {
                // check online security
                if (handler->HasLowerSecurity(target, ObjectGuid::Empty))
                    return false;

                playerOldName = target->GetName();
            }
            else
            {
                // check offline security
                if (handler->HasLowerSecurity(nullptr, targetGuid))
                    return false;

                sCharacterCache->GetCharacterNameByGuid(targetGuid, playerOldName);
            }
>>>>>>> 28d470c5

        if (newNameV)
        {
            std::string newName{ *newNameV };
            if (!normalizePlayerName(newName))
            {
                handler->SendSysMessage(LANG_BAD_VALUE);
                handler->SetSentErrorMessage(true);
                return false;
            }

<<<<<<< HEAD
            if (ObjectMgr::CheckPlayerName(newName, player->IsConnected() ? player->GetConnectedPlayer()->GetSession()->GetSessionDbcLocale() : sWorld->GetDefaultDbcLocale(), true) != CHAR_NAME_SUCCESS)
=======
            if (ObjectMgr::CheckPlayerName(newName, target ? target->GetSession()->GetSessionDbcLocale() : sWorld->GetDefaultDbcLocale(), true) != CHAR_NAME_SUCCESS)
>>>>>>> 28d470c5
            {
                handler->SendSysMessage(LANG_BAD_VALUE);
                handler->SetSentErrorMessage(true);
                return false;
            }

            if (WorldSession* session = handler->GetSession())
            {
                if (!session->HasPermission(rbac::RBAC_PERM_SKIP_CHECK_CHARACTER_CREATION_RESERVEDNAME) && sObjectMgr->IsReservedName(newName))
                {
                    handler->SendSysMessage(LANG_RESERVED_NAME);
                    handler->SetSentErrorMessage(true);
                    return false;
                }
            }

            CharacterDatabasePreparedStatement* stmt = CharacterDatabase.GetPreparedStatement(CHAR_SEL_CHECK_NAME);
            stmt->setString(0, newName);
            PreparedQueryResult result = CharacterDatabase.Query(stmt);
            if (result)
            {
                handler->PSendSysMessage(LANG_RENAME_PLAYER_ALREADY_EXISTS, newName.c_str());
                handler->SetSentErrorMessage(true);
                return false;
            }

            // Remove declined name from db
<<<<<<< HEAD
            stmt = CharacterDatabase.GetPreparedStatement(CHAR_DEL_DECLINED_NAME);
            stmt->setUInt32(0, player->GetGUID().GetCounter());
=======
            stmt = CharacterDatabase.GetPreparedStatement(CHAR_DEL_CHAR_DECLINED_NAME);
            stmt->setUInt64(0, targetGuid.GetCounter());
>>>>>>> 28d470c5
            CharacterDatabase.Execute(stmt);

            if (Player* target = player->GetConnectedPlayer())
            {
                target->SetName(newName);

                if (WorldSession* session = target->GetSession())
                    session->KickPlayer("HandleCharacterRenameCommand GM Command renaming character");
            }
            else
            {
                stmt = CharacterDatabase.GetPreparedStatement(CHAR_UPD_NAME_BY_GUID);
                stmt->setString(0, newName);
<<<<<<< HEAD
                stmt->setUInt32(1, player->GetGUID().GetCounter());
                CharacterDatabase.Execute(stmt);
            }

            sCharacterCache->UpdateCharacterData(*player, newName);
=======
                stmt->setUInt64(1, targetGuid.GetCounter());
                CharacterDatabase.Execute(stmt);
            }

            sCharacterCache->UpdateCharacterData(targetGuid, newName);
>>>>>>> 28d470c5

            handler->PSendSysMessage(LANG_RENAME_PLAYER_WITH_NEW_NAME, player->GetName().c_str(), newName.c_str());

            if (WorldSession* session = handler->GetSession())
            {
                if (Player* player = session->GetPlayer())
<<<<<<< HEAD
                    sLog->outCommand(session->GetAccountId(), "GM %s (Account: %u) forced rename %s to player %s (Account: %u)", player->GetName().c_str(), session->GetAccountId(), newName.c_str(), player->GetName().c_str(), sCharacterCache->GetCharacterAccountIdByGuid(player->GetGUID()));
=======
                    sLog->outCommand(session->GetAccountId(), "GM %s (Account: %u) forced rename %s to player %s (Account: %u)", player->GetName().c_str(), session->GetAccountId(), newName.c_str(), playerOldName.c_str(), sCharacterCache->GetCharacterAccountIdByGuid(targetGuid));
>>>>>>> 28d470c5
            }
            else
                sLog->outCommand(0, "CONSOLE forced rename '%s' to '%s' (%s)", player->GetName().c_str(), newName.c_str(), player->GetGUID().ToString().c_str());
        }
        else
        {
            if (Player* target = player->GetConnectedPlayer())
            {
                handler->PSendSysMessage(LANG_RENAME_PLAYER, handler->GetNameLink(target).c_str());
                target->SetAtLoginFlag(AT_LOGIN_RENAME);
            }
            else
            {
                // check offline security
<<<<<<< HEAD
                if (handler->HasLowerSecurity(nullptr, player->GetGUID()))
                    return false;

                handler->PSendSysMessage(LANG_RENAME_PLAYER_GUID, handler->playerLink(*player).c_str(), player->GetGUID().GetCounter());

                CharacterDatabasePreparedStatement* stmt = CharacterDatabase.GetPreparedStatement(CHAR_UPD_ADD_AT_LOGIN_FLAG);
                stmt->setUInt16(0, uint16(AT_LOGIN_RENAME));
                stmt->setUInt32(1, player->GetGUID().GetCounter());
=======
                if (handler->HasLowerSecurity(nullptr, targetGuid))
                    return false;

                std::string oldNameLink = handler->playerLink(targetName);
                handler->PSendSysMessage(LANG_RENAME_PLAYER_GUID, oldNameLink.c_str(), targetGuid.ToString().c_str());

                CharacterDatabasePreparedStatement* stmt = CharacterDatabase.GetPreparedStatement(CHAR_UPD_ADD_AT_LOGIN_FLAG);
                stmt->setUInt16(0, uint16(AT_LOGIN_RENAME));
                stmt->setUInt64(1, targetGuid.GetCounter());
>>>>>>> 28d470c5
                CharacterDatabase.Execute(stmt);
            }
        }

        return true;
    }

    // customize characters
    static bool HandleCharacterCustomizeCommand(ChatHandler* handler, Optional<PlayerIdentifier> player)
    {
        if (!player)
            player = PlayerIdentifier::FromTarget(handler);
        if (!player)
            return false;

        if (Player* target = player->GetConnectedPlayer())
        {
<<<<<<< HEAD
            handler->PSendSysMessage(LANG_CUSTOMIZE_PLAYER, handler->GetNameLink(target).c_str());
            target->SetAtLoginFlag(AT_LOGIN_CUSTOMIZE);
        }
        else
=======
            nameStr = levelStr;
            levelStr = nullptr;                                    // current level will used
        }

        Player* target;
        ObjectGuid targetGuid;
        std::string targetName;
        if (!handler->extractPlayerTarget(nameStr, &target, &targetGuid, &targetName))
            return false;

        int32 oldlevel = target ? target->getLevel() : sCharacterCache->GetCharacterLevelByGuid(targetGuid);
        int32 newlevel = levelStr ? atoi(levelStr) : oldlevel;

        if (newlevel < 1)
            return false;                                       // invalid level

        if (newlevel > STRONG_MAX_LEVEL)                         // hardcoded maximum level
            newlevel = STRONG_MAX_LEVEL;

        HandleCharacterLevel(target, targetGuid, oldlevel, newlevel, handler);
        if (!handler->GetSession() || handler->GetSession()->GetPlayer() != target)      // including player == NULL
>>>>>>> 28d470c5
        {
            handler->PSendSysMessage(LANG_CUSTOMIZE_PLAYER_GUID, handler->playerLink(*player).c_str(), player->GetGUID().GetCounter());
            CharacterDatabasePreparedStatement* stmt = CharacterDatabase.GetPreparedStatement(CHAR_UPD_ADD_AT_LOGIN_FLAG);
            stmt->setUInt16(0, static_cast<uint16>(AT_LOGIN_CUSTOMIZE));
            stmt->setUInt32(1, player->GetGUID().GetCounter());
            CharacterDatabase.Execute(stmt);
        }

        return true;
    }

    static bool HandleCharacterChangeFactionCommand(ChatHandler* handler, Optional<PlayerIdentifier> player)
    {
        if (!player)
            player = PlayerIdentifier::FromTarget(handler);
        if (!player)
            return false;

<<<<<<< HEAD
        if (Player* target = player->GetConnectedPlayer())
        {
            handler->PSendSysMessage(LANG_CUSTOMIZE_PLAYER, handler->GetNameLink(target).c_str());
            target->SetAtLoginFlag(AT_LOGIN_CHANGE_FACTION);
        }
        else
        {
            handler->PSendSysMessage(LANG_CUSTOMIZE_PLAYER_GUID, handler->playerLink(*player).c_str(), player->GetGUID().GetCounter());
            CharacterDatabasePreparedStatement* stmt = CharacterDatabase.GetPreparedStatement(CHAR_UPD_ADD_AT_LOGIN_FLAG);
            stmt->setUInt16(0, uint16(AT_LOGIN_CHANGE_FACTION));
            stmt->setUInt32(1, player->GetGUID().GetCounter());
            CharacterDatabase.Execute(stmt);
=======
        CharacterDatabasePreparedStatement* stmt = CharacterDatabase.GetPreparedStatement(CHAR_UPD_ADD_AT_LOGIN_FLAG);
        stmt->setUInt16(0, uint16(AT_LOGIN_CUSTOMIZE));
        if (target)
        {
            handler->PSendSysMessage(LANG_CUSTOMIZE_PLAYER, handler->GetNameLink(target).c_str());
            target->SetAtLoginFlag(AT_LOGIN_CUSTOMIZE);
            stmt->setUInt64(1, target->GetGUID().GetCounter());
        }
        else
        {
            std::string oldNameLink = handler->playerLink(targetName);
            stmt->setUInt64(1, targetGuid.GetCounter());
            handler->PSendSysMessage(LANG_CUSTOMIZE_PLAYER_GUID, oldNameLink.c_str(), targetGuid.ToString().c_str());
>>>>>>> 28d470c5
        }

        return true;
    }

    static bool HandleCharacterChangeRaceCommand(ChatHandler* handler, Optional<PlayerIdentifier> player)
    {
        if (!player)
            player = PlayerIdentifier::FromTarget(handler);
        if (!player)
            return false;

<<<<<<< HEAD
        if (Player* target = player->GetConnectedPlayer())
        {
            handler->PSendSysMessage(LANG_CUSTOMIZE_PLAYER, handler->GetNameLink(target).c_str());
            target->SetAtLoginFlag(AT_LOGIN_CHANGE_RACE);
        }
        else
        {
            handler->PSendSysMessage(LANG_CUSTOMIZE_PLAYER_GUID, handler->playerLink(*player).c_str(), player->GetGUID().GetCounter());
            CharacterDatabasePreparedStatement* stmt = CharacterDatabase.GetPreparedStatement(CHAR_UPD_ADD_AT_LOGIN_FLAG);
            stmt->setUInt16(0, uint16(AT_LOGIN_CHANGE_RACE));
            stmt->setUInt32(1, player->GetGUID().GetCounter());
            CharacterDatabase.Execute(stmt);
=======
        CharacterDatabasePreparedStatement* stmt = CharacterDatabase.GetPreparedStatement(CHAR_UPD_ADD_AT_LOGIN_FLAG);
        stmt->setUInt16(0, uint16(AT_LOGIN_CHANGE_FACTION));
        if (target)
        {
            handler->PSendSysMessage(LANG_CUSTOMIZE_PLAYER, handler->GetNameLink(target).c_str());
            target->SetAtLoginFlag(AT_LOGIN_CHANGE_FACTION);
            stmt->setUInt64(1, target->GetGUID().GetCounter());
        }
        else
        {
            std::string oldNameLink = handler->playerLink(targetName);
            handler->PSendSysMessage(LANG_CUSTOMIZE_PLAYER_GUID, oldNameLink.c_str(), targetGuid.ToString().c_str());
            stmt->setUInt64(1, targetGuid.GetCounter());
>>>>>>> 28d470c5
        }

        return true;
    }

    static bool HandleCharacterChangeAccountCommand(ChatHandler* handler, Optional<PlayerIdentifier> player, AccountIdentifier newAccount)
    {
        if (!player)
            player = PlayerIdentifier::FromTarget(handler);
        if (!player)
            return false;

<<<<<<< HEAD
        CharacterCacheEntry const* characterInfo = sCharacterCache->GetCharacterCacheByGuid(player->GetGUID());
        if (!characterInfo)
        {
            handler->SendSysMessage(LANG_PLAYER_NOT_FOUND);
            handler->SetSentErrorMessage(true);
            return false;
=======
        CharacterDatabasePreparedStatement* stmt = CharacterDatabase.GetPreparedStatement(CHAR_UPD_ADD_AT_LOGIN_FLAG);
        stmt->setUInt16(0, uint16(AT_LOGIN_CHANGE_RACE));
        if (target)
        {
            /// @todo add text into database
            handler->PSendSysMessage(LANG_CUSTOMIZE_PLAYER, handler->GetNameLink(target).c_str());
            target->SetAtLoginFlag(AT_LOGIN_CHANGE_RACE);
            stmt->setUInt64(1, target->GetGUID().GetCounter());
>>>>>>> 28d470c5
        }

        uint32 oldAccountId = characterInfo->AccountId;
        // nothing to do :)
        if (newAccount.GetID() == oldAccountId)
            return true;

        if (uint32 charCount = AccountMgr::GetCharactersCount(newAccount.GetID()))
        {
<<<<<<< HEAD
            if (charCount >= sWorld->getIntConfig(CONFIG_CHARACTERS_PER_REALM))
            {
                handler->PSendSysMessage(LANG_ACCOUNT_CHARACTER_LIST_FULL, newAccount.GetName().c_str(), newAccount.GetID());
                handler->SetSentErrorMessage(true);
                return false;
            }
=======
            std::string oldNameLink = handler->playerLink(targetName);
            /// @todo add text into database
            handler->PSendSysMessage(LANG_CUSTOMIZE_PLAYER_GUID, oldNameLink.c_str(), targetGuid.ToString().c_str());
            stmt->setUInt64(1, targetGuid.GetCounter());
>>>>>>> 28d470c5
        }

        if (Player* onlinePlayer = player->GetConnectedPlayer())
            onlinePlayer->GetSession()->KickPlayer("HandleCharacterChangeAccountCommand GM Command transferring character to another account");

        CharacterDatabasePreparedStatement* charStmt = CharacterDatabase.GetPreparedStatement(CHAR_UPD_ACCOUNT_BY_GUID);
        charStmt->setUInt32(0, newAccount.GetID());
        charStmt->setUInt32(1, player->GetGUID().GetCounter());
        CharacterDatabase.DirectExecute(charStmt);

        sWorld->UpdateRealmCharCount(oldAccountId);
        sWorld->UpdateRealmCharCount(newAccount.GetID());

        sCharacterCache->UpdateCharacterAccountId(*player, newAccount.GetID());

        handler->PSendSysMessage(LANG_CHANGEACCOUNT_SUCCESS, player->GetName().c_str(), newAccount.GetName().c_str());

        std::string logString = Trinity::StringFormat("changed ownership of player %s (%s) from account %u to account %u", player->GetName().c_str(), player->GetGUID().ToString().c_str(), oldAccountId, newAccount.GetID());
        if (WorldSession* session = handler->GetSession())
        {
            if (Player* player = session->GetPlayer())
                sLog->outCommand(session->GetAccountId(), "GM %s (Account: %u) %s", player->GetName().c_str(), session->GetAccountId(), logString.c_str());
        }
        else
            sLog->outCommand(0, "%s %s", handler->GetTrinityString(LANG_CONSOLE), logString.c_str());
        return true;
    }

<<<<<<< HEAD
    static bool HandleCharacterReputationCommand(ChatHandler* handler, Optional<PlayerIdentifier> player)
=======
    static bool HandleCharacterChangeAccountCommand(ChatHandler* handler, char const* args)
    {
        char* playerNameStr;
        char* accountNameStr;
        handler->extractOptFirstArg(const_cast<char*>(args), &playerNameStr, &accountNameStr);
        if (!accountNameStr)
            return false;

        ObjectGuid targetGuid;
        std::string targetName;
        if (!handler->extractPlayerTarget(playerNameStr, nullptr, &targetGuid, &targetName))
            return false;

        CharacterCacheEntry const* characterInfo = sCharacterCache->GetCharacterCacheByGuid(targetGuid);
        if (!characterInfo)
        {
            handler->SendSysMessage(LANG_PLAYER_NOT_FOUND);
            handler->SetSentErrorMessage(true);
            return false;
        }

        uint32 oldAccountId = characterInfo->AccountId;
        uint32 newAccountId = oldAccountId;

        std::string accountName(accountNameStr);
        if (!Utf8ToUpperOnlyLatin(accountName))
        {
            handler->PSendSysMessage(LANG_ACCOUNT_NOT_EXIST, accountName.c_str());
            handler->SetSentErrorMessage(true);
            return false;
        }

        LoginDatabasePreparedStatement* stmt = LoginDatabase.GetPreparedStatement(LOGIN_SEL_ACCOUNT_ID_BY_NAME);
        stmt->setString(0, accountName);
        if (PreparedQueryResult result = LoginDatabase.Query(stmt))
            newAccountId = (*result)[0].GetUInt32();
        else
        {
            handler->PSendSysMessage(LANG_ACCOUNT_NOT_EXIST, accountName.c_str());
            handler->SetSentErrorMessage(true);
            return false;
        }

        // nothing to do :)
        if (newAccountId == oldAccountId)
            return true;

        if (uint32 charCount = AccountMgr::GetCharactersCount(newAccountId))
        {
            if (charCount >= sWorld->getIntConfig(CONFIG_CHARACTERS_PER_REALM))
            {
                handler->PSendSysMessage(LANG_ACCOUNT_CHARACTER_LIST_FULL, accountName.c_str(), newAccountId);
                handler->SetSentErrorMessage(true);
                return false;
            }
        }

        CharacterDatabasePreparedStatement* charStmt = CharacterDatabase.GetPreparedStatement(CHAR_UPD_ACCOUNT_BY_GUID);
        charStmt->setUInt32(0, newAccountId);
        charStmt->setUInt32(1, targetGuid.GetCounter());
        CharacterDatabase.DirectExecute(charStmt);

        sWorld->UpdateRealmCharCount(oldAccountId);
        sWorld->UpdateRealmCharCount(newAccountId);

        sCharacterCache->UpdateCharacterAccountId(targetGuid, newAccountId);

        handler->PSendSysMessage(LANG_CHANGEACCOUNT_SUCCESS, targetName.c_str(), accountName.c_str());

        std::string logString = Trinity::StringFormat("changed ownership of player %s (%s) from account %u to account %u", targetName.c_str(), targetGuid.ToString().c_str(), oldAccountId, newAccountId);
        if (WorldSession* session = handler->GetSession())
        {
            if (Player* player = session->GetPlayer())
                sLog->outCommand(session->GetAccountId(), "GM %s (Account: %u) %s", player->GetName().c_str(), session->GetAccountId(), logString.c_str());
        }
        else
            sLog->outCommand(0, "%s %s", handler->GetTrinityString(LANG_CONSOLE), logString.c_str());
        return true;
    }

    static bool HandleCharacterReputationCommand(ChatHandler* handler, char const* args)
>>>>>>> 28d470c5
    {
        if (!player)
            player = PlayerIdentifier::FromTargetOrSelf(handler);
        if (!player || !player->IsConnected())
        {
            handler->SendSysMessage(LANG_PLAYER_NOT_FOUND);
            handler->SetSentErrorMessage(true);
            return false;
        }

        Player const* target = player->GetConnectedPlayer();
        LocaleConstant loc = handler->GetSessionDbcLocale();

        FactionStateList const& targetFSL = target->GetReputationMgr().GetStateList();
        for (FactionStateList::const_iterator itr = targetFSL.begin(); itr != targetFSL.end(); ++itr)
        {
            FactionState const& faction = itr->second;
            FactionEntry const* factionEntry = sFactionStore.LookupEntry(faction.ID);
            char const* factionName = factionEntry ? factionEntry->Name[loc] : "#Not found#";
            ReputationRank rank = target->GetReputationMgr().GetRank(factionEntry);
            std::string rankName = handler->GetTrinityString(ReputationRankStrIndex[rank]);
            std::ostringstream ss;
            if (handler->GetSession())
                ss << faction.ID << " - |cffffffff|Hfaction:" << faction.ID << "|h[" << factionName << ' ' << localeNames[loc] << "]|h|r";
            else
                ss << faction.ID << " - " << factionName << ' ' << localeNames[loc];

            ss << ' ' << rankName << " (" << target->GetReputationMgr().GetReputation(factionEntry) << ')';

            if (faction.Flags & FACTION_FLAG_VISIBLE)
                ss << handler->GetTrinityString(LANG_FACTION_VISIBLE);
            if (faction.Flags & FACTION_FLAG_AT_WAR)
                ss << handler->GetTrinityString(LANG_FACTION_ATWAR);
            if (faction.Flags & FACTION_FLAG_PEACE_FORCED)
                ss << handler->GetTrinityString(LANG_FACTION_PEACE_FORCED);
            if (faction.Flags & FACTION_FLAG_HIDDEN)
                ss << handler->GetTrinityString(LANG_FACTION_HIDDEN);
            if (faction.Flags & FACTION_FLAG_INVISIBLE_FORCED)
                ss << handler->GetTrinityString(LANG_FACTION_INVISIBLE_FORCED);
            if (faction.Flags & FACTION_FLAG_INACTIVE)
                ss << handler->GetTrinityString(LANG_FACTION_INACTIVE);

            handler->SendSysMessage(ss.str().c_str());
        }

        return true;
    }

   /**
    * Handles the '.character deleted list' command, which shows all deleted characters which matches the given search string
    *
    * @see HandleCharacterDeletedListHelper
    * @see HandleCharacterDeletedRestoreCommand
    * @see HandleCharacterDeletedDeleteCommand
    * @see DeletedInfoList
    *
    * @param args the search string which either contains a player GUID or a part fo the character-name
    */
    static bool HandleCharacterDeletedListCommand(ChatHandler* handler, Optional<std::string_view> needleStr)
    {
        std::string needle;
        if (needleStr)
            needle.assign(*needleStr);
        DeletedInfoList foundList;
        if (!GetDeletedCharacterInfoList(foundList, needle))
            return false;

        // if no characters have been found, output a warning
        if (foundList.empty())
        {
            handler->SendSysMessage(LANG_CHARACTER_DELETED_LIST_EMPTY);
            handler->SetSentErrorMessage(true);
            return false;
        }

        HandleCharacterDeletedListHelper(foundList, handler);

        return true;
    }

    /**
     * Handles the '.character deleted restore' command, which restores all deleted characters which matches the given search string
     *
     * The command automatically calls '.character deleted list' command with the search string to show all restored characters.
     *
     * @see HandleCharacterDeletedRestoreHelper
     * @see HandleCharacterDeletedListCommand
     * @see HandleCharacterDeletedDeleteCommand
     *
     * @param args the search string which either contains a player GUID or a part of the character-name
     */
    static bool HandleCharacterDeletedRestoreCommand(ChatHandler* handler, std::string needle, Optional<std::string_view> newCharName, Optional<AccountIdentifier> newAccount)
    {
        DeletedInfoList foundList;
        if (!GetDeletedCharacterInfoList(foundList, needle))
            return false;

        if (foundList.empty())
        {
            handler->SendSysMessage(LANG_CHARACTER_DELETED_LIST_EMPTY);
            handler->SetSentErrorMessage(true);
            return false;
        }

        handler->SendSysMessage(LANG_CHARACTER_DELETED_RESTORE);
        HandleCharacterDeletedListHelper(foundList, handler);

        if (!newCharName)
        {
            // Drop nonexisting account cases
            for (DeletedInfoList::iterator itr = foundList.begin(); itr != foundList.end(); ++itr)
                HandleCharacterDeletedRestoreHelper(*itr, handler);
            return true;
        }

        if (foundList.size() == 1)
        {
            std::string newName{ *newCharName };
            DeletedInfo delInfo = foundList.front();

            // update name
            delInfo.name = newName;

            // if new account provided update deleted info
            if (newAccount)
            {
                delInfo.accountId = newAccount->GetID();
                delInfo.accountName = newAccount->GetName();
            }

            HandleCharacterDeletedRestoreHelper(delInfo, handler);
            return true;
        }

        handler->SendSysMessage(LANG_CHARACTER_DELETED_ERR_RENAME);
        handler->SetSentErrorMessage(true);
        return false;
    }

    /**
     * Handles the '.character deleted delete' command, which completely deletes all deleted characters which matches the given search string
     *
     * @see Player::GetDeletedCharacterGUIDs
     * @see Player::DeleteFromDB
     * @see HandleCharacterDeletedListCommand
     * @see HandleCharacterDeletedRestoreCommand
     *
     * @param args the search string which either contains a player GUID or a part fo the character-name
     */
    static bool HandleCharacterDeletedDeleteCommand(ChatHandler* handler, std::string needle)
    {
        DeletedInfoList foundList;
        if (!GetDeletedCharacterInfoList(foundList, needle))
            return false;

        if (foundList.empty())
        {
            handler->SendSysMessage(LANG_CHARACTER_DELETED_LIST_EMPTY);
            handler->SetSentErrorMessage(true);
            return false;
        }

        handler->SendSysMessage(LANG_CHARACTER_DELETED_DELETE);
        HandleCharacterDeletedListHelper(foundList, handler);

        // Call the appropriate function to delete them (current account for deleted characters is 0)
        for (DeletedInfoList::const_iterator itr = foundList.begin(); itr != foundList.end(); ++itr)
            Player::DeleteFromDB(itr->guid, 0, false, true);

        return true;
    }

    /**
     * Handles the '.character deleted old' command, which completely deletes all deleted characters deleted with some days ago
     *
     * @see Player::DeleteOldCharacters
     * @see Player::DeleteFromDB
     * @see HandleCharacterDeletedDeleteCommand
     * @see HandleCharacterDeletedListCommand
     * @see HandleCharacterDeletedRestoreCommand
     *
     * @param args the search string which either contains a player GUID or a part fo the character-name
     */
    static bool HandleCharacterDeletedOldCommand(ChatHandler* /*handler*/, Optional<uint16> days)
    {
        int32 keepDays = static_cast<int32>(sWorld->getIntConfig(CONFIG_CHARDELETE_KEEP_DAYS));

        if (days)
            keepDays = static_cast<int32>(*days);
        else if (keepDays <= 0) // config option value 0 -> disabled and can't be used
            return false;

        Player::DeleteOldCharacters(static_cast<uint32>(keepDays));

        return true;
    }

    static bool HandleCharacterEraseCommand(ChatHandler* handler, PlayerIdentifier player)
    {
        uint32 accountId;
        if (Player* target = player.GetConnectedPlayer())
        {
            accountId = target->GetSession()->GetAccountId();
            target->GetSession()->KickPlayer("HandleCharacterEraseCommand GM Command deleting character");
        }
        else
<<<<<<< HEAD
            accountId = sCharacterCache->GetCharacterAccountIdByGuid(player);
=======
        {
            characterGuid = sCharacterCache->GetCharacterGuidByName(characterName);
            if (!characterGuid)
            {
                handler->PSendSysMessage(LANG_NO_PLAYER, characterName.c_str());
                handler->SetSentErrorMessage(true);
                return false;
            }
            accountId = sCharacterCache->GetCharacterAccountIdByGuid(characterGuid);
        }
>>>>>>> 28d470c5

        std::string accountName;
        AccountMgr::GetName(accountId, accountName);

<<<<<<< HEAD
        Player::DeleteFromDB(player, accountId, true, true);
        handler->PSendSysMessage(LANG_CHARACTER_DELETED, player.GetName().c_str(), player.GetGUID().GetCounter(), accountName.c_str(), accountId);
=======
        Player::DeleteFromDB(characterGuid, accountId, true, true);
        handler->PSendSysMessage(LANG_CHARACTER_DELETED, characterName.c_str(), characterGuid.ToString().c_str(), accountName.c_str(), accountId);
>>>>>>> 28d470c5

        return true;
    }

    static bool HandleLevelUpCommand(ChatHandler* handler, Optional<PlayerIdentifier> player, int16 level)
    {
<<<<<<< HEAD
        if (!player)
            player = PlayerIdentifier::FromTargetOrSelf(handler);
        if (!player)
            return false;

        uint8 oldlevel = static_cast<uint8>(player->IsConnected() ? player->GetConnectedPlayer()->GetLevel() : sCharacterCache->GetCharacterLevelByGuid(*player));
        int16 newlevel = static_cast<int16>(oldlevel) + level;
=======
        char* nameStr;
        char* levelStr;
        handler->extractOptFirstArg((char*)args, &nameStr, &levelStr);

        // exception opt second arg: .character level $name
        if (levelStr && isalpha(levelStr[0]))
        {
            nameStr = levelStr;
            levelStr = nullptr;                                    // current level will be used
        }

        Player* target;
        ObjectGuid targetGuid;
        std::string targetName;
        if (!handler->extractPlayerTarget(nameStr, &target, &targetGuid, &targetName))
            return false;

        int32 oldlevel = target ? target->getLevel() : sCharacterCache->GetCharacterLevelByGuid(targetGuid);
        int32 addlevel = levelStr ? atoi(levelStr) : 1;
        int32 newlevel = oldlevel + addlevel;
>>>>>>> 28d470c5

        if (newlevel < 1)
            newlevel = 1;

        if (newlevel > static_cast<int16>(STRONG_MAX_LEVEL))
            newlevel = static_cast<int16>(STRONG_MAX_LEVEL);

        if (Player* target = player->GetConnectedPlayer())
        {
            target->GiveLevel(static_cast<uint8>(newlevel));
            target->InitTalentForLevel();
            target->SetXP(0);

            if (handler->needReportToTarget(target))
            {
                if (oldlevel == newlevel)
                    ChatHandler(target->GetSession()).PSendSysMessage(LANG_YOURS_LEVEL_PROGRESS_RESET, handler->GetNameLink().c_str());
                else if (oldlevel < static_cast<uint8>(newlevel))
                    ChatHandler(target->GetSession()).PSendSysMessage(LANG_YOURS_LEVEL_UP, handler->GetNameLink().c_str(), newlevel);
                else                                                // if (oldlevel > newlevel)
                    ChatHandler(target->GetSession()).PSendSysMessage(LANG_YOURS_LEVEL_DOWN, handler->GetNameLink().c_str(), newlevel);
            }
        }
        else
        {
            // Update level and reset XP, everything else will be updated at login
            CharacterDatabasePreparedStatement* stmt = CharacterDatabase.GetPreparedStatement(CHAR_UPD_LEVEL);
            stmt->setUInt8(0, static_cast<uint8>(newlevel));
            stmt->setUInt32(1, player->GetGUID());
            CharacterDatabase.Execute(stmt);
        }

        if (!handler->GetSession() || (handler->GetSession()->GetPlayer() != player->GetConnectedPlayer()))      // including chr == NULL
            handler->PSendSysMessage(LANG_YOU_CHANGE_LVL, handler->playerLink(*player).c_str(), newlevel);

        return true;
    }

    static bool HandlePDumpCopyCommand(ChatHandler* handler, PlayerIdentifier player, AccountIdentifier account, Optional<std::string_view> characterName, Optional<ObjectGuid::LowType> characterGUID)
    {
<<<<<<< HEAD
        std::string name;
        if (!ValidatePDumpTarget(handler, name, characterName, characterGUID))
=======
        if (!*args)
            return false;

        char* fileStr = strtok((char*)args, " ");
        if (!fileStr)
            return false;

        char* accountStr = strtok(nullptr, " ");
        if (!accountStr)
            return false;

        std::string accountName = accountStr;
        if (!Utf8ToUpperOnlyLatin(accountName))
        {
            handler->PSendSysMessage(LANG_ACCOUNT_NOT_EXIST, accountName.c_str());
            handler->SetSentErrorMessage(true);
>>>>>>> 28d470c5
            return false;

        std::string dump;
        switch (PlayerDumpWriter().WriteDumpToString(dump, player.GetGUID().GetCounter()))
        {
            case DUMP_SUCCESS:
                break;
            case DUMP_CHARACTER_DELETED:
                handler->PSendSysMessage(LANG_COMMAND_EXPORT_DELETED_CHAR);
                handler->SetSentErrorMessage(true);
                return false;
            case DUMP_FILE_OPEN_ERROR: // this error code should not happen
            default:
                handler->PSendSysMessage(LANG_COMMAND_EXPORT_FAILED);
                handler->SetSentErrorMessage(true);
                return false;
        }

<<<<<<< HEAD
        switch (PlayerDumpReader().LoadDumpFromString(dump, account, name, characterGUID.value_or(0)))
=======
        char* guidStr = nullptr;
        char* nameStr = strtok(nullptr, " ");

        std::string name;
        if (nameStr)
>>>>>>> 28d470c5
        {
            case DUMP_SUCCESS:
                break;
            case DUMP_TOO_MANY_CHARS:
                handler->PSendSysMessage(LANG_ACCOUNT_CHARACTER_LIST_FULL, account.GetName().c_str(), account.GetID());
                handler->SetSentErrorMessage(true);
                return false;
<<<<<<< HEAD
            case DUMP_FILE_OPEN_ERROR: // this error code should not happen
            case DUMP_FILE_BROKEN: // this error code should not happen
            default:
                handler->PSendSysMessage(LANG_COMMAND_IMPORT_FAILED);
                handler->SetSentErrorMessage(true);
                return false;
        }

        // ToDo: use a new trinity_string for this commands
        handler->PSendSysMessage(LANG_COMMAND_IMPORT_SUCCESS);

        return true;
    }

    static bool HandlePDumpLoadCommand(ChatHandler* handler, std::string fileName, AccountIdentifier account, Optional<std::string_view> characterName, Optional<ObjectGuid::LowType> characterGUID)
    {
        std::string name;
        if (!ValidatePDumpTarget(handler, name, characterName, characterGUID))
            return false;
=======
            }

            if (ObjectMgr::CheckPlayerName(name, sWorld->GetDefaultDbcLocale(), true) != CHAR_NAME_SUCCESS)
            {
                handler->PSendSysMessage(LANG_INVALID_CHARACTER_NAME);
                handler->SetSentErrorMessage(true);
                return false;
            }

            guidStr = strtok(nullptr, " ");
        }

        ObjectGuid::LowType guid = UI64LIT(0);

        if (guidStr)
        {
            guid = strtoull(guidStr, nullptr, 10);
            if (!guid)
            {
                handler->PSendSysMessage(LANG_INVALID_CHARACTER_GUID);
                handler->SetSentErrorMessage(true);
                return false;
            }

            if (sCharacterCache->GetCharacterAccountIdByGuid(ObjectGuid::Create<HighGuid::Player>(guid)))
            {
                handler->PSendSysMessage(LANG_CHARACTER_GUID_IN_USE, std::to_string(guid).c_str());
                handler->SetSentErrorMessage(true);
                return false;
            }
        }
>>>>>>> 28d470c5

        switch (PlayerDumpReader().LoadDumpFromFile(fileName, account, name, characterGUID.value_or(0)))
        {
            case DUMP_SUCCESS:
                handler->PSendSysMessage(LANG_COMMAND_IMPORT_SUCCESS);
                break;
            case DUMP_FILE_OPEN_ERROR:
                handler->PSendSysMessage(LANG_FILE_OPEN_FAIL, fileName.c_str());
                handler->SetSentErrorMessage(true);
                return false;
            case DUMP_FILE_BROKEN:
                handler->PSendSysMessage(LANG_DUMP_BROKEN, fileName.c_str());
                handler->SetSentErrorMessage(true);
                return false;
            case DUMP_TOO_MANY_CHARS:
                handler->PSendSysMessage(LANG_ACCOUNT_CHARACTER_LIST_FULL, account.GetName().c_str(), account.GetID());
                handler->SetSentErrorMessage(true);
                return false;
            default:
                handler->PSendSysMessage(LANG_COMMAND_IMPORT_FAILED);
                handler->SetSentErrorMessage(true);
                return false;
        }

        return true;
    }

    static bool ValidatePDumpTarget(ChatHandler* handler, std::string& name, Optional<std::string_view> characterName, Optional<ObjectGuid::LowType> characterGUID)
    {
<<<<<<< HEAD
        if (characterName)
=======
        if (!*args)
            return false;

        char* fileStr = strtok((char*)args, " ");
        char* playerStr = strtok(nullptr, " ");

        if (!fileStr || !playerStr)
            return false;

        ObjectGuid guid;
        // character name can't start from number
        if (isNumeric(playerStr))
            guid = ObjectGuid::Create<HighGuid::Player>(strtoull(playerStr, nullptr, 10));
        else
>>>>>>> 28d470c5
        {
            name.assign(*characterName);
            // normalize the name if specified and check if it exists
            if (!normalizePlayerName(name))
            {
                handler->PSendSysMessage(LANG_INVALID_CHARACTER_NAME);
                handler->SetSentErrorMessage(true);
                return false;
            }

<<<<<<< HEAD
            if (ObjectMgr::CheckPlayerName(name, sWorld->GetDefaultDbcLocale(), true) != CHAR_NAME_SUCCESS)
            {
                handler->PSendSysMessage(LANG_INVALID_CHARACTER_NAME);
                handler->SetSentErrorMessage(true);
                return false;
            }
        }

        if (characterGUID)
=======
            guid = sCharacterCache->GetCharacterGuidByName(name);
        }

        if (!sCharacterCache->GetCharacterAccountIdByGuid(guid))
>>>>>>> 28d470c5
        {
            if (sCharacterCache->GetCharacterCacheByGuid(ObjectGuid(HighGuid::Player, *characterGUID)))
            {
                handler->PSendSysMessage(LANG_CHARACTER_GUID_IN_USE, *characterGUID);
                handler->SetSentErrorMessage(true);
                return false;
            }
        }

<<<<<<< HEAD
        return true;
    }

    static bool HandlePDumpWriteCommand(ChatHandler* handler, std::string fileName, PlayerIdentifier player)
    {
        switch (PlayerDumpWriter().WriteDumpToFile(fileName, player.GetGUID().GetCounter()))
=======
        switch (PlayerDumpWriter().WriteDump(fileStr, guid.GetCounter()))
>>>>>>> 28d470c5
        {
            case DUMP_SUCCESS:
                handler->PSendSysMessage(LANG_COMMAND_EXPORT_SUCCESS);
                break;
            case DUMP_FILE_OPEN_ERROR:
                handler->PSendSysMessage(LANG_FILE_OPEN_FAIL, fileName.c_str());
                handler->SetSentErrorMessage(true);
                return false;
            case DUMP_CHARACTER_DELETED:
                handler->PSendSysMessage(LANG_COMMAND_EXPORT_DELETED_CHAR);
                handler->SetSentErrorMessage(true);
                return false;
            default:
                handler->PSendSysMessage(LANG_COMMAND_EXPORT_FAILED);
                handler->SetSentErrorMessage(true);
                return false;
        }

        return true;
    }
};

void AddSC_character_commandscript()
{
    new character_commandscript();
}<|MERGE_RESOLUTION|>--- conflicted
+++ resolved
@@ -27,11 +27,7 @@
 #include "CharacterCache.h"
 #include "Chat.h"
 #include "DatabaseEnv.h"
-<<<<<<< HEAD
-#include "DBCStores.h"
-=======
 #include "DB2Stores.h"
->>>>>>> 28d470c5
 #include "Log.h"
 #include "ObjectAccessor.h"
 #include "ObjectMgr.h"
@@ -40,55 +36,13 @@
 #include "ReputationMgr.h"
 #include "World.h"
 #include "WorldSession.h"
-<<<<<<< HEAD
-
-using namespace Trinity::ChatCommands;
-=======
 #include <sstream>
->>>>>>> 28d470c5
 
 class character_commandscript : public CommandScript
 {
 public:
     character_commandscript() : CommandScript("character_commandscript") { }
 
-<<<<<<< HEAD
-    ChatCommandTable GetCommands() const override
-    {
-        static ChatCommandTable pdumpCommandTable =
-        {
-            { "copy",          HandlePDumpCopyCommand,               rbac::RBAC_PERM_COMMAND_PDUMP_COPY,                Console::Yes },
-            { "load",          HandlePDumpLoadCommand,               rbac::RBAC_PERM_COMMAND_PDUMP_LOAD,                Console::Yes },
-            { "write",         HandlePDumpWriteCommand,              rbac::RBAC_PERM_COMMAND_PDUMP_WRITE,               Console::Yes },
-        };
-        static ChatCommandTable characterDeletedCommandTable =
-        {
-            { "delete",        HandleCharacterDeletedDeleteCommand,  rbac::RBAC_PERM_COMMAND_CHARACTER_DELETED_DELETE,  Console::Yes },
-            { "list",          HandleCharacterDeletedListCommand,    rbac::RBAC_PERM_COMMAND_CHARACTER_DELETED_LIST,    Console::Yes },
-            { "restore",       HandleCharacterDeletedRestoreCommand, rbac::RBAC_PERM_COMMAND_CHARACTER_DELETED_RESTORE, Console::Yes },
-            { "old",           HandleCharacterDeletedOldCommand,     rbac::RBAC_PERM_COMMAND_CHARACTER_DELETED_OLD,     Console::Yes },
-        };
-
-        static ChatCommandTable characterCommandTable =
-        {
-            { "customize",     HandleCharacterCustomizeCommand,      rbac::RBAC_PERM_COMMAND_CHARACTER_CUSTOMIZE,       Console::Yes },
-            { "changefaction", HandleCharacterChangeFactionCommand,  rbac::RBAC_PERM_COMMAND_CHARACTER_CHANGEFACTION,   Console::Yes },
-            { "changerace",    HandleCharacterChangeRaceCommand,     rbac::RBAC_PERM_COMMAND_CHARACTER_CHANGERACE,      Console::Yes },
-            { "changeaccount", HandleCharacterChangeAccountCommand,  rbac::RBAC_PERM_COMMAND_CHARACTER_CHANGEACCOUNT,   Console::Yes },
-            { "deleted",       characterDeletedCommandTable },
-            { "erase",         HandleCharacterEraseCommand,          rbac::RBAC_PERM_COMMAND_CHARACTER_ERASE,           Console::Yes },
-            { "level",         HandleLevelUpCommand,                 rbac::RBAC_PERM_COMMAND_CHARACTER_LEVEL,           Console::Yes },
-            { "rename",        HandleCharacterRenameCommand,         rbac::RBAC_PERM_COMMAND_CHARACTER_RENAME,          Console::Yes },
-            { "reputation",    HandleCharacterReputationCommand,     rbac::RBAC_PERM_COMMAND_CHARACTER_REPUTATION,      Console::Yes },
-            { "titles",        HandleCharacterTitlesCommand,         rbac::RBAC_PERM_COMMAND_CHARACTER_TITLES,          Console::Yes },
-        };
-
-        static ChatCommandTable commandTable =
-        {
-            { "character", characterCommandTable },
-            { "levelup",       HandleLevelUpCommand,                 rbac::RBAC_PERM_COMMAND_LEVELUP,                   Console::No },
-            { "pdump", pdumpCommandTable },
-=======
     std::vector<ChatCommand> GetCommands() const override
     {
         static std::vector<ChatCommand> pdumpCommandTable =
@@ -123,7 +77,6 @@
             { "character",     rbac::RBAC_PERM_COMMAND_CHARACTER,                 true,  nullptr,                               "", characterCommandTable },
             { "levelup",       rbac::RBAC_PERM_COMMAND_LEVELUP,                   false, &HandleLevelUpCommand,                 "" },
             { "pdump",         rbac::RBAC_PERM_COMMAND_PDUMP,                     true,  nullptr,                               "", pdumpCommandTable },
->>>>>>> 28d470c5
         };
         return commandTable;
     }
@@ -147,7 +100,7 @@
     * @param searchString the search string which either contains a player GUID or a part fo the character-name
     * @return             returns false if there was a problem while selecting the characters (e.g. player name not normalizeable)
     */
-    static bool GetDeletedCharacterInfoList(DeletedInfoList& foundList, std::string& searchString)
+    static bool GetDeletedCharacterInfoList(DeletedInfoList& foundList, std::string searchString)
     {
         PreparedQueryResult result;
         CharacterDatabasePreparedStatement* stmt;
@@ -185,11 +138,7 @@
 
                 DeletedInfo info;
 
-<<<<<<< HEAD
-                info.guid       = ObjectGuid(HighGuid::Player, fields[0].GetUInt32());
-=======
                 info.guid       = ObjectGuid::Create<HighGuid::Player>(fields[0].GetUInt64());
->>>>>>> 28d470c5
                 info.name       = fields[1].GetString();
                 info.accountId  = fields[2].GetUInt32();
 
@@ -229,19 +178,11 @@
 
             if (!handler->GetSession())
                 handler->PSendSysMessage(LANG_CHARACTER_DELETED_LIST_LINE_CONSOLE,
-<<<<<<< HEAD
-                    itr->guid.GetCounter(), itr->name.c_str(), itr->accountName.empty() ? "<Not existing>" : itr->accountName.c_str(),
-                    itr->accountId, dateStr.c_str());
-            else
-                handler->PSendSysMessage(LANG_CHARACTER_DELETED_LIST_LINE_CHAT,
-                    itr->guid.GetCounter(), itr->name.c_str(), itr->accountName.empty() ? "<Not existing>" : itr->accountName.c_str(),
-=======
                     itr->guid.ToString().c_str(), itr->name.c_str(), itr->accountName.empty() ? "<Not existing>" : itr->accountName.c_str(),
                     itr->accountId, dateStr.c_str());
             else
                 handler->PSendSysMessage(LANG_CHARACTER_DELETED_LIST_LINE_CHAT,
                     itr->guid.ToString().c_str(), itr->name.c_str(), itr->accountName.empty() ? "<Not existing>" : itr->accountName.c_str(),
->>>>>>> 28d470c5
                     itr->accountId, dateStr.c_str());
         }
 
@@ -275,11 +216,7 @@
             return;
         }
 
-<<<<<<< HEAD
-        if (sCharacterCache->GetCharacterGuidByName(delInfo.name))
-=======
         if (!sCharacterCache->GetCharacterGuidByName(delInfo.name).IsEmpty())
->>>>>>> 28d470c5
         {
             handler->PSendSysMessage(LANG_CHARACTER_DELETED_SKIP_NAME, delInfo.name.c_str(), delInfo.guid.ToString().c_str(), delInfo.accountId);
             return;
@@ -291,27 +228,13 @@
         stmt->setUInt64(2, delInfo.guid.GetCounter());
         CharacterDatabase.Execute(stmt);
 
-<<<<<<< HEAD
-        stmt = CharacterDatabase.GetPreparedStatement(CHAR_SEL_CHARACTER_NAME_DATA);
-        stmt->setUInt32(0, delInfo.guid.GetCounter());
-        if (PreparedQueryResult result = CharacterDatabase.Query(stmt))
-            sCharacterCache->AddCharacterCacheEntry(delInfo.guid, delInfo.accountId, delInfo.name, (*result)[2].GetUInt8(), (*result)[0].GetUInt8(), (*result)[1].GetUInt8(), (*result)[3].GetUInt8());
-=======
         sCharacterCache->UpdateCharacterInfoDeleted(delInfo.guid, false, &delInfo.name);
->>>>>>> 28d470c5
-    }
-
-    static bool HandleCharacterTitlesCommand(ChatHandler* handler, Optional<PlayerIdentifier> player)
-    {
-        if (!player)
-            player = PlayerIdentifier::FromTargetOrSelf(handler);
-        if (!player || !player->IsConnected())
-        {
-<<<<<<< HEAD
-            handler->SendSysMessage(LANG_PLAYER_NOT_FOUND);
-            handler->SetSentErrorMessage(true);
-            return false;
-=======
+    }
+
+    static void HandleCharacterLevel(Player* player, ObjectGuid playerGuid, uint32 oldLevel, uint32 newLevel, ChatHandler* handler)
+    {
+        if (player)
+        {
             player->GiveLevel(newLevel);
             player->InitTalentForLevel();
             player->SetXP(0);
@@ -333,12 +256,20 @@
             stmt->setUInt8(0, uint8(newLevel));
             stmt->setUInt64(1, playerGuid.GetCounter());
             CharacterDatabase.Execute(stmt);
->>>>>>> 28d470c5
-        }
-
-        Player const* target = player->GetConnectedPlayer();
+        }
+    }
+
+    static bool HandleCharacterTitlesCommand(ChatHandler* handler, char const* args)
+    {
+        if (!*args)
+            return false;
+
+        Player* target;
+        if (!handler->extractPlayerTarget((char*)args, &target))
+            return false;
 
         LocaleConstant loc = handler->GetSessionDbcLocale();
+        char const* targetName = target->GetName().c_str();
         char const* knownStr = handler->GetTrinityString(LANG_KNOWN);
 
         // Search in CharTitles.dbc
@@ -348,25 +279,6 @@
 
             if (titleInfo && target->HasTitle(titleInfo))
             {
-<<<<<<< HEAD
-                char const* name = target->GetNativeGender() == GENDER_MALE ? titleInfo->Name[loc] : titleInfo->Name1[loc];
-                if (!*name)
-                    name = (target->GetNativeGender() == GENDER_MALE ? titleInfo->Name[sWorld->GetDefaultDbcLocale()] : titleInfo->Name1[sWorld->GetDefaultDbcLocale()]);
-                if (!*name)
-                    continue;
-
-                char const* activeStr = "";
-                if (target->GetUInt32Value(PLAYER_CHOSEN_TITLE) == titleInfo->MaskID)
-                    activeStr = handler->GetTrinityString(LANG_ACTIVE);
-
-                std::string titleName = Trinity::StringFormat(name, player->GetName().c_str());
-
-                // send title in "id (idx:idx) - [namedlink locale]" format
-                if (handler->GetSession())
-                    handler->PSendSysMessage(LANG_TITLE_LIST_CHAT, id, titleInfo->MaskID, id, titleName.c_str(), localeNames[loc], knownStr, activeStr);
-                else
-                    handler->PSendSysMessage(LANG_TITLE_LIST_CONSOLE, id, titleInfo->MaskID, name, localeNames[loc], knownStr, activeStr);
-=======
                 std::string name = (target->getGender() == GENDER_MALE ? titleInfo->Name : titleInfo->Name1)[handler->GetSessionDbcLocale()];
                 if (name.empty())
                     continue;
@@ -382,7 +294,6 @@
                     handler->PSendSysMessage(LANG_TITLE_LIST_CHAT, id, titleInfo->MaskID, id, titleNameStr.c_str(), localeNames[loc], knownStr, activeStr);
                 else
                     handler->PSendSysMessage(LANG_TITLE_LIST_CONSOLE, id, titleInfo->MaskID, name.c_str(), localeNames[loc], knownStr, activeStr);
->>>>>>> 28d470c5
             }
         }
 
@@ -390,20 +301,14 @@
     }
 
     //rename characters
-    static bool HandleCharacterRenameCommand(ChatHandler* handler, Optional<PlayerIdentifier> player, Optional<std::string_view> newNameV)
-    {
-        if (!player && newNameV)
-            return false;
-
-<<<<<<< HEAD
-        if (!player)
-            player = PlayerIdentifier::FromTarget(handler);
-        if (!player)
-            return false;
-
-        if (handler->HasLowerSecurity(nullptr, player->GetGUID()))
-            return false;
-=======
+    static bool HandleCharacterRenameCommand(ChatHandler* handler, char const* args)
+    {
+        Player* target;
+        ObjectGuid targetGuid;
+        std::string targetName;
+        if (!handler->extractPlayerTarget((char*)args, &target, &targetGuid, &targetName))
+            return false;
+
         char const* newNameStr = strtok(nullptr, " ");
 
         if (newNameStr)
@@ -427,11 +332,7 @@
 
                 sCharacterCache->GetCharacterNameByGuid(targetGuid, playerOldName);
             }
->>>>>>> 28d470c5
-
-        if (newNameV)
-        {
-            std::string newName{ *newNameV };
+
             if (!normalizePlayerName(newName))
             {
                 handler->SendSysMessage(LANG_BAD_VALUE);
@@ -439,11 +340,7 @@
                 return false;
             }
 
-<<<<<<< HEAD
-            if (ObjectMgr::CheckPlayerName(newName, player->IsConnected() ? player->GetConnectedPlayer()->GetSession()->GetSessionDbcLocale() : sWorld->GetDefaultDbcLocale(), true) != CHAR_NAME_SUCCESS)
-=======
             if (ObjectMgr::CheckPlayerName(newName, target ? target->GetSession()->GetSessionDbcLocale() : sWorld->GetDefaultDbcLocale(), true) != CHAR_NAME_SUCCESS)
->>>>>>> 28d470c5
             {
                 handler->SendSysMessage(LANG_BAD_VALUE);
                 handler->SetSentErrorMessage(true);
@@ -471,74 +368,51 @@
             }
 
             // Remove declined name from db
-<<<<<<< HEAD
-            stmt = CharacterDatabase.GetPreparedStatement(CHAR_DEL_DECLINED_NAME);
-            stmt->setUInt32(0, player->GetGUID().GetCounter());
-=======
             stmt = CharacterDatabase.GetPreparedStatement(CHAR_DEL_CHAR_DECLINED_NAME);
             stmt->setUInt64(0, targetGuid.GetCounter());
->>>>>>> 28d470c5
             CharacterDatabase.Execute(stmt);
 
-            if (Player* target = player->GetConnectedPlayer())
+            if (target)
             {
                 target->SetName(newName);
 
                 if (WorldSession* session = target->GetSession())
-                    session->KickPlayer("HandleCharacterRenameCommand GM Command renaming character");
+                    session->KickPlayer();
             }
             else
             {
                 stmt = CharacterDatabase.GetPreparedStatement(CHAR_UPD_NAME_BY_GUID);
                 stmt->setString(0, newName);
-<<<<<<< HEAD
-                stmt->setUInt32(1, player->GetGUID().GetCounter());
-                CharacterDatabase.Execute(stmt);
-            }
-
-            sCharacterCache->UpdateCharacterData(*player, newName);
-=======
                 stmt->setUInt64(1, targetGuid.GetCounter());
                 CharacterDatabase.Execute(stmt);
             }
 
             sCharacterCache->UpdateCharacterData(targetGuid, newName);
->>>>>>> 28d470c5
-
-            handler->PSendSysMessage(LANG_RENAME_PLAYER_WITH_NEW_NAME, player->GetName().c_str(), newName.c_str());
+
+            handler->PSendSysMessage(LANG_RENAME_PLAYER_WITH_NEW_NAME, playerOldName.c_str(), newName.c_str());
 
             if (WorldSession* session = handler->GetSession())
             {
                 if (Player* player = session->GetPlayer())
-<<<<<<< HEAD
-                    sLog->outCommand(session->GetAccountId(), "GM %s (Account: %u) forced rename %s to player %s (Account: %u)", player->GetName().c_str(), session->GetAccountId(), newName.c_str(), player->GetName().c_str(), sCharacterCache->GetCharacterAccountIdByGuid(player->GetGUID()));
-=======
                     sLog->outCommand(session->GetAccountId(), "GM %s (Account: %u) forced rename %s to player %s (Account: %u)", player->GetName().c_str(), session->GetAccountId(), newName.c_str(), playerOldName.c_str(), sCharacterCache->GetCharacterAccountIdByGuid(targetGuid));
->>>>>>> 28d470c5
             }
             else
-                sLog->outCommand(0, "CONSOLE forced rename '%s' to '%s' (%s)", player->GetName().c_str(), newName.c_str(), player->GetGUID().ToString().c_str());
+                sLog->outCommand(0, "CONSOLE forced rename '%s' to '%s' (%s)", playerOldName.c_str(), newName.c_str(), targetGuid.ToString().c_str());
         }
         else
         {
-            if (Player* target = player->GetConnectedPlayer())
-            {
+            if (target)
+            {
+                // check online security
+                if (handler->HasLowerSecurity(target, ObjectGuid::Empty))
+                    return false;
+
                 handler->PSendSysMessage(LANG_RENAME_PLAYER, handler->GetNameLink(target).c_str());
                 target->SetAtLoginFlag(AT_LOGIN_RENAME);
             }
             else
             {
                 // check offline security
-<<<<<<< HEAD
-                if (handler->HasLowerSecurity(nullptr, player->GetGUID()))
-                    return false;
-
-                handler->PSendSysMessage(LANG_RENAME_PLAYER_GUID, handler->playerLink(*player).c_str(), player->GetGUID().GetCounter());
-
-                CharacterDatabasePreparedStatement* stmt = CharacterDatabase.GetPreparedStatement(CHAR_UPD_ADD_AT_LOGIN_FLAG);
-                stmt->setUInt16(0, uint16(AT_LOGIN_RENAME));
-                stmt->setUInt32(1, player->GetGUID().GetCounter());
-=======
                 if (handler->HasLowerSecurity(nullptr, targetGuid))
                     return false;
 
@@ -548,7 +422,6 @@
                 CharacterDatabasePreparedStatement* stmt = CharacterDatabase.GetPreparedStatement(CHAR_UPD_ADD_AT_LOGIN_FLAG);
                 stmt->setUInt16(0, uint16(AT_LOGIN_RENAME));
                 stmt->setUInt64(1, targetGuid.GetCounter());
->>>>>>> 28d470c5
                 CharacterDatabase.Execute(stmt);
             }
         }
@@ -556,22 +429,17 @@
         return true;
     }
 
-    // customize characters
-    static bool HandleCharacterCustomizeCommand(ChatHandler* handler, Optional<PlayerIdentifier> player)
-    {
-        if (!player)
-            player = PlayerIdentifier::FromTarget(handler);
-        if (!player)
-            return false;
-
-        if (Player* target = player->GetConnectedPlayer())
-        {
-<<<<<<< HEAD
-            handler->PSendSysMessage(LANG_CUSTOMIZE_PLAYER, handler->GetNameLink(target).c_str());
-            target->SetAtLoginFlag(AT_LOGIN_CUSTOMIZE);
-        }
-        else
-=======
+    static bool HandleCharacterLevelCommand(ChatHandler* handler, char const* args)
+    {
+        char* nameStr;
+        char* levelStr;
+        handler->extractOptFirstArg((char*)args, &nameStr, &levelStr);
+        if (!levelStr)
+            return false;
+
+        // exception opt second arg: .character level $name
+        if (isalpha(levelStr[0]))
+        {
             nameStr = levelStr;
             levelStr = nullptr;                                    // current level will used
         }
@@ -593,39 +461,23 @@
 
         HandleCharacterLevel(target, targetGuid, oldlevel, newlevel, handler);
         if (!handler->GetSession() || handler->GetSession()->GetPlayer() != target)      // including player == NULL
->>>>>>> 28d470c5
-        {
-            handler->PSendSysMessage(LANG_CUSTOMIZE_PLAYER_GUID, handler->playerLink(*player).c_str(), player->GetGUID().GetCounter());
-            CharacterDatabasePreparedStatement* stmt = CharacterDatabase.GetPreparedStatement(CHAR_UPD_ADD_AT_LOGIN_FLAG);
-            stmt->setUInt16(0, static_cast<uint16>(AT_LOGIN_CUSTOMIZE));
-            stmt->setUInt32(1, player->GetGUID().GetCounter());
-            CharacterDatabase.Execute(stmt);
-        }
-
-        return true;
-    }
-
-    static bool HandleCharacterChangeFactionCommand(ChatHandler* handler, Optional<PlayerIdentifier> player)
-    {
-        if (!player)
-            player = PlayerIdentifier::FromTarget(handler);
-        if (!player)
-            return false;
-
-<<<<<<< HEAD
-        if (Player* target = player->GetConnectedPlayer())
-        {
-            handler->PSendSysMessage(LANG_CUSTOMIZE_PLAYER, handler->GetNameLink(target).c_str());
-            target->SetAtLoginFlag(AT_LOGIN_CHANGE_FACTION);
-        }
-        else
-        {
-            handler->PSendSysMessage(LANG_CUSTOMIZE_PLAYER_GUID, handler->playerLink(*player).c_str(), player->GetGUID().GetCounter());
-            CharacterDatabasePreparedStatement* stmt = CharacterDatabase.GetPreparedStatement(CHAR_UPD_ADD_AT_LOGIN_FLAG);
-            stmt->setUInt16(0, uint16(AT_LOGIN_CHANGE_FACTION));
-            stmt->setUInt32(1, player->GetGUID().GetCounter());
-            CharacterDatabase.Execute(stmt);
-=======
+        {
+            std::string nameLink = handler->playerLink(targetName);
+            handler->PSendSysMessage(LANG_YOU_CHANGE_LVL, nameLink.c_str(), newlevel);
+        }
+
+        return true;
+    }
+
+    // customize characters
+    static bool HandleCharacterCustomizeCommand(ChatHandler* handler, char const* args)
+    {
+        Player* target;
+        ObjectGuid targetGuid;
+        std::string targetName;
+        if (!handler->extractPlayerTarget((char*)args, &target, &targetGuid, &targetName))
+            return false;
+
         CharacterDatabasePreparedStatement* stmt = CharacterDatabase.GetPreparedStatement(CHAR_UPD_ADD_AT_LOGIN_FLAG);
         stmt->setUInt16(0, uint16(AT_LOGIN_CUSTOMIZE));
         if (target)
@@ -639,33 +491,21 @@
             std::string oldNameLink = handler->playerLink(targetName);
             stmt->setUInt64(1, targetGuid.GetCounter());
             handler->PSendSysMessage(LANG_CUSTOMIZE_PLAYER_GUID, oldNameLink.c_str(), targetGuid.ToString().c_str());
->>>>>>> 28d470c5
-        }
-
-        return true;
-    }
-
-    static bool HandleCharacterChangeRaceCommand(ChatHandler* handler, Optional<PlayerIdentifier> player)
-    {
-        if (!player)
-            player = PlayerIdentifier::FromTarget(handler);
-        if (!player)
-            return false;
-
-<<<<<<< HEAD
-        if (Player* target = player->GetConnectedPlayer())
-        {
-            handler->PSendSysMessage(LANG_CUSTOMIZE_PLAYER, handler->GetNameLink(target).c_str());
-            target->SetAtLoginFlag(AT_LOGIN_CHANGE_RACE);
-        }
-        else
-        {
-            handler->PSendSysMessage(LANG_CUSTOMIZE_PLAYER_GUID, handler->playerLink(*player).c_str(), player->GetGUID().GetCounter());
-            CharacterDatabasePreparedStatement* stmt = CharacterDatabase.GetPreparedStatement(CHAR_UPD_ADD_AT_LOGIN_FLAG);
-            stmt->setUInt16(0, uint16(AT_LOGIN_CHANGE_RACE));
-            stmt->setUInt32(1, player->GetGUID().GetCounter());
-            CharacterDatabase.Execute(stmt);
-=======
+        }
+        CharacterDatabase.Execute(stmt);
+
+        return true;
+    }
+
+    static bool HandleCharacterChangeFactionCommand(ChatHandler* handler, char const* args)
+    {
+        Player* target;
+        ObjectGuid targetGuid;
+        std::string targetName;
+
+        if (!handler->extractPlayerTarget((char*)args, &target, &targetGuid, &targetName))
+            return false;
+
         CharacterDatabasePreparedStatement* stmt = CharacterDatabase.GetPreparedStatement(CHAR_UPD_ADD_AT_LOGIN_FLAG);
         stmt->setUInt16(0, uint16(AT_LOGIN_CHANGE_FACTION));
         if (target)
@@ -679,27 +519,20 @@
             std::string oldNameLink = handler->playerLink(targetName);
             handler->PSendSysMessage(LANG_CUSTOMIZE_PLAYER_GUID, oldNameLink.c_str(), targetGuid.ToString().c_str());
             stmt->setUInt64(1, targetGuid.GetCounter());
->>>>>>> 28d470c5
-        }
-
-        return true;
-    }
-
-    static bool HandleCharacterChangeAccountCommand(ChatHandler* handler, Optional<PlayerIdentifier> player, AccountIdentifier newAccount)
-    {
-        if (!player)
-            player = PlayerIdentifier::FromTarget(handler);
-        if (!player)
-            return false;
-
-<<<<<<< HEAD
-        CharacterCacheEntry const* characterInfo = sCharacterCache->GetCharacterCacheByGuid(player->GetGUID());
-        if (!characterInfo)
-        {
-            handler->SendSysMessage(LANG_PLAYER_NOT_FOUND);
-            handler->SetSentErrorMessage(true);
-            return false;
-=======
+        }
+        CharacterDatabase.Execute(stmt);
+
+        return true;
+    }
+
+    static bool HandleCharacterChangeRaceCommand(ChatHandler* handler, char const* args)
+    {
+        Player* target;
+        ObjectGuid targetGuid;
+        std::string targetName;
+        if (!handler->extractPlayerTarget((char*)args, &target, &targetGuid, &targetName))
+            return false;
+
         CharacterDatabasePreparedStatement* stmt = CharacterDatabase.GetPreparedStatement(CHAR_UPD_ADD_AT_LOGIN_FLAG);
         stmt->setUInt16(0, uint16(AT_LOGIN_CHANGE_RACE));
         if (target)
@@ -708,60 +541,19 @@
             handler->PSendSysMessage(LANG_CUSTOMIZE_PLAYER, handler->GetNameLink(target).c_str());
             target->SetAtLoginFlag(AT_LOGIN_CHANGE_RACE);
             stmt->setUInt64(1, target->GetGUID().GetCounter());
->>>>>>> 28d470c5
-        }
-
-        uint32 oldAccountId = characterInfo->AccountId;
-        // nothing to do :)
-        if (newAccount.GetID() == oldAccountId)
-            return true;
-
-        if (uint32 charCount = AccountMgr::GetCharactersCount(newAccount.GetID()))
-        {
-<<<<<<< HEAD
-            if (charCount >= sWorld->getIntConfig(CONFIG_CHARACTERS_PER_REALM))
-            {
-                handler->PSendSysMessage(LANG_ACCOUNT_CHARACTER_LIST_FULL, newAccount.GetName().c_str(), newAccount.GetID());
-                handler->SetSentErrorMessage(true);
-                return false;
-            }
-=======
+        }
+        else
+        {
             std::string oldNameLink = handler->playerLink(targetName);
             /// @todo add text into database
             handler->PSendSysMessage(LANG_CUSTOMIZE_PLAYER_GUID, oldNameLink.c_str(), targetGuid.ToString().c_str());
             stmt->setUInt64(1, targetGuid.GetCounter());
->>>>>>> 28d470c5
-        }
-
-        if (Player* onlinePlayer = player->GetConnectedPlayer())
-            onlinePlayer->GetSession()->KickPlayer("HandleCharacterChangeAccountCommand GM Command transferring character to another account");
-
-        CharacterDatabasePreparedStatement* charStmt = CharacterDatabase.GetPreparedStatement(CHAR_UPD_ACCOUNT_BY_GUID);
-        charStmt->setUInt32(0, newAccount.GetID());
-        charStmt->setUInt32(1, player->GetGUID().GetCounter());
-        CharacterDatabase.DirectExecute(charStmt);
-
-        sWorld->UpdateRealmCharCount(oldAccountId);
-        sWorld->UpdateRealmCharCount(newAccount.GetID());
-
-        sCharacterCache->UpdateCharacterAccountId(*player, newAccount.GetID());
-
-        handler->PSendSysMessage(LANG_CHANGEACCOUNT_SUCCESS, player->GetName().c_str(), newAccount.GetName().c_str());
-
-        std::string logString = Trinity::StringFormat("changed ownership of player %s (%s) from account %u to account %u", player->GetName().c_str(), player->GetGUID().ToString().c_str(), oldAccountId, newAccount.GetID());
-        if (WorldSession* session = handler->GetSession())
-        {
-            if (Player* player = session->GetPlayer())
-                sLog->outCommand(session->GetAccountId(), "GM %s (Account: %u) %s", player->GetName().c_str(), session->GetAccountId(), logString.c_str());
-        }
-        else
-            sLog->outCommand(0, "%s %s", handler->GetTrinityString(LANG_CONSOLE), logString.c_str());
-        return true;
-    }
-
-<<<<<<< HEAD
-    static bool HandleCharacterReputationCommand(ChatHandler* handler, Optional<PlayerIdentifier> player)
-=======
+        }
+        CharacterDatabase.Execute(stmt);
+
+        return true;
+    }
+
     static bool HandleCharacterChangeAccountCommand(ChatHandler* handler, char const* args)
     {
         char* playerNameStr;
@@ -843,18 +635,11 @@
     }
 
     static bool HandleCharacterReputationCommand(ChatHandler* handler, char const* args)
->>>>>>> 28d470c5
-    {
-        if (!player)
-            player = PlayerIdentifier::FromTargetOrSelf(handler);
-        if (!player || !player->IsConnected())
-        {
-            handler->SendSysMessage(LANG_PLAYER_NOT_FOUND);
-            handler->SetSentErrorMessage(true);
-            return false;
-        }
-
-        Player const* target = player->GetConnectedPlayer();
+    {
+        Player* target;
+        if (!handler->extractPlayerTarget((char*)args, &target))
+            return false;
+
         LocaleConstant loc = handler->GetSessionDbcLocale();
 
         FactionStateList const& targetFSL = target->GetReputationMgr().GetStateList();
@@ -902,20 +687,16 @@
     *
     * @param args the search string which either contains a player GUID or a part fo the character-name
     */
-    static bool HandleCharacterDeletedListCommand(ChatHandler* handler, Optional<std::string_view> needleStr)
-    {
-        std::string needle;
-        if (needleStr)
-            needle.assign(*needleStr);
+    static bool HandleCharacterDeletedListCommand(ChatHandler* handler, char const* args)
+    {
         DeletedInfoList foundList;
-        if (!GetDeletedCharacterInfoList(foundList, needle))
+        if (!GetDeletedCharacterInfoList(foundList, args))
             return false;
 
         // if no characters have been found, output a warning
         if (foundList.empty())
         {
             handler->SendSysMessage(LANG_CHARACTER_DELETED_LIST_EMPTY);
-            handler->SetSentErrorMessage(true);
             return false;
         }
 
@@ -935,52 +716,59 @@
      *
      * @param args the search string which either contains a player GUID or a part of the character-name
      */
-    static bool HandleCharacterDeletedRestoreCommand(ChatHandler* handler, std::string needle, Optional<std::string_view> newCharName, Optional<AccountIdentifier> newAccount)
-    {
+    static bool HandleCharacterDeletedRestoreCommand(ChatHandler* handler, char const* args)
+    {
+        // It is required to submit at least one argument
+        if (!*args)
+            return false;
+
+        std::string searchString;
+        std::string newCharName;
+        uint32 newAccount = 0;
+
+        // GCC by some strange reason fail build code without temporary variable
+        std::istringstream params(args);
+        params >> searchString >> newCharName >> newAccount;
+
         DeletedInfoList foundList;
-        if (!GetDeletedCharacterInfoList(foundList, needle))
+        if (!GetDeletedCharacterInfoList(foundList, searchString))
             return false;
 
         if (foundList.empty())
         {
             handler->SendSysMessage(LANG_CHARACTER_DELETED_LIST_EMPTY);
-            handler->SetSentErrorMessage(true);
             return false;
         }
 
         handler->SendSysMessage(LANG_CHARACTER_DELETED_RESTORE);
         HandleCharacterDeletedListHelper(foundList, handler);
 
-        if (!newCharName)
+        if (newCharName.empty())
         {
             // Drop nonexisting account cases
             for (DeletedInfoList::iterator itr = foundList.begin(); itr != foundList.end(); ++itr)
                 HandleCharacterDeletedRestoreHelper(*itr, handler);
-            return true;
-        }
-
-        if (foundList.size() == 1)
-        {
-            std::string newName{ *newCharName };
+        }
+        else if (foundList.size() == 1 && normalizePlayerName(newCharName))
+        {
             DeletedInfo delInfo = foundList.front();
 
             // update name
-            delInfo.name = newName;
+            delInfo.name = newCharName;
 
             // if new account provided update deleted info
-            if (newAccount)
-            {
-                delInfo.accountId = newAccount->GetID();
-                delInfo.accountName = newAccount->GetName();
+            if (newAccount && newAccount != delInfo.accountId)
+            {
+                delInfo.accountId = newAccount;
+                AccountMgr::GetName(newAccount, delInfo.accountName);
             }
 
             HandleCharacterDeletedRestoreHelper(delInfo, handler);
-            return true;
-        }
-
-        handler->SendSysMessage(LANG_CHARACTER_DELETED_ERR_RENAME);
-        handler->SetSentErrorMessage(true);
-        return false;
+        }
+        else
+            handler->SendSysMessage(LANG_CHARACTER_DELETED_ERR_RENAME);
+
+        return true;
     }
 
     /**
@@ -993,16 +781,19 @@
      *
      * @param args the search string which either contains a player GUID or a part fo the character-name
      */
-    static bool HandleCharacterDeletedDeleteCommand(ChatHandler* handler, std::string needle)
-    {
+    static bool HandleCharacterDeletedDeleteCommand(ChatHandler* handler, char const* args)
+    {
+        // It is required to submit at least one argument
+        if (!*args)
+            return false;
+
         DeletedInfoList foundList;
-        if (!GetDeletedCharacterInfoList(foundList, needle))
+        if (!GetDeletedCharacterInfoList(foundList, args))
             return false;
 
         if (foundList.empty())
         {
             handler->SendSysMessage(LANG_CHARACTER_DELETED_LIST_EMPTY);
-            handler->SetSentErrorMessage(true);
             return false;
         }
 
@@ -1027,32 +818,53 @@
      *
      * @param args the search string which either contains a player GUID or a part fo the character-name
      */
-    static bool HandleCharacterDeletedOldCommand(ChatHandler* /*handler*/, Optional<uint16> days)
-    {
-        int32 keepDays = static_cast<int32>(sWorld->getIntConfig(CONFIG_CHARDELETE_KEEP_DAYS));
-
-        if (days)
-            keepDays = static_cast<int32>(*days);
-        else if (keepDays <= 0) // config option value 0 -> disabled and can't be used
-            return false;
-
-        Player::DeleteOldCharacters(static_cast<uint32>(keepDays));
-
-        return true;
-    }
-
-    static bool HandleCharacterEraseCommand(ChatHandler* handler, PlayerIdentifier player)
-    {
+    static bool HandleCharacterDeletedOldCommand(ChatHandler* /*handler*/, char const* args)
+    {
+        int32 keepDays = sWorld->getIntConfig(CONFIG_CHARDELETE_KEEP_DAYS);
+
+        char* daysStr = strtok((char*)args, " ");
+        if (daysStr)
+        {
+            if (!isNumeric(daysStr))
+                return false;
+
+            keepDays = atoi(daysStr);
+            if (keepDays < 0)
+                return false;
+        }
+        // config option value 0 -> disabled and can't be used
+        else if (keepDays <= 0)
+            return false;
+
+        Player::DeleteOldCharacters(uint32(keepDays));
+
+        return true;
+    }
+
+    static bool HandleCharacterEraseCommand(ChatHandler* handler, char const* args)
+    {
+        if (!*args)
+            return false;
+
+        char* characterName_str = strtok((char*)args, " ");
+        if (!characterName_str)
+            return false;
+
+        std::string characterName = characterName_str;
+        if (!normalizePlayerName(characterName))
+            return false;
+
+        ObjectGuid characterGuid;
         uint32 accountId;
-        if (Player* target = player.GetConnectedPlayer())
-        {
-            accountId = target->GetSession()->GetAccountId();
-            target->GetSession()->KickPlayer("HandleCharacterEraseCommand GM Command deleting character");
+
+        Player* player = ObjectAccessor::FindPlayerByName(characterName);
+        if (player)
+        {
+            characterGuid = player->GetGUID();
+            accountId = player->GetSession()->GetAccountId();
+            player->GetSession()->KickPlayer();
         }
         else
-<<<<<<< HEAD
-            accountId = sCharacterCache->GetCharacterAccountIdByGuid(player);
-=======
         {
             characterGuid = sCharacterCache->GetCharacterGuidByName(characterName);
             if (!characterGuid)
@@ -1063,33 +875,18 @@
             }
             accountId = sCharacterCache->GetCharacterAccountIdByGuid(characterGuid);
         }
->>>>>>> 28d470c5
 
         std::string accountName;
         AccountMgr::GetName(accountId, accountName);
 
-<<<<<<< HEAD
-        Player::DeleteFromDB(player, accountId, true, true);
-        handler->PSendSysMessage(LANG_CHARACTER_DELETED, player.GetName().c_str(), player.GetGUID().GetCounter(), accountName.c_str(), accountId);
-=======
         Player::DeleteFromDB(characterGuid, accountId, true, true);
         handler->PSendSysMessage(LANG_CHARACTER_DELETED, characterName.c_str(), characterGuid.ToString().c_str(), accountName.c_str(), accountId);
->>>>>>> 28d470c5
-
-        return true;
-    }
-
-    static bool HandleLevelUpCommand(ChatHandler* handler, Optional<PlayerIdentifier> player, int16 level)
-    {
-<<<<<<< HEAD
-        if (!player)
-            player = PlayerIdentifier::FromTargetOrSelf(handler);
-        if (!player)
-            return false;
-
-        uint8 oldlevel = static_cast<uint8>(player->IsConnected() ? player->GetConnectedPlayer()->GetLevel() : sCharacterCache->GetCharacterLevelByGuid(*player));
-        int16 newlevel = static_cast<int16>(oldlevel) + level;
-=======
+
+        return true;
+    }
+
+    static bool HandleLevelUpCommand(ChatHandler* handler, char const* args)
+    {
         char* nameStr;
         char* levelStr;
         handler->extractOptFirstArg((char*)args, &nameStr, &levelStr);
@@ -1110,51 +907,26 @@
         int32 oldlevel = target ? target->getLevel() : sCharacterCache->GetCharacterLevelByGuid(targetGuid);
         int32 addlevel = levelStr ? atoi(levelStr) : 1;
         int32 newlevel = oldlevel + addlevel;
->>>>>>> 28d470c5
 
         if (newlevel < 1)
             newlevel = 1;
 
-        if (newlevel > static_cast<int16>(STRONG_MAX_LEVEL))
-            newlevel = static_cast<int16>(STRONG_MAX_LEVEL);
-
-        if (Player* target = player->GetConnectedPlayer())
-        {
-            target->GiveLevel(static_cast<uint8>(newlevel));
-            target->InitTalentForLevel();
-            target->SetXP(0);
-
-            if (handler->needReportToTarget(target))
-            {
-                if (oldlevel == newlevel)
-                    ChatHandler(target->GetSession()).PSendSysMessage(LANG_YOURS_LEVEL_PROGRESS_RESET, handler->GetNameLink().c_str());
-                else if (oldlevel < static_cast<uint8>(newlevel))
-                    ChatHandler(target->GetSession()).PSendSysMessage(LANG_YOURS_LEVEL_UP, handler->GetNameLink().c_str(), newlevel);
-                else                                                // if (oldlevel > newlevel)
-                    ChatHandler(target->GetSession()).PSendSysMessage(LANG_YOURS_LEVEL_DOWN, handler->GetNameLink().c_str(), newlevel);
-            }
-        }
-        else
-        {
-            // Update level and reset XP, everything else will be updated at login
-            CharacterDatabasePreparedStatement* stmt = CharacterDatabase.GetPreparedStatement(CHAR_UPD_LEVEL);
-            stmt->setUInt8(0, static_cast<uint8>(newlevel));
-            stmt->setUInt32(1, player->GetGUID());
-            CharacterDatabase.Execute(stmt);
-        }
-
-        if (!handler->GetSession() || (handler->GetSession()->GetPlayer() != player->GetConnectedPlayer()))      // including chr == NULL
-            handler->PSendSysMessage(LANG_YOU_CHANGE_LVL, handler->playerLink(*player).c_str(), newlevel);
-
-        return true;
-    }
-
-    static bool HandlePDumpCopyCommand(ChatHandler* handler, PlayerIdentifier player, AccountIdentifier account, Optional<std::string_view> characterName, Optional<ObjectGuid::LowType> characterGUID)
-    {
-<<<<<<< HEAD
-        std::string name;
-        if (!ValidatePDumpTarget(handler, name, characterName, characterGUID))
-=======
+        if (newlevel > STRONG_MAX_LEVEL)                         // hardcoded maximum level
+            newlevel = STRONG_MAX_LEVEL;
+
+        HandleCharacterLevel(target, targetGuid, oldlevel, newlevel, handler);
+
+        if (!handler->GetSession() || handler->GetSession()->GetPlayer() != target)      // including chr == NULL
+        {
+            std::string nameLink = handler->playerLink(targetName);
+            handler->PSendSysMessage(LANG_YOU_CHANGE_LVL, nameLink.c_str(), newlevel);
+        }
+
+        return true;
+    }
+
+    static bool HandlePDumpLoadCommand(ChatHandler* handler, char const* args)
+    {
         if (!*args)
             return false;
 
@@ -1171,62 +943,41 @@
         {
             handler->PSendSysMessage(LANG_ACCOUNT_NOT_EXIST, accountName.c_str());
             handler->SetSentErrorMessage(true);
->>>>>>> 28d470c5
-            return false;
-
-        std::string dump;
-        switch (PlayerDumpWriter().WriteDumpToString(dump, player.GetGUID().GetCounter()))
-        {
-            case DUMP_SUCCESS:
-                break;
-            case DUMP_CHARACTER_DELETED:
-                handler->PSendSysMessage(LANG_COMMAND_EXPORT_DELETED_CHAR);
-                handler->SetSentErrorMessage(true);
-                return false;
-            case DUMP_FILE_OPEN_ERROR: // this error code should not happen
-            default:
-                handler->PSendSysMessage(LANG_COMMAND_EXPORT_FAILED);
-                handler->SetSentErrorMessage(true);
-                return false;
-        }
-
-<<<<<<< HEAD
-        switch (PlayerDumpReader().LoadDumpFromString(dump, account, name, characterGUID.value_or(0)))
-=======
+            return false;
+        }
+
+        uint32 accountId = AccountMgr::GetId(accountName);
+        if (!accountId)
+        {
+            accountId = atoi(accountStr);                             // use original string
+            if (!accountId)
+            {
+                handler->PSendSysMessage(LANG_ACCOUNT_NOT_EXIST, accountName.c_str());
+                handler->SetSentErrorMessage(true);
+                return false;
+            }
+        }
+
+        if (!AccountMgr::GetName(accountId, accountName))
+        {
+            handler->PSendSysMessage(LANG_ACCOUNT_NOT_EXIST, accountName.c_str());
+            handler->SetSentErrorMessage(true);
+            return false;
+        }
+
         char* guidStr = nullptr;
         char* nameStr = strtok(nullptr, " ");
 
         std::string name;
         if (nameStr)
->>>>>>> 28d470c5
-        {
-            case DUMP_SUCCESS:
-                break;
-            case DUMP_TOO_MANY_CHARS:
-                handler->PSendSysMessage(LANG_ACCOUNT_CHARACTER_LIST_FULL, account.GetName().c_str(), account.GetID());
-                handler->SetSentErrorMessage(true);
-                return false;
-<<<<<<< HEAD
-            case DUMP_FILE_OPEN_ERROR: // this error code should not happen
-            case DUMP_FILE_BROKEN: // this error code should not happen
-            default:
-                handler->PSendSysMessage(LANG_COMMAND_IMPORT_FAILED);
-                handler->SetSentErrorMessage(true);
-                return false;
-        }
-
-        // ToDo: use a new trinity_string for this commands
-        handler->PSendSysMessage(LANG_COMMAND_IMPORT_SUCCESS);
-
-        return true;
-    }
-
-    static bool HandlePDumpLoadCommand(ChatHandler* handler, std::string fileName, AccountIdentifier account, Optional<std::string_view> characterName, Optional<ObjectGuid::LowType> characterGUID)
-    {
-        std::string name;
-        if (!ValidatePDumpTarget(handler, name, characterName, characterGUID))
-            return false;
-=======
+        {
+            name = nameStr;
+            // normalize the name if specified and check if it exists
+            if (!normalizePlayerName(name))
+            {
+                handler->PSendSysMessage(LANG_INVALID_CHARACTER_NAME);
+                handler->SetSentErrorMessage(true);
+                return false;
             }
 
             if (ObjectMgr::CheckPlayerName(name, sWorld->GetDefaultDbcLocale(), true) != CHAR_NAME_SUCCESS)
@@ -1258,23 +1009,22 @@
                 return false;
             }
         }
->>>>>>> 28d470c5
-
-        switch (PlayerDumpReader().LoadDumpFromFile(fileName, account, name, characterGUID.value_or(0)))
+
+        switch (PlayerDumpReader().LoadDump(fileStr, accountId, name, guid))
         {
             case DUMP_SUCCESS:
                 handler->PSendSysMessage(LANG_COMMAND_IMPORT_SUCCESS);
                 break;
             case DUMP_FILE_OPEN_ERROR:
-                handler->PSendSysMessage(LANG_FILE_OPEN_FAIL, fileName.c_str());
+                handler->PSendSysMessage(LANG_FILE_OPEN_FAIL, fileStr);
                 handler->SetSentErrorMessage(true);
                 return false;
             case DUMP_FILE_BROKEN:
-                handler->PSendSysMessage(LANG_DUMP_BROKEN, fileName.c_str());
+                handler->PSendSysMessage(LANG_DUMP_BROKEN, fileStr);
                 handler->SetSentErrorMessage(true);
                 return false;
             case DUMP_TOO_MANY_CHARS:
-                handler->PSendSysMessage(LANG_ACCOUNT_CHARACTER_LIST_FULL, account.GetName().c_str(), account.GetID());
+                handler->PSendSysMessage(LANG_ACCOUNT_CHARACTER_LIST_FULL, accountName.c_str(), accountId);
                 handler->SetSentErrorMessage(true);
                 return false;
             default:
@@ -1286,11 +1036,8 @@
         return true;
     }
 
-    static bool ValidatePDumpTarget(ChatHandler* handler, std::string& name, Optional<std::string_view> characterName, Optional<ObjectGuid::LowType> characterGUID)
-    {
-<<<<<<< HEAD
-        if (characterName)
-=======
+    static bool HandlePDumpWriteCommand(ChatHandler* handler, char const* args)
+    {
         if (!*args)
             return false;
 
@@ -1305,58 +1052,32 @@
         if (isNumeric(playerStr))
             guid = ObjectGuid::Create<HighGuid::Player>(strtoull(playerStr, nullptr, 10));
         else
->>>>>>> 28d470c5
-        {
-            name.assign(*characterName);
-            // normalize the name if specified and check if it exists
-            if (!normalizePlayerName(name))
-            {
-                handler->PSendSysMessage(LANG_INVALID_CHARACTER_NAME);
-                handler->SetSentErrorMessage(true);
-                return false;
-            }
-
-<<<<<<< HEAD
-            if (ObjectMgr::CheckPlayerName(name, sWorld->GetDefaultDbcLocale(), true) != CHAR_NAME_SUCCESS)
-            {
-                handler->PSendSysMessage(LANG_INVALID_CHARACTER_NAME);
-                handler->SetSentErrorMessage(true);
-                return false;
-            }
-        }
-
-        if (characterGUID)
-=======
+        {
+            std::string name = handler->extractPlayerNameFromLink(playerStr);
+            if (name.empty())
+            {
+                handler->SendSysMessage(LANG_PLAYER_NOT_FOUND);
+                handler->SetSentErrorMessage(true);
+                return false;
+            }
+
             guid = sCharacterCache->GetCharacterGuidByName(name);
         }
 
         if (!sCharacterCache->GetCharacterAccountIdByGuid(guid))
->>>>>>> 28d470c5
-        {
-            if (sCharacterCache->GetCharacterCacheByGuid(ObjectGuid(HighGuid::Player, *characterGUID)))
-            {
-                handler->PSendSysMessage(LANG_CHARACTER_GUID_IN_USE, *characterGUID);
-                handler->SetSentErrorMessage(true);
-                return false;
-            }
-        }
-
-<<<<<<< HEAD
-        return true;
-    }
-
-    static bool HandlePDumpWriteCommand(ChatHandler* handler, std::string fileName, PlayerIdentifier player)
-    {
-        switch (PlayerDumpWriter().WriteDumpToFile(fileName, player.GetGUID().GetCounter()))
-=======
+        {
+            handler->PSendSysMessage(LANG_PLAYER_NOT_FOUND);
+            handler->SetSentErrorMessage(true);
+            return false;
+        }
+
         switch (PlayerDumpWriter().WriteDump(fileStr, guid.GetCounter()))
->>>>>>> 28d470c5
         {
             case DUMP_SUCCESS:
                 handler->PSendSysMessage(LANG_COMMAND_EXPORT_SUCCESS);
                 break;
             case DUMP_FILE_OPEN_ERROR:
-                handler->PSendSysMessage(LANG_FILE_OPEN_FAIL, fileName.c_str());
+                handler->PSendSysMessage(LANG_FILE_OPEN_FAIL, fileStr);
                 handler->SetSentErrorMessage(true);
                 return false;
             case DUMP_CHARACTER_DELETED:
