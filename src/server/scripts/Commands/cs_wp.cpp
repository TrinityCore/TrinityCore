/*
 * Copyright (C) 2008-2014 TrinityCore <http://www.trinitycore.org/>
 *
 * This program is free software; you can redistribute it and/or modify it
 * under the terms of the GNU General Public License as published by the
 * Free Software Foundation; either version 2 of the License, or (at your
 * option) any later version.
 *
 * This program is distributed in the hope that it will be useful, but WITHOUT
 * ANY WARRANTY; without even the implied warranty of MERCHANTABILITY or
 * FITNESS FOR A PARTICULAR PURPOSE. See the GNU General Public License for
 * more details.
 *
 * You should have received a copy of the GNU General Public License along
 * with this program. If not, see <http://www.gnu.org/licenses/>.
 */

/* ScriptData
Name: wp_commandscript
%Complete: 100
Comment: All wp related commands
Category: commandscripts
EndScriptData */

#include "Chat.h"
#include "Language.h"
#include "ObjectMgr.h"
#include "Player.h"
#include "ScriptMgr.h"
#include "WaypointManager.h"

class wp_commandscript : public CommandScript
{
public:
    wp_commandscript() : CommandScript("wp_commandscript") { }

    ChatCommand* GetCommands() const OVERRIDE
    {
        static ChatCommand wpCommandTable[] =
        {
            { "add",    rbac::RBAC_PERM_COMMAND_WP_ADD,    false, &HandleWpAddCommand,    "", NULL },
            { "event",  rbac::RBAC_PERM_COMMAND_WP_EVENT,  false, &HandleWpEventCommand,  "", NULL },
            { "load",   rbac::RBAC_PERM_COMMAND_WP_LOAD,   false, &HandleWpLoadCommand,   "", NULL },
            { "modify", rbac::RBAC_PERM_COMMAND_WP_MODIFY, false, &HandleWpModifyCommand, "", NULL },
            { "unload", rbac::RBAC_PERM_COMMAND_WP_UNLOAD, false, &HandleWpUnLoadCommand, "", NULL },
            { "reload", rbac::RBAC_PERM_COMMAND_WP_RELOAD, false, &HandleWpReloadCommand, "", NULL },
            { "show",   rbac::RBAC_PERM_COMMAND_WP_SHOW,   false, &HandleWpShowCommand,   "", NULL },
            { NULL,     0,                           false, NULL,                   "", NULL }
        };
        static ChatCommand commandTable[] =
        {
            { "wp", rbac::RBAC_PERM_COMMAND_WP, false, NULL, "", wpCommandTable },
            { NULL, 0,                    false, NULL, "", NULL }
        };
        return commandTable;
    }
    /**
    * Add a waypoint to a creature.
    *
    * The user can either select an npc or provide its GUID.
    *
    * The user can even select a visual waypoint - then the new waypoint
    * is placed *after* the selected one - this makes insertion of new
    * waypoints possible.
    *
    * eg:
    * .wp add 12345
    * -> adds a waypoint to the npc with the GUID 12345
    *
    * .wp add
    * -> adds a waypoint to the currently selected creature
    *
    *
    * @param args if the user did not provide a GUID, it is NULL
    *
    * @return true - command did succeed, false - something went wrong
    */
    static bool HandleWpAddCommand(ChatHandler* handler, const char* args)
    {
        // optional
        char* path_number = NULL;
        uint32 pathid = 0;

        if (*args)
            path_number = strtok((char*)args, " ");

        uint32 point = 0;
        Creature* target = handler->getSelectedCreature();

        if (!path_number)
        {
            if (target)
                pathid = target->GetWaypointPath();
            else
            {
                PreparedStatement* stmt = WorldDatabase.GetPreparedStatement(WORLD_SEL_WAYPOINT_DATA_MAX_ID);

                PreparedQueryResult result = WorldDatabase.Query(stmt);

                uint32 maxpathid = result->Fetch()->GetInt32();
                pathid = maxpathid+1;
                handler->PSendSysMessage("%s%s|r", "|cff00ff00", "New path started.");
            }
        }
        else
            pathid = atoi(path_number);

        // path_id -> ID of the Path
        // point   -> number of the waypoint (if not 0)

        if (!pathid)
        {
            handler->PSendSysMessage("%s%s|r", "|cffff33ff", "Current creature haven't loaded path.");
            return true;
        }

        PreparedStatement* stmt = WorldDatabase.GetPreparedStatement(WORLD_SEL_WAYPOINT_DATA_MAX_POINT);
        stmt->setUInt32(0, pathid);
        PreparedQueryResult result = WorldDatabase.Query(stmt);

        if (result)
            point = (*result)[0].GetUInt32();

        Player* player = handler->GetSession()->GetPlayer();
        //Map* map = player->GetMap();

        stmt = WorldDatabase.GetPreparedStatement(WORLD_INS_WAYPOINT_DATA);

        stmt->setUInt32(0, pathid);
        stmt->setUInt32(1, point + 1);
        stmt->setFloat(2, player->GetPositionX());
        stmt->setFloat(3, player->GetPositionY());
        stmt->setFloat(4, player->GetPositionZ());

        WorldDatabase.Execute(stmt);

        handler->PSendSysMessage("%s%s%u%s%u%s|r", "|cff00ff00", "PathID: |r|cff00ffff", pathid, "|r|cff00ff00: Waypoint |r|cff00ffff", point+1, "|r|cff00ff00 created. ");
        return true;
    }                                                           // HandleWpAddCommand

    static bool HandleWpLoadCommand(ChatHandler* handler, const char* args)
    {
        if (!*args)
            return false;

        // optional
        char* path_number = NULL;

        if (*args)
            path_number = strtok((char*)args, " ");

        uint32 pathid = 0;
        uint32 guidLow = 0;
        Creature* target = handler->getSelectedCreature();

        // Did player provide a path_id?
        if (!path_number)
            return false;

        if (!target)
        {
            handler->SendSysMessage(LANG_SELECT_CREATURE);
            handler->SetSentErrorMessage(true);
            return false;
        }

        if (target->GetEntry() == 1)
        {
            handler->PSendSysMessage("%s%s|r", "|cffff33ff", "You want to load path to a waypoint? Aren't you?");
            handler->SetSentErrorMessage(true);
            return false;
        }

        pathid = atoi(path_number);

        if (!pathid)
        {
            handler->PSendSysMessage("%s%s|r", "|cffff33ff", "No valid path number provided.");
            return true;
        }

        guidLow = target->GetDBTableGUIDLow();

        PreparedStatement* stmt = WorldDatabase.GetPreparedStatement(WORLD_SEL_CREATURE_ADDON_BY_GUID);

        stmt->setUInt32(0, guidLow);

        PreparedQueryResult result = WorldDatabase.Query(stmt);

        if (result)
        {
            stmt = WorldDatabase.GetPreparedStatement(WORLD_UPD_CREATURE_ADDON_PATH);

            stmt->setUInt32(0, pathid);
            stmt->setUInt32(1, guidLow);
        }
        else
        {
            stmt = WorldDatabase.GetPreparedStatement(WORLD_INS_CREATURE_ADDON);

            stmt->setUInt32(0, guidLow);
            stmt->setUInt32(1, pathid);
        }

        WorldDatabase.Execute(stmt);

        stmt = WorldDatabase.GetPreparedStatement(WORLD_UPD_CREATURE_MOVEMENT_TYPE);

        stmt->setUInt8(0, uint8(WAYPOINT_MOTION_TYPE));
        stmt->setUInt32(1, guidLow);

        WorldDatabase.Execute(stmt);

        target->LoadPath(pathid);
        target->SetDefaultMovementType(WAYPOINT_MOTION_TYPE);
        target->GetMotionMaster()->Initialize();
        target->MonsterSay("Path loaded.", LANG_UNIVERSAL, NULL);

        return true;
    }

    static bool HandleWpReloadCommand(ChatHandler* handler, const char* args)
    {
        if (!*args)
            return false;

        uint32 id = atoi(args);

        if (!id)
            return false;

        handler->PSendSysMessage("%s%s|r|cff00ffff%u|r", "|cff00ff00", "Loading Path: ", id);
        sWaypointMgr->ReloadPath(id);
        return true;
    }

    static bool HandleWpUnLoadCommand(ChatHandler* handler, const char* /*args*/)
    {

        Creature* target = handler->getSelectedCreature();

        if (!target)
        {
            handler->PSendSysMessage("%s%s|r", "|cff33ffff", "You must select a target.");
            return true;
        }

        uint32 guidLow = target->GetDBTableGUIDLow();
        if (guidLow == 0)
        {
            handler->PSendSysMessage("%s%s|r", "|cffff33ff", "Target is not saved to DB.");
            return true;
        }

        CreatureAddon const* addon = sObjectMgr->GetCreatureAddon(guidLow);
        if (!addon || addon->path_id == 0)
        {
            handler->PSendSysMessage("%s%s|r", "|cffff33ff", "Target does not have a loaded path.");
            return true;
        }

        PreparedStatement* stmt = WorldDatabase.GetPreparedStatement(WORLD_DEL_CREATURE_ADDON);

        stmt->setUInt32(0, guidLow);

        WorldDatabase.Execute(stmt);

        target->UpdateWaypointID(0);

        stmt = WorldDatabase.GetPreparedStatement(WORLD_UPD_CREATURE_MOVEMENT_TYPE);

        stmt->setUInt8(0, uint8(IDLE_MOTION_TYPE));
        stmt->setUInt32(1, guidLow);

        WorldDatabase.Execute(stmt);

        target->LoadPath(0);
        target->SetDefaultMovementType(IDLE_MOTION_TYPE);
        target->GetMotionMaster()->MoveTargetedHome();
        target->GetMotionMaster()->Initialize();
        target->MonsterSay("Path unloaded.", LANG_UNIVERSAL, NULL);
        return true;
    }

    static bool HandleWpEventCommand(ChatHandler* handler, const char* args)
    {
        if (!*args)
            return false;

        char* show_str = strtok((char*)args, " ");
        std::string show = show_str;

        // Check
        if ((show != "add") && (show != "mod") && (show != "del") && (show != "listid"))
            return false;

        char* arg_id = strtok(NULL, " ");
        uint32 id = 0;

        if (show == "add")
        {
            if (arg_id)
                id = atoi(arg_id);

            if (id)
            {
                PreparedStatement* stmt = WorldDatabase.GetPreparedStatement(WORLD_SEL_WAYPOINT_SCRIPT_ID_BY_GUID);
                stmt->setUInt32(0, id);
                PreparedQueryResult result = WorldDatabase.Query(stmt);

                if (!result)
                {
                    PreparedStatement* stmt = WorldDatabase.GetPreparedStatement(WORLD_INS_WAYPOINT_SCRIPT);

                    stmt->setUInt32(0, id);

                    WorldDatabase.Execute(stmt);

                    handler->PSendSysMessage("%s%s%u|r", "|cff00ff00", "Wp Event: New waypoint event added: ", id);
                }
                else
                    handler->PSendSysMessage("|cff00ff00Wp Event: You have choosed an existing waypoint script guid: %u|r", id);
            }
            else
            {
                PreparedStatement* stmt = WorldDatabase.GetPreparedStatement(WORLD_SEL_WAYPOINT_SCRIPTS_MAX_ID);

                PreparedQueryResult result = WorldDatabase.Query(stmt);

                id = result->Fetch()->GetUInt32();

                stmt = WorldDatabase.GetPreparedStatement(WORLD_INS_WAYPOINT_SCRIPT);

                stmt->setUInt32(0, id + 1);

                WorldDatabase.Execute(stmt);

                handler->PSendSysMessage("%s%s%u|r", "|cff00ff00", "Wp Event: New waypoint event added: |r|cff00ffff", id+1);
            }

            return true;
        }

        if (show == "listid")
        {
            if (!arg_id)
            {
                handler->PSendSysMessage("%s%s|r", "|cff33ffff", "Wp Event: You must provide waypoint script id.");
                return true;
            }

            id = atoi(arg_id);

            uint32 a2, a3, a4, a5, a6;
            float a8, a9, a10, a11;
            char const* a7;

            PreparedStatement* stmt = WorldDatabase.GetPreparedStatement(WORLD_SEL_WAYPOINT_SCRIPT_BY_ID);
            stmt->setUInt32(0, id);
            PreparedQueryResult result = WorldDatabase.Query(stmt);

            if (!result)
            {
                handler->PSendSysMessage("%s%s%u|r", "|cff33ffff", "Wp Event: No waypoint scripts found on id: ", id);
                return true;
            }

            Field* fields;

            do
            {
                fields = result->Fetch();
                a2 = fields[0].GetUInt32();
                a3 = fields[1].GetUInt32();
                a4 = fields[2].GetUInt32();
                a5 = fields[3].GetUInt32();
                a6 = fields[4].GetUInt32();
                a7 = fields[5].GetCString();
                a8 = fields[6].GetFloat();
                a9 = fields[7].GetFloat();
                a10 = fields[8].GetFloat();
                a11 = fields[9].GetFloat();

                handler->PSendSysMessage("|cffff33ffid:|r|cff00ffff %u|r|cff00ff00, guid: |r|cff00ffff%u|r|cff00ff00, delay: |r|cff00ffff%u|r|cff00ff00, command: |r|cff00ffff%u|r|cff00ff00, datalong: |r|cff00ffff%u|r|cff00ff00, datalong2: |r|cff00ffff%u|r|cff00ff00, datatext: |r|cff00ffff%s|r|cff00ff00, posx: |r|cff00ffff%f|r|cff00ff00, posy: |r|cff00ffff%f|r|cff00ff00, posz: |r|cff00ffff%f|r|cff00ff00, orientation: |r|cff00ffff%f|r", id, a2, a3, a4, a5, a6, a7, a8, a9, a10, a11);
            }
            while (result->NextRow());
        }

        if (show == "del")
        {
            id = atoi(arg_id);

            PreparedStatement* stmt = WorldDatabase.GetPreparedStatement(WORLD_SEL_WAYPOINT_SCRIPT_ID_BY_GUID);

            stmt->setUInt32(0, id);

            PreparedQueryResult result = WorldDatabase.Query(stmt);

            if (result)
            {
                PreparedStatement* stmt = WorldDatabase.GetPreparedStatement(WORLD_DEL_WAYPOINT_SCRIPT);

                stmt->setUInt32(0, id);

                WorldDatabase.Execute(stmt);

                handler->PSendSysMessage("%s%s%u|r", "|cff00ff00", "Wp Event: Waypoint script removed: ", id);
            }
            else
                handler->PSendSysMessage("|cffff33ffWp Event: ERROR: you have selected a non existing script: %u|r", id);

            return true;
        }

        if (show == "mod")
        {
            if (!arg_id)
            {
                handler->SendSysMessage("|cffff33ffERROR: Waypoint script guid not present.|r");
                return true;
            }

            id = atoi(arg_id);

            if (!id)
            {
                handler->SendSysMessage("|cffff33ffERROR: No vallid waypoint script id not present.|r");
                return true;
            }

            char* arg_2 = strtok(NULL, " ");

            if (!arg_2)
            {
                handler->SendSysMessage("|cffff33ffERROR: No argument present.|r");
                return true;
            }

            std::string arg_string  = arg_2;

            if ((arg_string != "setid") && (arg_string != "delay") && (arg_string != "command")
                && (arg_string != "datalong") && (arg_string != "datalong2") && (arg_string != "dataint") && (arg_string != "posx")
                && (arg_string != "posy") && (arg_string != "posz") && (arg_string != "orientation"))
            {
                handler->SendSysMessage("|cffff33ffERROR: No valid argument present.|r");
                return true;
            }

            char* arg_3;
            std::string arg_str_2 = arg_2;
            arg_3 = strtok(NULL, " ");

            if (!arg_3)
            {
                handler->SendSysMessage("|cffff33ffERROR: No additional argument present.|r");
                return true;
            }

            if (arg_str_2 == "setid")
            {
                uint32 newid = atoi(arg_3);
                handler->PSendSysMessage("%s%s|r|cff00ffff%u|r|cff00ff00%s|r|cff00ffff%u|r", "|cff00ff00", "Wp Event: Wypoint scipt guid: ", newid, " id changed: ", id);

                PreparedStatement* stmt = WorldDatabase.GetPreparedStatement(WORLD_UPD_WAYPOINT_SCRIPT_ID);

                stmt->setUInt32(0, newid);
                stmt->setUInt32(1, id);

                WorldDatabase.Execute(stmt);

                return true;
            }
            else
            {
                PreparedStatement* stmt = WorldDatabase.GetPreparedStatement(WORLD_SEL_WAYPOINT_SCRIPT_ID_BY_GUID);
                stmt->setUInt32(0, id);
                PreparedQueryResult result = WorldDatabase.Query(stmt);

                if (!result)
                {
                    handler->SendSysMessage("|cffff33ffERROR: You have selected an non existing waypoint script guid.|r");
                    return true;
                }

                if (arg_str_2 == "posx")
                {
                    PreparedStatement* stmt = WorldDatabase.GetPreparedStatement(WORLD_UPD_WAYPOINT_SCRIPT_X);

                    stmt->setFloat(0, float(atof(arg_3)));
                    stmt->setUInt32(1, id);

                    WorldDatabase.Execute(stmt);

                    handler->PSendSysMessage("|cff00ff00Waypoint script:|r|cff00ffff %u|r|cff00ff00 position_x updated.|r", id);
                    return true;
                }
                else if (arg_str_2 == "posy")
                {
                    PreparedStatement* stmt = WorldDatabase.GetPreparedStatement(WORLD_UPD_WAYPOINT_SCRIPT_Y);

                    stmt->setFloat(0, float(atof(arg_3)));
                    stmt->setUInt32(1, id);

                    WorldDatabase.Execute(stmt);

                    handler->PSendSysMessage("|cff00ff00Waypoint script: %u position_y updated.|r", id);
                    return true;
                }
                else if (arg_str_2 == "posz")
                {
                    PreparedStatement* stmt = WorldDatabase.GetPreparedStatement(WORLD_UPD_WAYPOINT_SCRIPT_Z);

                    stmt->setFloat(0, float(atof(arg_3)));
                    stmt->setUInt32(1, id);

                    WorldDatabase.Execute(stmt);

                    handler->PSendSysMessage("|cff00ff00Waypoint script: |r|cff00ffff%u|r|cff00ff00 position_z updated.|r", id);
                    return true;
                }
                else if (arg_str_2 == "orientation")
                {
                    PreparedStatement* stmt = WorldDatabase.GetPreparedStatement(WORLD_UPD_WAYPOINT_SCRIPT_O);

                    stmt->setFloat(0, float(atof(arg_3)));
                    stmt->setUInt32(1, id);

                    WorldDatabase.Execute(stmt);

                    handler->PSendSysMessage("|cff00ff00Waypoint script: |r|cff00ffff%u|r|cff00ff00 orientation updated.|r", id);
                    return true;
                }
                else if (arg_str_2 == "dataint")
                {
                    WorldDatabase.PExecute("UPDATE waypoint_scripts SET %s='%u' WHERE guid='%u'", arg_2, atoi(arg_3), id); // Query can't be a prepared statement

                    handler->PSendSysMessage("|cff00ff00Waypoint script: |r|cff00ffff%u|r|cff00ff00 dataint updated.|r", id);
                    return true;
                }
                else
                {
                    std::string arg_str_3 = arg_3;
                    WorldDatabase.EscapeString(arg_str_3);
                    WorldDatabase.PExecute("UPDATE waypoint_scripts SET %s='%s' WHERE guid='%u'", arg_2, arg_str_3.c_str(), id); // Query can't be a prepared statement
                }
            }
            handler->PSendSysMessage("%s%s|r|cff00ffff%u:|r|cff00ff00 %s %s|r", "|cff00ff00", "Waypoint script:", id, arg_2, "updated.");
        }
        return true;
    }

    static bool HandleWpModifyCommand(ChatHandler* handler, const char* args)
    {
        if (!*args)
            return false;

        // first arg: add del text emote spell waittime move
        char* show_str = strtok((char*)args, " ");
        if (!show_str)
        {
            return false;
        }

        std::string show = show_str;
        // Check
        // Remember: "show" must also be the name of a column!
        if ((show != "delay") && (show != "action") && (show != "action_chance")
            && (show != "move_flag") && (show != "del") && (show != "move")
            )
        {
            return false;
        }

        // Next arg is: <PATHID> <WPNUM> <ARGUMENT>
        char* arg_str = NULL;

        // Did user provide a GUID
        // or did the user select a creature?
        // -> variable lowguid is filled with the GUID of the NPC
        uint32 pathid = 0;
        uint32 point = 0;
        uint32 wpGuid = 0;
        Creature* target = handler->getSelectedCreature();

        if (!target || target->GetEntry() != VISUAL_WAYPOINT)
        {
            handler->SendSysMessage("|cffff33ffERROR: You must select a waypoint.|r");
            return false;
        }

        // The visual waypoint
        wpGuid = target->GetGUIDLow();

        // User did select a visual waypoint?

        // Check the creature
        PreparedStatement* stmt = WorldDatabase.GetPreparedStatement(WORLD_SEL_WAYPOINT_DATA_BY_WPGUID);
        stmt->setUInt32(0, wpGuid);
        PreparedQueryResult result = WorldDatabase.Query(stmt);

        if (!result)
        {
            handler->PSendSysMessage(LANG_WAYPOINT_NOTFOUNDSEARCH, target->GetGUIDLow());
            // Select waypoint number from database
            // Since we compare float values, we have to deal with
            // some difficulties.
            // Here we search for all waypoints that only differ in one from 1 thousand
            // (0.001) - There is no other way to compare C++ floats with mySQL floats
            // See also: http://dev.mysql.com/doc/refman/5.0/en/problems-with-float.html
            std::string maxDiff = "0.01";

            PreparedStatement* stmt = WorldDatabase.GetPreparedStatement(WORLD_SEL_WAYPOINT_DATA_BY_POS);
            stmt->setFloat(0, target->GetPositionX());
            stmt->setString(1, maxDiff);
            stmt->setFloat(2, target->GetPositionY());
            stmt->setString(3, maxDiff);
            stmt->setFloat(4, target->GetPositionZ());
            stmt->setString(5, maxDiff);
            PreparedQueryResult result = WorldDatabase.Query(stmt);

            if (!result)
            {
                handler->PSendSysMessage(LANG_WAYPOINT_NOTFOUNDDBPROBLEM, wpGuid);
                return true;
            }
        }

        do
        {
            Field* fields = result->Fetch();
            pathid = fields[0].GetUInt32();
            point  = fields[1].GetUInt32();
        }
        while (result->NextRow());

        // We have the waypoint number and the GUID of the "master npc"
        // Text is enclosed in "<>", all other arguments not
        arg_str = strtok((char*)NULL, " ");

        // Check for argument
        if (show != "del" && show != "move" && arg_str == NULL)
        {
            handler->PSendSysMessage(LANG_WAYPOINT_ARGUMENTREQ, show_str);
            return false;
        }

        if (show == "del")
        {
            handler->PSendSysMessage("|cff00ff00DEBUG: wp modify del, PathID: |r|cff00ffff%u|r", pathid);

            if (wpGuid != 0)
                if (Creature* wpCreature = handler->GetSession()->GetPlayer()->GetMap()->GetCreature(MAKE_NEW_GUID(wpGuid, VISUAL_WAYPOINT, HIGHGUID_UNIT)))
                {
                    wpCreature->CombatStop();
                    wpCreature->DeleteFromDB();
                    wpCreature->AddObjectToRemoveList();
                }

            PreparedStatement* stmt = WorldDatabase.GetPreparedStatement(WORLD_DEL_WAYPOINT_DATA);

            stmt->setUInt32(0, pathid);
            stmt->setUInt32(1, point);

            WorldDatabase.Execute(stmt);

            stmt = WorldDatabase.GetPreparedStatement(WORLD_UPD_WAYPOINT_DATA_POINT);

            stmt->setUInt32(0, pathid);
            stmt->setUInt32(1, point);

            WorldDatabase.Execute(stmt);

            handler->PSendSysMessage(LANG_WAYPOINT_REMOVED);
            return true;
        }                                                       // del

        if (show == "move")
        {
            handler->PSendSysMessage("|cff00ff00DEBUG: wp move, PathID: |r|cff00ffff%u|r", pathid);

            Player* chr = handler->GetSession()->GetPlayer();
            Map* map = chr->GetMap();
            {
                // What to do:
                // Move the visual spawnpoint
                // Respawn the owner of the waypoints
                if (wpGuid != 0)
                {
                    if (Creature* wpCreature = map->GetCreature(MAKE_NEW_GUID(wpGuid, VISUAL_WAYPOINT, HIGHGUID_UNIT)))
                    {
                        wpCreature->CombatStop();
                        wpCreature->DeleteFromDB();
                        wpCreature->AddObjectToRemoveList();
                    }
                    // re-create
                    Creature* wpCreature2 = new Creature();
<<<<<<< HEAD
                    if (!wpCreature2->Create(sObjectMgr->GenerateLowGuid(HIGHGUID_UNIT), map, chr->GetPhaseMgr().GetPhaseMaskForSpawn(), VISUAL_WAYPOINT, 0, 0, chr->GetPositionX(), chr->GetPositionY(), chr->GetPositionZ(), chr->GetOrientation()))
=======
                    if (!wpCreature2->Create(sObjectMgr->GenerateLowGuid(HIGHGUID_UNIT), map, chr->GetPhaseMaskForSpawn(), VISUAL_WAYPOINT, chr->GetPositionX(), chr->GetPositionY(), chr->GetPositionZ(), chr->GetOrientation()))
>>>>>>> 3c6ffb13
                    {
                        handler->PSendSysMessage(LANG_WAYPOINT_VP_NOTCREATED, VISUAL_WAYPOINT);
                        delete wpCreature2;
                        wpCreature2 = NULL;
                        return false;
                    }

                    wpCreature2->SaveToDB(map->GetId(), (1 << map->GetSpawnMode()), chr->GetPhaseMgr().GetPhaseMaskForSpawn());
                    // To call _LoadGoods(); _LoadQuests(); CreateTrainerSpells();
                    /// @todo Should we first use "Create" then use "LoadFromDB"?
                    if (!wpCreature2->LoadCreatureFromDB(wpCreature2->GetDBTableGUIDLow(), map))
                    {
                        handler->PSendSysMessage(LANG_WAYPOINT_VP_NOTCREATED, VISUAL_WAYPOINT);
                        delete wpCreature2;
                        wpCreature2 = NULL;
                        return false;
                    }
                    //sMapMgr->GetMap(npcCreature->GetMapId())->Add(wpCreature2);
                }

                PreparedStatement* stmt = WorldDatabase.GetPreparedStatement(WORLD_UPD_WAYPOINT_DATA_POSITION);

                stmt->setFloat(0, chr->GetPositionX());
                stmt->setFloat(1, chr->GetPositionY());
                stmt->setFloat(2, chr->GetPositionZ());
                stmt->setUInt32(3, pathid);
                stmt->setUInt32(4, point);

                WorldDatabase.Execute(stmt);

                handler->PSendSysMessage(LANG_WAYPOINT_CHANGED);
            }
            return true;
        }                                                       // move

        const char *text = arg_str;

        if (text == 0)
        {
            // show_str check for present in list of correct values, no sql injection possible
            WorldDatabase.PExecute("UPDATE waypoint_data SET %s=NULL WHERE id='%u' AND point='%u'", show_str, pathid, point); // Query can't be a prepared statement
        }
        else
        {
            // show_str check for present in list of correct values, no sql injection possible
            std::string text2 = text;
            WorldDatabase.EscapeString(text2);
            WorldDatabase.PExecute("UPDATE waypoint_data SET %s='%s' WHERE id='%u' AND point='%u'", show_str, text2.c_str(), pathid, point); // Query can't be a prepared statement
        }

        handler->PSendSysMessage(LANG_WAYPOINT_CHANGED_NO, show_str);
        return true;
    }

    static bool HandleWpShowCommand(ChatHandler* handler, const char* args)
    {
        if (!*args)
            return false;

        // first arg: on, off, first, last
        char* show_str = strtok((char*)args, " ");
        if (!show_str)
            return false;

        // second arg: GUID (optional, if a creature is selected)
        char* guid_str = strtok((char*)NULL, " ");

        uint32 pathid = 0;
        Creature* target = handler->getSelectedCreature();

        // Did player provide a PathID?

        if (!guid_str)
        {
            // No PathID provided
            // -> Player must have selected a creature

            if (!target)
            {
                handler->SendSysMessage(LANG_SELECT_CREATURE);
                handler->SetSentErrorMessage(true);
                return false;
            }

            pathid = target->GetWaypointPath();
        }
        else
        {
            // PathID provided
            // Warn if player also selected a creature
            // -> Creature selection is ignored <-
            if (target)
                handler->SendSysMessage(LANG_WAYPOINT_CREATSELECTED);

            pathid = atoi((char*)guid_str);
        }

        std::string show = show_str;

        //handler->PSendSysMessage("wpshow - show: %s", show);

        // Show info for the selected waypoint
        if (show == "info")
        {
            // Check if the user did specify a visual waypoint
            if (!target || target->GetEntry() != VISUAL_WAYPOINT)
            {
                handler->PSendSysMessage(LANG_WAYPOINT_VP_SELECT);
                handler->SetSentErrorMessage(true);
                return false;
            }

            PreparedStatement* stmt = WorldDatabase.GetPreparedStatement(WORLD_SEL_WAYPOINT_DATA_ALL_BY_WPGUID);

            stmt->setUInt32(0, target->GetGUIDLow());

            PreparedQueryResult result = WorldDatabase.Query(stmt);

            if (!result)
            {
                handler->SendSysMessage(LANG_WAYPOINT_NOTFOUNDDBPROBLEM);
                return true;
            }

            handler->SendSysMessage("|cff00ffffDEBUG: wp show info:|r");
            do
            {
                Field* fields = result->Fetch();
                pathid                  = fields[0].GetUInt32();
                uint32 point            = fields[1].GetUInt32();
                uint32 delay            = fields[2].GetUInt32();
                uint32 flag             = fields[3].GetUInt32();
                uint32 ev_id            = fields[4].GetUInt32();
                uint32 ev_chance        = fields[5].GetUInt32();

                handler->PSendSysMessage("|cff00ff00Show info: for current point: |r|cff00ffff%u|r|cff00ff00, Path ID: |r|cff00ffff%u|r", point, pathid);
                handler->PSendSysMessage("|cff00ff00Show info: delay: |r|cff00ffff%u|r", delay);
                handler->PSendSysMessage("|cff00ff00Show info: Move flag: |r|cff00ffff%u|r", flag);
                handler->PSendSysMessage("|cff00ff00Show info: Waypoint event: |r|cff00ffff%u|r", ev_id);
                handler->PSendSysMessage("|cff00ff00Show info: Event chance: |r|cff00ffff%u|r", ev_chance);
            }
            while (result->NextRow());

            return true;
        }

        if (show == "on")
        {
            PreparedStatement* stmt = WorldDatabase.GetPreparedStatement(WORLD_SEL_WAYPOINT_DATA_POS_BY_ID);

            stmt->setUInt32(0, pathid);

            PreparedQueryResult result = WorldDatabase.Query(stmt);

            if (!result)
            {
                handler->SendSysMessage("|cffff33ffPath no found.|r");
                handler->SetSentErrorMessage(true);
                return false;
            }

            handler->PSendSysMessage("|cff00ff00DEBUG: wp on, PathID: |cff00ffff%u|r", pathid);

            // Delete all visuals for this NPC
            stmt = WorldDatabase.GetPreparedStatement(WORLD_SEL_WAYPOINT_DATA_WPGUID_BY_ID);

            stmt->setUInt32(0, pathid);

            PreparedQueryResult result2 = WorldDatabase.Query(stmt);

            if (result2)
            {
                bool hasError = false;
                do
                {
                    Field* fields = result2->Fetch();
                    uint32 wpguid = fields[0].GetUInt32();
                    Creature* creature = handler->GetSession()->GetPlayer()->GetMap()->GetCreature(MAKE_NEW_GUID(wpguid, VISUAL_WAYPOINT, HIGHGUID_UNIT));

                    if (!creature)
                    {
                        handler->PSendSysMessage(LANG_WAYPOINT_NOTREMOVED, wpguid);
                        hasError = true;

                        PreparedStatement* stmt = WorldDatabase.GetPreparedStatement(WORLD_DEL_CREATURE);

                        stmt->setUInt32(0, wpguid);

                        WorldDatabase.Execute(stmt);
                    }
                    else
                    {
                        creature->CombatStop();
                        creature->DeleteFromDB();
                        creature->AddObjectToRemoveList();
                    }

                }
                while (result2->NextRow());

                if (hasError)
                {
                    handler->PSendSysMessage(LANG_WAYPOINT_TOOFAR1);
                    handler->PSendSysMessage(LANG_WAYPOINT_TOOFAR2);
                    handler->PSendSysMessage(LANG_WAYPOINT_TOOFAR3);
                }
            }

            do
            {
                Field* fields = result->Fetch();
                uint32 point    = fields[0].GetUInt32();
                float x         = fields[1].GetFloat();
                float y         = fields[2].GetFloat();
                float z         = fields[3].GetFloat();

                uint32 id = VISUAL_WAYPOINT;

                Player* chr = handler->GetSession()->GetPlayer();
                Map* map = chr->GetMap();
                float o = chr->GetOrientation();

                Creature* wpCreature = new Creature();
<<<<<<< HEAD
                if (!wpCreature->Create(sObjectMgr->GenerateLowGuid(HIGHGUID_UNIT), map, chr->GetPhaseMgr().GetPhaseMaskForSpawn(), id, 0, 0, x, y, z, o))
=======
                if (!wpCreature->Create(sObjectMgr->GenerateLowGuid(HIGHGUID_UNIT), map, chr->GetPhaseMaskForSpawn(), id, x, y, z, o))
>>>>>>> 3c6ffb13
                {
                    handler->PSendSysMessage(LANG_WAYPOINT_VP_NOTCREATED, id);
                    delete wpCreature;
                    return false;
                }

                // Set "wpguid" column to the visual waypoint
                PreparedStatement* stmt = WorldDatabase.GetPreparedStatement(WORLD_UPD_WAYPOINT_DATA_WPGUID);

                stmt->setInt32(0, int32(wpCreature->GetGUIDLow()));
                stmt->setUInt32(1, pathid);
                stmt->setUInt32(2, point);

                WorldDatabase.Execute(stmt);

                wpCreature->SaveToDB(map->GetId(), (1 << map->GetSpawnMode()), chr->GetPhaseMgr().GetPhaseMaskForSpawn());
                // To call _LoadGoods(); _LoadQuests(); CreateTrainerSpells();
                if (!wpCreature->LoadCreatureFromDB(wpCreature->GetDBTableGUIDLow(), map))
                {
                    handler->PSendSysMessage(LANG_WAYPOINT_VP_NOTCREATED, id);
                    delete wpCreature;
                    return false;
                }

                if (target)
                {
                    wpCreature->SetDisplayId(target->GetDisplayId());
                    wpCreature->SetObjectScale(0.5f);
                    wpCreature->SetLevel(std::min<uint32>(point, STRONG_MAX_LEVEL));
                }
            }
            while (result->NextRow());

            handler->SendSysMessage("|cff00ff00Showing the current creature's path.|r");
            return true;
        }

        if (show == "first")
        {
            handler->PSendSysMessage("|cff00ff00DEBUG: wp first, GUID: %u|r", pathid);

            PreparedStatement* stmt = WorldDatabase.GetPreparedStatement(WORLD_SEL_WAYPOINT_DATA_POS_FIRST_BY_ID);
            stmt->setUInt32(0, pathid);
            PreparedQueryResult result = WorldDatabase.Query(stmt);

            if (!result)
            {
                handler->PSendSysMessage(LANG_WAYPOINT_NOTFOUND, pathid);
                handler->SetSentErrorMessage(true);
                return false;
            }

            Field* fields = result->Fetch();
            float x         = fields[0].GetFloat();
            float y         = fields[1].GetFloat();
            float z         = fields[2].GetFloat();
            uint32 id = VISUAL_WAYPOINT;

            Player* chr = handler->GetSession()->GetPlayer();
            float o = chr->GetOrientation();
            Map* map = chr->GetMap();

            Creature* creature = new Creature();
<<<<<<< HEAD
            if (!creature->Create(sObjectMgr->GenerateLowGuid(HIGHGUID_UNIT), map, chr->GetPhaseMgr().GetPhaseMaskForSpawn(), id, 0, 0, x, y, z, o))
=======
            if (!creature->Create(sObjectMgr->GenerateLowGuid(HIGHGUID_UNIT), map, chr->GetPhaseMaskForSpawn(), id, x, y, z, o))
>>>>>>> 3c6ffb13
            {
                handler->PSendSysMessage(LANG_WAYPOINT_VP_NOTCREATED, id);
                delete creature;
                return false;
            }

            creature->SaveToDB(map->GetId(), (1 << map->GetSpawnMode()), chr->GetPhaseMgr().GetPhaseMaskForSpawn());
            if (!creature->LoadCreatureFromDB(creature->GetDBTableGUIDLow(), map))
            {
                handler->PSendSysMessage(LANG_WAYPOINT_VP_NOTCREATED, id);
                delete creature;
                return false;
            }

            if (target)
            {
                creature->SetDisplayId(target->GetDisplayId());
                creature->SetObjectScale(0.5f);
            }

            return true;
        }

        if (show == "last")
        {
            handler->PSendSysMessage("|cff00ff00DEBUG: wp last, PathID: |r|cff00ffff%u|r", pathid);

            PreparedStatement* stmt = WorldDatabase.GetPreparedStatement(WORLD_SEL_WAYPOINT_DATA_POS_LAST_BY_ID);
            stmt->setUInt32(0, pathid);
            PreparedQueryResult result = WorldDatabase.Query(stmt);

            if (!result)
            {
                handler->PSendSysMessage(LANG_WAYPOINT_NOTFOUNDLAST, pathid);
                handler->SetSentErrorMessage(true);
                return false;
            }
            Field* fields = result->Fetch();
            float x = fields[0].GetFloat();
            float y = fields[1].GetFloat();
            float z = fields[2].GetFloat();
            float o = fields[3].GetFloat();
            uint32 id = VISUAL_WAYPOINT;

            Player* chr = handler->GetSession()->GetPlayer();
            Map* map = chr->GetMap();

            Creature* creature = new Creature();
<<<<<<< HEAD
            if (!creature->Create(sObjectMgr->GenerateLowGuid(HIGHGUID_UNIT), map, chr->GetPhaseMgr().GetPhaseMaskForSpawn(), id, 0, 0, x, y, z, o))
=======
            if (!creature->Create(sObjectMgr->GenerateLowGuid(HIGHGUID_UNIT), map, chr->GetPhaseMaskForSpawn(), id, x, y, z, o))
>>>>>>> 3c6ffb13
            {
                handler->PSendSysMessage(LANG_WAYPOINT_NOTCREATED, id);
                delete creature;
                return false;
            }

            creature->SaveToDB(map->GetId(), (1 << map->GetSpawnMode()), chr->GetPhaseMgr().GetPhaseMaskForSpawn());
            if (!creature->LoadCreatureFromDB(creature->GetDBTableGUIDLow(), map))
            {
                handler->PSendSysMessage(LANG_WAYPOINT_NOTCREATED, id);
                delete creature;
                return false;
            }

            if (target)
            {
                creature->SetDisplayId(target->GetDisplayId());
                creature->SetObjectScale(0.5f);
            }

            return true;
        }

        if (show == "off")
        {
            PreparedStatement* stmt = WorldDatabase.GetPreparedStatement(WORLD_SEL_CREATURE_BY_ID);
            stmt->setUInt32(0, 1);
            PreparedQueryResult result = WorldDatabase.Query(stmt);

            if (!result)
            {
                handler->SendSysMessage(LANG_WAYPOINT_VP_NOTFOUND);
                handler->SetSentErrorMessage(true);
                return false;
            }
            bool hasError = false;
            do
            {
                Field* fields = result->Fetch();
                uint32 guid = fields[0].GetUInt32();
                Creature* creature = handler->GetSession()->GetPlayer()->GetMap()->GetCreature(MAKE_NEW_GUID(guid, VISUAL_WAYPOINT, HIGHGUID_UNIT));
                if (!creature)
                {
                    handler->PSendSysMessage(LANG_WAYPOINT_NOTREMOVED, guid);
                    hasError = true;

                    PreparedStatement* stmt = WorldDatabase.GetPreparedStatement(WORLD_DEL_CREATURE);

                    stmt->setUInt32(0, guid);

                    WorldDatabase.Execute(stmt);
                }
                else
                {
                    creature->CombatStop();
                    creature->DeleteFromDB();
                    creature->AddObjectToRemoveList();
                }
            }
            while (result->NextRow());
            // set "wpguid" column to "empty" - no visual waypoint spawned
            stmt = WorldDatabase.GetPreparedStatement(WORLD_UPD_WAYPOINT_DATA_ALL_WPGUID);

            WorldDatabase.Execute(stmt);
            //WorldDatabase.PExecute("UPDATE creature_movement SET wpguid = '0' WHERE wpguid <> '0'");

            if (hasError)
            {
                handler->PSendSysMessage(LANG_WAYPOINT_TOOFAR1);
                handler->PSendSysMessage(LANG_WAYPOINT_TOOFAR2);
                handler->PSendSysMessage(LANG_WAYPOINT_TOOFAR3);
            }

            handler->SendSysMessage(LANG_WAYPOINT_VP_ALLREMOVED);
            return true;
        }

        handler->PSendSysMessage("|cffff33ffDEBUG: wpshow - no valid command found|r");
        return true;
    }
};

void AddSC_wp_commandscript()
{
    new wp_commandscript();
}<|MERGE_RESOLUTION|>--- conflicted
+++ resolved
@@ -694,11 +694,7 @@
                     }
                     // re-create
                     Creature* wpCreature2 = new Creature();
-<<<<<<< HEAD
-                    if (!wpCreature2->Create(sObjectMgr->GenerateLowGuid(HIGHGUID_UNIT), map, chr->GetPhaseMgr().GetPhaseMaskForSpawn(), VISUAL_WAYPOINT, 0, 0, chr->GetPositionX(), chr->GetPositionY(), chr->GetPositionZ(), chr->GetOrientation()))
-=======
-                    if (!wpCreature2->Create(sObjectMgr->GenerateLowGuid(HIGHGUID_UNIT), map, chr->GetPhaseMaskForSpawn(), VISUAL_WAYPOINT, chr->GetPositionX(), chr->GetPositionY(), chr->GetPositionZ(), chr->GetOrientation()))
->>>>>>> 3c6ffb13
+                    if (!wpCreature2->Create(sObjectMgr->GenerateLowGuid(HIGHGUID_UNIT), map, chr->GetPhaseMgr().GetPhaseMaskForSpawn(), VISUAL_WAYPOINT, chr->GetPositionX(), chr->GetPositionY(), chr->GetPositionZ(), chr->GetOrientation()))
                     {
                         handler->PSendSysMessage(LANG_WAYPOINT_VP_NOTCREATED, VISUAL_WAYPOINT);
                         delete wpCreature2;
@@ -922,11 +918,7 @@
                 float o = chr->GetOrientation();
 
                 Creature* wpCreature = new Creature();
-<<<<<<< HEAD
-                if (!wpCreature->Create(sObjectMgr->GenerateLowGuid(HIGHGUID_UNIT), map, chr->GetPhaseMgr().GetPhaseMaskForSpawn(), id, 0, 0, x, y, z, o))
-=======
-                if (!wpCreature->Create(sObjectMgr->GenerateLowGuid(HIGHGUID_UNIT), map, chr->GetPhaseMaskForSpawn(), id, x, y, z, o))
->>>>>>> 3c6ffb13
+                if (!wpCreature->Create(sObjectMgr->GenerateLowGuid(HIGHGUID_UNIT), map, chr->GetPhaseMgr().GetPhaseMaskForSpawn(), id, x, y, z, o))
                 {
                     handler->PSendSysMessage(LANG_WAYPOINT_VP_NOTCREATED, id);
                     delete wpCreature;
@@ -990,11 +982,7 @@
             Map* map = chr->GetMap();
 
             Creature* creature = new Creature();
-<<<<<<< HEAD
-            if (!creature->Create(sObjectMgr->GenerateLowGuid(HIGHGUID_UNIT), map, chr->GetPhaseMgr().GetPhaseMaskForSpawn(), id, 0, 0, x, y, z, o))
-=======
-            if (!creature->Create(sObjectMgr->GenerateLowGuid(HIGHGUID_UNIT), map, chr->GetPhaseMaskForSpawn(), id, x, y, z, o))
->>>>>>> 3c6ffb13
+            if (!creature->Create(sObjectMgr->GenerateLowGuid(HIGHGUID_UNIT), map, chr->GetPhaseMgr().GetPhaseMaskForSpawn(), id, x, y, z, o))
             {
                 handler->PSendSysMessage(LANG_WAYPOINT_VP_NOTCREATED, id);
                 delete creature;
@@ -1043,11 +1031,7 @@
             Map* map = chr->GetMap();
 
             Creature* creature = new Creature();
-<<<<<<< HEAD
-            if (!creature->Create(sObjectMgr->GenerateLowGuid(HIGHGUID_UNIT), map, chr->GetPhaseMgr().GetPhaseMaskForSpawn(), id, 0, 0, x, y, z, o))
-=======
-            if (!creature->Create(sObjectMgr->GenerateLowGuid(HIGHGUID_UNIT), map, chr->GetPhaseMaskForSpawn(), id, x, y, z, o))
->>>>>>> 3c6ffb13
+            if (!creature->Create(sObjectMgr->GenerateLowGuid(HIGHGUID_UNIT), map, chr->GetPhaseMgr().GetPhaseMaskForSpawn(), id, x, y, z, o))
             {
                 handler->PSendSysMessage(LANG_WAYPOINT_NOTCREATED, id);
                 delete creature;
