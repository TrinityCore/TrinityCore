--- conflicted
+++ resolved
@@ -256,32 +256,19 @@
         CreatureAddon const* addon = sObjectMgr->GetCreatureAddon(guidLow);
         if (!addon || addon->path_id == 0)
         {
-<<<<<<< HEAD
             handler->PSendSysMessage("%s%s|r", "|cffff33ff", "Target does not have a loaded path.");
             return true;
         }
 
-        PreparedStatement* stmt = WorldDatabase.GetPreparedStatement(WORLD_DEL_CREATURE_ADDON);
-
+        stmt = WorldDatabase.GetPreparedStatement(WORLD_DEL_CREATURE_ADDON);
         stmt->setUInt32(0, guidLow);
-=======
-            if (target->GetCreatureAddon()->path_id != 0)
-            {
-                stmt = WorldDatabase.GetPreparedStatement(WORLD_DEL_CREATURE_ADDON);
-                stmt->setUInt32(0, guildLow);
-                WorldDatabase.Execute(stmt);
->>>>>>> 11076ed0
-
         WorldDatabase.Execute(stmt);
 
-<<<<<<< HEAD
         target->UpdateWaypointID(0);
 
         stmt = WorldDatabase.GetPreparedStatement(WORLD_UPD_CREATURE_MOVEMENT_TYPE);
-
         stmt->setUInt8(0, uint8(IDLE_MOTION_TYPE));
         stmt->setUInt32(1, guidLow);
-
         WorldDatabase.Execute(stmt);
 
         target->LoadPath(0);
@@ -289,23 +276,6 @@
         target->GetMotionMaster()->MoveTargetedHome();
         target->GetMotionMaster()->Initialize();
         target->MonsterSay("Path unloaded.", LANG_UNIVERSAL, NULL);
-=======
-                stmt = WorldDatabase.GetPreparedStatement(WORLD_UPD_CREATURE_MOVEMENT_TYPE);
-                stmt->setUInt8(0, uint8(IDLE_MOTION_TYPE));
-                stmt->setUInt32(1, guildLow);
-                WorldDatabase.Execute(stmt);
-
-                target->LoadPath(0);
-                target->SetDefaultMovementType(IDLE_MOTION_TYPE);
-                target->GetMotionMaster()->MoveTargetedHome();
-                target->GetMotionMaster()->Initialize();
-                target->MonsterSay("Path unloaded.", LANG_UNIVERSAL, NULL);
-
-                return true;
-            }
-            handler->PSendSysMessage("%s%s|r", "|cffff33ff", "Target have no loaded path.");
-        }
->>>>>>> 11076ed0
         return true;
     }
 
