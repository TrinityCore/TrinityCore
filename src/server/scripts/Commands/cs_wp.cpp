/*
 * This file is part of the TrinityCore Project. See AUTHORS file for Copyright information
 *
 * This program is free software; you can redistribute it and/or modify it
 * under the terms of the GNU General Public License as published by the
 * Free Software Foundation; either version 2 of the License, or (at your
 * option) any later version.
 *
 * This program is distributed in the hope that it will be useful, but WITHOUT
 * ANY WARRANTY; without even the implied warranty of MERCHANTABILITY or
 * FITNESS FOR A PARTICULAR PURPOSE. See the GNU General Public License for
 * more details.
 *
 * You should have received a copy of the GNU General Public License along
 * with this program. If not, see <http://www.gnu.org/licenses/>.
 */

/* ScriptData
Name: wp_commandscript
%Complete: 100
Comment: All wp related commands
Category: commandscripts
EndScriptData */

#include "ScriptMgr.h"
#include "Chat.h"
#include "Creature.h"
#include "DatabaseEnv.h"
#include "Language.h"
#include "Map.h"
#include "MotionMaster.h"
<<<<<<< HEAD
=======
#include "ObjectMgr.h"
#include "PhasingHandler.h"
>>>>>>> 28d470c5
#include "Player.h"
#include "RBAC.h"
#include "WaypointDefines.h"
#include "WaypointManager.h"
#include "WorldSession.h"
<<<<<<< HEAD

#if TRINITY_COMPILER == TRINITY_COMPILER_GNU
#pragma GCC diagnostic ignored "-Wdeprecated-declarations"
#endif
=======
>>>>>>> 28d470c5

class wp_commandscript : public CommandScript
{
public:
    wp_commandscript() : CommandScript("wp_commandscript") { }

    std::vector<ChatCommand> GetCommands() const override
    {
        static std::vector<ChatCommand> wpCommandTable =
        {
            { "add",    rbac::RBAC_PERM_COMMAND_WP_ADD,    false, &HandleWpAddCommand,    "" },
            { "event",  rbac::RBAC_PERM_COMMAND_WP_EVENT,  false, &HandleWpEventCommand,  "" },
            { "load",   rbac::RBAC_PERM_COMMAND_WP_LOAD,   false, &HandleWpLoadCommand,   "" },
            { "modify", rbac::RBAC_PERM_COMMAND_WP_MODIFY, false, &HandleWpModifyCommand, "" },
            { "unload", rbac::RBAC_PERM_COMMAND_WP_UNLOAD, false, &HandleWpUnLoadCommand, "" },
            { "reload", rbac::RBAC_PERM_COMMAND_WP_RELOAD, false, &HandleWpReloadCommand, "" },
            { "show",   rbac::RBAC_PERM_COMMAND_WP_SHOW,   false, &HandleWpShowCommand,   "" },
        };
        static std::vector<ChatCommand> commandTable =
        {
            { "wp", rbac::RBAC_PERM_COMMAND_WP, false, nullptr, "", wpCommandTable },
        };
        return commandTable;
    }
    /**
    * Add a waypoint to a creature.
    *
    * The user can either select an npc or provide its GUID.
    *
    * The user can even select a visual waypoint - then the new waypoint
    * is placed *after* the selected one - this makes insertion of new
    * waypoints possible.
    *
    * eg:
    * .wp add 12345
    * -> adds a waypoint to the npc with the GUID 12345
    *
    * .wp add
    * -> adds a waypoint to the currently selected creature
    *
    *
    * @param args if the user did not provide a GUID, it is NULL
    *
    * @return true - command did succeed, false - something went wrong
    */
    static bool HandleWpAddCommand(ChatHandler* handler, char const* args)
    {
        // optional
        char* path_number = nullptr;
        uint32 pathid = 0;

        if (*args)
            path_number = strtok((char*)args, " ");

        uint32 point = 0;
        Creature* target = handler->getSelectedCreature();

        if (!path_number)
        {
            if (target)
                pathid = target->GetWaypointPath();
            else
            {
                WorldDatabasePreparedStatement* stmt = WorldDatabase.GetPreparedStatement(WORLD_SEL_WAYPOINT_DATA_MAX_ID);

                PreparedQueryResult result = WorldDatabase.Query(stmt);

                uint32 maxpathid = result->Fetch()->GetInt32();
                pathid = maxpathid+1;
                handler->PSendSysMessage("%s%s|r", "|cff00ff00", "New path started.");
            }
        }
        else
            pathid = atoi(path_number);

        // path_id -> ID of the Path
        // point   -> number of the waypoint (if not 0)

        if (!pathid)
        {
            handler->PSendSysMessage("%s%s|r", "|cffff33ff", "Current creature haven't loaded path.");
            return true;
        }

        WorldDatabasePreparedStatement* stmt = WorldDatabase.GetPreparedStatement(WORLD_SEL_WAYPOINT_DATA_MAX_POINT);
        stmt->setUInt32(0, pathid);
        PreparedQueryResult result = WorldDatabase.Query(stmt);

        if (result)
            point = (*result)[0].GetUInt32();

        Player* player = handler->GetSession()->GetPlayer();
        //Map* map = player->GetMap();

        stmt = WorldDatabase.GetPreparedStatement(WORLD_INS_WAYPOINT_DATA);

        stmt->setUInt32(0, pathid);
        stmt->setUInt32(1, point + 1);
        stmt->setFloat(2, player->GetPositionX());
        stmt->setFloat(3, player->GetPositionY());
        stmt->setFloat(4, player->GetPositionZ());
        stmt->setFloat(5, player->GetOrientation());

        WorldDatabase.Execute(stmt);

        handler->PSendSysMessage("%s%s%u%s%u%s|r", "|cff00ff00", "PathID: |r|cff00ffff", pathid, "|r|cff00ff00: Waypoint |r|cff00ffff", point+1, "|r|cff00ff00 created. ");
        return true;
    }                                                           // HandleWpAddCommand

    static bool HandleWpLoadCommand(ChatHandler* handler, char const* args)
    {
        if (!*args)
            return false;

        // optional
        char* path_number = nullptr;

        if (*args)
            path_number = strtok((char*)args, " ");

        uint32 pathid = 0;
<<<<<<< HEAD
        ObjectGuid::LowType guidLow = 0;
=======
        ObjectGuid::LowType guidLow = UI64LIT(0);
>>>>>>> 28d470c5
        Creature* target = handler->getSelectedCreature();

        // Did player provide a path_id?
        if (!path_number)
            return false;

        if (!target)
        {
            handler->SendSysMessage(LANG_SELECT_CREATURE);
            handler->SetSentErrorMessage(true);
            return false;
        }

        if (target->GetEntry() == 1)
        {
            handler->PSendSysMessage("%s%s|r", "|cffff33ff", "You want to load path to a waypoint? Aren't you?");
            handler->SetSentErrorMessage(true);
            return false;
        }

        pathid = atoi(path_number);

        if (!pathid)
        {
            handler->PSendSysMessage("%s%s|r", "|cffff33ff", "No valid path number provided.");
            return true;
        }

        guidLow = target->GetSpawnId();

        WorldDatabasePreparedStatement* stmt = WorldDatabase.GetPreparedStatement(WORLD_SEL_CREATURE_ADDON_BY_GUID);

        stmt->setUInt64(0, guidLow);

        PreparedQueryResult result = WorldDatabase.Query(stmt);

        if (result)
        {
            stmt = WorldDatabase.GetPreparedStatement(WORLD_UPD_CREATURE_ADDON_PATH);

            stmt->setUInt32(0, pathid);
            stmt->setUInt64(1, guidLow);
        }
        else
        {
            stmt = WorldDatabase.GetPreparedStatement(WORLD_INS_CREATURE_ADDON);

            stmt->setUInt64(0, guidLow);
            stmt->setUInt32(1, pathid);
        }

        WorldDatabase.Execute(stmt);

        stmt = WorldDatabase.GetPreparedStatement(WORLD_UPD_CREATURE_MOVEMENT_TYPE);

        stmt->setUInt8(0, uint8(WAYPOINT_MOTION_TYPE));
        stmt->setUInt64(1, guidLow);

        WorldDatabase.Execute(stmt);

        target->LoadPath(pathid);
        target->SetDefaultMovementType(WAYPOINT_MOTION_TYPE);
        target->GetMotionMaster()->Initialize();
        target->Say("Path loaded.", LANG_UNIVERSAL);

        return true;
    }

    static bool HandleWpReloadCommand(ChatHandler* handler, char const* args)
    {
        if (!*args)
            return false;

        uint32 id = atoi(args);

        if (!id)
            return false;

        handler->PSendSysMessage("%s%s|r|cff00ffff%u|r", "|cff00ff00", "Loading Path: ", id);
        sWaypointMgr->ReloadPath(id);
        return true;
    }

    static bool HandleWpUnLoadCommand(ChatHandler* handler, char const* /*args*/)
    {

        Creature* target = handler->getSelectedCreature();
        WorldDatabasePreparedStatement* stmt = nullptr;

        if (!target)
        {
            handler->PSendSysMessage("%s%s|r", "|cff33ffff", "You must select a target.");
            return true;
        }

<<<<<<< HEAD
        uint32 guildLow = target->GetSpawnId();
=======
        ObjectGuid::LowType guidLow = target->GetSpawnId();
        if (!guidLow)
        {
            handler->PSendSysMessage("%s%s|r", "|cffff33ff", "Target is not saved to DB.");
            return true;
        }
>>>>>>> 28d470c5

        CreatureAddon const* addon = sObjectMgr->GetCreatureAddon(guidLow);
        if (!addon || addon->path_id == 0)
        {
            handler->PSendSysMessage("%s%s|r", "|cffff33ff", "Target does not have a loaded path.");
            return true;
        }

<<<<<<< HEAD
                target->UpdateCurrentWaypointInfo(0, 0);
=======
        stmt = WorldDatabase.GetPreparedStatement(WORLD_DEL_CREATURE_ADDON);
        stmt->setUInt64(0, guidLow);
        WorldDatabase.Execute(stmt);
>>>>>>> 28d470c5

        target->UpdateWaypointID(0);

        stmt = WorldDatabase.GetPreparedStatement(WORLD_UPD_CREATURE_MOVEMENT_TYPE);
        stmt->setUInt8(0, uint8(IDLE_MOTION_TYPE));
        stmt->setUInt64(1, guidLow);
        WorldDatabase.Execute(stmt);

        target->LoadPath(0);
        target->SetDefaultMovementType(IDLE_MOTION_TYPE);
        target->GetMotionMaster()->MoveTargetedHome();
        target->GetMotionMaster()->Initialize();
        target->Say("Path unloaded.", LANG_UNIVERSAL);
        return true;
    }

    static bool HandleWpEventCommand(ChatHandler* handler, char const* args)
    {
        if (!*args)
            return false;

        char* show_str = strtok((char*)args, " ");
        std::string show = show_str;
        WorldDatabasePreparedStatement* stmt = nullptr;

        // Check
        if ((show != "add") && (show != "mod") && (show != "del") && (show != "listid"))
            return false;

        char* arg_id = strtok(nullptr, " ");
        uint32 id = 0;

        if (show == "add")
        {
            if (arg_id)
                id = atoul(arg_id);

            if (id)
            {
                stmt = WorldDatabase.GetPreparedStatement(WORLD_SEL_WAYPOINT_SCRIPT_ID_BY_GUID);
                stmt->setUInt32(0, id);
                PreparedQueryResult result = WorldDatabase.Query(stmt);

                if (!result)
                {
                    stmt = WorldDatabase.GetPreparedStatement(WORLD_INS_WAYPOINT_SCRIPT);
                    stmt->setUInt32(0, id);
                    WorldDatabase.Execute(stmt);

                    handler->PSendSysMessage("%s%s%u|r", "|cff00ff00", "Wp Event: New waypoint event added: ", id);
                }
                else
                    handler->PSendSysMessage("|cff00ff00Wp Event: You have choosed an existing waypoint script guid: %u|r", id);
            }
            else
            {
                stmt = WorldDatabase.GetPreparedStatement(WORLD_SEL_WAYPOINT_SCRIPTS_MAX_ID);
                PreparedQueryResult result = WorldDatabase.Query(stmt);
                id = result->Fetch()->GetUInt32();
                stmt = WorldDatabase.GetPreparedStatement(WORLD_INS_WAYPOINT_SCRIPT);
                stmt->setUInt32(0, id + 1);
                WorldDatabase.Execute(stmt);

                handler->PSendSysMessage("%s%s%u|r", "|cff00ff00", "Wp Event: New waypoint event added: |r|cff00ffff", id+1);
            }

            return true;
        }

        if (show == "listid")
        {
            if (!arg_id)
            {
                handler->PSendSysMessage("%s%s|r", "|cff33ffff", "Wp Event: You must provide waypoint script id.");
                return true;
            }

            id = atoul(arg_id);

            uint32 a2, a3, a4, a5, a6;
            float a8, a9, a10, a11;
            char const* a7;

            stmt = WorldDatabase.GetPreparedStatement(WORLD_SEL_WAYPOINT_SCRIPT_BY_ID);
            stmt->setUInt32(0, id);
            PreparedQueryResult result = WorldDatabase.Query(stmt);

            if (!result)
            {
                handler->PSendSysMessage("%s%s%u|r", "|cff33ffff", "Wp Event: No waypoint scripts found on id: ", id);
                return true;
            }

            Field* fields;

            do
            {
                fields = result->Fetch();
                a2 = fields[0].GetUInt32();
                a3 = fields[1].GetUInt32();
                a4 = fields[2].GetUInt32();
                a5 = fields[3].GetUInt32();
                a6 = fields[4].GetUInt32();
                a7 = fields[5].GetCString();
                a8 = fields[6].GetFloat();
                a9 = fields[7].GetFloat();
                a10 = fields[8].GetFloat();
                a11 = fields[9].GetFloat();

                handler->PSendSysMessage("|cffff33ffid:|r|cff00ffff %u|r|cff00ff00, guid: |r|cff00ffff%u|r|cff00ff00, delay: |r|cff00ffff%u|r|cff00ff00, command: |r|cff00ffff%u|r|cff00ff00, datalong: |r|cff00ffff%u|r|cff00ff00, datalong2: |r|cff00ffff%u|r|cff00ff00, datatext: |r|cff00ffff%s|r|cff00ff00, posx: |r|cff00ffff%f|r|cff00ff00, posy: |r|cff00ffff%f|r|cff00ff00, posz: |r|cff00ffff%f|r|cff00ff00, orientation: |r|cff00ffff%f|r", id, a2, a3, a4, a5, a6, a7, a8, a9, a10, a11);
            }
            while (result->NextRow());
        }

        if (show == "del")
        {
            if (!arg_id)
            {
                handler->SendSysMessage("|cffff33ffERROR: Waypoint script guid not present.|r");
                return true;
            }

<<<<<<< HEAD
            id = atoi(arg_id);
=======
            id = atoul(arg_id);
>>>>>>> 28d470c5

            stmt = WorldDatabase.GetPreparedStatement(WORLD_SEL_WAYPOINT_SCRIPT_ID_BY_GUID);
            stmt->setUInt32(0, id);
            PreparedQueryResult result = WorldDatabase.Query(stmt);

            if (result)
            {
                stmt = WorldDatabase.GetPreparedStatement(WORLD_DEL_WAYPOINT_SCRIPT);
                stmt->setUInt32(0, id);
                WorldDatabase.Execute(stmt);

                handler->PSendSysMessage("%s%s%u|r", "|cff00ff00", "Wp Event: Waypoint script removed: ", id);
            }
            else
                handler->PSendSysMessage("|cffff33ffWp Event: ERROR: you have selected a non existing script: %u|r", id);

            return true;
        }

        if (show == "mod")
        {
            if (!arg_id)
            {
                handler->SendSysMessage("|cffff33ffERROR: Waypoint script guid not present.|r");
                return true;
            }

            id = atoul(arg_id);

            if (!id)
            {
                handler->SendSysMessage("|cffff33ffERROR: No valid waypoint script id not present.|r");
                return true;
            }

            char* arg_2 = strtok(nullptr, " ");

            if (!arg_2)
            {
                handler->SendSysMessage("|cffff33ffERROR: No argument present.|r");
                return true;
            }

            std::string arg_string  = arg_2;

            if ((arg_string != "setid") && (arg_string != "delay") && (arg_string != "command")
                && (arg_string != "datalong") && (arg_string != "datalong2") && (arg_string != "dataint") && (arg_string != "posx")
                && (arg_string != "posy") && (arg_string != "posz") && (arg_string != "orientation"))
            {
                handler->SendSysMessage("|cffff33ffERROR: No valid argument present.|r");
                return true;
            }

            char* arg_3;
            std::string arg_str_2 = arg_2;
            arg_3 = strtok(nullptr, " ");

            if (!arg_3)
            {
                handler->SendSysMessage("|cffff33ffERROR: No additional argument present.|r");
                return true;
            }

            if (arg_str_2 == "setid")
            {
                uint32 newid = atoul(arg_3);
                handler->PSendSysMessage("%s%s|r|cff00ffff%u|r|cff00ff00%s|r|cff00ffff%u|r", "|cff00ff00", "Wp Event: Waypoint script guid: ", newid, " id changed: ", id);

                stmt = WorldDatabase.GetPreparedStatement(WORLD_UPD_WAYPOINT_SCRIPT_ID);
                stmt->setUInt32(0, newid);
                stmt->setUInt32(1, id);
                WorldDatabase.Execute(stmt);

                return true;
            }
            else
            {
                stmt = WorldDatabase.GetPreparedStatement(WORLD_SEL_WAYPOINT_SCRIPT_ID_BY_GUID);
                stmt->setUInt32(0, id);
                PreparedQueryResult result = WorldDatabase.Query(stmt);

                if (!result)
                {
                    handler->SendSysMessage("|cffff33ffERROR: You have selected an non existing waypoint script guid.|r");
                    return true;
                }

                if (arg_str_2 == "posx")
                {
                    stmt = WorldDatabase.GetPreparedStatement(WORLD_UPD_WAYPOINT_SCRIPT_X);
                    stmt->setFloat(0, float(atof(arg_3)));
                    stmt->setUInt32(1, id);

                    WorldDatabase.Execute(stmt);

                    handler->PSendSysMessage("|cff00ff00Waypoint script:|r|cff00ffff %u|r|cff00ff00 position_x updated.|r", id);
                    return true;
                }
                else if (arg_str_2 == "posy")
                {
                    stmt = WorldDatabase.GetPreparedStatement(WORLD_UPD_WAYPOINT_SCRIPT_Y);
                    stmt->setFloat(0, float(atof(arg_3)));
                    stmt->setUInt32(1, id);

                    WorldDatabase.Execute(stmt);

                    handler->PSendSysMessage("|cff00ff00Waypoint script: %u position_y updated.|r", id);
                    return true;
                }
                else if (arg_str_2 == "posz")
                {
                    stmt = WorldDatabase.GetPreparedStatement(WORLD_UPD_WAYPOINT_SCRIPT_Z);
                    stmt->setFloat(0, float(atof(arg_3)));
                    stmt->setUInt32(1, id);

                    WorldDatabase.Execute(stmt);

                    handler->PSendSysMessage("|cff00ff00Waypoint script: |r|cff00ffff%u|r|cff00ff00 position_z updated.|r", id);
                    return true;
                }
                else if (arg_str_2 == "orientation")
                {
                    stmt = WorldDatabase.GetPreparedStatement(WORLD_UPD_WAYPOINT_SCRIPT_O);
                    stmt->setFloat(0, float(atof(arg_3)));
                    stmt->setUInt32(1, id);

                    WorldDatabase.Execute(stmt);

                    handler->PSendSysMessage("|cff00ff00Waypoint script: |r|cff00ffff%u|r|cff00ff00 orientation updated.|r", id);
                    return true;
                }
                else if (arg_str_2 == "dataint")
                {
                    WorldDatabase.PExecute("UPDATE waypoint_scripts SET %s='%u' WHERE guid='%u'", arg_2, atoul(arg_3), id); // Query can't be a prepared statement

                    handler->PSendSysMessage("|cff00ff00Waypoint script: |r|cff00ffff%u|r|cff00ff00 dataint updated.|r", id);
                    return true;
                }
                else
                {
                    std::string arg_str_3 = arg_3;
                    WorldDatabase.EscapeString(arg_str_3);
                    WorldDatabase.PExecute("UPDATE waypoint_scripts SET %s='%s' WHERE guid='%u'", arg_2, arg_str_3.c_str(), id); // Query can't be a prepared statement
                }
            }
            handler->PSendSysMessage("%s%s|r|cff00ffff%u:|r|cff00ff00 %s %s|r", "|cff00ff00", "Waypoint script:", id, arg_2, "updated.");
        }
        return true;
    }

    static bool HandleWpModifyCommand(ChatHandler* handler, char const* args)
    {
        if (!*args)
            return false;

        // first arg: add del text emote spell waittime move
        char* show_str = strtok((char*)args, " ");
        if (!show_str)
        {
            return false;
        }

        std::string show = show_str;
        // Check
        // Remember: "show" must also be the name of a column!
        if ((show != "delay") && (show != "action") && (show != "action_chance")
            && (show != "move_type") && (show != "del") && (show != "move")
            )
        {
            return false;
        }

        // Next arg is: <PATHID> <WPNUM> <ARGUMENT>
        char* arg_str = nullptr;

        // Did user provide a GUID
        // or did the user select a creature?
        // -> variable lowguid is filled with the GUID of the NPC
        uint32 pathid = 0;
        uint32 point = 0;
        Creature* target = handler->getSelectedCreature();
        WorldDatabasePreparedStatement* stmt = nullptr;

        // User did select a visual waypoint?
        if (!target || target->GetEntry() != VISUAL_WAYPOINT)
        {
            handler->SendSysMessage("|cffff33ffERROR: You must select a waypoint.|r");
            return false;
        }

        // Check the creature
        stmt = WorldDatabase.GetPreparedStatement(WORLD_SEL_WAYPOINT_DATA_BY_WPGUID);
<<<<<<< HEAD
        stmt->setUInt32(0, target->GetSpawnId());
=======
        stmt->setUInt64(0, target->GetSpawnId());
>>>>>>> 28d470c5
        PreparedQueryResult result = WorldDatabase.Query(stmt);

        if (!result)
        {
<<<<<<< HEAD
            handler->PSendSysMessage(LANG_WAYPOINT_NOTFOUNDSEARCH, target->GetSpawnId());
=======
            handler->PSendSysMessage(LANG_WAYPOINT_NOTFOUNDSEARCH, std::to_string(target->GetSpawnId()).c_str());
>>>>>>> 28d470c5
            // Select waypoint number from database
            // Since we compare float values, we have to deal with
            // some difficulties.
            // Here we search for all waypoints that only differ in one from 1 thousand
            // (0.001) - There is no other way to compare C++ floats with mySQL floats
            // See also: http://dev.mysql.com/doc/refman/5.0/en/problems-with-float.html
            std::string maxDiff = "0.01";

            stmt = WorldDatabase.GetPreparedStatement(WORLD_SEL_WAYPOINT_DATA_BY_POS);
            stmt->setFloat(0, target->GetPositionX());
            stmt->setString(1, maxDiff);
            stmt->setFloat(2, target->GetPositionY());
            stmt->setString(3, maxDiff);
            stmt->setFloat(4, target->GetPositionZ());
            stmt->setString(5, maxDiff);
            result = WorldDatabase.Query(stmt);

            if (!result)
            {
<<<<<<< HEAD
                handler->PSendSysMessage(LANG_WAYPOINT_NOTFOUNDDBPROBLEM, target->GetSpawnId());
=======
                handler->PSendSysMessage(LANG_WAYPOINT_NOTFOUNDDBPROBLEM, std::to_string(target->GetSpawnId()).c_str());
>>>>>>> 28d470c5
                return true;
            }
        }

        do
        {
            Field* fields = result->Fetch();
            pathid = fields[0].GetUInt32();
            point  = fields[1].GetUInt32();
        }
        while (result->NextRow());

        // We have the waypoint number and the GUID of the "master npc"
        // Text is enclosed in "<>", all other arguments not
        arg_str = strtok((char*)nullptr, " ");

        // Check for argument
        if (show != "del" && show != "move" && arg_str == nullptr)
        {
            handler->PSendSysMessage(LANG_WAYPOINT_ARGUMENTREQ, show_str);
            return false;
        }

        if (show == "del")
        {
            handler->PSendSysMessage("|cff00ff00DEBUG: wp modify del, PathID: |r|cff00ffff%u|r", pathid);

<<<<<<< HEAD
            if (Creature::DeleteFromDB(target->GetSpawnId()))
            {
                stmt = WorldDatabase.GetPreparedStatement(WORLD_DEL_WAYPOINT_DATA);
                stmt->setUInt32(0, pathid);
                stmt->setUInt32(1, point);
                WorldDatabase.Execute(stmt);
=======
            target->DeleteFromDB();
            target->AddObjectToRemoveList();

            stmt = WorldDatabase.GetPreparedStatement(WORLD_DEL_WAYPOINT_DATA);
            stmt->setUInt32(0, pathid);
            stmt->setUInt32(1, point);
            WorldDatabase.Execute(stmt);
>>>>>>> 28d470c5

                stmt = WorldDatabase.GetPreparedStatement(WORLD_UPD_WAYPOINT_DATA_POINT);
                stmt->setUInt32(0, pathid);
                stmt->setUInt32(1, point);
                WorldDatabase.Execute(stmt);

                handler->SendSysMessage(LANG_WAYPOINT_REMOVED);
                return true;
            }
            else
            {
                handler->SendSysMessage(LANG_WAYPOINT_NOTREMOVED);
                handler->SetSentErrorMessage(true);
                return false;
            }
        }                                                       // del

        if (show == "move")
        {
            handler->PSendSysMessage("|cff00ff00DEBUG: wp move, PathID: |r|cff00ffff%u|r", pathid);

            Player* chr = handler->GetSession()->GetPlayer();
            Map* map = chr->GetMap();
            // What to do:
            // Move the visual spawnpoint
            // Respawn the owner of the waypoints
<<<<<<< HEAD
            if (!Creature::DeleteFromDB(target->GetSpawnId()))
            {
                handler->PSendSysMessage(LANG_WAYPOINT_VP_NOTCREATED, VISUAL_WAYPOINT);
                handler->SetSentErrorMessage(true);
                return false;
            }

            // re-create
            Creature* wpCreature = new Creature();
            if (!wpCreature->Create(map->GenerateLowGuid<HighGuid::Unit>(), map, chr->GetPhaseMaskForSpawn(), VISUAL_WAYPOINT, *chr))
            {
                handler->PSendSysMessage(LANG_WAYPOINT_VP_NOTCREATED, VISUAL_WAYPOINT);
                delete wpCreature;
                return false;
            }

            wpCreature->SaveToDB(map->GetId(), (1 << map->GetSpawnMode()), chr->GetPhaseMaskForSpawn());
            // To call _LoadGoods(); _LoadQuests(); CreateTrainerSpells();
            if (!wpCreature->LoadFromDB(wpCreature->GetSpawnId(), map, true, true))
            {
                handler->PSendSysMessage(LANG_WAYPOINT_VP_NOTCREATED, VISUAL_WAYPOINT);
                delete wpCreature;
=======
            target->DeleteFromDB();
            target->AddObjectToRemoveList();

            // re-create
            Creature* wpCreature = Creature::CreateCreature(VISUAL_WAYPOINT, map, chr->GetPosition());
            if (!wpCreature)
            {
                handler->PSendSysMessage(LANG_WAYPOINT_VP_NOTCREATED, VISUAL_WAYPOINT);
                return false;
            }

            PhasingHandler::InheritPhaseShift(wpCreature, chr);
            wpCreature->SaveToDB(map->GetId(), { map->GetDifficultyID() });

            ObjectGuid::LowType dbGuid = wpCreature->GetSpawnId();

            // current "wpCreature" variable is deleted and created fresh new, otherwise old values might trigger asserts or cause undefined behavior
            wpCreature->CleanupsBeforeDelete();
            delete wpCreature;

            // To call _LoadGoods(); _LoadQuests(); CreateTrainerSpells();
            wpCreature = Creature::CreateCreatureFromDB(dbGuid, map, true, true);
            if (!wpCreature)
            {
                handler->PSendSysMessage(LANG_WAYPOINT_VP_NOTCREATED, VISUAL_WAYPOINT);
>>>>>>> 28d470c5
                return false;
            }

            stmt = WorldDatabase.GetPreparedStatement(WORLD_UPD_WAYPOINT_DATA_POSITION);
            stmt->setFloat(0, chr->GetPositionX());
            stmt->setFloat(1, chr->GetPositionY());
            stmt->setFloat(2, chr->GetPositionZ());
<<<<<<< HEAD
            stmt->setFloat(3, chr->GetOrientation());
            stmt->setUInt32(4, pathid);
            stmt->setUInt32(5, point);
=======
            stmt->setUInt32(3, pathid);
            stmt->setUInt32(4, point);
>>>>>>> 28d470c5
            WorldDatabase.Execute(stmt);

            handler->PSendSysMessage(LANG_WAYPOINT_CHANGED);
            return true;
        }                                                       // move

        const char *text = arg_str;

        if (text == nullptr)
        {
            // show_str check for present in list of correct values, no sql injection possible
            WorldDatabase.PExecute("UPDATE waypoint_data SET %s=NULL WHERE id='%u' AND point='%u'", show_str, pathid, point); // Query can't be a prepared statement
        }
        else
        {
            // show_str check for present in list of correct values, no sql injection possible
            std::string text2 = text;
            WorldDatabase.EscapeString(text2);
            WorldDatabase.PExecute("UPDATE waypoint_data SET %s='%s' WHERE id='%u' AND point='%u'", show_str, text2.c_str(), pathid, point); // Query can't be a prepared statement
        }

        handler->PSendSysMessage(LANG_WAYPOINT_CHANGED_NO, show_str);
        return true;
    }

    static bool HandleWpShowCommand(ChatHandler* handler, char const* args)
    {
        if (!*args)
            return false;

        // first arg: on, off, first, last
        char* show_str = strtok((char*)args, " ");
        if (!show_str)
            return false;

        // second arg: GUID (optional, if a creature is selected)
        char* guid_str = strtok((char*)nullptr, " ");

        uint32 pathid = 0;
        Creature* target = handler->getSelectedCreature();
        WorldDatabasePreparedStatement* stmt = nullptr;

        // Did player provide a PathID?

        if (!guid_str)
        {
            // No PathID provided
            // -> Player must have selected a creature

            if (!target)
            {
                handler->SendSysMessage(LANG_SELECT_CREATURE);
                handler->SetSentErrorMessage(true);
                return false;
            }

            pathid = target->GetWaypointPath();
        }
        else
        {
            // PathID provided
            // Warn if player also selected a creature
            // -> Creature selection is ignored <-
            if (target)
                handler->SendSysMessage(LANG_WAYPOINT_CREATSELECTED);

            pathid = atoul(guid_str);
        }

        std::string show = show_str;

        //handler->PSendSysMessage("wpshow - show: %s", show);

        // Show info for the selected waypoint
        if (show == "info")
        {
            // Check if the user did specify a visual waypoint
            if (!target || target->GetEntry() != VISUAL_WAYPOINT)
            {
                handler->PSendSysMessage(LANG_WAYPOINT_VP_SELECT);
                handler->SetSentErrorMessage(true);
                return false;
            }

            stmt = WorldDatabase.GetPreparedStatement(WORLD_SEL_WAYPOINT_DATA_ALL_BY_WPGUID);
<<<<<<< HEAD
            stmt->setUInt32(0, target->GetSpawnId());
=======
            stmt->setUInt64(0, target->GetSpawnId());
>>>>>>> 28d470c5
            PreparedQueryResult result = WorldDatabase.Query(stmt);

            if (!result)
            {
<<<<<<< HEAD
                handler->PSendSysMessage(LANG_WAYPOINT_NOTFOUNDDBPROBLEM, target->GetSpawnId());
=======
                handler->PSendSysMessage(LANG_WAYPOINT_NOTFOUNDDBPROBLEM, std::to_string(target->GetSpawnId()).c_str());
>>>>>>> 28d470c5
                return true;
            }

            handler->SendSysMessage("|cff00ffffDEBUG: wp show info:|r");
            do
            {
                Field* fields = result->Fetch();
                pathid                  = fields[0].GetUInt32();
                uint32 point            = fields[1].GetUInt32();
                uint32 delay            = fields[2].GetUInt32();
                uint32 flag             = fields[3].GetUInt32();
                uint32 ev_id            = fields[4].GetUInt32();
                uint32 ev_chance        = fields[5].GetUInt32();

                handler->PSendSysMessage("|cff00ff00Show info: for current point: |r|cff00ffff%u|r|cff00ff00, Path ID: |r|cff00ffff%u|r", point, pathid);
                handler->PSendSysMessage("|cff00ff00Show info: delay: |r|cff00ffff%u|r", delay);
                handler->PSendSysMessage("|cff00ff00Show info: Move flag: |r|cff00ffff%u|r", flag);
                handler->PSendSysMessage("|cff00ff00Show info: Waypoint event: |r|cff00ffff%u|r", ev_id);
                handler->PSendSysMessage("|cff00ff00Show info: Event chance: |r|cff00ffff%u|r", ev_chance);
            }
            while (result->NextRow());

            return true;
        }

        if (show == "on")
        {
            stmt = WorldDatabase.GetPreparedStatement(WORLD_SEL_WAYPOINT_DATA_POS_BY_ID);
            stmt->setUInt32(0, pathid);
            PreparedQueryResult result = WorldDatabase.Query(stmt);

            if (!result)
            {
                handler->SendSysMessage("|cffff33ffPath no found.|r");
                handler->SetSentErrorMessage(true);
                return false;
            }

            handler->PSendSysMessage("|cff00ff00DEBUG: wp on, PathID: |cff00ffff%u|r", pathid);

            // Delete all visuals for this NPC
            stmt = WorldDatabase.GetPreparedStatement(WORLD_SEL_WAYPOINT_DATA_WPGUID_BY_ID);

            stmt->setUInt32(0, pathid);

            PreparedQueryResult result2 = WorldDatabase.Query(stmt);

            if (result2)
            {
                bool hasError = false;
                do
                {
                    Field* fields = result2->Fetch();
<<<<<<< HEAD
                    uint32 wpguid = fields[0].GetUInt32();
                    if (!Creature::DeleteFromDB(wpguid))
=======
                    ObjectGuid::LowType wpguid = fields[0].GetUInt64();
                    Creature* creature = handler->GetCreatureFromPlayerMapByDbGuid(wpguid);

                    if (!creature)
>>>>>>> 28d470c5
                    {
                        handler->PSendSysMessage(LANG_WAYPOINT_NOTREMOVED, std::to_string(wpguid).c_str());
                        hasError = true;
<<<<<<< HEAD
=======

                        stmt = WorldDatabase.GetPreparedStatement(WORLD_DEL_CREATURE);
                        stmt->setUInt64(0, wpguid);
                        WorldDatabase.Execute(stmt);
                    }
                    else
                    {
                        creature->CombatStop();
                        creature->DeleteFromDB();
                        creature->AddObjectToRemoveList();
>>>>>>> 28d470c5
                    }

                }
                while (result2->NextRow());

                if (hasError)
                {
                    handler->PSendSysMessage(LANG_WAYPOINT_TOOFAR1);
                    handler->PSendSysMessage(LANG_WAYPOINT_TOOFAR2);
                    handler->PSendSysMessage(LANG_WAYPOINT_TOOFAR3);
                }
            }

            do
            {
                Field* fields = result->Fetch();
                uint32 point    = fields[0].GetUInt32();
                float x         = fields[1].GetFloat();
                float y         = fields[2].GetFloat();
                float z         = fields[3].GetFloat();
                float o         = fields[4].GetFloat();

                uint32 id = VISUAL_WAYPOINT;

                Player* chr = handler->GetSession()->GetPlayer();
                Map* map = chr->GetMap();
<<<<<<< HEAD

                Creature* wpCreature = new Creature();
                if (!wpCreature->Create(map->GenerateLowGuid<HighGuid::Unit>(), map, chr->GetPhaseMaskForSpawn(), id, { x, y, z, o }))
=======
                Position pos = { x, y, z, chr->GetOrientation() };

                Creature* wpCreature = Creature::CreateCreature(id, map, pos);
                if (!wpCreature)
>>>>>>> 28d470c5
                {
                    handler->PSendSysMessage(LANG_WAYPOINT_VP_NOTCREATED, id);
                    return false;
                }

<<<<<<< HEAD
                wpCreature->SaveToDB(map->GetId(), (1 << map->GetSpawnMode()), chr->GetPhaseMaskForSpawn());

                // Set "wpguid" column to the visual waypoint
                stmt = WorldDatabase.GetPreparedStatement(WORLD_UPD_WAYPOINT_DATA_WPGUID);
                stmt->setUInt32(0, wpCreature->GetSpawnId());
                stmt->setUInt32(1, pathid);
                stmt->setUInt32(2, point);
                WorldDatabase.Execute(stmt);

                // To call _LoadGoods(); _LoadQuests(); CreateTrainerSpells();
                if (!wpCreature->LoadFromDB(wpCreature->GetSpawnId(), map, true, true))
=======
                PhasingHandler::InheritPhaseShift(wpCreature, chr);
                wpCreature->SaveToDB(map->GetId(), { map->GetDifficultyID() });

                ObjectGuid::LowType dbGuid = wpCreature->GetSpawnId();

                // current "wpCreature" variable is deleted and created fresh new, otherwise old values might trigger asserts or cause undefined behavior
                wpCreature->CleanupsBeforeDelete();
                delete wpCreature;

                // To call _LoadGoods(); _LoadQuests(); CreateTrainerSpells();
                wpCreature = Creature::CreateCreatureFromDB(dbGuid, map, true, true);
                if (!wpCreature)
>>>>>>> 28d470c5
                {
                    handler->PSendSysMessage(LANG_WAYPOINT_VP_NOTCREATED, id);
                    return false;
                }

                if (target)
                {
                    wpCreature->SetDisplayId(target->GetDisplayId());
                    wpCreature->SetObjectScale(0.5f);
                    wpCreature->SetLevel(std::min<uint32>(point, STRONG_MAX_LEVEL));
                }

                // Set "wpguid" column to the visual waypoint
                stmt = WorldDatabase.GetPreparedStatement(WORLD_UPD_WAYPOINT_DATA_WPGUID);
                stmt->setUInt64(0, wpCreature->GetSpawnId());
                stmt->setUInt32(1, pathid);
                stmt->setUInt32(2, point);
                WorldDatabase.Execute(stmt);
            }
            while (result->NextRow());

            handler->SendSysMessage("|cff00ff00Showing the current creature's path.|r");
            return true;
        }

        if (show == "first")
        {
            handler->PSendSysMessage("|cff00ff00DEBUG: wp first, pathid: %u|r", pathid);

            stmt = WorldDatabase.GetPreparedStatement(WORLD_SEL_WAYPOINT_DATA_POS_FIRST_BY_ID);
            stmt->setUInt32(0, pathid);
            PreparedQueryResult result = WorldDatabase.Query(stmt);

            if (!result)
            {
                handler->PSendSysMessage(LANG_WAYPOINT_NOTFOUND, pathid);
                handler->SetSentErrorMessage(true);
                return false;
            }

            Field* fields = result->Fetch();
            float x         = fields[0].GetFloat();
            float y         = fields[1].GetFloat();
            float z         = fields[2].GetFloat();
            float o         = fields[3].GetFloat();

            uint32 id = VISUAL_WAYPOINT;

            Player* chr = handler->GetSession()->GetPlayer();
            Map* map = chr->GetMap();
            Position pos = { x, y, z, chr->GetOrientation() };

<<<<<<< HEAD
            Creature* creature = new Creature();
            if (!creature->Create(map->GenerateLowGuid<HighGuid::Unit>(), map, chr->GetPhaseMaskForSpawn(), id, { x, y, z, o }))
=======
            Creature* creature = Creature::CreateCreature(id, map, pos);
            if (!creature)
>>>>>>> 28d470c5
            {
                handler->PSendSysMessage(LANG_WAYPOINT_VP_NOTCREATED, id);
                return false;
            }

<<<<<<< HEAD
            creature->SaveToDB(map->GetId(), (1 << map->GetSpawnMode()), chr->GetPhaseMaskForSpawn());
            if (!creature->LoadFromDB(creature->GetSpawnId(), map, true, true))
=======
            PhasingHandler::InheritPhaseShift(creature, chr);
            creature->SaveToDB(map->GetId(), { map->GetDifficultyID() });

            ObjectGuid::LowType dbGuid = creature->GetSpawnId();

            // current "creature" variable is deleted and created fresh new, otherwise old values might trigger asserts or cause undefined behavior
            creature->CleanupsBeforeDelete();
            delete creature;

            creature = Creature::CreateCreatureFromDB(dbGuid, map, true, true);
            if (!creature)
>>>>>>> 28d470c5
            {
                handler->PSendSysMessage(LANG_WAYPOINT_VP_NOTCREATED, id);
                return false;
            }

            if (target)
            {
                creature->SetDisplayId(target->GetDisplayId());
                creature->SetObjectScale(0.5f);
            }

            return true;
        }

        if (show == "last")
        {
            handler->PSendSysMessage("|cff00ff00DEBUG: wp last, PathID: |r|cff00ffff%u|r", pathid);

            stmt = WorldDatabase.GetPreparedStatement(WORLD_SEL_WAYPOINT_DATA_POS_LAST_BY_ID);
            stmt->setUInt32(0, pathid);
            PreparedQueryResult result = WorldDatabase.Query(stmt);

            if (!result)
            {
                handler->PSendSysMessage(LANG_WAYPOINT_NOTFOUNDLAST, pathid);
                handler->SetSentErrorMessage(true);
                return false;
            }
            Field* fields = result->Fetch();
            float x = fields[0].GetFloat();
            float y = fields[1].GetFloat();
            float z = fields[2].GetFloat();
            float o = fields[3].GetFloat();
            uint32 id = VISUAL_WAYPOINT;

            Player* chr = handler->GetSession()->GetPlayer();
            Map* map = chr->GetMap();
            Position pos = { x, y, z, o };

<<<<<<< HEAD
            Creature* creature = new Creature();
            if (!creature->Create(map->GenerateLowGuid<HighGuid::Unit>(), map, chr->GetPhaseMaskForSpawn(), id, { x, y, z, o }))
=======
            Creature* creature = Creature::CreateCreature(id, map, pos);
            if (!creature)
>>>>>>> 28d470c5
            {
                handler->PSendSysMessage(LANG_WAYPOINT_NOTCREATED, id);
                return false;
            }

<<<<<<< HEAD
            creature->SaveToDB(map->GetId(), (1 << map->GetSpawnMode()), chr->GetPhaseMaskForSpawn());
            if (!creature->LoadFromDB(creature->GetSpawnId(), map, true, true))
=======
            PhasingHandler::InheritPhaseShift(creature, chr);
            creature->SaveToDB(map->GetId(), { map->GetDifficultyID() });

            ObjectGuid::LowType dbGuid = creature->GetSpawnId();

            // current "creature" variable is deleted and created fresh new, otherwise old values might trigger asserts or cause undefined behavior
            creature->CleanupsBeforeDelete();
            delete creature;

            creature = Creature::CreateCreatureFromDB(dbGuid, map, true, true);
            if (!creature)
>>>>>>> 28d470c5
            {
                handler->PSendSysMessage(LANG_WAYPOINT_NOTCREATED, id);
                return false;
            }

            if (target)
            {
                creature->SetDisplayId(target->GetDisplayId());
                creature->SetObjectScale(0.5f);
            }

            return true;
        }

        if (show == "off")
        {
            stmt = WorldDatabase.GetPreparedStatement(WORLD_SEL_CREATURE_BY_ID);
            stmt->setUInt32(0, 1);
            PreparedQueryResult result = WorldDatabase.Query(stmt);

            if (!result)
            {
                handler->SendSysMessage(LANG_WAYPOINT_VP_NOTFOUND);
                handler->SetSentErrorMessage(true);
                return false;
            }
            bool hasError = false;
            do
            {
                Field* fields = result->Fetch();
<<<<<<< HEAD
                ObjectGuid::LowType lowguid = fields[0].GetUInt32();

                if (!Creature::DeleteFromDB(lowguid))
=======
                ObjectGuid::LowType lowguid = fields[0].GetUInt64();

                Creature* creature = handler->GetCreatureFromPlayerMapByDbGuid(lowguid);
                if (!creature)
                {
                    handler->PSendSysMessage(LANG_WAYPOINT_NOTREMOVED, std::to_string(lowguid).c_str());
                    hasError = true;

                    stmt = WorldDatabase.GetPreparedStatement(WORLD_DEL_CREATURE);
                    stmt->setUInt64(0, lowguid);
                    WorldDatabase.Execute(stmt);
                }
                else
>>>>>>> 28d470c5
                {
                    handler->PSendSysMessage(LANG_WAYPOINT_NOTREMOVED, lowguid);
                    hasError = true;
                }
            }
            while (result->NextRow());
            // set "wpguid" column to "empty" - no visual waypoint spawned
            stmt = WorldDatabase.GetPreparedStatement(WORLD_UPD_WAYPOINT_DATA_ALL_WPGUID);

            WorldDatabase.Execute(stmt);
            //WorldDatabase.PExecute("UPDATE creature_movement SET wpguid = '0' WHERE wpguid <> '0'");

            if (hasError)
            {
                handler->PSendSysMessage(LANG_WAYPOINT_TOOFAR1);
                handler->PSendSysMessage(LANG_WAYPOINT_TOOFAR2);
                handler->PSendSysMessage(LANG_WAYPOINT_TOOFAR3);
            }

            handler->SendSysMessage(LANG_WAYPOINT_VP_ALLREMOVED);
            return true;
        }

        handler->PSendSysMessage("|cffff33ffDEBUG: wpshow - no valid command found|r");
        return true;
    }
};

void AddSC_wp_commandscript()
{
    new wp_commandscript();
}<|MERGE_RESOLUTION|>--- conflicted
+++ resolved
@@ -29,23 +29,13 @@
 #include "Language.h"
 #include "Map.h"
 #include "MotionMaster.h"
-<<<<<<< HEAD
-=======
 #include "ObjectMgr.h"
 #include "PhasingHandler.h"
->>>>>>> 28d470c5
 #include "Player.h"
 #include "RBAC.h"
 #include "WaypointDefines.h"
 #include "WaypointManager.h"
 #include "WorldSession.h"
-<<<<<<< HEAD
-
-#if TRINITY_COMPILER == TRINITY_COMPILER_GNU
-#pragma GCC diagnostic ignored "-Wdeprecated-declarations"
-#endif
-=======
->>>>>>> 28d470c5
 
 class wp_commandscript : public CommandScript
 {
@@ -147,7 +137,6 @@
         stmt->setFloat(2, player->GetPositionX());
         stmt->setFloat(3, player->GetPositionY());
         stmt->setFloat(4, player->GetPositionZ());
-        stmt->setFloat(5, player->GetOrientation());
 
         WorldDatabase.Execute(stmt);
 
@@ -167,11 +156,7 @@
             path_number = strtok((char*)args, " ");
 
         uint32 pathid = 0;
-<<<<<<< HEAD
-        ObjectGuid::LowType guidLow = 0;
-=======
         ObjectGuid::LowType guidLow = UI64LIT(0);
->>>>>>> 28d470c5
         Creature* target = handler->getSelectedCreature();
 
         // Did player provide a path_id?
@@ -267,16 +252,12 @@
             return true;
         }
 
-<<<<<<< HEAD
-        uint32 guildLow = target->GetSpawnId();
-=======
         ObjectGuid::LowType guidLow = target->GetSpawnId();
         if (!guidLow)
         {
             handler->PSendSysMessage("%s%s|r", "|cffff33ff", "Target is not saved to DB.");
             return true;
         }
->>>>>>> 28d470c5
 
         CreatureAddon const* addon = sObjectMgr->GetCreatureAddon(guidLow);
         if (!addon || addon->path_id == 0)
@@ -285,13 +266,9 @@
             return true;
         }
 
-<<<<<<< HEAD
-                target->UpdateCurrentWaypointInfo(0, 0);
-=======
         stmt = WorldDatabase.GetPreparedStatement(WORLD_DEL_CREATURE_ADDON);
         stmt->setUInt64(0, guidLow);
         WorldDatabase.Execute(stmt);
->>>>>>> 28d470c5
 
         target->UpdateWaypointID(0);
 
@@ -414,11 +391,7 @@
                 return true;
             }
 
-<<<<<<< HEAD
-            id = atoi(arg_id);
-=======
             id = atoul(arg_id);
->>>>>>> 28d470c5
 
             stmt = WorldDatabase.GetPreparedStatement(WORLD_SEL_WAYPOINT_SCRIPT_ID_BY_GUID);
             stmt->setUInt32(0, id);
@@ -611,20 +584,12 @@
 
         // Check the creature
         stmt = WorldDatabase.GetPreparedStatement(WORLD_SEL_WAYPOINT_DATA_BY_WPGUID);
-<<<<<<< HEAD
-        stmt->setUInt32(0, target->GetSpawnId());
-=======
         stmt->setUInt64(0, target->GetSpawnId());
->>>>>>> 28d470c5
         PreparedQueryResult result = WorldDatabase.Query(stmt);
 
         if (!result)
         {
-<<<<<<< HEAD
-            handler->PSendSysMessage(LANG_WAYPOINT_NOTFOUNDSEARCH, target->GetSpawnId());
-=======
             handler->PSendSysMessage(LANG_WAYPOINT_NOTFOUNDSEARCH, std::to_string(target->GetSpawnId()).c_str());
->>>>>>> 28d470c5
             // Select waypoint number from database
             // Since we compare float values, we have to deal with
             // some difficulties.
@@ -644,11 +609,7 @@
 
             if (!result)
             {
-<<<<<<< HEAD
-                handler->PSendSysMessage(LANG_WAYPOINT_NOTFOUNDDBPROBLEM, target->GetSpawnId());
-=======
                 handler->PSendSysMessage(LANG_WAYPOINT_NOTFOUNDDBPROBLEM, std::to_string(target->GetSpawnId()).c_str());
->>>>>>> 28d470c5
                 return true;
             }
         }
@@ -676,14 +637,6 @@
         {
             handler->PSendSysMessage("|cff00ff00DEBUG: wp modify del, PathID: |r|cff00ffff%u|r", pathid);
 
-<<<<<<< HEAD
-            if (Creature::DeleteFromDB(target->GetSpawnId()))
-            {
-                stmt = WorldDatabase.GetPreparedStatement(WORLD_DEL_WAYPOINT_DATA);
-                stmt->setUInt32(0, pathid);
-                stmt->setUInt32(1, point);
-                WorldDatabase.Execute(stmt);
-=======
             target->DeleteFromDB();
             target->AddObjectToRemoveList();
 
@@ -691,22 +644,14 @@
             stmt->setUInt32(0, pathid);
             stmt->setUInt32(1, point);
             WorldDatabase.Execute(stmt);
->>>>>>> 28d470c5
-
-                stmt = WorldDatabase.GetPreparedStatement(WORLD_UPD_WAYPOINT_DATA_POINT);
-                stmt->setUInt32(0, pathid);
-                stmt->setUInt32(1, point);
-                WorldDatabase.Execute(stmt);
-
-                handler->SendSysMessage(LANG_WAYPOINT_REMOVED);
-                return true;
-            }
-            else
-            {
-                handler->SendSysMessage(LANG_WAYPOINT_NOTREMOVED);
-                handler->SetSentErrorMessage(true);
-                return false;
-            }
+
+            stmt = WorldDatabase.GetPreparedStatement(WORLD_UPD_WAYPOINT_DATA_POINT);
+            stmt->setUInt32(0, pathid);
+            stmt->setUInt32(1, point);
+            WorldDatabase.Execute(stmt);
+
+            handler->PSendSysMessage(LANG_WAYPOINT_REMOVED);
+            return true;
         }                                                       // del
 
         if (show == "move")
@@ -718,30 +663,6 @@
             // What to do:
             // Move the visual spawnpoint
             // Respawn the owner of the waypoints
-<<<<<<< HEAD
-            if (!Creature::DeleteFromDB(target->GetSpawnId()))
-            {
-                handler->PSendSysMessage(LANG_WAYPOINT_VP_NOTCREATED, VISUAL_WAYPOINT);
-                handler->SetSentErrorMessage(true);
-                return false;
-            }
-
-            // re-create
-            Creature* wpCreature = new Creature();
-            if (!wpCreature->Create(map->GenerateLowGuid<HighGuid::Unit>(), map, chr->GetPhaseMaskForSpawn(), VISUAL_WAYPOINT, *chr))
-            {
-                handler->PSendSysMessage(LANG_WAYPOINT_VP_NOTCREATED, VISUAL_WAYPOINT);
-                delete wpCreature;
-                return false;
-            }
-
-            wpCreature->SaveToDB(map->GetId(), (1 << map->GetSpawnMode()), chr->GetPhaseMaskForSpawn());
-            // To call _LoadGoods(); _LoadQuests(); CreateTrainerSpells();
-            if (!wpCreature->LoadFromDB(wpCreature->GetSpawnId(), map, true, true))
-            {
-                handler->PSendSysMessage(LANG_WAYPOINT_VP_NOTCREATED, VISUAL_WAYPOINT);
-                delete wpCreature;
-=======
             target->DeleteFromDB();
             target->AddObjectToRemoveList();
 
@@ -767,7 +688,6 @@
             if (!wpCreature)
             {
                 handler->PSendSysMessage(LANG_WAYPOINT_VP_NOTCREATED, VISUAL_WAYPOINT);
->>>>>>> 28d470c5
                 return false;
             }
 
@@ -775,14 +695,8 @@
             stmt->setFloat(0, chr->GetPositionX());
             stmt->setFloat(1, chr->GetPositionY());
             stmt->setFloat(2, chr->GetPositionZ());
-<<<<<<< HEAD
-            stmt->setFloat(3, chr->GetOrientation());
-            stmt->setUInt32(4, pathid);
-            stmt->setUInt32(5, point);
-=======
             stmt->setUInt32(3, pathid);
             stmt->setUInt32(4, point);
->>>>>>> 28d470c5
             WorldDatabase.Execute(stmt);
 
             handler->PSendSysMessage(LANG_WAYPOINT_CHANGED);
@@ -868,20 +782,12 @@
             }
 
             stmt = WorldDatabase.GetPreparedStatement(WORLD_SEL_WAYPOINT_DATA_ALL_BY_WPGUID);
-<<<<<<< HEAD
-            stmt->setUInt32(0, target->GetSpawnId());
-=======
             stmt->setUInt64(0, target->GetSpawnId());
->>>>>>> 28d470c5
             PreparedQueryResult result = WorldDatabase.Query(stmt);
 
             if (!result)
             {
-<<<<<<< HEAD
-                handler->PSendSysMessage(LANG_WAYPOINT_NOTFOUNDDBPROBLEM, target->GetSpawnId());
-=======
                 handler->PSendSysMessage(LANG_WAYPOINT_NOTFOUNDDBPROBLEM, std::to_string(target->GetSpawnId()).c_str());
->>>>>>> 28d470c5
                 return true;
             }
 
@@ -935,20 +841,13 @@
                 do
                 {
                     Field* fields = result2->Fetch();
-<<<<<<< HEAD
-                    uint32 wpguid = fields[0].GetUInt32();
-                    if (!Creature::DeleteFromDB(wpguid))
-=======
                     ObjectGuid::LowType wpguid = fields[0].GetUInt64();
                     Creature* creature = handler->GetCreatureFromPlayerMapByDbGuid(wpguid);
 
                     if (!creature)
->>>>>>> 28d470c5
                     {
                         handler->PSendSysMessage(LANG_WAYPOINT_NOTREMOVED, std::to_string(wpguid).c_str());
                         hasError = true;
-<<<<<<< HEAD
-=======
 
                         stmt = WorldDatabase.GetPreparedStatement(WORLD_DEL_CREATURE);
                         stmt->setUInt64(0, wpguid);
@@ -959,7 +858,6 @@
                         creature->CombatStop();
                         creature->DeleteFromDB();
                         creature->AddObjectToRemoveList();
->>>>>>> 28d470c5
                     }
 
                 }
@@ -980,40 +878,20 @@
                 float x         = fields[1].GetFloat();
                 float y         = fields[2].GetFloat();
                 float z         = fields[3].GetFloat();
-                float o         = fields[4].GetFloat();
 
                 uint32 id = VISUAL_WAYPOINT;
 
                 Player* chr = handler->GetSession()->GetPlayer();
                 Map* map = chr->GetMap();
-<<<<<<< HEAD
-
-                Creature* wpCreature = new Creature();
-                if (!wpCreature->Create(map->GenerateLowGuid<HighGuid::Unit>(), map, chr->GetPhaseMaskForSpawn(), id, { x, y, z, o }))
-=======
                 Position pos = { x, y, z, chr->GetOrientation() };
 
                 Creature* wpCreature = Creature::CreateCreature(id, map, pos);
                 if (!wpCreature)
->>>>>>> 28d470c5
                 {
                     handler->PSendSysMessage(LANG_WAYPOINT_VP_NOTCREATED, id);
                     return false;
                 }
 
-<<<<<<< HEAD
-                wpCreature->SaveToDB(map->GetId(), (1 << map->GetSpawnMode()), chr->GetPhaseMaskForSpawn());
-
-                // Set "wpguid" column to the visual waypoint
-                stmt = WorldDatabase.GetPreparedStatement(WORLD_UPD_WAYPOINT_DATA_WPGUID);
-                stmt->setUInt32(0, wpCreature->GetSpawnId());
-                stmt->setUInt32(1, pathid);
-                stmt->setUInt32(2, point);
-                WorldDatabase.Execute(stmt);
-
-                // To call _LoadGoods(); _LoadQuests(); CreateTrainerSpells();
-                if (!wpCreature->LoadFromDB(wpCreature->GetSpawnId(), map, true, true))
-=======
                 PhasingHandler::InheritPhaseShift(wpCreature, chr);
                 wpCreature->SaveToDB(map->GetId(), { map->GetDifficultyID() });
 
@@ -1026,7 +904,6 @@
                 // To call _LoadGoods(); _LoadQuests(); CreateTrainerSpells();
                 wpCreature = Creature::CreateCreatureFromDB(dbGuid, map, true, true);
                 if (!wpCreature)
->>>>>>> 28d470c5
                 {
                     handler->PSendSysMessage(LANG_WAYPOINT_VP_NOTCREATED, id);
                     return false;
@@ -1071,30 +948,19 @@
             float x         = fields[0].GetFloat();
             float y         = fields[1].GetFloat();
             float z         = fields[2].GetFloat();
-            float o         = fields[3].GetFloat();
-
             uint32 id = VISUAL_WAYPOINT;
 
             Player* chr = handler->GetSession()->GetPlayer();
             Map* map = chr->GetMap();
             Position pos = { x, y, z, chr->GetOrientation() };
 
-<<<<<<< HEAD
-            Creature* creature = new Creature();
-            if (!creature->Create(map->GenerateLowGuid<HighGuid::Unit>(), map, chr->GetPhaseMaskForSpawn(), id, { x, y, z, o }))
-=======
             Creature* creature = Creature::CreateCreature(id, map, pos);
             if (!creature)
->>>>>>> 28d470c5
             {
                 handler->PSendSysMessage(LANG_WAYPOINT_VP_NOTCREATED, id);
                 return false;
             }
 
-<<<<<<< HEAD
-            creature->SaveToDB(map->GetId(), (1 << map->GetSpawnMode()), chr->GetPhaseMaskForSpawn());
-            if (!creature->LoadFromDB(creature->GetSpawnId(), map, true, true))
-=======
             PhasingHandler::InheritPhaseShift(creature, chr);
             creature->SaveToDB(map->GetId(), { map->GetDifficultyID() });
 
@@ -1106,7 +972,6 @@
 
             creature = Creature::CreateCreatureFromDB(dbGuid, map, true, true);
             if (!creature)
->>>>>>> 28d470c5
             {
                 handler->PSendSysMessage(LANG_WAYPOINT_VP_NOTCREATED, id);
                 return false;
@@ -1146,22 +1011,13 @@
             Map* map = chr->GetMap();
             Position pos = { x, y, z, o };
 
-<<<<<<< HEAD
-            Creature* creature = new Creature();
-            if (!creature->Create(map->GenerateLowGuid<HighGuid::Unit>(), map, chr->GetPhaseMaskForSpawn(), id, { x, y, z, o }))
-=======
             Creature* creature = Creature::CreateCreature(id, map, pos);
             if (!creature)
->>>>>>> 28d470c5
             {
                 handler->PSendSysMessage(LANG_WAYPOINT_NOTCREATED, id);
                 return false;
             }
 
-<<<<<<< HEAD
-            creature->SaveToDB(map->GetId(), (1 << map->GetSpawnMode()), chr->GetPhaseMaskForSpawn());
-            if (!creature->LoadFromDB(creature->GetSpawnId(), map, true, true))
-=======
             PhasingHandler::InheritPhaseShift(creature, chr);
             creature->SaveToDB(map->GetId(), { map->GetDifficultyID() });
 
@@ -1173,7 +1029,6 @@
 
             creature = Creature::CreateCreatureFromDB(dbGuid, map, true, true);
             if (!creature)
->>>>>>> 28d470c5
             {
                 handler->PSendSysMessage(LANG_WAYPOINT_NOTCREATED, id);
                 return false;
@@ -1204,11 +1059,6 @@
             do
             {
                 Field* fields = result->Fetch();
-<<<<<<< HEAD
-                ObjectGuid::LowType lowguid = fields[0].GetUInt32();
-
-                if (!Creature::DeleteFromDB(lowguid))
-=======
                 ObjectGuid::LowType lowguid = fields[0].GetUInt64();
 
                 Creature* creature = handler->GetCreatureFromPlayerMapByDbGuid(lowguid);
@@ -1222,10 +1072,10 @@
                     WorldDatabase.Execute(stmt);
                 }
                 else
->>>>>>> 28d470c5
-                {
-                    handler->PSendSysMessage(LANG_WAYPOINT_NOTREMOVED, lowguid);
-                    hasError = true;
+                {
+                    creature->CombatStop();
+                    creature->DeleteFromDB();
+                    creature->AddObjectToRemoveList();
                 }
             }
             while (result->NextRow());
