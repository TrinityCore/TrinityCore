--- conflicted
+++ resolved
@@ -224,11 +224,7 @@
         sWaypointMgr->ReloadPath(id);
         return true;
     }
-<<<<<<< HEAD
-    
-=======
-
->>>>>>> b939ea59
+
     static bool HandleWpUnLoadCommand(ChatHandler* handler, const char* /*args*/)
     {
 
