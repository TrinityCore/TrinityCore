/*
 * This file is part of the TrinityCore Project. See AUTHORS file for Copyright information
 *
 * This program is free software; you can redistribute it and/or modify it
 * under the terms of the GNU General Public License as published by the
 * Free Software Foundation; either version 2 of the License, or (at your
 * option) any later version.
 *
 * This program is distributed in the hope that it will be useful, but WITHOUT
 * ANY WARRANTY; without even the implied warranty of MERCHANTABILITY or
 * FITNESS FOR A PARTICULAR PURPOSE. See the GNU General Public License for
 * more details.
 *
 * You should have received a copy of the GNU General Public License along
 * with this program. If not, see <http://www.gnu.org/licenses/>.
 */

#include "ScriptMgr.h"
#include "Chat.h"
#include "Language.h"
#include "Log.h"
#include "Map.h"
<<<<<<< HEAD
#include "ObjectMgr.h"
#include "Pet.h"
=======
#include "Pet.h"
#include "ObjectMgr.h"
>>>>>>> 28d470c5
#include "Player.h"
#include "RBAC.h"
#include "SpellMgr.h"
#include "WorldSession.h"

<<<<<<< HEAD
#if TRINITY_COMPILER == TRINITY_COMPILER_GNU
#pragma GCC diagnostic ignored "-Wdeprecated-declarations"
#endif

=======
>>>>>>> 28d470c5
inline Pet* GetSelectedPlayerPetOrOwn(ChatHandler* handler)
{
    if (Unit* target = handler->getSelectedUnit())
    {
        if (target->GetTypeId() == TYPEID_PLAYER)
            return target->ToPlayer()->GetPet();
        if (target->IsPet())
            return target->ToPet();
        return nullptr;
    }
    Player* player = handler->GetSession()->GetPlayer();
    return player ? player->GetPet() : nullptr;
}

class pet_commandscript : public CommandScript
{
public:
    pet_commandscript() : CommandScript("pet_commandscript") { }

    std::vector<ChatCommand> GetCommands() const override
    {
        static std::vector<ChatCommand> petCommandTable =
        {
            { "create",  rbac::RBAC_PERM_COMMAND_PET_CREATE,  false, &HandlePetCreateCommand,  "" },
            { "learn",   rbac::RBAC_PERM_COMMAND_PET_LEARN,   false, &HandlePetLearnCommand,   "" },
            { "unlearn", rbac::RBAC_PERM_COMMAND_PET_UNLEARN, false, &HandlePetUnlearnCommand, "" },
            { "level",   rbac::RBAC_PERM_COMMAND_PET_LEVEL,   false, &HandlePetLevelCommand,   "" },
        };

        static std::vector<ChatCommand> commandTable =
        {
            { "pet", rbac::RBAC_PERM_COMMAND_PET, false, nullptr, "", petCommandTable },
        };
        return commandTable;
    }
    static bool HandlePetCreateCommand(ChatHandler* handler, char const* /*args*/)
    {
        Player* player = handler->GetSession()->GetPlayer();
        Creature* creatureTarget = handler->getSelectedCreature();

        if (!creatureTarget || creatureTarget->IsPet() || creatureTarget->GetTypeId() == TYPEID_PLAYER)
        {
            handler->PSendSysMessage(LANG_SELECT_CREATURE);
            handler->SetSentErrorMessage(true);
            return false;
        }

        CreatureTemplate const* creatureTemplate = creatureTarget->GetCreatureTemplate();
        // Creatures with family CREATURE_FAMILY_NONE crashes the server
        if (creatureTemplate->family == CREATURE_FAMILY_NONE)
        {
            handler->PSendSysMessage("This creature cannot be tamed. Family id: 0 (CREATURE_FAMILY_NONE).");
            handler->SetSentErrorMessage(true);
            return false;
        }

        if (!player->GetPetGUID().IsEmpty())
        {
            handler->PSendSysMessage("You already have a pet");
            handler->SetSentErrorMessage(true);
            return false;
        }

        // Everything looks OK, create new pet
        Pet* pet = player->CreateTamedPetFrom(creatureTarget);

<<<<<<< HEAD
        // "kill" original creature
        creatureTarget->DespawnOrUnsummon();

        uint8 level = (creatureTarget->GetLevel() < (player->GetLevel() - 5)) ? (player->GetLevel() - 5) : player->GetLevel();

        // prepare visual effect for levelup
        pet->SetUInt32Value(UNIT_FIELD_LEVEL, level - 1);
=======
        creatureTarget->DespawnOrUnsummon();
        creatureTarget->SetHealth(0); // just for nice GM-mode view

        pet->SetCreatorGUID(player->GetGUID());
        pet->SetFaction(player->GetFaction());

        if (!pet->InitStatsForLevel(creatureTarget->getLevel()))
        {
            TC_LOG_ERROR("misc", "InitStatsForLevel() in EffectTameCreature failed! Pet deleted.");
            handler->PSendSysMessage("Error 2");
            delete pet;
            return false;
        }

        // prepare visual effect for levelup
        pet->SetLevel(creatureTarget->getLevel() - 1);

        pet->GetCharmInfo()->SetPetNumber(sObjectMgr->GeneratePetNumber(), true);
        // this enables pet details window (Shift+P)
        pet->InitPetCreateSpells();
        pet->SetFullHealth();
>>>>>>> 28d470c5

        // add to world
        pet->GetMap()->AddToMap(pet->ToCreature());

        // visual effect for levelup
<<<<<<< HEAD
        pet->SetUInt32Value(UNIT_FIELD_LEVEL, level);
=======
        pet->SetLevel(creatureTarget->getLevel());
>>>>>>> 28d470c5

        // caster have pet now
        player->SetMinion(pet, true);

        pet->InitTalentForLevel();

        pet->SavePetToDB(PET_SAVE_AS_CURRENT);
        player->PetSpellInitialize();

        return true;
    }

    static bool HandlePetLearnCommand(ChatHandler* handler, char const* args)
    {
        if (!*args)
            return false;

        Pet* pet = GetSelectedPlayerPetOrOwn(handler);

        if (!pet)
        {
            handler->SendSysMessage(LANG_SELECT_PLAYER_OR_PET);
            handler->SetSentErrorMessage(true);
            return false;
        }

        uint32 spellId = handler->extractSpellIdFromLink((char*)args);

        if (!spellId || !sSpellMgr->GetSpellInfo(spellId, DIFFICULTY_NONE))
            return false;

        // Check if pet already has it
        if (pet->HasSpell(spellId))
        {
            handler->PSendSysMessage("Pet already has spell: %u", spellId);
            handler->SetSentErrorMessage(true);
            return false;
        }

        // Check if spell is valid
        SpellInfo const* spellInfo = sSpellMgr->GetSpellInfo(spellId, DIFFICULTY_NONE);
        if (!spellInfo || !SpellMgr::IsSpellValid(spellInfo))
        {
            handler->PSendSysMessage(LANG_COMMAND_SPELL_BROKEN, spellId);
            handler->SetSentErrorMessage(true);
            return false;
        }

        pet->learnSpell(spellId);

        handler->PSendSysMessage("Pet has learned spell %u", spellId);
        return true;
    }

    static bool HandlePetUnlearnCommand(ChatHandler* handler, char const* args)
    {
        if (!*args)
            return false;

        Pet* pet = GetSelectedPlayerPetOrOwn(handler);
        if (!pet)
        {
            handler->SendSysMessage(LANG_SELECT_PLAYER_OR_PET);
            handler->SetSentErrorMessage(true);
            return false;
        }

        uint32 spellId = handler->extractSpellIdFromLink((char*)args);

        if (pet->HasSpell(spellId))
            pet->removeSpell(spellId, false);
        else
            handler->PSendSysMessage("Pet doesn't have that spell");

        return true;
    }

    static bool HandlePetLevelCommand(ChatHandler* handler, char const* args)
    {
        Pet* pet = GetSelectedPlayerPetOrOwn(handler);
        Player* owner = pet ? pet->GetOwner() : nullptr;
        if (!pet || !owner)
        {
            handler->SendSysMessage(LANG_SELECT_PLAYER_OR_PET);
            handler->SetSentErrorMessage(true);
            return false;
        }

        int32 level = args ? atoi(args) : 0;
        if (level == 0)
<<<<<<< HEAD
            level = owner->GetLevel() - pet->GetLevel();
=======
            level = owner->getLevel() - pet->getLevel();
>>>>>>> 28d470c5
        if (level == 0 || level < -STRONG_MAX_LEVEL || level > STRONG_MAX_LEVEL)
        {
            handler->SendSysMessage(LANG_BAD_VALUE);
            handler->SetSentErrorMessage(true);
            return false;
        }

<<<<<<< HEAD
        int32 newLevel = pet->GetLevel() + level;
        if (newLevel < 1)
            newLevel = 1;
        else if (newLevel > owner->GetLevel())
            newLevel = owner->GetLevel();
=======
        int32 newLevel = pet->getLevel() + level;
        if (newLevel < 1)
            newLevel = 1;
        else if (newLevel > owner->getLevel())
            newLevel = owner->getLevel();
>>>>>>> 28d470c5

        pet->GivePetLevel(newLevel);
        return true;
    }
};

void AddSC_pet_commandscript()
{
    new pet_commandscript();
}<|MERGE_RESOLUTION|>--- conflicted
+++ resolved
@@ -20,25 +20,13 @@
 #include "Language.h"
 #include "Log.h"
 #include "Map.h"
-<<<<<<< HEAD
-#include "ObjectMgr.h"
-#include "Pet.h"
-=======
 #include "Pet.h"
 #include "ObjectMgr.h"
->>>>>>> 28d470c5
 #include "Player.h"
 #include "RBAC.h"
 #include "SpellMgr.h"
 #include "WorldSession.h"
 
-<<<<<<< HEAD
-#if TRINITY_COMPILER == TRINITY_COMPILER_GNU
-#pragma GCC diagnostic ignored "-Wdeprecated-declarations"
-#endif
-
-=======
->>>>>>> 28d470c5
 inline Pet* GetSelectedPlayerPetOrOwn(ChatHandler* handler)
 {
     if (Unit* target = handler->getSelectedUnit())
@@ -103,17 +91,14 @@
         }
 
         // Everything looks OK, create new pet
-        Pet* pet = player->CreateTamedPetFrom(creatureTarget);
-
-<<<<<<< HEAD
-        // "kill" original creature
-        creatureTarget->DespawnOrUnsummon();
-
-        uint8 level = (creatureTarget->GetLevel() < (player->GetLevel() - 5)) ? (player->GetLevel() - 5) : player->GetLevel();
-
-        // prepare visual effect for levelup
-        pet->SetUInt32Value(UNIT_FIELD_LEVEL, level - 1);
-=======
+        Pet* pet = new Pet(player, HUNTER_PET);
+        if (!pet->CreateBaseAtCreature(creatureTarget))
+        {
+            delete pet;
+            handler->PSendSysMessage("Error 1");
+            return false;
+        }
+
         creatureTarget->DespawnOrUnsummon();
         creatureTarget->SetHealth(0); // just for nice GM-mode view
 
@@ -135,23 +120,13 @@
         // this enables pet details window (Shift+P)
         pet->InitPetCreateSpells();
         pet->SetFullHealth();
->>>>>>> 28d470c5
-
-        // add to world
+
         pet->GetMap()->AddToMap(pet->ToCreature());
 
         // visual effect for levelup
-<<<<<<< HEAD
-        pet->SetUInt32Value(UNIT_FIELD_LEVEL, level);
-=======
         pet->SetLevel(creatureTarget->getLevel());
->>>>>>> 28d470c5
-
-        // caster have pet now
+
         player->SetMinion(pet, true);
-
-        pet->InitTalentForLevel();
-
         pet->SavePetToDB(PET_SAVE_AS_CURRENT);
         player->PetSpellInitialize();
 
@@ -236,11 +211,7 @@
 
         int32 level = args ? atoi(args) : 0;
         if (level == 0)
-<<<<<<< HEAD
-            level = owner->GetLevel() - pet->GetLevel();
-=======
             level = owner->getLevel() - pet->getLevel();
->>>>>>> 28d470c5
         if (level == 0 || level < -STRONG_MAX_LEVEL || level > STRONG_MAX_LEVEL)
         {
             handler->SendSysMessage(LANG_BAD_VALUE);
@@ -248,19 +219,11 @@
             return false;
         }
 
-<<<<<<< HEAD
-        int32 newLevel = pet->GetLevel() + level;
-        if (newLevel < 1)
-            newLevel = 1;
-        else if (newLevel > owner->GetLevel())
-            newLevel = owner->GetLevel();
-=======
         int32 newLevel = pet->getLevel() + level;
         if (newLevel < 1)
             newLevel = 1;
         else if (newLevel > owner->getLevel())
             newLevel = owner->getLevel();
->>>>>>> 28d470c5
 
         pet->GivePetLevel(newLevel);
         return true;
