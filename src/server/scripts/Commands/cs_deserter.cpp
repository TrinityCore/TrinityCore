--- conflicted
+++ resolved
@@ -29,8 +29,6 @@
 #include "RBAC.h"
 #include "SpellAuras.h"
 
-using namespace Trinity::ChatCommands;
-
 enum Spells
 {
     LFG_SPELL_DUNGEON_DESERTER = 71041,
@@ -46,29 +44,6 @@
     * @brief Returns the command structure for the system.
     */
 
-<<<<<<< HEAD
-    ChatCommandTable GetCommands() const override
-    {
-        static ChatCommandTable deserterInstanceCommandTable =
-        {
-            { "add",      HandleDeserterInstanceAdd,    rbac::RBAC_PERM_COMMAND_DESERTER_INSTANCE_ADD,    Console::No },
-            { "remove",   HandleDeserterInstanceRemove, rbac::RBAC_PERM_COMMAND_DESERTER_INSTANCE_REMOVE, Console::No },
-        };
-        static ChatCommandTable deserterBGCommandTable =
-        {
-            { "add",      HandleDeserterBGAdd,    rbac::RBAC_PERM_COMMAND_DESERTER_BG_ADD,          Console::No },
-            { "remove",   HandleDeserterBGRemove, rbac::RBAC_PERM_COMMAND_DESERTER_BG_REMOVE,       Console::No },
-        };
-
-        static ChatCommandTable deserterCommandTable =
-        {
-            { "instance", deserterInstanceCommandTable },
-            { "bg",       deserterBGCommandTable },
-        };
-        static ChatCommandTable commandTable =
-        {
-            { "deserter", deserterCommandTable },
-=======
     std::vector<ChatCommand> GetCommands() const override
     {
         static std::vector<ChatCommand> deserterInstanceCommandTable =
@@ -90,7 +65,6 @@
         static std::vector<ChatCommand> commandTable =
         {
             { "deserter", rbac::RBAC_PERM_COMMAND_DESERTER, false, nullptr, "", deserterCommandTable },
->>>>>>> 28d470c5
         };
         return commandTable;
     }
@@ -102,7 +76,7 @@
     * selected player, with the provided duration in seconds.
     *
     * @param handler The ChatHandler, passed by the system.
-    * @param time The provided duration in seconds.
+    * @param args The provided duration in seconds.
     * @param isInstance provided by the relaying functions, so we don't have
     * to write that much code :)
     *
@@ -115,8 +89,11 @@
     * .deserter bg add 3600 (one hour)
     * @endcode
     */
-    static bool HandleDeserterAdd(ChatHandler* handler, uint32 time, bool isInstance)
+    static bool HandleDeserterAdd(ChatHandler* handler, char const* args, bool isInstance)
     {
+        if (!*args)
+            return false;
+
         Player* player = handler->getSelectedPlayer();
         if (!player)
         {
@@ -124,6 +101,14 @@
             handler->SetSentErrorMessage(true);
             return false;
         }
+        char* timeStr = strtok((char*)args, " ");
+        if (!timeStr)
+        {
+            handler->SendSysMessage(LANG_BAD_VALUE);
+            handler->SetSentErrorMessage(true);
+            return false;
+        }
+        uint32 time = atoi(timeStr);
 
         if (!time)
         {
@@ -152,6 +137,7 @@
     * selected player.
     *
     * @param handler The ChatHandler, passed by the system.
+    * @param args Should be nothing.
     * @param isInstance provided by the relaying functions, so we don't have
     * to write that much code :)
     *
@@ -164,7 +150,7 @@
     * .deserter bg remove
     * @endcode
     */
-    static bool HandleDeserterRemove(ChatHandler* handler, bool isInstance)
+    static bool HandleDeserterRemove(ChatHandler* handler, char const* /*args*/, bool isInstance)
     {
         Player* player = handler->getSelectedPlayer();
         if (!player)
@@ -180,27 +166,27 @@
     }
 
     /// @sa HandleDeserterAdd()
-    static bool HandleDeserterInstanceAdd(ChatHandler* handler, uint32 time)
+    static bool HandleDeserterInstanceAdd(ChatHandler* handler, char const* args)
     {
-        return HandleDeserterAdd(handler, time, true);
+        return HandleDeserterAdd(handler, args, true);
     }
 
     /// @sa HandleDeserterAdd()
-    static bool HandleDeserterBGAdd(ChatHandler* handler, uint32 time)
+    static bool HandleDeserterBGAdd(ChatHandler* handler, char const* args)
     {
-        return HandleDeserterAdd(handler, time, false);
+        return HandleDeserterAdd(handler, args, false);
     }
 
     /// @sa HandleDeserterRemove()
-    static bool HandleDeserterInstanceRemove(ChatHandler* handler)
+    static bool HandleDeserterInstanceRemove(ChatHandler* handler, char const* args)
     {
-        return HandleDeserterRemove(handler, true);
+        return HandleDeserterRemove(handler, args, true);
     }
 
     /// @sa HandleDeserterRemove()
-    static bool HandleDeserterBGRemove(ChatHandler* handler)
+    static bool HandleDeserterBGRemove(ChatHandler* handler, char const* args)
     {
-        return HandleDeserterRemove(handler, false);
+        return HandleDeserterRemove(handler, args, false);
     }
 };
 
