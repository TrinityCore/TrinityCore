/*
 * Copyright (C) 2008-2017 TrinityCore <http://www.trinitycore.org/>
 *
 * This program is free software; you can redistribute it and/or modify it
 * under the terms of the GNU General Public License as published by the
 * Free Software Foundation; either version 2 of the License, or (at your
 * option) any later version.
 *
 * This program is distributed in the hope that it will be useful, but WITHOUT
 * ANY WARRANTY; without even the implied warranty of MERCHANTABILITY or
 * FITNESS FOR A PARTICULAR PURPOSE. See the GNU General Public License for
 * more details.
 *
 * You should have received a copy of the GNU General Public License along
 * with this program. If not, see <http://www.gnu.org/licenses/>.
 */

/* ScriptData
Name: gobject_commandscript
%Complete: 100
Comment: All gobject related commands
Category: commandscripts
EndScriptData */

#include "ScriptMgr.h"
#include "GameEventMgr.h"
#include "ObjectMgr.h"
#include "PoolMgr.h"
#include "MapManager.h"
#include "Chat.h"
#include "Language.h"
#include "Player.h"
#include "Opcodes.h"

class gobject_commandscript : public CommandScript
{
public:
    gobject_commandscript() : CommandScript("gobject_commandscript") { }

    std::vector<ChatCommand> GetCommands() const override
    {
        static std::vector<ChatCommand> gobjectAddCommandTable =
        {
            { "temp", rbac::RBAC_PERM_COMMAND_GOBJECT_ADD_TEMP, false, &HandleGameObjectAddTempCommand,   "" },
            { "",     rbac::RBAC_PERM_COMMAND_GOBJECT_ADD,      false, &HandleGameObjectAddCommand,       "" },
        };
        static std::vector<ChatCommand> gobjectSetCommandTable =
        {
            { "phase", rbac::RBAC_PERM_COMMAND_GOBJECT_SET_PHASE, false, &HandleGameObjectSetPhaseCommand,  "" },
            { "state", rbac::RBAC_PERM_COMMAND_GOBJECT_SET_STATE, false, &HandleGameObjectSetStateCommand,  "" },
        };
        static std::vector<ChatCommand> gobjectCommandTable =
        {
            { "activate", rbac::RBAC_PERM_COMMAND_GOBJECT_ACTIVATE, false, &HandleGameObjectActivateCommand,  ""       },
            { "delete",   rbac::RBAC_PERM_COMMAND_GOBJECT_DELETE,   false, &HandleGameObjectDeleteCommand,    ""       },
            { "info",     rbac::RBAC_PERM_COMMAND_GOBJECT_INFO,     false, &HandleGameObjectInfoCommand,      ""       },
            { "move",     rbac::RBAC_PERM_COMMAND_GOBJECT_MOVE,     false, &HandleGameObjectMoveCommand,      ""       },
            { "near",     rbac::RBAC_PERM_COMMAND_GOBJECT_NEAR,     false, &HandleGameObjectNearCommand,      ""       },
            { "target",   rbac::RBAC_PERM_COMMAND_GOBJECT_TARGET,   false, &HandleGameObjectTargetCommand,    ""       },
            { "turn",     rbac::RBAC_PERM_COMMAND_GOBJECT_TURN,     false, &HandleGameObjectTurnCommand,      ""       },
            { "add",      rbac::RBAC_PERM_COMMAND_GOBJECT_ADD,      false, NULL,            "", gobjectAddCommandTable },
            { "set",      rbac::RBAC_PERM_COMMAND_GOBJECT_SET,      false, NULL,            "", gobjectSetCommandTable },
        };
        static std::vector<ChatCommand> commandTable =
        {
            { "gobject", rbac::RBAC_PERM_COMMAND_GOBJECT, false, NULL, "", gobjectCommandTable },
        };
        return commandTable;
    }

    static bool HandleGameObjectActivateCommand(ChatHandler* handler, char const* args)
    {
        if (!*args)
            return false;

        char* id = handler->extractKeyFromLink((char*)args, "Hgameobject");
        if (!id)
            return false;

        ObjectGuid::LowType guidLow = atoull(id);
        if (!guidLow)
            return false;

        GameObject* object = handler->GetObjectFromPlayerMapByDbGuid(guidLow);
        if (!object)
        {
            handler->PSendSysMessage(LANG_COMMAND_OBJNOTFOUND, guidLow);
            handler->SetSentErrorMessage(true);
            return false;
        }

        // Activate
        object->SetLootState(GO_READY);
        object->UseDoorOrButton(10000, false, handler->GetSession()->GetPlayer());

        handler->PSendSysMessage("Object activated!");

        return true;
    }

    //spawn go
    static bool HandleGameObjectAddCommand(ChatHandler* handler, char const* args)
    {
        if (!*args)
            return false;

        // number or [name] Shift-click form |color|Hgameobject_entry:go_id|h[name]|h|r
        char* id = handler->extractKeyFromLink((char*)args, "Hgameobject_entry");
        if (!id)
            return false;

        uint32 objectId = atoul(id);
        if (!objectId)
            return false;

        char* spawntimeSecs = strtok(NULL, " ");

        const GameObjectTemplate* objectInfo = sObjectMgr->GetGameObjectTemplate(objectId);

        if (!objectInfo)
        {
            handler->PSendSysMessage(LANG_GAMEOBJECT_NOT_EXIST, objectId);
            handler->SetSentErrorMessage(true);
            return false;
        }

        if (objectInfo->displayId && !sGameObjectDisplayInfoStore.LookupEntry(objectInfo->displayId))
        {
            // report to DB errors log as in loading case
            TC_LOG_ERROR("sql.sql", "Gameobject (Entry %u GoType: %u) have invalid displayId (%u), not spawned.", objectId, objectInfo->type, objectInfo->displayId);
            handler->PSendSysMessage(LANG_GAMEOBJECT_HAVE_INVALID_DATA, objectId);
            handler->SetSentErrorMessage(true);
            return false;
        }

        Player* player = handler->GetSession()->GetPlayer();
        Map* map = player->GetMap();

        GameObject* object = new GameObject;
        if (!object->Create(objectInfo->entry, map, 0, *player, G3D::Quat(), 255, GO_STATE_READY))
        {
            delete object;
            return false;
        }

        object->CopyPhaseFrom(player);

        if (spawntimeSecs)
        {
            int32 value = atoi(spawntimeSecs);
            object->SetRespawnTime(value);
        }

        // fill the gameobject data and save to the db
        object->SaveToDB(map->GetId(), (1 << map->GetSpawnMode()), player->GetPhaseMask());
        ObjectGuid::LowType spawnId = object->GetSpawnId();

        // delete the old object and do a clean load from DB with a fresh new GameObject instance.
        // this is required to avoid weird behavior and memory leaks
        delete object;

        object = new GameObject();
        // this will generate a new guid if the object is in an instance
        if (!object->LoadGameObjectFromDB(spawnId, map))
        {
            delete object;
            return false;
        }

        /// @todo is it really necessary to add both the real and DB table guid here ?
        sObjectMgr->AddGameobjectToGrid(spawnId, ASSERT_NOTNULL(sObjectMgr->GetGOData(spawnId)));

        handler->PSendSysMessage(LANG_GAMEOBJECT_ADD, objectId, objectInfo->name.c_str(), spawnId, player->GetPositionX(), player->GetPositionY(), player->GetPositionZ());
        return true;
    }

    // add go, temp only
    static bool HandleGameObjectAddTempCommand(ChatHandler* handler, char const* args)
    {
        if (!*args)
            return false;

        char* id = strtok((char*)args, " ");
        if (!id)
            return false;

        Player* player = handler->GetSession()->GetPlayer();

        char* spawntime = strtok(NULL, " ");
        uint32 spawntm = 300;

        if (spawntime)
            spawntm = atoul(spawntime);

<<<<<<< HEAD
        float x = player->GetPositionX();
        float y = player->GetPositionY();
        float z = player->GetPositionZ();
        float ang = player->GetOrientation();

        float rot2 = std::sin(ang/2);
        float rot3 = std::cos(ang/2);

        uint32 objectId = atoul(id);
=======
        G3D::Quat rotation = G3D::Matrix3::fromEulerAnglesZYX(player->GetOrientation(), 0.f, 0.f);
        uint32 objectId = atoi(id);
>>>>>>> 0ed67081

        if (!sObjectMgr->GetGameObjectTemplate(objectId))
        {
            handler->PSendSysMessage(LANG_GAMEOBJECT_NOT_EXIST, objectId);
            handler->SetSentErrorMessage(true);
            return false;
        }

        player->SummonGameObject(objectId, *player, rotation, spawntm);

        return true;
    }

    static bool HandleGameObjectTargetCommand(ChatHandler* handler, char const* args)
    {
        Player* player = handler->GetSession()->GetPlayer();
        QueryResult result;
        GameEventMgr::ActiveEvents const& activeEventsList = sGameEventMgr->GetActiveEventList();

        if (*args)
        {
            // number or [name] Shift-click form |color|Hgameobject_entry:go_id|h[name]|h|r
            char* id = handler->extractKeyFromLink((char*)args, "Hgameobject_entry");
            if (!id)
                return false;

            uint32 objectId = atoul(id);

            if (objectId)
                result = WorldDatabase.PQuery("SELECT guid, id, position_x, position_y, position_z, orientation, map, PhaseId, PhaseGroup, (POW(position_x - '%f', 2) + POW(position_y - '%f', 2) + POW(position_z - '%f', 2)) AS order_ FROM gameobject WHERE map = '%i' AND id = '%u' ORDER BY order_ ASC LIMIT 1",
                player->GetPositionX(), player->GetPositionY(), player->GetPositionZ(), player->GetMapId(), objectId);
            else
            {
                std::string name = id;
                WorldDatabase.EscapeString(name);
                result = WorldDatabase.PQuery(
                    "SELECT guid, id, position_x, position_y, position_z, orientation, map, PhaseId, PhaseGroup, (POW(position_x - %f, 2) + POW(position_y - %f, 2) + POW(position_z - %f, 2)) AS order_ "
                    "FROM gameobject, gameobject_template WHERE gameobject_template.entry = gameobject.id AND map = %i AND name " _LIKE_" " _CONCAT3_("'%%'", "'%s'", "'%%'")" ORDER BY order_ ASC LIMIT 1",
                    player->GetPositionX(), player->GetPositionY(), player->GetPositionZ(), player->GetMapId(), name.c_str());
            }
        }
        else
        {
            std::ostringstream eventFilter;
            eventFilter << " AND (eventEntry IS NULL ";
            bool initString = true;

            for (GameEventMgr::ActiveEvents::const_iterator itr = activeEventsList.begin(); itr != activeEventsList.end(); ++itr)
            {
                if (initString)
                {
                    eventFilter  <<  "OR eventEntry IN (" << *itr;
                    initString = false;
                }
                else
                    eventFilter << ',' << *itr;
            }

            if (!initString)
                eventFilter << "))";
            else
                eventFilter << ')';

            result = WorldDatabase.PQuery("SELECT gameobject.guid, id, position_x, position_y, position_z, orientation, map, PhaseId, PhaseGroup, "
                "(POW(position_x - %f, 2) + POW(position_y - %f, 2) + POW(position_z - %f, 2)) AS order_ FROM gameobject "
                "LEFT OUTER JOIN game_event_gameobject on gameobject.guid = game_event_gameobject.guid WHERE map = '%i' %s ORDER BY order_ ASC LIMIT 10",
                handler->GetSession()->GetPlayer()->GetPositionX(), handler->GetSession()->GetPlayer()->GetPositionY(), handler->GetSession()->GetPlayer()->GetPositionZ(),
                handler->GetSession()->GetPlayer()->GetMapId(), eventFilter.str().c_str());
        }

        if (!result)
        {
            handler->SendSysMessage(LANG_COMMAND_TARGETOBJNOTFOUND);
            return true;
        }

        bool found = false;
        float x, y, z, o;
        ObjectGuid::LowType guidLow;
        uint32 id, phaseId, phaseGroup;
        uint16 mapId;
        uint32 poolId;

        do
        {
            Field* fields = result->Fetch();
            guidLow =       fields[0].GetUInt64();
            id =            fields[1].GetUInt32();
            x =             fields[2].GetFloat();
            y =             fields[3].GetFloat();
            z =             fields[4].GetFloat();
            o =             fields[5].GetFloat();
            mapId =         fields[6].GetUInt16();
            phaseId =       fields[7].GetUInt32();
            phaseGroup =    fields[8].GetUInt32();
            poolId =  sPoolMgr->IsPartOfAPool<GameObject>(guidLow);
            if (!poolId || sPoolMgr->IsSpawnedObject<GameObject>(guidLow))
                found = true;
        } while (result->NextRow() && !found);

        if (!found)
        {
            handler->PSendSysMessage(LANG_GAMEOBJECT_NOT_EXIST, id);
            return false;
        }

        GameObjectTemplate const* objectInfo = sObjectMgr->GetGameObjectTemplate(id);

        if (!objectInfo)
        {
            handler->PSendSysMessage(LANG_GAMEOBJECT_NOT_EXIST, id);
            return false;
        }

        GameObject* target = handler->GetObjectFromPlayerMapByDbGuid(guidLow);

        handler->PSendSysMessage(LANG_GAMEOBJECT_DETAIL, guidLow, objectInfo->name.c_str(), guidLow, id, x, y, z, mapId, o, phaseId, phaseGroup);

        if (target)
        {
            int32 curRespawnDelay = int32(target->GetRespawnTimeEx() - time(NULL));
            if (curRespawnDelay < 0)
                curRespawnDelay = 0;

            std::string curRespawnDelayStr = secsToTimeString(curRespawnDelay, true);
            std::string defRespawnDelayStr = secsToTimeString(target->GetRespawnDelay(), true);

            handler->PSendSysMessage(LANG_COMMAND_RAWPAWNTIMES, defRespawnDelayStr.c_str(), curRespawnDelayStr.c_str());
        }
        return true;
    }

    //delete object by selection or guid
    static bool HandleGameObjectDeleteCommand(ChatHandler* handler, char const* args)
    {
        // number or [name] Shift-click form |color|Hgameobject:go_guid|h[name]|h|r
        char* id = handler->extractKeyFromLink((char*)args, "Hgameobject");
        if (!id)
            return false;

        ObjectGuid::LowType guidLow = atoull(id);
        if (!guidLow)
            return false;

        GameObject* object = handler->GetObjectFromPlayerMapByDbGuid(guidLow);
        if (!object)
        {
            handler->PSendSysMessage(LANG_COMMAND_OBJNOTFOUND, guidLow);
            handler->SetSentErrorMessage(true);
            return false;
        }

        ObjectGuid ownerGuid = object->GetOwnerGUID();
        if (!ownerGuid.IsEmpty())
        {
            Unit* owner = ObjectAccessor::GetUnit(*handler->GetSession()->GetPlayer(), ownerGuid);
            if (!owner || !ownerGuid.IsPlayer())
            {
                handler->PSendSysMessage(LANG_COMMAND_DELOBJREFERCREATURE, ownerGuid.ToString().c_str(), object->GetGUID().ToString().c_str());
                handler->SetSentErrorMessage(true);
                return false;
            }

            owner->RemoveGameObject(object, false);
        }

        object->SetRespawnTime(0);                                 // not save respawn time
        object->Delete();
        object->DeleteFromDB();

        handler->PSendSysMessage(LANG_COMMAND_DELOBJMESSAGE, object->GetGUID().ToString().c_str());

        return true;
    }

    //turn selected object
    static bool HandleGameObjectTurnCommand(ChatHandler* handler, char const* args)
    {
        // number or [name] Shift-click form |color|Hgameobject:go_id|h[name]|h|r
        char* id = handler->extractKeyFromLink((char*)args, "Hgameobject");
        if (!id)
            return false;

        ObjectGuid::LowType guidLow = atoull(id);
        if (!guidLow)
            return false;

        GameObject* object = handler->GetObjectFromPlayerMapByDbGuid(guidLow);
        if (!object)
        {
            handler->PSendSysMessage(LANG_COMMAND_OBJNOTFOUND, guidLow);
            handler->SetSentErrorMessage(true);
            return false;
        }

        char* orientation = strtok(NULL, " ");
        float oz = 0.f, oy = 0.f, ox = 0.f;

        if (orientation)
        {
            oz = float(atof(orientation));

            orientation = strtok(NULL, " ");
            if (orientation)
            {
                oy = float(atof(orientation));
                orientation = strtok(NULL, " ");
                if (orientation)
                    ox = float(atof(orientation));
            }
        }
        else
        {
            Player* player = handler->GetSession()->GetPlayer();
            oz = player->GetOrientation();
        }

        object->Relocate(object->GetPositionX(), object->GetPositionY(), object->GetPositionZ());
        object->RelocateStationaryPosition(object->GetPositionX(), object->GetPositionY(), object->GetPositionZ(), object->GetOrientation());
        object->SetWorldRotationAngles(oz, oy, ox);
        object->DestroyForNearbyPlayers();
        object->UpdateObjectVisibility();

        object->SaveToDB();

        handler->PSendSysMessage(LANG_COMMAND_TURNOBJMESSAGE, object->GetSpawnId(), object->GetGOInfo()->name.c_str(), object->GetGUID().ToString().c_str(), object->GetOrientation());

        return true;
    }

    //move selected object
    static bool HandleGameObjectMoveCommand(ChatHandler* handler, char const* args)
    {
        // number or [name] Shift-click form |color|Hgameobject:go_guid|h[name]|h|r
        char* id = handler->extractKeyFromLink((char*)args, "Hgameobject");
        if (!id)
            return false;

        ObjectGuid::LowType guidLow = atoull(id);
        if (!guidLow)
            return false;

        GameObject* object = handler->GetObjectFromPlayerMapByDbGuid(guidLow);
        if (!object)
        {
            handler->PSendSysMessage(LANG_COMMAND_OBJNOTFOUND, guidLow);
            handler->SetSentErrorMessage(true);
            return false;
        }

        char* toX = strtok(NULL, " ");
        char* toY = strtok(NULL, " ");
        char* toZ = strtok(NULL, " ");

        float x, y, z;
        if (!toX)
        {
            Player* player = handler->GetSession()->GetPlayer();
            player->GetPosition(x, y, z);
        }
        else
        {
            if (!toY || !toZ)
                return false;

            x = (float)atof(toX);
            y = (float)atof(toY);
            z = (float)atof(toZ);

            if (!MapManager::IsValidMapCoord(object->GetMapId(), x, y, z))
            {
                handler->PSendSysMessage(LANG_INVALID_TARGET_COORD, x, y, object->GetMapId());
                handler->SetSentErrorMessage(true);
                return false;
            }
        }

        object->DestroyForNearbyPlayers();
        object->RelocateStationaryPosition(x, y, z, object->GetOrientation());
        object->GetMap()->GameObjectRelocation(object, x, y, z, object->GetOrientation());

        object->SaveToDB();

        handler->PSendSysMessage(LANG_COMMAND_MOVEOBJMESSAGE, object->GetSpawnId(), object->GetGOInfo()->name.c_str(), object->GetGUID().ToString().c_str());

        return true;
    }

    //set phasemask for selected object
    static bool HandleGameObjectSetPhaseCommand(ChatHandler* /*handler*/, char const* /*args*/)
    {
        /*// number or [name] Shift-click form |color|Hgameobject:go_id|h[name]|h|r
        char* id = handler->extractKeyFromLink((char*)args, "Hgameobject");
        if (!id)
            return false;

        ObjectGuid::LowType guidLow = atoull(id);
        if (!guidLow)
            return false;

        GameObject* object = handler->GetObjectFromPlayerMapByDbGuid(guidLow);
        if (!object)
        {
            handler->PSendSysMessage(LANG_COMMAND_OBJNOTFOUND, guidLow);
            handler->SetSentErrorMessage(true);
            return false;
        }

        char* phase = strtok (NULL, " ");
        uint32 phaseMask = phase ? atoul(phase) : 0;
        if (phaseMask == 0)
        {
            handler->SendSysMessage(LANG_BAD_VALUE);
            handler->SetSentErrorMessage(true);
            return false;
        }

        object->SetPhaseMask(phaseMask, true);
        object->SaveToDB();*/
        return true;
    }

    static bool HandleGameObjectNearCommand(ChatHandler* handler, char const* args)
    {
        float distance = (!*args) ? 10.0f : (float)(atof(args));
        uint32 count = 0;

        Player* player = handler->GetSession()->GetPlayer();

        PreparedStatement* stmt = WorldDatabase.GetPreparedStatement(WORLD_SEL_GAMEOBJECT_NEAREST);
        stmt->setFloat(0, player->GetPositionX());
        stmt->setFloat(1, player->GetPositionY());
        stmt->setFloat(2, player->GetPositionZ());
        stmt->setUInt32(3, player->GetMapId());
        stmt->setFloat(4, player->GetPositionX());
        stmt->setFloat(5, player->GetPositionY());
        stmt->setFloat(6, player->GetPositionZ());
        stmt->setFloat(7, distance * distance);
        PreparedQueryResult result = WorldDatabase.Query(stmt);

        if (result)
        {
            do
            {
                Field* fields = result->Fetch();
                ObjectGuid::LowType guid = fields[0].GetUInt64();
                uint32 entry = fields[1].GetUInt32();
                float x = fields[2].GetFloat();
                float y = fields[3].GetFloat();
                float z = fields[4].GetFloat();
                uint16 mapId = fields[5].GetUInt16();

                GameObjectTemplate const* gameObjectInfo = sObjectMgr->GetGameObjectTemplate(entry);

                if (!gameObjectInfo)
                    continue;

                handler->PSendSysMessage(LANG_GO_LIST_CHAT, guid, entry, guid, gameObjectInfo->name.c_str(), x, y, z, mapId);

                ++count;
            } while (result->NextRow());
        }

        handler->PSendSysMessage(LANG_COMMAND_NEAROBJMESSAGE, distance, count);
        return true;
    }

    //show info of gameobject
    static bool HandleGameObjectInfoCommand(ChatHandler* handler, char const* args)
    {
        uint32 entry = 0;
        uint32 type = 0;
        uint32 displayId = 0;
        std::string name;
        uint32 lootId = 0;

        if (!*args)
            return false;

        char* param1 = handler->extractKeyFromLink((char*)args, "Hgameobject_entry");
        if (!param1)
            return false;

        if (strcmp(param1, "guid") == 0)
        {
            char* tail = strtok(nullptr, "");
            char* cValue = handler->extractKeyFromLink(tail, "Hgameobject");
            if (!cValue)
                return false;
            ObjectGuid::LowType guidLow = atoull(cValue);
            const GameObjectData* data = sObjectMgr->GetGOData(guidLow);
            if (!data)
                return false;
            entry = data->id;
        }
        else
        {
            entry = atoul(param1);
        }

        GameObjectTemplate const* gameObjectInfo = sObjectMgr->GetGameObjectTemplate(entry);

        if (!gameObjectInfo)
            return false;

        type = gameObjectInfo->type;
        displayId = gameObjectInfo->displayId;
        name = gameObjectInfo->name;
        lootId = gameObjectInfo->GetLootId();

        handler->PSendSysMessage(LANG_GOINFO_ENTRY, entry);
        handler->PSendSysMessage(LANG_GOINFO_TYPE, type);
        handler->PSendSysMessage(LANG_GOINFO_LOOTID, lootId);
        handler->PSendSysMessage(LANG_GOINFO_DISPLAYID, displayId);
        handler->PSendSysMessage(LANG_GOINFO_NAME, name.c_str());
        handler->PSendSysMessage(LANG_GOINFO_SIZE, gameObjectInfo->size);

        if (GameObjectTemplateAddon const* addon = sObjectMgr->GetGameObjectTemplateAddon(entry))
            handler->PSendSysMessage(LANG_GOINFO_ADDON, addon->faction, addon->flags);

        if (GameObjectDisplayInfoEntry const* modelInfo = sGameObjectDisplayInfoStore.LookupEntry(displayId))
            handler->PSendSysMessage(LANG_GOINFO_MODEL, modelInfo->GeoBoxMax.X, modelInfo->GeoBoxMax.Y, modelInfo->GeoBoxMax.Z, modelInfo->GeoBoxMin.X, modelInfo->GeoBoxMin.Y, modelInfo->GeoBoxMin.Z);

        return true;
    }

    static bool HandleGameObjectSetStateCommand(ChatHandler* handler, char const* args)
    {
        // number or [name] Shift-click form |color|Hgameobject:go_id|h[name]|h|r
        char* id = handler->extractKeyFromLink((char*)args, "Hgameobject");
        if (!id)
            return false;

        ObjectGuid::LowType guidLow = atoull(id);
        if (!guidLow)
            return false;

        GameObject* object = handler->GetObjectFromPlayerMapByDbGuid(guidLow);
        if (!object)
        {
            handler->PSendSysMessage(LANG_COMMAND_OBJNOTFOUND, guidLow);
            handler->SetSentErrorMessage(true);
            return false;
        }

        char* type = strtok(NULL, " ");
        if (!type)
            return false;

        int32 objectType = atoi(type);
        if (objectType < 0)
        {
            if (objectType == -1)
                object->SendGameObjectDespawn();
            else if (objectType == -2)
                return false;
            return true;
        }

        char* state = strtok(NULL, " ");
        if (!state)
            return false;

        int32 objectState = atoi(state);

        if (objectType < 4)
            object->SetByteValue(GAMEOBJECT_BYTES_1, uint8(objectType), uint8(objectState));
        else if (objectType == 4)
            object->SendCustomAnim(objectState);

        handler->PSendSysMessage("Set gobject type %d state %d", objectType, objectState);
        return true;
    }
};

void AddSC_gobject_commandscript()
{
    new gobject_commandscript();
}<|MERGE_RESOLUTION|>--- conflicted
+++ resolved
@@ -192,20 +192,8 @@
         if (spawntime)
             spawntm = atoul(spawntime);
 
-<<<<<<< HEAD
-        float x = player->GetPositionX();
-        float y = player->GetPositionY();
-        float z = player->GetPositionZ();
-        float ang = player->GetOrientation();
-
-        float rot2 = std::sin(ang/2);
-        float rot3 = std::cos(ang/2);
-
+        G3D::Quat rotation = G3D::Matrix3::fromEulerAnglesZYX(player->GetOrientation(), 0.f, 0.f);
         uint32 objectId = atoul(id);
-=======
-        G3D::Quat rotation = G3D::Matrix3::fromEulerAnglesZYX(player->GetOrientation(), 0.f, 0.f);
-        uint32 objectId = atoi(id);
->>>>>>> 0ed67081
 
         if (!sObjectMgr->GetGameObjectTemplate(objectId))
         {
