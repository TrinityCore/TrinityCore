/*
 * Copyright (C) 2008-2018 TrinityCore <https://www.trinitycore.org/>
 *
 * This program is free software; you can redistribute it and/or modify it
 * under the terms of the GNU General Public License as published by the
 * Free Software Foundation; either version 2 of the License, or (at your
 * option) any later version.
 *
 * This program is distributed in the hope that it will be useful, but WITHOUT
 * ANY WARRANTY; without even the implied warranty of MERCHANTABILITY or
 * FITNESS FOR A PARTICULAR PURPOSE. See the GNU General Public License for
 * more details.
 *
 * You should have received a copy of the GNU General Public License along
 * with this program. If not, see <http://www.gnu.org/licenses/>.
 */

/* ScriptData
Name: debug_commandscript
%Complete: 100
Comment: All debug related commands
Category: commandscripts
EndScriptData */

#include "ScriptMgr.h"
#include "Bag.h"
#include "BattlefieldMgr.h"
#include "BattlegroundMgr.h"
#include "CellImpl.h"
#include "Chat.h"
#include "ChatPackets.h"
#include "Conversation.h"
#include "GossipDef.h"
#include "GridNotifiersImpl.h"
#include "Language.h"
#include "Log.h"
#include "M2Stores.h"
#include "MapManager.h"
#include "MovementPackets.h"
#include "MotionMaster.h"
#include "ObjectMgr.h"
#include "RBAC.h"
#include "SpellPackets.h"
#include "Transport.h"
#include "WorldSession.h"
#include <fstream>
#include <limits>

class debug_commandscript : public CommandScript
{
public:
    debug_commandscript() : CommandScript("debug_commandscript") { }

    std::vector<ChatCommand> GetCommands() const override
    {
        static std::vector<ChatCommand> debugPlayCommandTable =
        {
            { "cinematic",     rbac::RBAC_PERM_COMMAND_DEBUG_PLAY_CINEMATIC, false, &HandleDebugPlayCinematicCommand,   "" },
            { "movie",         rbac::RBAC_PERM_COMMAND_DEBUG_PLAY_MOVIE,     false, &HandleDebugPlayMovieCommand,       "" },
            { "sound",         rbac::RBAC_PERM_COMMAND_DEBUG_PLAY_SOUND,     false, &HandleDebugPlaySoundCommand,       "" },
        };
        static std::vector<ChatCommand> debugSendCommandTable =
        {
            { "buyerror",      rbac::RBAC_PERM_COMMAND_DEBUG_SEND_BUYERROR,      false, &HandleDebugSendBuyErrorCommand,        "" },
            { "channelnotify", rbac::RBAC_PERM_COMMAND_DEBUG_SEND_CHANNELNOTIFY, false, &HandleDebugSendChannelNotifyCommand,   "" },
            { "chatmessage",   rbac::RBAC_PERM_COMMAND_DEBUG_SEND_CHATMESSAGE,   false, &HandleDebugSendChatMsgCommand,         "" },
            { "equiperror",    rbac::RBAC_PERM_COMMAND_DEBUG_SEND_EQUIPERROR,    false, &HandleDebugSendEquipErrorCommand,      "" },
            { "largepacket",   rbac::RBAC_PERM_COMMAND_DEBUG_SEND_LARGEPACKET,   false, &HandleDebugSendLargePacketCommand,     "" },
            { "opcode",        rbac::RBAC_PERM_COMMAND_DEBUG_SEND_OPCODE,        false, &HandleDebugSendOpcodeCommand,          "" },
            { "qpartymsg",     rbac::RBAC_PERM_COMMAND_DEBUG_SEND_QPARTYMSG,     false, &HandleDebugSendQuestPartyMsgCommand,   "" },
            { "qinvalidmsg",   rbac::RBAC_PERM_COMMAND_DEBUG_SEND_QINVALIDMSG,   false, &HandleDebugSendQuestInvalidMsgCommand, "" },
            { "sellerror",     rbac::RBAC_PERM_COMMAND_DEBUG_SEND_SELLERROR,     false, &HandleDebugSendSellErrorCommand,       "" },
            { "setphaseshift", rbac::RBAC_PERM_COMMAND_DEBUG_SEND_SETPHASESHIFT, false, &HandleDebugSendSetPhaseShiftCommand,   "" },
            { "spellfail",     rbac::RBAC_PERM_COMMAND_DEBUG_SEND_SPELLFAIL,     false, &HandleDebugSendSpellFailCommand,       "" },
<<<<<<< HEAD
            { "playerchoice",  rbac::RBAC_PERM_COMMAND_DEBUG_SEND_SPELLFAIL,     false, &HandleDebugSendPlayerChoiceCommand,    "" },
        };
        static std::vector<ChatCommand> debugMovementForceCommandTable =
        {
            { "apply",         rbac::RBAC_PERM_COMMAND_DEBUG_APPLY_MOVEMENT_FORCE,      false, &HandleDebugApplyForceMovementCommand,  "" },
            { "remove",        rbac::RBAC_PERM_COMMAND_DEBUG_REMOVE_MOVEMENT_FORCE,     false, &HandleDebugRemoveForceMovementCommand, "" },
=======
            { "playerchoice",  rbac::RBAC_PERM_COMMAND_DEBUG_SEND_PLAYER_CHOICE, false, &HandleDebugSendPlayerChoiceCommand,    "" },
>>>>>>> 7d00ae40
        };
        static std::vector<ChatCommand> debugCommandTable =
        {
            { "setbit",        rbac::RBAC_PERM_COMMAND_DEBUG_SETBIT,        false, &HandleDebugSet32BitCommand,         "" },
            { "threat",        rbac::RBAC_PERM_COMMAND_DEBUG_THREAT,        false, &HandleDebugThreatListCommand,       "" },
            { "hostil",        rbac::RBAC_PERM_COMMAND_DEBUG_HOSTIL,        false, &HandleDebugHostileRefListCommand,   "" },
            { "anim",          rbac::RBAC_PERM_COMMAND_DEBUG_ANIM,          false, &HandleDebugAnimCommand,             "" },
            { "arena",         rbac::RBAC_PERM_COMMAND_DEBUG_ARENA,         true,  &HandleDebugArenaCommand,            "" },
            { "bg",            rbac::RBAC_PERM_COMMAND_DEBUG_BG,            true,  &HandleDebugBattlegroundCommand,     "" },
            { "getitemstate",  rbac::RBAC_PERM_COMMAND_DEBUG_GETITEMSTATE,  false, &HandleDebugGetItemStateCommand,     "" },
            { "lootrecipient", rbac::RBAC_PERM_COMMAND_DEBUG_LOOTRECIPIENT, false, &HandleDebugGetLootRecipientCommand, "" },
            { "getvalue",      rbac::RBAC_PERM_COMMAND_DEBUG_GETVALUE,      false, &HandleDebugGetValueCommand,         "" },
            { "getitemvalue",  rbac::RBAC_PERM_COMMAND_DEBUG_GETITEMVALUE,  false, &HandleDebugGetItemValueCommand,     "" },
            { "Mod32Value",    rbac::RBAC_PERM_COMMAND_DEBUG_MOD32VALUE,    false, &HandleDebugMod32ValueCommand,       "" },
            { "play",          rbac::RBAC_PERM_COMMAND_DEBUG_PLAY,          false, nullptr,                             "", debugPlayCommandTable },
            { "send",          rbac::RBAC_PERM_COMMAND_DEBUG_SEND,          false, nullptr,                             "", debugSendCommandTable },
            { "setaurastate",  rbac::RBAC_PERM_COMMAND_DEBUG_SETAURASTATE,  false, &HandleDebugSetAuraStateCommand,     "" },
            { "setitemvalue",  rbac::RBAC_PERM_COMMAND_DEBUG_SETITEMVALUE,  false, &HandleDebugSetItemValueCommand,     "" },
            { "setvalue",      rbac::RBAC_PERM_COMMAND_DEBUG_SETVALUE,      false, &HandleDebugSetValueCommand,         "" },
            { "spawnvehicle",  rbac::RBAC_PERM_COMMAND_DEBUG_SPAWNVEHICLE,  false, &HandleDebugSpawnVehicleCommand,     "" },
            { "setvid",        rbac::RBAC_PERM_COMMAND_DEBUG_SETVID,        false, &HandleDebugSetVehicleIdCommand,     "" },
            { "entervehicle",  rbac::RBAC_PERM_COMMAND_DEBUG_ENTERVEHICLE,  false, &HandleDebugEnterVehicleCommand,     "" },
            { "uws",           rbac::RBAC_PERM_COMMAND_DEBUG_UWS,           false, &HandleDebugUpdateWorldStateCommand, "" },
            { "update",        rbac::RBAC_PERM_COMMAND_DEBUG_UPDATE,        false, &HandleDebugUpdateCommand,           "" },
            { "itemexpire",    rbac::RBAC_PERM_COMMAND_DEBUG_ITEMEXPIRE,    false, &HandleDebugItemExpireCommand,       "" },
            { "areatriggers",  rbac::RBAC_PERM_COMMAND_DEBUG_AREATRIGGERS,  false, &HandleDebugAreaTriggersCommand,     "" },
            { "los",           rbac::RBAC_PERM_COMMAND_DEBUG_LOS,           false, &HandleDebugLoSCommand,              "" },
            { "moveflags",     rbac::RBAC_PERM_COMMAND_DEBUG_MOVEFLAGS,     false, &HandleDebugMoveflagsCommand,        "" },
            { "transport",     rbac::RBAC_PERM_COMMAND_DEBUG_TRANSPORT,     false, &HandleDebugTransportCommand,        "" },
            { "loadcells",     rbac::RBAC_PERM_COMMAND_DEBUG_LOADCELLS,     false, &HandleDebugLoadCellsCommand,        "",},
            { "phase",         rbac::RBAC_PERM_COMMAND_DEBUG_PHASE,         false, &HandleDebugPhaseCommand,            "" },
            { "boundary",      rbac::RBAC_PERM_COMMAND_DEBUG_BOUNDARY,      false, &HandleDebugBoundaryCommand,         "" },
            { "raidreset",     rbac::RBAC_PERM_COMMAND_INSTANCE_UNBIND,     false, &HandleDebugRaidResetCommand,        "" },
            { "neargraveyard", rbac::RBAC_PERM_COMMAND_NEARGRAVEYARD,       false, &HandleDebugNearGraveyard,           "" },
            { "conversation" , rbac::RBAC_PERM_COMMAND_DEBUG_CONVERSATION,  false, &HandleDebugConversationCommand,     "" },
            { "criteria",      rbac::RBAC_PERM_COMMAND_DEBUG,               false, &HandleDebugCriteriaCommand,         "" },
            { "movementforce", rbac::RBAC_PERM_COMMAND_DEBUG_MOVEMENT_FORCE,false, nullptr,                             "", debugMovementForceCommandTable },
        };
        static std::vector<ChatCommand> commandTable =
        {
            { "debug",         rbac::RBAC_PERM_COMMAND_DEBUG,               true,  nullptr,                             "", debugCommandTable },
            { "wpgps",         rbac::RBAC_PERM_COMMAND_WPGPS,               false, &HandleWPGPSCommand,                 "" },
        };
        return commandTable;
    }

    static bool HandleDebugPlayCinematicCommand(ChatHandler* handler, char const* args)
    {
        // USAGE: .debug play cinematic #cinematicid
        // #cinematicid - ID decimal number from CinemaicSequences.dbc (1st column)
        if (!*args)
        {
            handler->SendSysMessage(LANG_BAD_VALUE);
            handler->SetSentErrorMessage(true);
            return false;
        }

        uint32 id = atoul(args);

        CinematicSequencesEntry const* cineSeq = sCinematicSequencesStore.LookupEntry(id);
        if (!cineSeq)
        {
            handler->PSendSysMessage(LANG_CINEMATIC_NOT_EXIST, id);
            handler->SetSentErrorMessage(true);
            return false;
        }

        // Dump camera locations
        if (std::vector<FlyByCamera> const* flyByCameras = GetFlyByCameras(cineSeq->Camera[0]))
        {
            handler->PSendSysMessage("Waypoints for sequence %u, camera %u", id, cineSeq->Camera[0]);
            uint32 count = 1;
            for (FlyByCamera const& cam : *flyByCameras)
            {
                handler->PSendSysMessage("%02u - %7ums [%s (%f degrees)]", count, cam.timeStamp, cam.locations.ToString().c_str(), cam.locations.GetOrientation() * (180 / M_PI));
                count++;
            }
            handler->PSendSysMessage(SZFMTD " waypoints dumped", flyByCameras->size());
        }

        handler->GetSession()->GetPlayer()->SendCinematicStart(id);
        return true;
    }

    static bool HandleDebugPlayMovieCommand(ChatHandler* handler, char const* args)
    {
        // USAGE: .debug play movie #movieid
        // #movieid - ID decimal number from Movie.dbc (1st column)
        if (!*args)
        {
            handler->SendSysMessage(LANG_BAD_VALUE);
            handler->SetSentErrorMessage(true);
            return false;
        }

        uint32 id = atoul(args);

        if (!sMovieStore.LookupEntry(id))
        {
            handler->PSendSysMessage(LANG_MOVIE_NOT_EXIST, id);
            handler->SetSentErrorMessage(true);
            return false;
        }

        handler->GetSession()->GetPlayer()->SendMovieStart(id);
        return true;
    }

    //Play sound
    static bool HandleDebugPlaySoundCommand(ChatHandler* handler, char const* args)
    {
        // USAGE: .debug playsound #soundid
        // #soundid - ID decimal number from SoundEntries.dbc (1st column)
        if (!*args)
        {
            handler->SendSysMessage(LANG_BAD_VALUE);
            handler->SetSentErrorMessage(true);
            return false;
        }

        uint32 soundId = atoul(args);

        if (!sSoundKitStore.LookupEntry(soundId))
        {
            handler->PSendSysMessage(LANG_SOUND_NOT_EXIST, soundId);
            handler->SetSentErrorMessage(true);
            return false;
        }

        Unit* unit = handler->getSelectedUnit();
        if (!unit)
        {
            handler->SendSysMessage(LANG_SELECT_CHAR_OR_CREATURE);
            handler->SetSentErrorMessage(true);
            return false;
        }

        if (!handler->GetSession()->GetPlayer()->GetTarget().IsEmpty())
            unit->PlayDistanceSound(soundId, handler->GetSession()->GetPlayer());
        else
            unit->PlayDirectSound(soundId, handler->GetSession()->GetPlayer());

        handler->PSendSysMessage(LANG_YOU_HEAR_SOUND, soundId);
        return true;
    }

    static bool HandleDebugSendSpellFailCommand(ChatHandler* handler, char const* args)
    {
        if (!*args)
            return false;

        char* result = strtok((char*)args, " ");
        if (!result)
            return false;

        uint8 failNum = (uint8)atoi(result);
        if (failNum == 0 && *result != '0')
            return false;

        char* fail1 = strtok(NULL, " ");
        uint8 failArg1 = fail1 ? (uint8)atoi(fail1) : 0;

        char* fail2 = strtok(NULL, " ");
        uint8 failArg2 = fail2 ? (uint8)atoi(fail2) : 0;

        WorldPackets::Spells::CastFailed castFailed;
        castFailed.CastID = ObjectGuid::Empty;
        castFailed.SpellID = 133;
        castFailed.Reason = failNum;
        castFailed.FailedArg1 = failArg1;
        castFailed.FailedArg2 = failArg2;
        handler->GetSession()->SendPacket(castFailed.Write());

        return true;
    }

    static bool HandleDebugSendPlayerChoiceCommand(ChatHandler* handler, char const* args)
    {
        if (!*args)
            return false;

        int32 choiceId = atoi(args);
        Player* player = handler->GetSession()->GetPlayer();

        player->SendPlayerChoice(player->GetGUID(), choiceId);
        return true;
    }

    static bool HandleDebugSendEquipErrorCommand(ChatHandler* handler, char const* args)
    {
        if (!*args)
            return false;

        InventoryResult msg = InventoryResult(atoi(args));
        handler->GetSession()->GetPlayer()->SendEquipError(msg, NULL, NULL);
        return true;
    }

    static bool HandleDebugSendSellErrorCommand(ChatHandler* handler, char const* args)
    {
        if (!*args)
            return false;

        SellResult msg = SellResult(atoi(args));
        handler->GetSession()->GetPlayer()->SendSellError(msg, nullptr, ObjectGuid::Empty);
        return true;
    }

    static bool HandleDebugSendBuyErrorCommand(ChatHandler* handler, char const* args)
    {
        if (!*args)
            return false;

        BuyResult msg = BuyResult(atoi(args));
        handler->GetSession()->GetPlayer()->SendBuyError(msg, nullptr, 0, 0);
        return true;
    }

    static bool HandleDebugSendOpcodeCommand(ChatHandler* handler, char const* /*args*/)
    {
        Unit* unit = handler->getSelectedUnit();
        Player* player = NULL;
        if (!unit || (unit->GetTypeId() != TYPEID_PLAYER))
            player = handler->GetSession()->GetPlayer();
        else
            player = unit->ToPlayer();

        if (!unit)
            unit = player;

        std::ifstream ifs("opcode.txt");
        if (ifs.fail())
            return false;

        // remove comments from file
        std::stringstream parsedStream;
        while (!ifs.eof())
        {
            char commentToken[2];
            ifs.get(commentToken[0]);
            if (commentToken[0] == '/' && !ifs.eof())
            {
                ifs.get(commentToken[1]);
                // /* comment
                if (commentToken[1] == '*')
                {
                    while (!ifs.eof())
                    {
                        ifs.get(commentToken[0]);
                        if (commentToken[0] == '*' && !ifs.eof())
                        {
                            ifs.get(commentToken[1]);
                            if (commentToken[1] == '/')
                                break;
                            else
                                ifs.putback(commentToken[1]);
                        }
                    }
                    continue;
                }
                // line comment
                else if (commentToken[1] == '/')
                {
                    std::string str;
                    std::getline(ifs, str);
                    continue;
                }
                // regular data
                else
                    ifs.putback(commentToken[1]);
            }
            parsedStream.put(commentToken[0]);
        }
        ifs.close();

        uint32 opcode;
        parsedStream >> opcode;

        WorldPacket data(OpcodeServer(opcode), 0);

        while (!parsedStream.eof())
        {
            std::string type;
            parsedStream >> type;

            if (type.empty())
                break;

            if (type == "uint8")
            {
                uint16 val1;
                parsedStream >> val1;
                data << uint8(val1);
            }
            else if (type == "uint16")
            {
                uint16 val2;
                parsedStream >> val2;
                data << val2;
            }
            else if (type == "uint32")
            {
                uint32 val3;
                parsedStream >> val3;
                data << val3;
            }
            else if (type == "uint64")
            {
                uint64 val4;
                parsedStream >> val4;
                data << val4;
            }
            else if (type == "float")
            {
                float val5;
                parsedStream >> val5;
                data << val5;
            }
            else if (type == "string")
            {
                std::string val6;
                parsedStream >> val6;
                data << val6;
            }
            else if (type == "goguid")
            {
                GameObject* obj = handler->GetNearbyGameObject();
                if (!obj)
                {
                    handler->PSendSysMessage(LANG_COMMAND_OBJNOTFOUND, "0");
                    handler->SetSentErrorMessage(true);
                    ifs.close();
                    return false;
                }
                data << obj->GetGUID();
            }
            else if (type == "myguid")
            {
                data << player->GetGUID();
            }
            else if (type == "itsguid")
            {
                data << unit->GetGUID();
            }
            else if (type == "itspos")
            {
                data << unit->GetPositionX();
                data << unit->GetPositionY();
                data << unit->GetPositionZ();
            }
            else if (type == "mypos")
            {
                data << player->GetPositionX();
                data << player->GetPositionY();
                data << player->GetPositionZ();
            }
            else
            {
                TC_LOG_ERROR("misc", "Sending opcode that has unknown type '%s'", type.c_str());
                break;
            }
        }
        TC_LOG_DEBUG("network", "Sending opcode %u", data.GetOpcode());
        data.hexlike();
        player->GetSession()->SendPacket(&data, true);
        handler->PSendSysMessage(LANG_COMMAND_OPCODESENT, data.GetOpcode(), unit->GetName().c_str());
        return true;
    }

    static bool HandleDebugUpdateWorldStateCommand(ChatHandler* handler, char const* args)
    {
        char* w = strtok((char*)args, " ");
        char* s = strtok(NULL, " ");

        if (!w || !s)
            return false;

        uint32 world = atoul(w);
        uint32 state = atoul(s);
        handler->GetSession()->GetPlayer()->SendUpdateWorldState(world, state);
        return true;
    }

    static bool HandleDebugAreaTriggersCommand(ChatHandler* handler, char const* /*args*/)
    {
        Player* player = handler->GetSession()->GetPlayer();
        if (!player->isDebugAreaTriggers)
        {
            handler->PSendSysMessage(LANG_DEBUG_AREATRIGGER_ON);
            player->isDebugAreaTriggers = true;
        }
        else
        {
            handler->PSendSysMessage(LANG_DEBUG_AREATRIGGER_OFF);
            player->isDebugAreaTriggers = false;
        }
        return true;
    }

    //Send notification in channel
    static bool HandleDebugSendChannelNotifyCommand(ChatHandler* handler, char const* args)
    {
        if (!*args)
            return false;

        char const* name = "test";
        uint8 code = atoi(args);

        WorldPacket data(SMSG_CHANNEL_NOTIFY, (1+10));
        data << code;                                           // notify type
        data << name;                                           // channel name
        data << uint32(0);
        data << uint32(0);
        handler->GetSession()->SendPacket(&data);
        return true;
    }

    //Send notification in chat
    static bool HandleDebugSendChatMsgCommand(ChatHandler* handler, char const* args)
    {
        if (!*args)
            return false;

        char const* msg = "testtest";
        uint8 type = atoi(args);
        WorldPackets::Chat::Chat packet;
        packet.Initialize(ChatMsg(type), LANG_UNIVERSAL, handler->GetSession()->GetPlayer(), handler->GetSession()->GetPlayer(), msg, 0, "chan");
        handler->GetSession()->SendPacket(packet.Write());
        return true;
    }

    static bool HandleDebugSendQuestPartyMsgCommand(ChatHandler* handler, char const* args)
    {
        uint32 msg = atoul(args);
        handler->GetSession()->GetPlayer()->SendPushToPartyResponse(handler->GetSession()->GetPlayer(), static_cast<QuestPushReason>(msg));
        return true;
    }

    static bool HandleDebugGetLootRecipientCommand(ChatHandler* handler, char const* /*args*/)
    {
        Creature* target = handler->getSelectedCreature();
        if (!target)
            return false;

        handler->PSendSysMessage("Loot recipient for creature %s (%s, DB GUID %s) is %s",
            target->GetName().c_str(), target->GetGUID().ToString().c_str(), std::to_string(target->GetSpawnId()).c_str(),
            target->hasLootRecipient() ? (target->GetLootRecipient() ? target->GetLootRecipient()->GetName().c_str() : "offline") : "no loot recipient");
        return true;
    }

    static bool HandleDebugSendQuestInvalidMsgCommand(ChatHandler* handler, char const* args)
    {
        QuestFailedReason msg = static_cast<QuestFailedReason>(atoul(args));
        handler->GetSession()->GetPlayer()->SendCanTakeQuestResponse(msg);
        return true;
    }

    static bool HandleDebugGetItemStateCommand(ChatHandler* handler, char const* args)
    {
        if (!*args)
            return false;

        std::string itemState = args;

        ItemUpdateState state = ITEM_UNCHANGED;
        bool listQueue = false;
        bool checkAll = false;

        if (itemState == "unchanged")
            state = ITEM_UNCHANGED;
        else if (itemState == "changed")
            state = ITEM_CHANGED;
        else if (itemState == "new")
            state = ITEM_NEW;
        else if (itemState == "removed")
            state = ITEM_REMOVED;
        else if (itemState == "queue")
            listQueue = true;
        else if (itemState == "check_all")
            checkAll = true;
        else
            return false;

        Player* player = handler->getSelectedPlayer();
        if (!player)
            player = handler->GetSession()->GetPlayer();

        if (!listQueue && !checkAll)
        {
            itemState = "The player has the following " + itemState + " items: ";
            handler->SendSysMessage(itemState.c_str());
            for (uint8 i = PLAYER_SLOT_START; i < PLAYER_SLOT_END; ++i)
            {
                if (i >= BUYBACK_SLOT_START && i < BUYBACK_SLOT_END)
                    continue;

                if (Item* item = player->GetItemByPos(INVENTORY_SLOT_BAG_0, i))
                {
                    if (Bag* bag = item->ToBag())
                    {
                        for (uint8 j = 0; j < bag->GetBagSize(); ++j)
                            if (Item* item2 = bag->GetItemByPos(j))
                                if (item2->GetState() == state)
                                    handler->PSendSysMessage("bag: 255 slot: %d %s owner: %s", item2->GetSlot(), item2->GetGUID().ToString().c_str(), item2->GetOwnerGUID().ToString().c_str());
                    }
                    else if (item->GetState() == state)
                        handler->PSendSysMessage("bag: 255 slot: %d %s owner: %s", item->GetSlot(), item->GetGUID().ToString().c_str(), item->GetOwnerGUID().ToString().c_str());
                }
            }
        }

        if (listQueue)
        {
            std::vector<Item*>& updateQueue = player->GetItemUpdateQueue();
            for (size_t i = 0; i < updateQueue.size(); ++i)
            {
                Item* item = updateQueue[i];
                if (!item)
                    continue;

                Bag* container = item->GetContainer();
                uint8 bagSlot = container ? container->GetSlot() : uint8(INVENTORY_SLOT_BAG_0);

                std::string st;
                switch (item->GetState())
                {
                    case ITEM_UNCHANGED:
                        st = "unchanged";
                        break;
                    case ITEM_CHANGED:
                        st = "changed";
                        break;
                    case ITEM_NEW:
                        st = "new";
                        break;
                    case ITEM_REMOVED:
                        st = "removed";
                        break;
                }

                handler->PSendSysMessage("bag: %d slot: %d %s - state: %s", bagSlot, item->GetSlot(), item->GetGUID().ToString().c_str(), st.c_str());
            }
            if (updateQueue.empty())
                handler->PSendSysMessage("The player's updatequeue is empty");
        }

        if (checkAll)
        {
            bool error = false;
            std::vector<Item*>& updateQueue = player->GetItemUpdateQueue();
            for (uint8 i = PLAYER_SLOT_START; i < PLAYER_SLOT_END; ++i)
            {
                if (i >= BUYBACK_SLOT_START && i < BUYBACK_SLOT_END)
                    continue;

                Item* item = player->GetItemByPos(INVENTORY_SLOT_BAG_0, i);
                if (!item)
                    continue;

                if (item->GetSlot() != i)
                {
                    handler->PSendSysMessage("Item with slot %d and %s has an incorrect slot value: %d", i, item->GetGUID().ToString().c_str(), item->GetSlot());
                    error = true;
                    continue;
                }

                if (item->GetOwnerGUID() != player->GetGUID())
                {
                    handler->PSendSysMessage("The item with slot %d %s does have non-matching owner guid %s and %s!", item->GetSlot(), item->GetGUID().ToString().c_str(), item->GetOwnerGUID().ToString().c_str(), player->GetGUID().ToString().c_str());
                    error = true;
                    continue;
                }

                if (Bag* container = item->GetContainer())
                {
                    handler->PSendSysMessage("The item with slot %d %s has a container (slot: %d, %s) but shouldn't!", item->GetSlot(), item->GetGUID().ToString().c_str(), container->GetSlot(), container->GetGUID().ToString().c_str());
                    error = true;
                    continue;
                }

                if (item->IsInUpdateQueue())
                {
                    uint16 qp = item->GetQueuePos();
                    if (qp > updateQueue.size())
                    {
                        handler->PSendSysMessage("The item with slot %d and %s has its queuepos (%d) larger than the update queue size! ", item->GetSlot(), item->GetGUID().ToString().c_str(), qp);
                        error = true;
                        continue;
                    }

                    if (updateQueue[qp] == NULL)
                    {
                        handler->PSendSysMessage("The item with slot %d and %s has its queuepos (%d) pointing to NULL in the queue!", item->GetSlot(), item->GetGUID().ToString().c_str(), qp);
                        error = true;
                        continue;
                    }

                    if (updateQueue[qp] != item)
                    {
                        handler->PSendSysMessage("The item with slot %d and %s has a queuepos (%d) that points to another item in the queue (bag: %d, slot: %d, %s)", item->GetSlot(), item->GetGUID().ToString().c_str(), qp, updateQueue[qp]->GetBagSlot(), updateQueue[qp]->GetSlot(), updateQueue[qp]->GetGUID().ToString().c_str());
                        error = true;
                        continue;
                    }
                }
                else if (item->GetState() != ITEM_UNCHANGED)
                {
                    handler->PSendSysMessage("The item with slot %d and %s is not in queue but should be (state: %d)!", item->GetSlot(), item->GetGUID().ToString().c_str(), item->GetState());
                    error = true;
                    continue;
                }

                if (Bag* bag = item->ToBag())
                {
                    for (uint8 j = 0; j < bag->GetBagSize(); ++j)
                    {
                        Item* item2 = bag->GetItemByPos(j);
                        if (!item2)
                            continue;

                        if (item2->GetSlot() != j)
                        {
                            handler->PSendSysMessage("The item in bag %d and slot %d (%s) has an incorrect slot value: %d", bag->GetSlot(), j, item2->GetGUID().ToString().c_str(), item2->GetSlot());
                            error = true;
                            continue;
                        }

                        if (item2->GetOwnerGUID() != player->GetGUID())
                        {
                            handler->PSendSysMessage("The item in bag %d at slot %d and %s, the owner (%s) and the player (%s) don't match!", bag->GetSlot(), item2->GetSlot(), item2->GetGUID().ToString().c_str(), item2->GetOwnerGUID().ToString().c_str(), player->GetGUID().ToString().c_str());
                            error = true;
                            continue;
                        }

                        Bag* container = item2->GetContainer();
                        if (!container)
                        {
                            handler->PSendSysMessage("The item in bag %d at slot %d %s has no container!", bag->GetSlot(), item2->GetSlot(), item2->GetGUID().ToString().c_str());
                            error = true;
                            continue;
                        }

                        if (container != bag)
                        {
                            handler->PSendSysMessage("The item in bag %d at slot %d %s has a different container(slot %d %s)!", bag->GetSlot(), item2->GetSlot(), item2->GetGUID().ToString().c_str(), container->GetSlot(), container->GetGUID().ToString().c_str());
                            error = true;
                            continue;
                        }

                        if (item2->IsInUpdateQueue())
                        {
                            uint16 qp = item2->GetQueuePos();
                            if (qp > updateQueue.size())
                            {
                                handler->PSendSysMessage("The item in bag %d at slot %d having %s has a queuepos (%d) larger than the update queue size! ", bag->GetSlot(), item2->GetSlot(), item2->GetGUID().ToString().c_str(), qp);
                                error = true;
                                continue;
                            }

                            if (updateQueue[qp] == NULL)
                            {
                                handler->PSendSysMessage("The item in bag %d at slot %d having %s has a queuepos (%d) that points to NULL in the queue!", bag->GetSlot(), item2->GetSlot(), item2->GetGUID().ToString().c_str(), qp);
                                error = true;
                                continue;
                            }

                            if (updateQueue[qp] != item2)
                            {
                                handler->PSendSysMessage("The item in bag %d at slot %d having %s has a queuepos (%d) that points to another item in the queue (bag: %d, slot: %d, %s)", bag->GetSlot(), item2->GetSlot(), item2->GetGUID().ToString().c_str(), qp, updateQueue[qp]->GetBagSlot(), updateQueue[qp]->GetSlot(), updateQueue[qp]->GetGUID().ToString().c_str());
                                error = true;
                                continue;
                            }
                        }
                        else if (item2->GetState() != ITEM_UNCHANGED)
                        {
                            handler->PSendSysMessage("The item in bag %d at slot %d having %s is not in queue but should be (state: %d)!", bag->GetSlot(), item2->GetSlot(), item2->GetGUID().ToString().c_str(), item2->GetState());
                            error = true;
                            continue;
                        }
                    }
                }
            }

            for (size_t i = 0; i < updateQueue.size(); ++i)
            {
                Item* item = updateQueue[i];
                if (!item)
                    continue;

                if (item->GetOwnerGUID() != player->GetGUID())
                {
                    handler->PSendSysMessage("queue(%zu): For the item %s, the owner (%s) and the player (%s) don't match!", i, item->GetGUID().ToString().c_str(), item->GetOwnerGUID().ToString().c_str(), player->GetGUID().ToString().c_str());
                    error = true;
                    continue;
                }

                if (item->GetQueuePos() != i)
                {
                    handler->PSendSysMessage("queue(%zu): For the item %s, the queuepos doesn't match it's position in the queue!", i, item->GetGUID().ToString().c_str());
                    error = true;
                    continue;
                }

                if (item->GetState() == ITEM_REMOVED)
                    continue;

                Item* test = player->GetItemByPos(item->GetBagSlot(), item->GetSlot());

                if (test == NULL)
                {
                    handler->PSendSysMessage("queue(%zu): The bag(%d) and slot(%d) values for %s are incorrect, the player doesn't have any item at that position!", i, item->GetBagSlot(), item->GetSlot(), item->GetGUID().ToString().c_str());
                    error = true;
                    continue;
                }

                if (test != item)
                {
                    handler->PSendSysMessage("queue(%zu): The bag(%d) and slot(%d) values for the %s are incorrect, %s is there instead!", i, item->GetBagSlot(), item->GetSlot(), item->GetGUID().ToString().c_str(), test->GetGUID().ToString().c_str());
                    error = true;
                    continue;
                }
            }
            if (!error)
                handler->SendSysMessage("All OK!");
        }

        return true;
    }

    static bool HandleDebugBattlegroundCommand(ChatHandler* /*handler*/, char const* /*args*/)
    {
        sBattlegroundMgr->ToggleTesting();
        return true;
    }

    static bool HandleDebugArenaCommand(ChatHandler* /*handler*/, char const* /*args*/)
    {
        sBattlegroundMgr->ToggleArenaTesting();
        return true;
    }

    static bool HandleDebugThreatListCommand(ChatHandler* handler, char const* /*args*/)
    {
        Creature* target = handler->getSelectedCreature();
        if (!target || target->IsTotem() || target->IsPet())
            return false;

        ThreatContainer::StorageType const &threatList = target->getThreatManager().getThreatList();
        ThreatContainer::StorageType::const_iterator itr;
        uint32 count = 0;
        handler->PSendSysMessage("Threat list of %s (%s)", target->GetName().c_str(), target->GetGUID().ToString().c_str());
        for (itr = threatList.begin(); itr != threatList.end(); ++itr)
        {
            Unit* unit = (*itr)->getTarget();
            if (!unit)
                continue;
            ++count;
            handler->PSendSysMessage("   %u.   %s   (%s)  - threat %f", count, unit->GetName().c_str(), unit->GetGUID().ToString().c_str(), (*itr)->getThreat());
        }
        handler->SendSysMessage("End of threat list.");
        return true;
    }

    static bool HandleDebugHostileRefListCommand(ChatHandler* handler, char const* /*args*/)
    {
        Unit* target = handler->getSelectedUnit();
        if (!target)
            target = handler->GetSession()->GetPlayer();
        HostileReference* ref = target->getHostileRefManager().getFirst();
        uint32 count = 0;
        handler->PSendSysMessage("Hostil reference list of %s (%s)", target->GetName().c_str(), target->GetGUID().ToString().c_str());
        while (ref)
        {
            if (Unit* unit = ref->GetSource()->GetOwner())
            {
                ++count;
                handler->PSendSysMessage("   %u.   %s   (%s, SpawnId: %s)  - threat %f", count, unit->GetName().c_str(), unit->GetGUID().ToString().c_str(), unit->GetTypeId() == TYPEID_UNIT ? std::to_string(unit->ToCreature()->GetSpawnId()).c_str() : "0", ref->getThreat());
            }
            ref = ref->next();
        }
        handler->SendSysMessage("End of hostil reference list.");
        return true;
    }

    static bool HandleDebugSetVehicleIdCommand(ChatHandler* handler, char const* args)
    {
        Unit* target = handler->getSelectedUnit();
        if (!target || target->IsVehicle())
            return false;

        if (!args)
            return false;

        char* i = strtok((char*)args, " ");
        if (!i)
            return false;

        uint32 id = atoul(i);
        //target->SetVehicleId(id);
        handler->PSendSysMessage("Vehicle id set to %u", id);
        return true;
    }

    static bool HandleDebugEnterVehicleCommand(ChatHandler* handler, char const* args)
    {
        Unit* target = handler->getSelectedUnit();
        if (!target || !target->IsVehicle())
            return false;

        if (!args)
            return false;

        char* i = strtok((char*)args, " ");
        if (!i)
            return false;

        char* j = strtok(NULL, " ");

        uint32 entry = atoul(i);
        int8 seatId = j ? (int8)atoi(j) : -1;

        if (!entry)
            handler->GetSession()->GetPlayer()->EnterVehicle(target, seatId);
        else
        {
            Creature* passenger = NULL;
            Trinity::AllCreaturesOfEntryInRange check(handler->GetSession()->GetPlayer(), entry, 20.0f);
            Trinity::CreatureSearcher<Trinity::AllCreaturesOfEntryInRange> searcher(handler->GetSession()->GetPlayer(), passenger, check);
            Cell::VisitAllObjects(handler->GetSession()->GetPlayer(), searcher, 30.0f);
            if (!passenger || passenger == target)
                return false;
            passenger->EnterVehicle(target, seatId);
        }

        handler->PSendSysMessage("Unit %u entered vehicle %d", entry, (int32)seatId);
        return true;
    }

    static bool HandleDebugSpawnVehicleCommand(ChatHandler* handler, char const* args)
    {
        if (!*args)
            return false;

        char* e = strtok((char*)args, " ");
        char* i = strtok(NULL, " ");

        if (!e)
            return false;

        uint32 entry = atoul(e);

        float x, y, z, o = handler->GetSession()->GetPlayer()->GetOrientation();
        handler->GetSession()->GetPlayer()->GetClosePoint(x, y, z, handler->GetSession()->GetPlayer()->GetObjectSize());

        if (!i)
            return handler->GetSession()->GetPlayer()->SummonCreature(entry, x, y, z, o) != nullptr;

        uint32 id = atoul(i);

        CreatureTemplate const* ci = sObjectMgr->GetCreatureTemplate(entry);

        if (!ci)
            return false;

        VehicleEntry const* ve = sVehicleStore.LookupEntry(id);

        if (!ve)
            return false;

        Creature* v = new Creature();

        Map* map = handler->GetSession()->GetPlayer()->GetMap();

        if (!v->Create(map->GenerateLowGuid<HighGuid::Vehicle>(), map, handler->GetSession()->GetPlayer()->GetPhaseMask(), entry, x, y, z, o, nullptr, id))
        {
            delete v;
            return false;
        }

        v->CopyPhaseFrom(handler->GetSession()->GetPlayer());

        map->AddToMap(v->ToCreature());

        return true;
    }

    static bool HandleDebugSendLargePacketCommand(ChatHandler* handler, char const* /*args*/)
    {
        const char* stuffingString = "This is a dummy string to push the packet's size beyond 128000 bytes. ";
        std::ostringstream ss;
        while (ss.str().size() < 128000)
            ss << stuffingString;
        handler->SendSysMessage(ss.str().c_str());
        return true;
    }

    static bool HandleDebugSendSetPhaseShiftCommand(ChatHandler* handler, char const* args)
    {
        if (!*args)
            return false;

        char* t = strtok((char*)args, " ");
        char* p = strtok(NULL, " ");
        char* m = strtok(NULL, " ");

        if (!t)
            return false;

        std::set<uint32> terrainswap;
        std::set<uint32> phaseId;
        std::set<uint32> worldMapSwap;

        if (uint32 ut = (uint32)atoi(t))
            terrainswap.insert(ut);

        if (p)
            if (uint32 up = (uint32)atoi(p))
                phaseId.insert(up);

        if (m)
            if (uint32 um = (uint32)atoi(m))
                worldMapSwap.insert(um);

        handler->GetSession()->SendSetPhaseShift(phaseId, terrainswap, worldMapSwap);
        return true;
    }

    static bool HandleDebugGetItemValueCommand(ChatHandler* handler, char const* args)
    {
        if (!*args)
            return false;

        char* e = strtok((char*)args, " ");
        char* f = strtok(NULL, " ");

        if (!e || !f)
            return false;

        ObjectGuid::LowType guid = strtoull(e, nullptr, 10);
        uint32 index = atoul(f);

        Item* i = handler->GetSession()->GetPlayer()->GetItemByGuid(ObjectGuid::Create<HighGuid::Item>(guid));

        if (!i)
            return false;

        if (index >= i->GetValuesCount())
            return false;

        uint32 value = i->GetUInt32Value(index);

        handler->PSendSysMessage("Item " UI64FMTD ": value at %u is %u", guid, index, value);

        return true;
    }

    static bool HandleDebugSetItemValueCommand(ChatHandler* handler, char const* args)
    {
        if (!*args)
            return false;

        char* e = strtok((char*)args, " ");
        char* f = strtok(NULL, " ");
        char* g = strtok(NULL, " ");

        if (!e || !f || !g)
            return false;

        ObjectGuid::LowType guid = strtoull(e, nullptr, 10);
        uint32 index = atoul(f);
        uint32 value = atoul(g);

        Item* i = handler->GetSession()->GetPlayer()->GetItemByGuid(ObjectGuid::Create<HighGuid::Item>(guid));

        if (!i)
            return false;

        if (index >= i->GetValuesCount())
            return false;

        i->SetUInt32Value(index, value);

        return true;
    }

    static bool HandleDebugItemExpireCommand(ChatHandler* handler, char const* args)
    {
        if (!*args)
            return false;

        char* e = strtok((char*)args, " ");
        if (!e)
            return false;

        ObjectGuid::LowType guid = strtoull(e, nullptr, 10);

        Item* i = handler->GetSession()->GetPlayer()->GetItemByGuid(ObjectGuid::Create<HighGuid::Item>(guid));

        if (!i)
            return false;

        handler->GetSession()->GetPlayer()->DestroyItem(i->GetBagSlot(), i->GetSlot(), true);
        sScriptMgr->OnItemExpire(handler->GetSession()->GetPlayer(), i->GetTemplate());

        return true;
    }

    //show animation
    static bool HandleDebugAnimCommand(ChatHandler* handler, char const* args)
    {
        if (!*args)
            return false;

        uint32 animId = atoi((char*)args);
        if (Unit* unit = handler->getSelectedUnit())
            unit->HandleEmoteCommand(animId);
        return true;
    }

    static bool HandleDebugLoSCommand(ChatHandler* handler, char const* /*args*/)
    {
        if (Unit* unit = handler->getSelectedUnit())
            handler->PSendSysMessage("Unit %s (%s) is %sin LoS", unit->GetName().c_str(), unit->GetGUID().ToString().c_str(), handler->GetSession()->GetPlayer()->IsWithinLOSInMap(unit) ? "" : "not ");
        return true;
    }

    static bool HandleDebugSetAuraStateCommand(ChatHandler* handler, char const* args)
    {
        if (!*args)
        {
            handler->SendSysMessage(LANG_BAD_VALUE);
            handler->SetSentErrorMessage(true);
            return false;
        }

        Unit* unit = handler->getSelectedUnit();
        if (!unit)
        {
            handler->SendSysMessage(LANG_SELECT_CHAR_OR_CREATURE);
            handler->SetSentErrorMessage(true);
            return false;
        }

        int32 state = atoi((char*)args);
        if (!state)
        {
            // reset all states
            for (int i = 1; i <= 32; ++i)
                unit->ModifyAuraState(AuraStateType(i), false);
            return true;
        }

        unit->ModifyAuraState(AuraStateType(abs(state)), state > 0);
        return true;
    }

    static bool HandleDebugSetValueCommand(ChatHandler* handler, char const* args)
    {
        if (!*args)
            return false;

        char* x = strtok((char*)args, " ");
        char* y = strtok(NULL, " ");
        char* z = strtok(NULL, " ");

        if (!x || !y)
            return false;

        WorldObject* target = handler->getSelectedObject();
        if (!target)
        {
            handler->SendSysMessage(LANG_SELECT_CHAR_OR_CREATURE);
            handler->SetSentErrorMessage(true);
            return false;
        }

        ObjectGuid guid = target->GetGUID();

        uint32 field = atoul(x);
        if (field >= target->GetValuesCount())
        {
            handler->PSendSysMessage(LANG_TOO_BIG_INDEX, field, guid.ToString().c_str(), target->GetValuesCount());
            return false;
        }

        bool isInt32 = true;
        if (z)
            isInt32 = atoi(z) != 0;

        if (isInt32)
        {
            uint32 value = atoul(y);
            target->SetUInt32Value(field, value);
            handler->PSendSysMessage(LANG_SET_UINT_FIELD, guid.ToString().c_str(), field, value);
        }
        else
        {
            float value = (float)atof(y);
            target->SetFloatValue(field, value);
            handler->PSendSysMessage(LANG_SET_FLOAT_FIELD, guid.ToString().c_str(), field, value);
        }

        return true;
    }

    static bool HandleDebugGetValueCommand(ChatHandler* handler, char const* args)
    {
        if (!*args)
            return false;

        char* x = strtok((char*)args, " ");
        char* z = strtok(NULL, " ");

        if (!x)
            return false;

        Unit* target = handler->getSelectedUnit();
        if (!target)
        {
            handler->SendSysMessage(LANG_SELECT_CHAR_OR_CREATURE);
            handler->SetSentErrorMessage(true);
            return false;
        }

        ObjectGuid guid = target->GetGUID();

        uint32 opcode = atoul(x);
        if (opcode >= target->GetValuesCount())
        {
            handler->PSendSysMessage(LANG_TOO_BIG_INDEX, opcode, guid.ToString().c_str(), target->GetValuesCount());
            return false;
        }

        bool isInt32 = true;
        if (z)
            isInt32 = atoi(z) != 0;

        if (isInt32)
        {
            uint32 value = target->GetUInt32Value(opcode);
            handler->PSendSysMessage(LANG_GET_UINT_FIELD, guid.ToString().c_str(), opcode, value);
        }
        else
        {
            float value = target->GetFloatValue(opcode);
            handler->PSendSysMessage(LANG_GET_FLOAT_FIELD, guid.ToString().c_str(), opcode, value);
        }

        return true;
    }

    static bool HandleDebugMod32ValueCommand(ChatHandler* handler, char const* args)
    {
        if (!*args)
            return false;

        char* x = strtok((char*)args, " ");
        char* y = strtok(NULL, " ");

        if (!x || !y)
            return false;

        uint32 opcode = atoul(x);
        int value = atoi(y);

        if (opcode >= handler->GetSession()->GetPlayer()->GetValuesCount())
        {
            handler->PSendSysMessage(LANG_TOO_BIG_INDEX, opcode, handler->GetSession()->GetPlayer()->GetGUID().ToString().c_str(), handler->GetSession()->GetPlayer()->GetValuesCount());
            return false;
        }

        uint32 currentValue = handler->GetSession()->GetPlayer()->GetUInt32Value(opcode);

        currentValue += value;
        handler->GetSession()->GetPlayer()->SetUInt32Value(opcode, currentValue);

        handler->PSendSysMessage(LANG_CHANGE_32BIT_FIELD, opcode, currentValue);

        return true;
    }

    static bool HandleDebugUpdateCommand(ChatHandler* handler, char const* args)
    {
        if (!*args)
            return false;

        uint32 updateIndex;
        uint32 value;

        char* index = strtok((char*)args, " ");

        Unit* unit = handler->getSelectedUnit();
        if (!unit)
        {
            handler->SendSysMessage(LANG_SELECT_CHAR_OR_CREATURE);
            handler->SetSentErrorMessage(true);
            return false;
        }

        if (!index)
            return true;

        updateIndex = atoi(index);
        //check updateIndex
        if (unit->GetTypeId() == TYPEID_PLAYER)
        {
            if (updateIndex >= PLAYER_END)
                return true;
        }
        else if (updateIndex >= UNIT_END)
            return true;

        char* val = strtok(NULL, " ");
        if (!val)
        {
            value = unit->GetUInt32Value(updateIndex);

            handler->PSendSysMessage(LANG_UPDATE, unit->GetGUID().ToString().c_str(), updateIndex, value);
            return true;
        }

        value = atoi(val);

        handler->PSendSysMessage(LANG_UPDATE_CHANGE, unit->GetGUID().ToString().c_str(), updateIndex, value);

        unit->SetUInt32Value(updateIndex, value);

        return true;
    }

    static bool HandleDebugSet32BitCommand(ChatHandler* handler, char const* args)
    {
        if (!*args)
            return false;

        WorldObject* target = handler->getSelectedObject();
        if (!target)
        {
            handler->SendSysMessage(LANG_SELECT_CHAR_OR_CREATURE);
            handler->SetSentErrorMessage(true);
            return false;
        }

        char* x = strtok((char*)args, " ");
        char* y = strtok(NULL, " ");

        if (!x || !y)
            return false;

        uint32 opcode = atoul(x);
        uint32 val = atoul(y);
        if (val > 32)                                         //uint32 = 32 bits
            return false;

        uint32 value = val ? 1 << (val - 1) : 0;
        target->SetUInt32Value(opcode,  value);

        handler->PSendSysMessage(LANG_SET_32BIT_FIELD, opcode, value);
        return true;
    }

    static bool HandleDebugMoveflagsCommand(ChatHandler* handler, char const* args)
    {
        Unit* target = handler->getSelectedUnit();
        if (!target)
            target = handler->GetSession()->GetPlayer();

        if (!*args)
        {
            //! Display case
            handler->PSendSysMessage(LANG_MOVEFLAGS_GET, target->GetUnitMovementFlags(), target->GetExtraUnitMovementFlags());
        }
        else
        {
            char* mask1 = strtok((char*)args, " ");
            if (!mask1)
                return false;

            char* mask2 = strtok(NULL, " \n");

            uint32 moveFlags = (uint32)atoi(mask1);
            target->SetUnitMovementFlags(moveFlags);

            /// @fixme: port master's HandleDebugMoveflagsCommand; flags need different handling

            if (mask2)
            {
                uint32 moveFlagsExtra = uint32(atoi(mask2));
                target->SetExtraUnitMovementFlags(moveFlagsExtra);
            }

            if (target->GetTypeId() != TYPEID_PLAYER)
                target->DestroyForNearbyPlayers();  // Force new SMSG_UPDATE_OBJECT:CreateObject
            else
            {
                WorldPackets::Movement::MoveUpdate moveUpdate;
                moveUpdate.Status = &target->m_movementInfo;
                target->SendMessageToSet(moveUpdate.Write(), true);
            }

            handler->PSendSysMessage(LANG_MOVEFLAGS_SET, target->GetUnitMovementFlags(), target->GetExtraUnitMovementFlags());
        }

        return true;
    }

    static bool HandleWPGPSCommand(ChatHandler* handler, char const* /*args*/)
    {
        Player* player = handler->GetSession()->GetPlayer();

        TC_LOG_INFO("sql.dev", "(@PATH, XX, %.3f, %.3f, %.5f, 0, 0, 0, 100, 0),", player->GetPositionX(), player->GetPositionY(), player->GetPositionZ());

        handler->PSendSysMessage("Waypoint SQL written to SQL Developer log");
        return true;
    }

    static bool HandleDebugTransportCommand(ChatHandler* handler, char const* args)
    {
        Transport* transport = handler->GetSession()->GetPlayer()->GetTransport();
        if (!transport)
            return false;

        bool start = false;
        if (!stricmp(args, "stop"))
            transport->EnableMovement(false);
        else if (!stricmp(args, "start"))
        {
            transport->EnableMovement(true);
            start = true;
        }
        else
        {
            Position pos = transport->GetPosition();
            handler->PSendSysMessage("Transport %s is %s", transport->GetName().c_str(), transport->GetGoState() == GO_STATE_READY ? "stopped" : "moving");
            handler->PSendSysMessage("Transport position: %s", pos.ToString().c_str());
            return true;
        }

        handler->PSendSysMessage("Transport %s %s", transport->GetName().c_str(), start ? "started" : "stopped");
        return true;
    }

    static bool HandleDebugLoadCellsCommand(ChatHandler* handler, char const* args)
    {
        Player* player = handler->GetSession()->GetPlayer();
        if (!player)
            return false;

        Map* map = nullptr;

        if (*args)
        {
            int32 mapId = atoi(args);
            map = sMapMgr->FindBaseNonInstanceMap(mapId);
        }
        if (!map)
            map = player->GetMap();

        map->LoadAllCells();
        handler->PSendSysMessage("Cells loaded (mapId: %u)", map->GetId());
        return true;
    }

    static bool HandleDebugBoundaryCommand(ChatHandler* handler, char const* args)
    {
        Player* player = handler->GetSession()->GetPlayer();
        if (!player)
            return false;
        Creature* target = handler->getSelectedCreature();
        if (!target || !target->IsAIEnabled || !target->AI())
        {
            return false;
        }

        char* fill_str = args ? strtok((char*)args, " ") : nullptr;
        char* duration_str = args ? strtok(nullptr, " ") : nullptr;

        int duration = duration_str ? atoi(duration_str) : -1;
        if (duration <= 0 || duration >= 30 * MINUTE) // arbitary upper limit
            duration = 3 * MINUTE;

        bool doFill = fill_str ? (stricmp(fill_str, "FILL") == 0) : false;

        int32 errMsg = target->AI()->VisualizeBoundary(duration, player, doFill);
        if (errMsg > 0)
            handler->PSendSysMessage(errMsg);

        return true;
    }

    static bool HandleDebugPhaseCommand(ChatHandler* handler, char const* /*args*/)
    {
        Unit* target = handler->getSelectedUnit();

        if (!target)
        {
            handler->SendSysMessage(LANG_SELECT_CREATURE);
            handler->SetSentErrorMessage(true);
            return false;
        }

        if (target->GetTypeId() == TYPEID_UNIT)
        {
            if (target->ToCreature()->GetDBPhase() > 0)
                handler->PSendSysMessage("Target creature's PhaseId in DB: %d", target->ToCreature()->GetDBPhase());
            else if (target->ToCreature()->GetDBPhase() < 0)
                handler->PSendSysMessage("Target creature's PhaseGroup in DB: %d", abs(target->ToCreature()->GetDBPhase()));
        }

        std::stringstream phases;

        for (uint32 phase : target->GetPhases())
        {
            phases << phase << " ";
        }

        if (!phases.str().empty())
            handler->PSendSysMessage("Target's current phases: %s", phases.str().c_str());
        else
            handler->SendSysMessage("Target is not phased");
        return true;
    }

    static bool HandleDebugRaidResetCommand(ChatHandler* /*handler*/, char const* args)
    {
        char* map_str = args ? strtok((char*)args, " ") : nullptr;
        char* difficulty_str = args ? strtok(nullptr, " ") : nullptr;

        int32 map = map_str ? atoi(map_str) : -1;
        if (map <= 0)
            return false;
        MapEntry const* mEntry = sMapStore.LookupEntry(map);
        if (!mEntry || !mEntry->IsRaid())
            return false;
        int32 difficulty = difficulty_str ? atoi(difficulty_str) : -1;
        if (difficulty >= MAX_DIFFICULTY || difficulty < -1)
            return false;

        if (difficulty == -1)
            for (uint8 diff = 0; diff < MAX_DIFFICULTY; ++diff)
            {
                if (sDB2Manager.GetMapDifficultyData(map, Difficulty(diff)))
                    sInstanceSaveMgr->ForceGlobalReset(map, Difficulty(diff));
            }
        else
            sInstanceSaveMgr->ForceGlobalReset(map, Difficulty(difficulty));
        return true;
    }

    static bool HandleDebugNearGraveyard(ChatHandler* handler, char const* args)
    {
        Player* player = handler->GetSession()->GetPlayer();
        WorldSafeLocsEntry const* nearestLoc = nullptr;

        if (stricmp(args, "linked"))
        {
            if (Battleground* bg = player->GetBattleground())
                nearestLoc = bg->GetClosestGraveYard(player);
            else
            {
                if (Battlefield* bf = sBattlefieldMgr->GetBattlefieldToZoneId(player->GetZoneId()))
                    nearestLoc = bf->GetClosestGraveYard(player);
                else
                    nearestLoc = sObjectMgr->GetClosestGraveYard(player->GetPositionX(), player->GetPositionY(), player->GetPositionZ(), player->GetMapId(), player->GetTeam());
            }
        }
        else
        {
            float x = player->GetPositionX();
            float y = player->GetPositionY();
            float z = player->GetPositionZ();
            float distNearest = std::numeric_limits<float>::max();

            for (uint32 i = 0; i < sWorldSafeLocsStore.GetNumRows(); ++i)
            {
                WorldSafeLocsEntry const* loc = sWorldSafeLocsStore.LookupEntry(i);
                if (loc && loc->MapID == player->GetMapId())
                {
                    float dist = (loc->Loc.X - x) * (loc->Loc.X - x) + (loc->Loc.Y - y) * (loc->Loc.Y - y) + (loc->Loc.Z - z) * (loc->Loc.Z - z);
                    if (dist < distNearest)
                    {
                        distNearest = dist;
                        nearestLoc = loc;
                    }
                }
            }
        }

        if (nearestLoc)
            handler->PSendSysMessage(LANG_COMMAND_NEARGRAVEYARD, nearestLoc->ID, nearestLoc->Loc.X, nearestLoc->Loc.Y, nearestLoc->Loc.Z);
        else
            handler->PSendSysMessage(LANG_COMMAND_NEARGRAVEYARD_NOTFOUND);

        return true;
    }

    static bool HandleDebugConversationCommand(ChatHandler* handler, char const* args)
    {
        if (!*args)
            return false;

        char const* conversationEntryStr = strtok((char*)args, " ");

        if (!conversationEntryStr)
            return false;

        uint32 conversationEntry = atoi(conversationEntryStr);
        Player* target = handler->getSelectedPlayerOrSelf();

        if (!target)
        {
            handler->SendSysMessage(LANG_PLAYER_NOT_FOUND);
            handler->SetSentErrorMessage(true);
            return false;
        }

        return Conversation::CreateConversation(conversationEntry, target, *target, { target->GetGUID() }) != nullptr;
    }

    static bool HandleDebugCriteriaCommand(ChatHandler* handler, char const* args)
    {
        if (!args)
            return false;

        WorldPacket packet;

        packet << uint32(atoi(args));
        packet << uint64(1);
        packet << handler->GetSession()->GetPlayer()->GetGUID();
        packet << uint32(0);
        packet.AppendPackedTime(time(nullptr));
        packet << uint32(0);
        packet << uint32(0);

        handler->GetSession()->SendPacket(&packet);
        return true;
    }

    static bool HandleDebugApplyForceMovementCommand(ChatHandler* handler, char const* args)
    {
        Unit* unit = handler->getSelectedUnit();
        if (!unit)
        {
            handler->SendSysMessage(LANG_SELECT_CHAR_OR_CREATURE);
            handler->SetSentErrorMessage(true);
            return false;
        }

        Player* player = handler->GetSession()->GetPlayer();

        float magnitude     = 10.0f;
        Position direction  = player->GetPosition();

        if (*args)
        {
            char* magnitudeStr = strtok((char*)args, " ");
            char* directionX = strtok(NULL, " ");
            char* directionY = strtok(NULL, " ");
            char* directionZ = strtok(NULL, " ");

            if (magnitudeStr)
                magnitude = (float)atof(magnitudeStr);

            if (directionX && directionY && directionZ)
                direction.Relocate((float)atof(directionX), (float)atof(directionY), (float)atof(directionZ));
        }

        unit->ApplyMovementForce(player->GetGUID(), magnitude, direction);
        return true;
    }

    static bool HandleDebugRemoveForceMovementCommand(ChatHandler* handler, char const* /*args*/)
    {
        Unit* unit = handler->getSelectedUnit();
        if (!unit)
        {
            handler->SendSysMessage(LANG_SELECT_CHAR_OR_CREATURE);
            handler->SetSentErrorMessage(true);
            return false;
        }

        unit->RemoveMovementForce(handler->GetSession()->GetPlayer()->GetGUID());
        return true;
    }
};

void AddSC_debug_commandscript()
{
    new debug_commandscript();
}<|MERGE_RESOLUTION|>--- conflicted
+++ resolved
@@ -72,16 +72,12 @@
             { "sellerror",     rbac::RBAC_PERM_COMMAND_DEBUG_SEND_SELLERROR,     false, &HandleDebugSendSellErrorCommand,       "" },
             { "setphaseshift", rbac::RBAC_PERM_COMMAND_DEBUG_SEND_SETPHASESHIFT, false, &HandleDebugSendSetPhaseShiftCommand,   "" },
             { "spellfail",     rbac::RBAC_PERM_COMMAND_DEBUG_SEND_SPELLFAIL,     false, &HandleDebugSendSpellFailCommand,       "" },
-<<<<<<< HEAD
-            { "playerchoice",  rbac::RBAC_PERM_COMMAND_DEBUG_SEND_SPELLFAIL,     false, &HandleDebugSendPlayerChoiceCommand,    "" },
+            { "playerchoice",  rbac::RBAC_PERM_COMMAND_DEBUG_SEND_PLAYER_CHOICE, false, &HandleDebugSendPlayerChoiceCommand,    "" },
         };
         static std::vector<ChatCommand> debugMovementForceCommandTable =
         {
             { "apply",         rbac::RBAC_PERM_COMMAND_DEBUG_APPLY_MOVEMENT_FORCE,      false, &HandleDebugApplyForceMovementCommand,  "" },
             { "remove",        rbac::RBAC_PERM_COMMAND_DEBUG_REMOVE_MOVEMENT_FORCE,     false, &HandleDebugRemoveForceMovementCommand, "" },
-=======
-            { "playerchoice",  rbac::RBAC_PERM_COMMAND_DEBUG_SEND_PLAYER_CHOICE, false, &HandleDebugSendPlayerChoiceCommand,    "" },
->>>>>>> 7d00ae40
         };
         static std::vector<ChatCommand> debugCommandTable =
         {
