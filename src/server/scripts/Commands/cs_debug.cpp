/*
 * Copyright (C) 2008-2015 TrinityCore <http://www.trinitycore.org/>
 *
 * This program is free software; you can redistribute it and/or modify it
 * under the terms of the GNU General Public License as published by the
 * Free Software Foundation; either version 2 of the License, or (at your
 * option) any later version.
 *
 * This program is distributed in the hope that it will be useful, but WITHOUT
 * ANY WARRANTY; without even the implied warranty of MERCHANTABILITY or
 * FITNESS FOR A PARTICULAR PURPOSE. See the GNU General Public License for
 * more details.
 *
 * You should have received a copy of the GNU General Public License along
 * with this program. If not, see <http://www.gnu.org/licenses/>.
 */

/* ScriptData
Name: debug_commandscript
%Complete: 100
Comment: All debug related commands
Category: commandscripts
EndScriptData */

#include "ScriptMgr.h"
#include "ObjectMgr.h"
#include "BattlegroundMgr.h"
#include "Chat.h"
#include "Cell.h"
#include "CellImpl.h"
#include "GridNotifiers.h"
#include "GridNotifiersImpl.h"
#include "GossipDef.h"
#include "Transport.h"
#include "Language.h"
#include "MapManager.h"

#include <fstream>

class debug_commandscript : public CommandScript
{
public:
    debug_commandscript() : CommandScript("debug_commandscript") { }

    ChatCommand* GetCommands() const override
    {
        static ChatCommand debugPlayCommandTable[] =
        {
            { "cinematic",     rbac::RBAC_PERM_COMMAND_DEBUG_PLAY_CINEMATIC, false, &HandleDebugPlayCinematicCommand,   "", NULL },
            { "movie",         rbac::RBAC_PERM_COMMAND_DEBUG_PLAY_MOVIE,     false, &HandleDebugPlayMovieCommand,       "", NULL },
            { "sound",         rbac::RBAC_PERM_COMMAND_DEBUG_PLAY_SOUND,     false, &HandleDebugPlaySoundCommand,       "", NULL },
            { NULL,            0,                                      false, NULL,                               "", NULL }
        };
        static ChatCommand debugSendCommandTable[] =
        {
            { "buyerror",      rbac::RBAC_PERM_COMMAND_DEBUG_SEND_BUYERROR,      false, &HandleDebugSendBuyErrorCommand,        "", NULL },
            { "channelnotify", rbac::RBAC_PERM_COMMAND_DEBUG_SEND_CHANNELNOTIFY, false, &HandleDebugSendChannelNotifyCommand,   "", NULL },
            { "chatmessage",   rbac::RBAC_PERM_COMMAND_DEBUG_SEND_CHATMESSAGE,   false, &HandleDebugSendChatMsgCommand,         "", NULL },
            { "equiperror",    rbac::RBAC_PERM_COMMAND_DEBUG_SEND_EQUIPERROR,    false, &HandleDebugSendEquipErrorCommand,      "", NULL },
            { "largepacket",   rbac::RBAC_PERM_COMMAND_DEBUG_SEND_LARGEPACKET,   false, &HandleDebugSendLargePacketCommand,     "", NULL },
            { "opcode",        rbac::RBAC_PERM_COMMAND_DEBUG_SEND_OPCODE,        false, &HandleDebugSendOpcodeCommand,          "", NULL },
            { "qpartymsg",     rbac::RBAC_PERM_COMMAND_DEBUG_SEND_QPARTYMSG,     false, &HandleDebugSendQuestPartyMsgCommand,   "", NULL },
            { "qinvalidmsg",   rbac::RBAC_PERM_COMMAND_DEBUG_SEND_QINVALIDMSG,   false, &HandleDebugSendQuestInvalidMsgCommand, "", NULL },
            { "sellerror",     rbac::RBAC_PERM_COMMAND_DEBUG_SEND_SELLERROR,     false, &HandleDebugSendSellErrorCommand,       "", NULL },
            { "setphaseshift", rbac::RBAC_PERM_COMMAND_DEBUG_SEND_SETPHASESHIFT, false, &HandleDebugSendSetPhaseShiftCommand,   "", NULL },
            { "spellfail",     rbac::RBAC_PERM_COMMAND_DEBUG_SEND_SPELLFAIL,     false, &HandleDebugSendSpellFailCommand,       "", NULL },
            { NULL,            0,                                          false, NULL,                                   "", NULL }
        };
        static ChatCommand debugCommandTable[] =
        {
            { "setbit",        rbac::RBAC_PERM_COMMAND_DEBUG_SETBIT,        false, &HandleDebugSet32BitCommand,         "", NULL },
            { "threat",        rbac::RBAC_PERM_COMMAND_DEBUG_THREAT,        false, &HandleDebugThreatListCommand,       "", NULL },
            { "hostil",        rbac::RBAC_PERM_COMMAND_DEBUG_HOSTIL,        false, &HandleDebugHostileRefListCommand,   "", NULL },
            { "anim",          rbac::RBAC_PERM_COMMAND_DEBUG_ANIM,          false, &HandleDebugAnimCommand,             "", NULL },
            { "arena",         rbac::RBAC_PERM_COMMAND_DEBUG_ARENA,         false, &HandleDebugArenaCommand,            "", NULL },
            { "bg",            rbac::RBAC_PERM_COMMAND_DEBUG_BG,            false, &HandleDebugBattlegroundCommand,     "", NULL },
            { "getitemstate",  rbac::RBAC_PERM_COMMAND_DEBUG_GETITEMSTATE,  false, &HandleDebugGetItemStateCommand,     "", NULL },
            { "lootrecipient", rbac::RBAC_PERM_COMMAND_DEBUG_LOOTRECIPIENT, false, &HandleDebugGetLootRecipientCommand, "", NULL },
            { "getvalue",      rbac::RBAC_PERM_COMMAND_DEBUG_GETVALUE,      false, &HandleDebugGetValueCommand,         "", NULL },
            { "getitemvalue",  rbac::RBAC_PERM_COMMAND_DEBUG_GETITEMVALUE,  false, &HandleDebugGetItemValueCommand,     "", NULL },
            { "Mod32Value",    rbac::RBAC_PERM_COMMAND_DEBUG_MOD32VALUE,    false, &HandleDebugMod32ValueCommand,       "", NULL },
            { "play",          rbac::RBAC_PERM_COMMAND_DEBUG_PLAY,          false, NULL,              "", debugPlayCommandTable },
            { "send",          rbac::RBAC_PERM_COMMAND_DEBUG_SEND,          false, NULL,              "", debugSendCommandTable },
            { "setaurastate",  rbac::RBAC_PERM_COMMAND_DEBUG_SETAURASTATE,  false, &HandleDebugSetAuraStateCommand,     "", NULL },
            { "setitemvalue",  rbac::RBAC_PERM_COMMAND_DEBUG_SETITEMVALUE,  false, &HandleDebugSetItemValueCommand,     "", NULL },
            { "setvalue",      rbac::RBAC_PERM_COMMAND_DEBUG_SETVALUE,      false, &HandleDebugSetValueCommand,         "", NULL },
            { "spawnvehicle",  rbac::RBAC_PERM_COMMAND_DEBUG_SPAWNVEHICLE,  false, &HandleDebugSpawnVehicleCommand,     "", NULL },
            { "setvid",        rbac::RBAC_PERM_COMMAND_DEBUG_SETVID,        false, &HandleDebugSetVehicleIdCommand,     "", NULL },
            { "entervehicle",  rbac::RBAC_PERM_COMMAND_DEBUG_ENTERVEHICLE,  false, &HandleDebugEnterVehicleCommand,     "", NULL },
            { "uws",           rbac::RBAC_PERM_COMMAND_DEBUG_UWS,           false, &HandleDebugUpdateWorldStateCommand, "", NULL },
            { "update",        rbac::RBAC_PERM_COMMAND_DEBUG_UPDATE,        false, &HandleDebugUpdateCommand,           "", NULL },
            { "itemexpire",    rbac::RBAC_PERM_COMMAND_DEBUG_ITEMEXPIRE,    false, &HandleDebugItemExpireCommand,       "", NULL },
            { "areatriggers",  rbac::RBAC_PERM_COMMAND_DEBUG_AREATRIGGERS,  false, &HandleDebugAreaTriggersCommand,     "", NULL },
            { "los",           rbac::RBAC_PERM_COMMAND_DEBUG_LOS,           false, &HandleDebugLoSCommand,              "", NULL },
            { "moveflags",     rbac::RBAC_PERM_COMMAND_DEBUG_MOVEFLAGS,     false, &HandleDebugMoveflagsCommand,        "", NULL },
            { "transport",     rbac::RBAC_PERM_COMMAND_DEBUG_TRANSPORT,     false, &HandleDebugTransportCommand,        "", NULL },
<<<<<<< HEAD
            { "phase",         rbac::RBAC_PERM_COMMAND_DEBUG_PHASE,         false, &HandleDebugPhaseCommand,            "", NULL },
=======
            { "loadcells",     rbac::RBAC_PERM_COMMAND_DEBUG_LOADCELLS,     false, &HandleDebugLoadCellsCommand,        "", NULL },
>>>>>>> 31eb2c5e
            { NULL,            0,                                     false, NULL,                                "", NULL }
        };
        static ChatCommand commandTable[] =
        {
            { "debug",         rbac::RBAC_PERM_COMMAND_DEBUG,   true,  NULL,               "", debugCommandTable },
            { "wpgps",         rbac::RBAC_PERM_COMMAND_WPGPS,  false, &HandleWPGPSCommand, "", NULL },
            { NULL,            0,                        false, NULL,                "", NULL }
        };
        return commandTable;
    }

    static bool HandleDebugPlayCinematicCommand(ChatHandler* handler, char const* args)
    {
        // USAGE: .debug play cinematic #cinematicid
        // #cinematicid - ID decimal number from CinemaicSequences.dbc (1st column)
        if (!*args)
        {
            handler->SendSysMessage(LANG_BAD_VALUE);
            handler->SetSentErrorMessage(true);
            return false;
        }

        uint32 id = atoi((char*)args);

        if (!sCinematicSequencesStore.LookupEntry(id))
        {
            handler->PSendSysMessage(LANG_CINEMATIC_NOT_EXIST, id);
            handler->SetSentErrorMessage(true);
            return false;
        }

        handler->GetSession()->GetPlayer()->SendCinematicStart(id);
        return true;
    }

    static bool HandleDebugPlayMovieCommand(ChatHandler* handler, char const* args)
    {
        // USAGE: .debug play movie #movieid
        // #movieid - ID decimal number from Movie.dbc (1st column)
        if (!*args)
        {
            handler->SendSysMessage(LANG_BAD_VALUE);
            handler->SetSentErrorMessage(true);
            return false;
        }

        uint32 id = atoi((char*)args);

        if (!sMovieStore.LookupEntry(id))
        {
            handler->PSendSysMessage(LANG_MOVIE_NOT_EXIST, id);
            handler->SetSentErrorMessage(true);
            return false;
        }

        handler->GetSession()->GetPlayer()->SendMovieStart(id);
        return true;
    }

    //Play sound
    static bool HandleDebugPlaySoundCommand(ChatHandler* handler, char const* args)
    {
        // USAGE: .debug playsound #soundid
        // #soundid - ID decimal number from SoundEntries.dbc (1st column)
        if (!*args)
        {
            handler->SendSysMessage(LANG_BAD_VALUE);
            handler->SetSentErrorMessage(true);
            return false;
        }

        uint32 soundId = atoi((char*)args);

        if (!sSoundEntriesStore.LookupEntry(soundId))
        {
            handler->PSendSysMessage(LANG_SOUND_NOT_EXIST, soundId);
            handler->SetSentErrorMessage(true);
            return false;
        }

        Unit* unit = handler->getSelectedUnit();
        if (!unit)
        {
            handler->SendSysMessage(LANG_SELECT_CHAR_OR_CREATURE);
            handler->SetSentErrorMessage(true);
            return false;
        }

        if (handler->GetSession()->GetPlayer()->GetTarget())
            unit->PlayDistanceSound(soundId, handler->GetSession()->GetPlayer());
        else
            unit->PlayDirectSound(soundId, handler->GetSession()->GetPlayer());

        handler->PSendSysMessage(LANG_YOU_HEAR_SOUND, soundId);
        return true;
    }

    static bool HandleDebugSendSpellFailCommand(ChatHandler* handler, char const* args)
    {
        if (!*args)
            return false;

        char* result = strtok((char*)args, " ");
        if (!result)
            return false;

        uint8 failNum = (uint8)atoi(result);
        if (failNum == 0 && *result != '0')
            return false;

        char* fail1 = strtok(NULL, " ");
        uint8 failArg1 = fail1 ? (uint8)atoi(fail1) : 0;

        char* fail2 = strtok(NULL, " ");
        uint8 failArg2 = fail2 ? (uint8)atoi(fail2) : 0;

        WorldPacket data(SMSG_CAST_FAILED, 5);
        data << uint8(0);
        data << uint32(133);
        data << uint8(failNum);
        if (fail1 || fail2)
            data << uint32(failArg1);
        if (fail2)
            data << uint32(failArg2);

        handler->GetSession()->SendPacket(&data);

        return true;
    }

    static bool HandleDebugSendEquipErrorCommand(ChatHandler* handler, char const* args)
    {
        if (!*args)
            return false;

        InventoryResult msg = InventoryResult(atoi(args));
        handler->GetSession()->GetPlayer()->SendEquipError(msg, NULL, NULL);
        return true;
    }

    static bool HandleDebugSendSellErrorCommand(ChatHandler* handler, char const* args)
    {
        if (!*args)
            return false;

        SellResult msg = SellResult(atoi(args));
        handler->GetSession()->GetPlayer()->SendSellError(msg, nullptr, ObjectGuid::Empty);
        return true;
    }

    static bool HandleDebugSendBuyErrorCommand(ChatHandler* handler, char const* args)
    {
        if (!*args)
            return false;

        BuyResult msg = BuyResult(atoi(args));
        handler->GetSession()->GetPlayer()->SendBuyError(msg, nullptr, 0, 0);
        return true;
    }

    static bool HandleDebugSendOpcodeCommand(ChatHandler* handler, char const* /*args*/)
    {
        Unit* unit = handler->getSelectedUnit();
        Player* player = NULL;
        if (!unit || (unit->GetTypeId() != TYPEID_PLAYER))
            player = handler->GetSession()->GetPlayer();
        else
            player = unit->ToPlayer();

        if (!unit)
            unit = player;

        std::ifstream ifs("opcode.txt");
        if (ifs.fail())
            return false;

        // remove comments from file
        std::stringstream parsedStream;
        while (!ifs.eof())
        {
            char commentToken[2];
            ifs.get(commentToken[0]);
            if (commentToken[0] == '/' && !ifs.eof())
            {
                ifs.get(commentToken[1]);
                // /* comment
                if (commentToken[1] == '*')
                {
                    while (!ifs.eof())
                    {
                        ifs.get(commentToken[0]);
                        if (commentToken[0] == '*' && !ifs.eof())
                        {
                            ifs.get(commentToken[1]);
                            if (commentToken[1] == '/')
                                break;
                            else
                                ifs.putback(commentToken[1]);
                        }
                    }
                    continue;
                }
                // line comment
                else if (commentToken[1] == '/')
                {
                    std::string str;
                    std::getline(ifs, str);
                    continue;
                }
                // regular data
                else
                    ifs.putback(commentToken[1]);
            }
            parsedStream.put(commentToken[0]);
        }
        ifs.close();

        uint32 opcode;
        parsedStream >> opcode;

        WorldPacket data(Opcodes(opcode), 0);

        while (!parsedStream.eof())
        {
            std::string type;
            parsedStream >> type;

            if (type.empty())
                break;

            if (type == "uint8")
            {
                uint16 val1;
                parsedStream >> val1;
                data << uint8(val1);
            }
            else if (type == "uint16")
            {
                uint16 val2;
                parsedStream >> val2;
                data << val2;
            }
            else if (type == "uint32")
            {
                uint32 val3;
                parsedStream >> val3;
                data << val3;
            }
            else if (type == "uint64")
            {
                uint64 val4;
                parsedStream >> val4;
                data << val4;
            }
            else if (type == "float")
            {
                float val5;
                parsedStream >> val5;
                data << val5;
            }
            else if (type == "string")
            {
                std::string val6;
                parsedStream >> val6;
                data << val6;
            }
            else if (type == "appitsguid")
            {
                data << unit->GetPackGUID();
            }
            else if (type == "appmyguid")
            {
                data << player->GetPackGUID();
            }
            else if (type == "appgoguid")
            {
                GameObject* obj = handler->GetNearbyGameObject();
                if (!obj)
                {
                    handler->PSendSysMessage(LANG_COMMAND_OBJNOTFOUND, 0);
                    handler->SetSentErrorMessage(true);
                    ifs.close();
                    return false;
                }
                data << obj->GetPackGUID();
            }
            else if (type == "goguid")
            {
                GameObject* obj = handler->GetNearbyGameObject();
                if (!obj)
                {
                    handler->PSendSysMessage(LANG_COMMAND_OBJNOTFOUND, 0);
                    handler->SetSentErrorMessage(true);
                    ifs.close();
                    return false;
                }
                data << uint64(obj->GetGUID());
            }
            else if (type == "myguid")
            {
                data << uint64(player->GetGUID());
            }
            else if (type == "itsguid")
            {
                data << uint64(unit->GetGUID());
            }
            else if (type == "itspos")
            {
                data << unit->GetPositionX();
                data << unit->GetPositionY();
                data << unit->GetPositionZ();
            }
            else if (type == "mypos")
            {
                data << player->GetPositionX();
                data << player->GetPositionY();
                data << player->GetPositionZ();
            }
            else
            {
                TC_LOG_ERROR("misc", "Sending opcode that has unknown type '%s'", type.c_str());
                break;
            }
        }
        TC_LOG_DEBUG("network", "Sending opcode %u", data.GetOpcode());
        data.hexlike();
        player->GetSession()->SendPacket(&data, true);
        handler->PSendSysMessage(LANG_COMMAND_OPCODESENT, data.GetOpcode(), unit->GetName().c_str());
        return true;
    }

    static bool HandleDebugUpdateWorldStateCommand(ChatHandler* handler, char const* args)
    {
        char* w = strtok((char*)args, " ");
        char* s = strtok(NULL, " ");

        if (!w || !s)
            return false;

        uint32 world = (uint32)atoi(w);
        uint32 state = (uint32)atoi(s);
        handler->GetSession()->GetPlayer()->SendUpdateWorldState(world, state);
        return true;
    }

    static bool HandleDebugAreaTriggersCommand(ChatHandler* handler, char const* /*args*/)
    {
        Player* player = handler->GetSession()->GetPlayer();
        if (!player->isDebugAreaTriggers)
        {
            handler->PSendSysMessage(LANG_DEBUG_AREATRIGGER_ON);
            player->isDebugAreaTriggers = true;
        }
        else
        {
            handler->PSendSysMessage(LANG_DEBUG_AREATRIGGER_OFF);
            player->isDebugAreaTriggers = false;
        }
        return true;
    }

    //Send notification in channel
    static bool HandleDebugSendChannelNotifyCommand(ChatHandler* handler, char const* args)
    {
        if (!*args)
            return false;

        char const* name = "test";
        uint8 code = atoi(args);

        WorldPacket data(SMSG_CHANNEL_NOTIFY, (1+10));
        data << code;                                           // notify type
        data << name;                                           // channel name
        data << uint32(0);
        data << uint32(0);
        handler->GetSession()->SendPacket(&data);
        return true;
    }

    //Send notification in chat
    static bool HandleDebugSendChatMsgCommand(ChatHandler* handler, char const* args)
    {
        if (!*args)
            return false;

        char const* msg = "testtest";
        uint8 type = atoi(args);
        WorldPacket data;
        ChatHandler::BuildChatPacket(data, ChatMsg(type), LANG_UNIVERSAL, handler->GetSession()->GetPlayer(), handler->GetSession()->GetPlayer(), msg, 0, "chan");
        handler->GetSession()->SendPacket(&data);
        return true;
    }

    static bool HandleDebugSendQuestPartyMsgCommand(ChatHandler* handler, char const* args)
    {
        uint32 msg = atoul(args);
        handler->GetSession()->GetPlayer()->SendPushToPartyResponse(handler->GetSession()->GetPlayer(), msg);
        return true;
    }

    static bool HandleDebugGetLootRecipientCommand(ChatHandler* handler, char const* /*args*/)
    {
        Creature* target = handler->getSelectedCreature();
        if (!target)
            return false;

        handler->PSendSysMessage("Loot recipient for creature %s (GUID %u, DB GUID %u) is %s",
            target->GetName().c_str(), target->GetGUIDLow(), target->GetDBTableGUIDLow(),
            target->hasLootRecipient() ? (target->GetLootRecipient() ? target->GetLootRecipient()->GetName().c_str() : "offline") : "no loot recipient");
        return true;
    }

    static bool HandleDebugSendQuestInvalidMsgCommand(ChatHandler* handler, char const* args)
    {
        QuestFailedReason msg = static_cast<QuestFailedReason>(atoul(args));
        handler->GetSession()->GetPlayer()->SendCanTakeQuestResponse(msg);
        return true;
    }

    static bool HandleDebugGetItemStateCommand(ChatHandler* handler, char const* args)
    {
        if (!*args)
            return false;

        std::string itemState = args;

        ItemUpdateState state = ITEM_UNCHANGED;
        bool listQueue = false;
        bool checkAll = false;

        if (itemState == "unchanged")
            state = ITEM_UNCHANGED;
        else if (itemState == "changed")
            state = ITEM_CHANGED;
        else if (itemState == "new")
            state = ITEM_NEW;
        else if (itemState == "removed")
            state = ITEM_REMOVED;
        else if (itemState == "queue")
            listQueue = true;
        else if (itemState == "check_all")
            checkAll = true;
        else
            return false;

        Player* player = handler->getSelectedPlayer();
        if (!player)
            player = handler->GetSession()->GetPlayer();

        if (!listQueue && !checkAll)
        {
            itemState = "The player has the following " + itemState + " items: ";
            handler->SendSysMessage(itemState.c_str());
            for (uint8 i = PLAYER_SLOT_START; i < PLAYER_SLOT_END; ++i)
            {
                if (i >= BUYBACK_SLOT_START && i < BUYBACK_SLOT_END)
                    continue;

                if (Item* item = player->GetItemByPos(INVENTORY_SLOT_BAG_0, i))
                {
                    if (Bag* bag = item->ToBag())
                    {
                        for (uint8 j = 0; j < bag->GetBagSize(); ++j)
                            if (Item* item2 = bag->GetItemByPos(j))
                                if (item2->GetState() == state)
                                    handler->PSendSysMessage("bag: 255 slot: %d %s owner: %s", item2->GetSlot(), item2->GetGUID().ToString().c_str(), item2->GetOwnerGUID().ToString().c_str());
                    }
                    else if (item->GetState() == state)
                        handler->PSendSysMessage("bag: 255 slot: %d %s owner: %s", item->GetSlot(), item->GetGUID().ToString().c_str(), item->GetOwnerGUID().ToString().c_str());
                }
            }
        }

        if (listQueue)
        {
            std::vector<Item*>& updateQueue = player->GetItemUpdateQueue();
            for (size_t i = 0; i < updateQueue.size(); ++i)
            {
                Item* item = updateQueue[i];
                if (!item)
                    continue;

                Bag* container = item->GetContainer();
                uint8 bagSlot = container ? container->GetSlot() : uint8(INVENTORY_SLOT_BAG_0);

                std::string st;
                switch (item->GetState())
                {
                    case ITEM_UNCHANGED:
                        st = "unchanged";
                        break;
                    case ITEM_CHANGED:
                        st = "changed";
                        break;
                    case ITEM_NEW:
                        st = "new";
                        break;
                    case ITEM_REMOVED:
                        st = "removed";
                        break;
                }

                handler->PSendSysMessage("bag: %d slot: %d guid: %d - state: %s", bagSlot, item->GetSlot(), item->GetGUIDLow(), st.c_str());
            }
            if (updateQueue.empty())
                handler->PSendSysMessage("The player's updatequeue is empty");
        }

        if (checkAll)
        {
            bool error = false;
            std::vector<Item*>& updateQueue = player->GetItemUpdateQueue();
            for (uint8 i = PLAYER_SLOT_START; i < PLAYER_SLOT_END; ++i)
            {
                if (i >= BUYBACK_SLOT_START && i < BUYBACK_SLOT_END)
                    continue;

                Item* item = player->GetItemByPos(INVENTORY_SLOT_BAG_0, i);
                if (!item)
                    continue;

                if (item->GetSlot() != i)
                {
                    handler->PSendSysMessage("Item with slot %d and guid %d has an incorrect slot value: %d", i, item->GetGUIDLow(), item->GetSlot());
                    error = true;
                    continue;
                }

                if (item->GetOwnerGUID() != player->GetGUID())
                {
                    handler->PSendSysMessage("The item with slot %d %s does have non-matching owner guid %s and %s!", item->GetSlot(), item->GetGUID().ToString().c_str(), item->GetOwnerGUID().ToString().c_str(), player->GetGUID().ToString().c_str());
                    error = true;
                    continue;
                }

                if (Bag* container = item->GetContainer())
                {
                    handler->PSendSysMessage("The item with slot %d %s has a container (slot: %d, %s) but shouldn't!", item->GetSlot(), item->GetGUID().ToString().c_str(), container->GetSlot(), container->GetGUID().ToString().c_str());
                    error = true;
                    continue;
                }

                if (item->IsInUpdateQueue())
                {
                    uint16 qp = item->GetQueuePos();
                    if (qp > updateQueue.size())
                    {
                        handler->PSendSysMessage("The item with slot %d and guid %d has its queuepos (%d) larger than the update queue size! ", item->GetSlot(), item->GetGUIDLow(), qp);
                        error = true;
                        continue;
                    }

                    if (updateQueue[qp] == NULL)
                    {
                        handler->PSendSysMessage("The item with slot %d and guid %d has its queuepos (%d) pointing to NULL in the queue!", item->GetSlot(), item->GetGUIDLow(), qp);
                        error = true;
                        continue;
                    }

                    if (updateQueue[qp] != item)
                    {
                        handler->PSendSysMessage("The item with slot %d and guid %d has a queuepos (%d) that points to another item in the queue (bag: %d, slot: %d, guid: %d)", item->GetSlot(), item->GetGUIDLow(), qp, updateQueue[qp]->GetBagSlot(), updateQueue[qp]->GetSlot(), updateQueue[qp]->GetGUIDLow());
                        error = true;
                        continue;
                    }
                }
                else if (item->GetState() != ITEM_UNCHANGED)
                {
                    handler->PSendSysMessage("The item with slot %d and guid %d is not in queue but should be (state: %d)!", item->GetSlot(), item->GetGUIDLow(), item->GetState());
                    error = true;
                    continue;
                }

                if (Bag* bag = item->ToBag())
                {
                    for (uint8 j = 0; j < bag->GetBagSize(); ++j)
                    {
                        Item* item2 = bag->GetItemByPos(j);
                        if (!item2)
                            continue;

                        if (item2->GetSlot() != j)
                        {
                            handler->PSendSysMessage("The item in bag %d and slot %d (guid: %d) has an incorrect slot value: %d", bag->GetSlot(), j, item2->GetGUIDLow(), item2->GetSlot());
                            error = true;
                            continue;
                        }

                        if (item2->GetOwnerGUID() != player->GetGUID())
                        {
                            handler->PSendSysMessage("The item in bag %d at slot %d and %s, the owner (%s) and the player (%s) don't match!", bag->GetSlot(), item2->GetSlot(), item2->GetGUID().ToString().c_str(), item2->GetOwnerGUID().ToString().c_str(), player->GetGUID().ToString().c_str());
                            error = true;
                            continue;
                        }

                        Bag* container = item2->GetContainer();
                        if (!container)
                        {
                            handler->PSendSysMessage("The item in bag %d at slot %d %s has no container!", bag->GetSlot(), item2->GetSlot(), item2->GetGUID().ToString().c_str());
                            error = true;
                            continue;
                        }

                        if (container != bag)
                        {
                            handler->PSendSysMessage("The item in bag %d at slot %d %s has a different container(slot %d %s)!", bag->GetSlot(), item2->GetSlot(), item2->GetGUID().ToString().c_str(), container->GetSlot(), container->GetGUID().ToString().c_str());
                            error = true;
                            continue;
                        }

                        if (item2->IsInUpdateQueue())
                        {
                            uint16 qp = item2->GetQueuePos();
                            if (qp > updateQueue.size())
                            {
                                handler->PSendSysMessage("The item in bag %d at slot %d having guid %d has a queuepos (%d) larger than the update queue size! ", bag->GetSlot(), item2->GetSlot(), item2->GetGUIDLow(), qp);
                                error = true;
                                continue;
                            }

                            if (updateQueue[qp] == NULL)
                            {
                                handler->PSendSysMessage("The item in bag %d at slot %d having guid %d has a queuepos (%d) that points to NULL in the queue!", bag->GetSlot(), item2->GetSlot(), item2->GetGUIDLow(), qp);
                                error = true;
                                continue;
                            }

                            if (updateQueue[qp] != item2)
                            {
                                handler->PSendSysMessage("The item in bag %d at slot %d having guid %d has a queuepos (%d) that points to another item in the queue (bag: %d, slot: %d, guid: %d)", bag->GetSlot(), item2->GetSlot(), item2->GetGUIDLow(), qp, updateQueue[qp]->GetBagSlot(), updateQueue[qp]->GetSlot(), updateQueue[qp]->GetGUIDLow());
                                error = true;
                                continue;
                            }
                        }
                        else if (item2->GetState() != ITEM_UNCHANGED)
                        {
                            handler->PSendSysMessage("The item in bag %d at slot %d having guid %d is not in queue but should be (state: %d)!", bag->GetSlot(), item2->GetSlot(), item2->GetGUIDLow(), item2->GetState());
                            error = true;
                            continue;
                        }
                    }
                }
            }

            for (size_t i = 0; i < updateQueue.size(); ++i)
            {
                Item* item = updateQueue[i];
                if (!item)
                    continue;

                if (item->GetOwnerGUID() != player->GetGUID())
                {
                    handler->PSendSysMessage("queue(%zu): For the item %s, the owner (%s) and the player (%s) don't match!", i, item->GetGUID().ToString().c_str(), item->GetOwnerGUID().ToString().c_str(), player->GetGUID().ToString().c_str());
                    error = true;
                    continue;
                }

                if (item->GetQueuePos() != i)
                {
                    handler->PSendSysMessage("queue(%zu): For the item %s, the queuepos doesn't match it's position in the queue!", i, item->GetGUID().ToString().c_str());
                    error = true;
                    continue;
                }

                if (item->GetState() == ITEM_REMOVED)
                    continue;

                Item* test = player->GetItemByPos(item->GetBagSlot(), item->GetSlot());

                if (test == NULL)
                {
                    handler->PSendSysMessage("queue(%zu): The bag(%d) and slot(%d) values for %s are incorrect, the player doesn't have any item at that position!", i, item->GetBagSlot(), item->GetSlot(), item->GetGUID().ToString().c_str());
                    error = true;
                    continue;
                }

                if (test != item)
                {
                    handler->PSendSysMessage("queue(%zu): The bag(%d) and slot(%d) values for the %s are incorrect, %s is there instead!", i, item->GetBagSlot(), item->GetSlot(), item->GetGUID().ToString().c_str(), test->GetGUID().ToString().c_str());
                    error = true;
                    continue;
                }
            }
            if (!error)
                handler->SendSysMessage("All OK!");
        }

        return true;
    }

    static bool HandleDebugBattlegroundCommand(ChatHandler* /*handler*/, char const* /*args*/)
    {
        sBattlegroundMgr->ToggleTesting();
        return true;
    }

    static bool HandleDebugArenaCommand(ChatHandler* /*handler*/, char const* /*args*/)
    {
        sBattlegroundMgr->ToggleArenaTesting();
        return true;
    }

    static bool HandleDebugThreatListCommand(ChatHandler* handler, char const* /*args*/)
    {
        Creature* target = handler->getSelectedCreature();
        if (!target || target->IsTotem() || target->IsPet())
            return false;

        ThreatContainer::StorageType const &threatList = target->getThreatManager().getThreatList();
        ThreatContainer::StorageType::const_iterator itr;
        uint32 count = 0;
        handler->PSendSysMessage("Threat list of %s (guid %u)", target->GetName().c_str(), target->GetGUIDLow());
        for (itr = threatList.begin(); itr != threatList.end(); ++itr)
        {
            Unit* unit = (*itr)->getTarget();
            if (!unit)
                continue;
            ++count;
            handler->PSendSysMessage("   %u.   %s   (guid %u)  - threat %f", count, unit->GetName().c_str(), unit->GetGUIDLow(), (*itr)->getThreat());
        }
        handler->SendSysMessage("End of threat list.");
        return true;
    }

    static bool HandleDebugHostileRefListCommand(ChatHandler* handler, char const* /*args*/)
    {
        Unit* target = handler->getSelectedUnit();
        if (!target)
            target = handler->GetSession()->GetPlayer();
        HostileReference* ref = target->getHostileRefManager().getFirst();
        uint32 count = 0;
        handler->PSendSysMessage("Hostil reference list of %s (guid %u)", target->GetName().c_str(), target->GetGUIDLow());
        while (ref)
        {
            if (Unit* unit = ref->GetSource()->GetOwner())
            {
                ++count;
                handler->PSendSysMessage("   %u.   %s   (guid %u)  - threat %f", count, unit->GetName().c_str(), unit->GetGUIDLow(), ref->getThreat());
            }
            ref = ref->next();
        }
        handler->SendSysMessage("End of hostil reference list.");
        return true;
    }

    static bool HandleDebugSetVehicleIdCommand(ChatHandler* handler, char const* args)
    {
        Unit* target = handler->getSelectedUnit();
        if (!target || target->IsVehicle())
            return false;

        if (!args)
            return false;

        char* i = strtok((char*)args, " ");
        if (!i)
            return false;

        uint32 id = (uint32)atoi(i);
        //target->SetVehicleId(id);
        handler->PSendSysMessage("Vehicle id set to %u", id);
        return true;
    }

    static bool HandleDebugEnterVehicleCommand(ChatHandler* handler, char const* args)
    {
        Unit* target = handler->getSelectedUnit();
        if (!target || !target->IsVehicle())
            return false;

        if (!args)
            return false;

        char* i = strtok((char*)args, " ");
        if (!i)
            return false;

        char* j = strtok(NULL, " ");

        uint32 entry = (uint32)atoi(i);
        int8 seatId = j ? (int8)atoi(j) : -1;

        if (!entry)
            handler->GetSession()->GetPlayer()->EnterVehicle(target, seatId);
        else
        {
            Creature* passenger = NULL;
            Trinity::AllCreaturesOfEntryInRange check(handler->GetSession()->GetPlayer(), entry, 20.0f);
            Trinity::CreatureSearcher<Trinity::AllCreaturesOfEntryInRange> searcher(handler->GetSession()->GetPlayer(), passenger, check);
            handler->GetSession()->GetPlayer()->VisitNearbyObject(30.0f, searcher);
            if (!passenger || passenger == target)
                return false;
            passenger->EnterVehicle(target, seatId);
        }

        handler->PSendSysMessage("Unit %u entered vehicle %d", entry, (int32)seatId);
        return true;
    }

    static bool HandleDebugSpawnVehicleCommand(ChatHandler* handler, char const* args)
    {
        if (!*args)
            return false;

        char* e = strtok((char*)args, " ");
        char* i = strtok(NULL, " ");

        if (!e)
            return false;

        uint32 entry = (uint32)atoi(e);

        float x, y, z, o = handler->GetSession()->GetPlayer()->GetOrientation();
        handler->GetSession()->GetPlayer()->GetClosePoint(x, y, z, handler->GetSession()->GetPlayer()->GetObjectSize());

        if (!i)
            return handler->GetSession()->GetPlayer()->SummonCreature(entry, x, y, z, o) != nullptr;

        uint32 id = (uint32)atoi(i);

        CreatureTemplate const* ci = sObjectMgr->GetCreatureTemplate(entry);

        if (!ci)
            return false;

        VehicleEntry const* ve = sVehicleStore.LookupEntry(id);

        if (!ve)
            return false;

        Creature* v = new Creature();

        Map* map = handler->GetSession()->GetPlayer()->GetMap();

        if (!v->Create(sObjectMgr->GenerateLowGuid(HIGHGUID_VEHICLE), map, handler->GetSession()->GetPlayer()->GetPhaseMask(), entry, x, y, z, o, nullptr, id))
        {
            delete v;
            return false;
        }

        v->CopyPhaseFrom(handler->GetSession()->GetPlayer());

        map->AddToMap(v->ToCreature());

        return true;
    }

    static bool HandleDebugSendLargePacketCommand(ChatHandler* handler, char const* /*args*/)
    {
        const char* stuffingString = "This is a dummy string to push the packet's size beyond 128000 bytes. ";
        std::ostringstream ss;
        while (ss.str().size() < 128000)
            ss << stuffingString;
        handler->SendSysMessage(ss.str().c_str());
        return true;
    }

    static bool HandleDebugSendSetPhaseShiftCommand(ChatHandler* handler, char const* args)
    {
        if (!*args)
            return false;

        char* t = strtok((char*)args, " ");
        char* p = strtok(NULL, " ");
        char* m = strtok(NULL, " ");

        if (!t)
            return false;

        std::set<uint32> terrainswap;
        std::set<uint32> phaseId;
        std::set<uint32> worldMapSwap;

        if (uint32 ut = (uint32)atoi(t))
            terrainswap.insert(ut);

        if (p)
            if (uint32 up = (uint32)atoi(p))
                phaseId.insert(up);

        if (m)
            if (uint32 um = (uint32)atoi(m))
                worldMapSwap.insert(um);

        handler->GetSession()->SendSetPhaseShift(phaseId, terrainswap, worldMapSwap);
        return true;
    }

    static bool HandleDebugGetItemValueCommand(ChatHandler* handler, char const* args)
    {
        if (!*args)
            return false;

        char* e = strtok((char*)args, " ");
        char* f = strtok(NULL, " ");

        if (!e || !f)
            return false;

        uint32 guid = (uint32)atoi(e);
        uint32 index = (uint32)atoi(f);

        Item* i = handler->GetSession()->GetPlayer()->GetItemByGuid(ObjectGuid(HIGHGUID_ITEM, 0, guid));

        if (!i)
            return false;

        if (index >= i->GetValuesCount())
            return false;

        uint32 value = i->GetUInt32Value(index);

        handler->PSendSysMessage("Item %u: value at %u is %u", guid, index, value);

        return true;
    }

    static bool HandleDebugSetItemValueCommand(ChatHandler* handler, char const* args)
    {
        if (!*args)
            return false;

        char* e = strtok((char*)args, " ");
        char* f = strtok(NULL, " ");
        char* g = strtok(NULL, " ");

        if (!e || !f || !g)
            return false;

        uint32 guid = (uint32)atoi(e);
        uint32 index = (uint32)atoi(f);
        uint32 value = (uint32)atoi(g);

        Item* i = handler->GetSession()->GetPlayer()->GetItemByGuid(ObjectGuid(HIGHGUID_ITEM, 0, guid));

        if (!i)
            return false;

        if (index >= i->GetValuesCount())
            return false;

        i->SetUInt32Value(index, value);

        return true;
    }

    static bool HandleDebugItemExpireCommand(ChatHandler* handler, char const* args)
    {
        if (!*args)
            return false;

        char* e = strtok((char*)args, " ");
        if (!e)
            return false;

        uint32 guid = (uint32)atoi(e);

        Item* i = handler->GetSession()->GetPlayer()->GetItemByGuid(ObjectGuid(HIGHGUID_ITEM, guid));

        if (!i)
            return false;

        handler->GetSession()->GetPlayer()->DestroyItem(i->GetBagSlot(), i->GetSlot(), true);
        sScriptMgr->OnItemExpire(handler->GetSession()->GetPlayer(), i->GetTemplate());

        return true;
    }

    //show animation
    static bool HandleDebugAnimCommand(ChatHandler* handler, char const* args)
    {
        if (!*args)
            return false;

        uint32 animId = atoi((char*)args);
        handler->GetSession()->GetPlayer()->HandleEmoteCommand(animId);
        return true;
    }

    static bool HandleDebugLoSCommand(ChatHandler* handler, char const* /*args*/)
    {
        if (Unit* unit = handler->getSelectedUnit())
            handler->PSendSysMessage("Unit %s (GuidLow: %u) is %sin LoS", unit->GetName().c_str(), unit->GetGUIDLow(), handler->GetSession()->GetPlayer()->IsWithinLOSInMap(unit) ? "" : "not ");
        return true;
    }

    static bool HandleDebugSetAuraStateCommand(ChatHandler* handler, char const* args)
    {
        if (!*args)
        {
            handler->SendSysMessage(LANG_BAD_VALUE);
            handler->SetSentErrorMessage(true);
            return false;
        }

        Unit* unit = handler->getSelectedUnit();
        if (!unit)
        {
            handler->SendSysMessage(LANG_SELECT_CHAR_OR_CREATURE);
            handler->SetSentErrorMessage(true);
            return false;
        }

        int32 state = atoi((char*)args);
        if (!state)
        {
            // reset all states
            for (int i = 1; i <= 32; ++i)
                unit->ModifyAuraState(AuraStateType(i), false);
            return true;
        }

        unit->ModifyAuraState(AuraStateType(abs(state)), state > 0);
        return true;
    }

    static bool HandleDebugSetValueCommand(ChatHandler* handler, char const* args)
    {
        if (!*args)
            return false;

        char* x = strtok((char*)args, " ");
        char* y = strtok(NULL, " ");
        char* z = strtok(NULL, " ");

        if (!x || !y)
            return false;

        WorldObject* target = handler->getSelectedObject();
        if (!target)
        {
            handler->SendSysMessage(LANG_SELECT_CHAR_OR_CREATURE);
            handler->SetSentErrorMessage(true);
            return false;
        }

        ObjectGuid guid = target->GetGUID();

        uint32 field = (uint32)atoi(x);
        if (field >= target->GetValuesCount())
        {
            handler->PSendSysMessage(LANG_TOO_BIG_INDEX, field, guid.GetCounter(), target->GetValuesCount());
            return false;
        }

        bool isInt32 = true;
        if (z)
            isInt32 = atoi(z) != 0;

        if (isInt32)
        {
            uint32 value = (uint32)atoi(y);
            target->SetUInt32Value(field, value);
            handler->PSendSysMessage(LANG_SET_UINT_FIELD, guid.GetCounter(), field, value);
        }
        else
        {
            float value = (float)atof(y);
            target->SetFloatValue(field, value);
            handler->PSendSysMessage(LANG_SET_FLOAT_FIELD, guid.GetCounter(), field, value);
        }

        return true;
    }

    static bool HandleDebugGetValueCommand(ChatHandler* handler, char const* args)
    {
        if (!*args)
            return false;

        char* x = strtok((char*)args, " ");
        char* z = strtok(NULL, " ");

        if (!x)
            return false;

        Unit* target = handler->getSelectedUnit();
        if (!target)
        {
            handler->SendSysMessage(LANG_SELECT_CHAR_OR_CREATURE);
            handler->SetSentErrorMessage(true);
            return false;
        }

        ObjectGuid guid = target->GetGUID();

        uint32 opcode = (uint32)atoi(x);
        if (opcode >= target->GetValuesCount())
        {
            handler->PSendSysMessage(LANG_TOO_BIG_INDEX, opcode, guid.GetCounter(), target->GetValuesCount());
            return false;
        }

        bool isInt32 = true;
        if (z)
            isInt32 = atoi(z) != 0;

        if (isInt32)
        {
            uint32 value = target->GetUInt32Value(opcode);
            handler->PSendSysMessage(LANG_GET_UINT_FIELD, guid.GetCounter(), opcode, value);
        }
        else
        {
            float value = target->GetFloatValue(opcode);
            handler->PSendSysMessage(LANG_GET_FLOAT_FIELD, guid.GetCounter(), opcode, value);
        }

        return true;
    }

    static bool HandleDebugMod32ValueCommand(ChatHandler* handler, char const* args)
    {
        if (!*args)
            return false;

        char* x = strtok((char*)args, " ");
        char* y = strtok(NULL, " ");

        if (!x || !y)
            return false;

        uint32 opcode = (uint32)atoi(x);
        int value = atoi(y);

        if (opcode >= handler->GetSession()->GetPlayer()->GetValuesCount())
        {
            handler->PSendSysMessage(LANG_TOO_BIG_INDEX, opcode, handler->GetSession()->GetPlayer()->GetGUIDLow(), handler->GetSession()->GetPlayer()->GetValuesCount());
            return false;
        }

        int currentValue = (int)handler->GetSession()->GetPlayer()->GetUInt32Value(opcode);

        currentValue += value;
        handler->GetSession()->GetPlayer()->SetUInt32Value(opcode, (uint32)currentValue);

        handler->PSendSysMessage(LANG_CHANGE_32BIT_FIELD, opcode, currentValue);

        return true;
    }

    static bool HandleDebugUpdateCommand(ChatHandler* handler, char const* args)
    {
        if (!*args)
            return false;

        uint32 updateIndex;
        uint32 value;

        char* index = strtok((char*)args, " ");

        Unit* unit = handler->getSelectedUnit();
        if (!unit)
        {
            handler->SendSysMessage(LANG_SELECT_CHAR_OR_CREATURE);
            handler->SetSentErrorMessage(true);
            return false;
        }

        if (!index)
            return true;

        updateIndex = atoi(index);
        //check updateIndex
        if (unit->GetTypeId() == TYPEID_PLAYER)
        {
            if (updateIndex >= PLAYER_END)
                return true;
        }
        else if (updateIndex >= UNIT_END)
            return true;

        char* val = strtok(NULL, " ");
        if (!val)
        {
            value = unit->GetUInt32Value(updateIndex);

            handler->PSendSysMessage(LANG_UPDATE, unit->GetGUIDLow(), updateIndex, value);
            return true;
        }

        value = atoi(val);

        handler->PSendSysMessage(LANG_UPDATE_CHANGE, unit->GetGUIDLow(), updateIndex, value);

        unit->SetUInt32Value(updateIndex, value);

        return true;
    }

    static bool HandleDebugSet32BitCommand(ChatHandler* handler, char const* args)
    {
        if (!*args)
            return false;

        WorldObject* target = handler->getSelectedObject();
        if (!target)
        {
            handler->SendSysMessage(LANG_SELECT_CHAR_OR_CREATURE);
            handler->SetSentErrorMessage(true);
            return false;
        }

        char* x = strtok((char*)args, " ");
        char* y = strtok(NULL, " ");

        if (!x || !y)
            return false;

        uint32 opcode = (uint32)atoi(x);
        uint32 val = (uint32)atoi(y);
        if (val > 32)                                         //uint32 = 32 bits
            return false;

        uint32 value = val ? 1 << (val - 1) : 0;
        target->SetUInt32Value(opcode,  value);

        handler->PSendSysMessage(LANG_SET_32BIT_FIELD, opcode, value);
        return true;
    }

    static bool HandleDebugMoveflagsCommand(ChatHandler* handler, char const* args)
    {
        Unit* target = handler->getSelectedUnit();
        if (!target)
            target = handler->GetSession()->GetPlayer();

        if (!*args)
        {
            //! Display case
            handler->PSendSysMessage(LANG_MOVEFLAGS_GET, target->GetUnitMovementFlags(), target->GetExtraUnitMovementFlags());
        }
        else
        {
            char* mask1 = strtok((char*)args, " ");
            if (!mask1)
                return false;

            char* mask2 = strtok(NULL, " \n");

            uint32 moveFlags = (uint32)atoi(mask1);
            target->SetUnitMovementFlags(moveFlags);

            /// @fixme: port master's HandleDebugMoveflagsCommand; flags need different handling

            if (mask2)
            {
                uint32 moveFlagsExtra = uint32(atoi(mask2));
                target->SetExtraUnitMovementFlags(moveFlagsExtra);
            }

            if (target->GetTypeId() != TYPEID_PLAYER)
                target->DestroyForNearbyPlayers();  // Force new SMSG_UPDATE_OBJECT:CreateObject
            else
            {
                WorldPacket data(SMSG_PLAYER_MOVE);
                target->WriteMovementInfo(data);
                target->SendMessageToSet(&data, true);
            }

            handler->PSendSysMessage(LANG_MOVEFLAGS_SET, target->GetUnitMovementFlags(), target->GetExtraUnitMovementFlags());
        }

        return true;
    }

    static bool HandleWPGPSCommand(ChatHandler* handler, char const* /*args*/)
    {
        Player* player = handler->GetSession()->GetPlayer();

        TC_LOG_INFO("sql.dev", "(@PATH, XX, %.3f, %.3f, %.5f, 0, 0, 0, 100, 0),", player->GetPositionX(), player->GetPositionY(), player->GetPositionZ());

        handler->PSendSysMessage("Waypoint SQL written to SQL Developer log");
        return true;
    }

    static bool HandleDebugTransportCommand(ChatHandler* handler, char const* args)
    {
        Transport* transport = handler->GetSession()->GetPlayer()->GetTransport();
        if (!transport)
            return false;

        bool start = false;
        if (!stricmp(args, "stop"))
            transport->EnableMovement(false);
        else if (!stricmp(args, "start"))
        {
            transport->EnableMovement(true);
            start = true;
        }
        else
        {
            Position pos = transport->GetPosition();
            handler->PSendSysMessage("Transport %s is %s", transport->GetName().c_str(), transport->GetGoState() == GO_STATE_READY ? "stopped" : "moving");
            handler->PSendSysMessage("Transport position: %s", pos.ToString().c_str());
            return true;
        }

        handler->PSendSysMessage("Transport %s %s", transport->GetName().c_str(), start ? "started" : "stopped");
        return true;
    }

<<<<<<< HEAD
    static bool HandleDebugPhaseCommand(ChatHandler* handler, char const* /*args*/)
    {
        Unit* target = handler->getSelectedUnit();

        if (!target)
        {
            handler->SendSysMessage(LANG_SELECT_CREATURE);
            handler->SetSentErrorMessage(true);
            return false;
        }

        std::stringstream phases;

        for (uint32 phase : target->GetPhases())
        {
            phases << phase << " ";
        }

        if (!phases.str().empty())
            handler->PSendSysMessage("Target's current phases: %s", phases.str().c_str());
        else
            handler->SendSysMessage("Target is not phased");
=======
    static bool HandleDebugLoadCellsCommand(ChatHandler* handler, char const* args)
    {
        Player* player = handler->GetSession()->GetPlayer();
        if (!player)
            return false;

        Map* map = nullptr;

        if (*args)
        {
            int32 mapId = atoi(args);
            map = sMapMgr->FindBaseNonInstanceMap(mapId);
        }
        if (!map)
            map = player->GetMap();

        for (uint32 cellX = 0; cellX < TOTAL_NUMBER_OF_CELLS_PER_MAP; cellX++)
            for (uint32 cellY = 0; cellY < TOTAL_NUMBER_OF_CELLS_PER_MAP; cellY++)
                map->LoadGrid((cellX + 0.5f - CENTER_GRID_CELL_ID) * SIZE_OF_GRID_CELL, (cellY + 0.5f - CENTER_GRID_CELL_ID) * SIZE_OF_GRID_CELL);

        handler->PSendSysMessage("Cells loaded (mapId: %u)", map->GetId());
>>>>>>> 31eb2c5e
        return true;
    }
};

void AddSC_debug_commandscript()
{
    new debug_commandscript();
}<|MERGE_RESOLUTION|>--- conflicted
+++ resolved
@@ -94,11 +94,8 @@
             { "los",           rbac::RBAC_PERM_COMMAND_DEBUG_LOS,           false, &HandleDebugLoSCommand,              "", NULL },
             { "moveflags",     rbac::RBAC_PERM_COMMAND_DEBUG_MOVEFLAGS,     false, &HandleDebugMoveflagsCommand,        "", NULL },
             { "transport",     rbac::RBAC_PERM_COMMAND_DEBUG_TRANSPORT,     false, &HandleDebugTransportCommand,        "", NULL },
-<<<<<<< HEAD
             { "phase",         rbac::RBAC_PERM_COMMAND_DEBUG_PHASE,         false, &HandleDebugPhaseCommand,            "", NULL },
-=======
             { "loadcells",     rbac::RBAC_PERM_COMMAND_DEBUG_LOADCELLS,     false, &HandleDebugLoadCellsCommand,        "", NULL },
->>>>>>> 31eb2c5e
             { NULL,            0,                                     false, NULL,                                "", NULL }
         };
         static ChatCommand commandTable[] =
@@ -1401,7 +1398,6 @@
         return true;
     }
 
-<<<<<<< HEAD
     static bool HandleDebugPhaseCommand(ChatHandler* handler, char const* /*args*/)
     {
         Unit* target = handler->getSelectedUnit();
@@ -1424,7 +1420,9 @@
             handler->PSendSysMessage("Target's current phases: %s", phases.str().c_str());
         else
             handler->SendSysMessage("Target is not phased");
-=======
+        return true;
+    }
+
     static bool HandleDebugLoadCellsCommand(ChatHandler* handler, char const* args)
     {
         Player* player = handler->GetSession()->GetPlayer();
@@ -1446,7 +1444,6 @@
                 map->LoadGrid((cellX + 0.5f - CENTER_GRID_CELL_ID) * SIZE_OF_GRID_CELL, (cellY + 0.5f - CENTER_GRID_CELL_ID) * SIZE_OF_GRID_CELL);
 
         handler->PSendSysMessage("Cells loaded (mapId: %u)", map->GetId());
->>>>>>> 31eb2c5e
         return true;
     }
 };
