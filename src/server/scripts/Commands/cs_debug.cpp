--- conflicted
+++ resolved
@@ -240,11 +240,7 @@
             return false;
 
         SellResult msg = SellResult(atoi(args));
-<<<<<<< HEAD
-        handler->GetSession()->GetPlayer()->SendSellError(msg, 0, 0);
-=======
-        handler->GetSession()->GetPlayer()->SendSellError(msg, nullptr, ObjectGuid::Empty, 0);
->>>>>>> 050d56ac
+        handler->GetSession()->GetPlayer()->SendSellError(msg, nullptr, ObjectGuid::Empty);
         return true;
     }
 
