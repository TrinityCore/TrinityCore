--- conflicted
+++ resolved
@@ -381,29 +381,6 @@
                 parsedStream >> val6;
                 data << val6;
             }
-<<<<<<< HEAD
-            else if (type == "appitsguid")
-            {
-                data << unit->GetPackGUID();
-            }
-            else if (type == "appmyguid")
-            {
-                data << player->GetPackGUID();
-            }
-            else if (type == "appgoguid")
-            {
-                GameObject* obj = handler->GetNearbyGameObject();
-                if (!obj)
-                {
-                    handler->PSendSysMessage(LANG_COMMAND_OBJNOTFOUND, "0");
-                    handler->SetSentErrorMessage(true);
-                    ifs.close();
-                    return false;
-                }
-                data << obj->GetPackGUID();
-            }
-=======
->>>>>>> 8d632a99
             else if (type == "goguid")
             {
                 GameObject* obj = handler->GetNearbyGameObject();
