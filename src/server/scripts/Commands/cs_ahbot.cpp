/*
 * This file is part of the TrinityCore Project. See AUTHORS file for Copyright information
 *
 * This program is free software; you can redistribute it and/or modify it
 * under the terms of the GNU General Public License as published by the
 * Free Software Foundation; either version 2 of the License, or (at your
 * option) any later version.
 *
 * This program is distributed in the hope that it will be useful, but WITHOUT
 * ANY WARRANTY; without even the implied warranty of MERCHANTABILITY or
 * FITNESS FOR A PARTICULAR PURPOSE. See the GNU General Public License for
 * more details.
 *
 * You should have received a copy of the GNU General Public License along
 * with this program. If not, see <http://www.gnu.org/licenses/>.
 */

#include "ScriptMgr.h"
#include "AuctionHouseBot.h"
#include "Chat.h"
#include "Language.h"
#include "RBAC.h"

<<<<<<< HEAD
using namespace Trinity::ChatCommands;

static std::unordered_map<AuctionQuality, uint32> const ahbotQualityLangIds =
=======
uint32 const ahbotQualityIds[MAX_AUCTION_QUALITY] =
>>>>>>> 28d470c5
{
    { AUCTION_QUALITY_GRAY,   LANG_AHBOT_QUALITY_GRAY },
    { AUCTION_QUALITY_WHITE,  LANG_AHBOT_QUALITY_WHITE },
    { AUCTION_QUALITY_GREEN,  LANG_AHBOT_QUALITY_GREEN },
    { AUCTION_QUALITY_BLUE,   LANG_AHBOT_QUALITY_BLUE },
    { AUCTION_QUALITY_PURPLE, LANG_AHBOT_QUALITY_PURPLE },
    { AUCTION_QUALITY_ORANGE, LANG_AHBOT_QUALITY_ORANGE },
    { AUCTION_QUALITY_YELLOW, LANG_AHBOT_QUALITY_YELLOW }
};

class ahbot_commandscript : public CommandScript
{
public:
    ahbot_commandscript(): CommandScript("ahbot_commandscript") {}

<<<<<<< HEAD
    ChatCommandTable GetCommands() const override
    {
        static ChatCommandTable ahbotItemsAmountCommandTable =
        {
            { "gray",       HandleAHBotItemsAmountQualityCommand<AUCTION_QUALITY_GRAY>,     rbac::RBAC_PERM_COMMAND_AHBOT_ITEMS_GRAY,       Console::Yes },
            { "white",      HandleAHBotItemsAmountQualityCommand<AUCTION_QUALITY_WHITE>,    rbac::RBAC_PERM_COMMAND_AHBOT_ITEMS_WHITE,      Console::Yes },
            { "green",      HandleAHBotItemsAmountQualityCommand<AUCTION_QUALITY_GREEN>,    rbac::RBAC_PERM_COMMAND_AHBOT_ITEMS_GREEN,      Console::Yes },
            { "blue",       HandleAHBotItemsAmountQualityCommand<AUCTION_QUALITY_BLUE>,     rbac::RBAC_PERM_COMMAND_AHBOT_ITEMS_BLUE,       Console::Yes },
            { "purple",     HandleAHBotItemsAmountQualityCommand<AUCTION_QUALITY_PURPLE>,   rbac::RBAC_PERM_COMMAND_AHBOT_ITEMS_PURPLE,     Console::Yes },
            { "orange",     HandleAHBotItemsAmountQualityCommand<AUCTION_QUALITY_ORANGE>,   rbac::RBAC_PERM_COMMAND_AHBOT_ITEMS_ORANGE,     Console::Yes },
            { "yellow",     HandleAHBotItemsAmountQualityCommand<AUCTION_QUALITY_YELLOW>,   rbac::RBAC_PERM_COMMAND_AHBOT_ITEMS_YELLOW,     Console::Yes },
            { "",           HandleAHBotItemsAmountCommand,                                  rbac::RBAC_PERM_COMMAND_AHBOT_ITEMS,            Console::Yes },
        };

        static ChatCommandTable ahbotItemsRatioCommandTable =
        {
            { "alliance",   HandleAHBotItemsRatioHouseCommand<AUCTION_HOUSE_ALLIANCE>,      rbac::RBAC_PERM_COMMAND_AHBOT_RATIO_ALLIANCE,   Console::Yes },
            { "horde",      HandleAHBotItemsRatioHouseCommand<AUCTION_HOUSE_HORDE>,         rbac::RBAC_PERM_COMMAND_AHBOT_RATIO_HORDE,      Console::Yes },
            { "neutral",    HandleAHBotItemsRatioHouseCommand<AUCTION_HOUSE_NEUTRAL>,       rbac::RBAC_PERM_COMMAND_AHBOT_RATIO_NEUTRAL,    Console::Yes },
            { "",           HandleAHBotItemsRatioCommand,                                   rbac::RBAC_PERM_COMMAND_AHBOT_RATIO,            Console::Yes },
        };

        static ChatCommandTable ahbotCommandTable =
        {
            { "items",      ahbotItemsAmountCommandTable },
            { "ratio",      ahbotItemsRatioCommandTable },
            { "rebuild",    HandleAHBotRebuildCommand,  rbac::RBAC_PERM_COMMAND_AHBOT_REBUILD,  Console::Yes },
            { "reload",     HandleAHBotReloadCommand,   rbac::RBAC_PERM_COMMAND_AHBOT_RELOAD,   Console::Yes },
            { "status",     HandleAHBotStatusCommand,   rbac::RBAC_PERM_COMMAND_AHBOT_STATUS,   Console::Yes },
        };

        static ChatCommandTable commandTable =
        {
            { "ahbot", ahbotCommandTable },
=======
    std::vector<ChatCommand> GetCommands() const override
    {
        static std::vector<ChatCommand> ahbotItemsAmountCommandTable =
        {
            { "gray",           rbac::RBAC_PERM_COMMAND_AHBOT_ITEMS_GRAY,   true,  &HandleAHBotItemsAmountQualityCommand<AUCTION_QUALITY_GRAY>,     "" },
            { "white",          rbac::RBAC_PERM_COMMAND_AHBOT_ITEMS_WHITE,  true,  &HandleAHBotItemsAmountQualityCommand<AUCTION_QUALITY_WHITE>,    "" },
            { "green",          rbac::RBAC_PERM_COMMAND_AHBOT_ITEMS_GREEN,  true,  &HandleAHBotItemsAmountQualityCommand<AUCTION_QUALITY_GREEN>,    "" },
            { "blue",           rbac::RBAC_PERM_COMMAND_AHBOT_ITEMS_BLUE,   true,  &HandleAHBotItemsAmountQualityCommand<AUCTION_QUALITY_BLUE>,     "" },
            { "purple",         rbac::RBAC_PERM_COMMAND_AHBOT_ITEMS_PURPLE, true,  &HandleAHBotItemsAmountQualityCommand<AUCTION_QUALITY_PURPLE>,   "" },
            { "orange",         rbac::RBAC_PERM_COMMAND_AHBOT_ITEMS_ORANGE, true,  &HandleAHBotItemsAmountQualityCommand<AUCTION_QUALITY_ORANGE>,   "" },
            { "yellow",         rbac::RBAC_PERM_COMMAND_AHBOT_ITEMS_YELLOW, true,  &HandleAHBotItemsAmountQualityCommand<AUCTION_QUALITY_YELLOW>,   "" },
            { "",               rbac::RBAC_PERM_COMMAND_AHBOT_ITEMS,        true,  &HandleAHBotItemsAmountCommand,                                  "" },
        };

        static std::vector<ChatCommand> ahbotItemsRatioCommandTable =
        {
            { "alliance",       rbac::RBAC_PERM_COMMAND_AHBOT_RATIO_ALLIANCE, true,  &HandleAHBotItemsRatioHouseCommand<AUCTION_HOUSE_ALLIANCE>,    "" },
            { "horde",          rbac::RBAC_PERM_COMMAND_AHBOT_RATIO_HORDE,    true,  &HandleAHBotItemsRatioHouseCommand<AUCTION_HOUSE_HORDE>,       "" },
            { "neutral",        rbac::RBAC_PERM_COMMAND_AHBOT_RATIO_NEUTRAL,  true,  &HandleAHBotItemsRatioHouseCommand<AUCTION_HOUSE_NEUTRAL>,     "" },
            { "",               rbac::RBAC_PERM_COMMAND_AHBOT_RATIO,          true,  &HandleAHBotItemsRatioCommand,                                 "" },
        };

        static std::vector<ChatCommand> ahbotCommandTable =
        {
            { "items",          rbac::RBAC_PERM_COMMAND_AHBOT_ITEMS,    true,   nullptr,                    "", ahbotItemsAmountCommandTable },
            { "ratio",          rbac::RBAC_PERM_COMMAND_AHBOT_RATIO,    true,   nullptr,                    "", ahbotItemsRatioCommandTable },
            { "rebuild",        rbac::RBAC_PERM_COMMAND_AHBOT_REBUILD,  true,   &HandleAHBotRebuildCommand, "" },
            { "reload",         rbac::RBAC_PERM_COMMAND_AHBOT_RELOAD,   true,   &HandleAHBotReloadCommand,  "" },
            { "status",         rbac::RBAC_PERM_COMMAND_AHBOT_STATUS,   true,   &HandleAHBotStatusCommand,  "" },
        };

        static std::vector<ChatCommand> commandTable =
        {
            { "ahbot",          rbac::RBAC_PERM_COMMAND_AHBOT,  false, nullptr,    "", ahbotCommandTable },
>>>>>>> 28d470c5
        };

        return commandTable;
    }

<<<<<<< HEAD
    static bool HandleAHBotItemsAmountCommand(ChatHandler* handler, std::array<uint32, MAX_AUCTION_QUALITY> items)
    {
        sAuctionBot->SetItemsAmount(items);
=======
    static bool HandleAHBotItemsAmountCommand(ChatHandler* handler, char const* args)
    {
        uint32 qVals[MAX_AUCTION_QUALITY];
        char* arg = strtok((char*)args, " ");
        for (int i = 0; i < MAX_AUCTION_QUALITY; ++i)
        {
            if (!arg)
                return false;
            qVals[i] = atoi(arg);
            arg = strtok(nullptr, " ");
        }

        sAuctionBot->SetItemsAmount(qVals);
>>>>>>> 28d470c5

        for (AuctionQuality quality : EnumUtils::Iterate<AuctionQuality>())
            handler->PSendSysMessage(LANG_AHBOT_ITEMS_AMOUNT, handler->GetTrinityString(ahbotQualityLangIds.at(quality)), sAuctionBotConfig->GetConfigItemQualityAmount(quality));

        return true;
    }

    template <AuctionQuality Q>
<<<<<<< HEAD
    static bool HandleAHBotItemsAmountQualityCommand(ChatHandler* handler, uint32 amount)
=======
    static bool HandleAHBotItemsAmountQualityCommand(ChatHandler* handler, char const* args)
>>>>>>> 28d470c5
    {
        sAuctionBot->SetItemsAmountForQuality(Q, amount);
        handler->PSendSysMessage(LANG_AHBOT_ITEMS_AMOUNT, handler->GetTrinityString(ahbotQualityLangIds.at(Q)),
            sAuctionBotConfig->GetConfigItemQualityAmount(Q));

        return true;
    }

<<<<<<< HEAD
    static bool HandleAHBotItemsRatioCommand(ChatHandler* handler, uint32 alliance, uint32 horde, uint32 neutral)
    {
        sAuctionBot->SetItemsRatio(alliance, horde, neutral);
=======
    static bool HandleAHBotItemsRatioCommand(ChatHandler* handler, char const* args)
    {
        uint32 rVal[MAX_AUCTION_QUALITY];
        char* arg = strtok((char*)args, " ");
        for (int i = 0; i < MAX_AUCTION_QUALITY; ++i)
        {
            if (!arg)
                return false;
            rVal[i] = atoi(arg);
            arg = strtok(nullptr, " ");
        }

        sAuctionBot->SetItemsRatio(rVal[0], rVal[1], rVal[2]);
>>>>>>> 28d470c5

        for (AuctionHouseType type : EnumUtils::Iterate<AuctionHouseType>())
            handler->PSendSysMessage(LANG_AHBOT_ITEMS_RATIO, AuctionBotConfig::GetHouseTypeName(type), sAuctionBotConfig->GetConfigItemAmountRatio(type));
        return true;
    }

    template<AuctionHouseType H>
<<<<<<< HEAD
    static bool HandleAHBotItemsRatioHouseCommand(ChatHandler* handler, uint32 ratio)
=======
    static bool HandleAHBotItemsRatioHouseCommand(ChatHandler* handler, char const* args)
>>>>>>> 28d470c5
    {
        sAuctionBot->SetItemsRatioForHouse(H, ratio);
        handler->PSendSysMessage(LANG_AHBOT_ITEMS_RATIO, AuctionBotConfig::GetHouseTypeName(H), sAuctionBotConfig->GetConfigItemAmountRatio(H));
        return true;
    }

<<<<<<< HEAD
    static bool HandleAHBotRebuildCommand(ChatHandler* /*handler*/, Optional<EXACT_SEQUENCE("all")> all)
    {
        sAuctionBot->Rebuild(all.has_value());
        return true;
    }

    static bool HandleAHBotReloadCommand(ChatHandler* handler)
=======
    static bool HandleAHBotRebuildCommand(ChatHandler* /*handler*/, char const* args)
    {
        char* arg = strtok((char*)args, " ");

        bool all = false;
        if (arg && strcmp(arg, "all") == 0)
            all = true;

        sAuctionBot->Rebuild(all);
        return true;
    }

    static bool HandleAHBotReloadCommand(ChatHandler* handler, char const* /*args*/)
>>>>>>> 28d470c5
    {
        sAuctionBot->ReloadAllConfig();
        handler->SendSysMessage(LANG_AHBOT_RELOAD_OK);
        return true;
    }

<<<<<<< HEAD
    static bool HandleAHBotStatusCommand(ChatHandler* handler, Optional<EXACT_SEQUENCE("all")> all)
=======
    static bool HandleAHBotStatusCommand(ChatHandler* handler, char const* args)
>>>>>>> 28d470c5
    {
        std::unordered_map<AuctionHouseType, AuctionHouseBotStatusInfoPerType> statusInfo;
        sAuctionBot->PrepareStatusInfos(statusInfo);

        WorldSession* session = handler->GetSession();

        if (!session)
        {
            handler->SendSysMessage(LANG_AHBOT_STATUS_BAR_CONSOLE);
            handler->SendSysMessage(LANG_AHBOT_STATUS_TITLE1_CONSOLE);
            handler->SendSysMessage(LANG_AHBOT_STATUS_MIDBAR_CONSOLE);
        }
        else
            handler->SendSysMessage(LANG_AHBOT_STATUS_TITLE1_CHAT);

        uint32 fmtId = session ? LANG_AHBOT_STATUS_FORMAT_CHAT : LANG_AHBOT_STATUS_FORMAT_CONSOLE;

        handler->PSendSysMessage(fmtId, handler->GetTrinityString(LANG_AHBOT_STATUS_ITEM_COUNT),
            statusInfo[AUCTION_HOUSE_ALLIANCE].ItemsCount,
            statusInfo[AUCTION_HOUSE_HORDE].ItemsCount,
            statusInfo[AUCTION_HOUSE_NEUTRAL].ItemsCount,
            statusInfo[AUCTION_HOUSE_ALLIANCE].ItemsCount +
            statusInfo[AUCTION_HOUSE_HORDE].ItemsCount +
            statusInfo[AUCTION_HOUSE_NEUTRAL].ItemsCount);

        if (all)
        {
            handler->PSendSysMessage(fmtId, handler->GetTrinityString(LANG_AHBOT_STATUS_ITEM_RATIO),
                sAuctionBotConfig->GetConfig(CONFIG_AHBOT_ALLIANCE_ITEM_AMOUNT_RATIO),
                sAuctionBotConfig->GetConfig(CONFIG_AHBOT_HORDE_ITEM_AMOUNT_RATIO),
                sAuctionBotConfig->GetConfig(CONFIG_AHBOT_NEUTRAL_ITEM_AMOUNT_RATIO),
                sAuctionBotConfig->GetConfig(CONFIG_AHBOT_ALLIANCE_ITEM_AMOUNT_RATIO) +
                sAuctionBotConfig->GetConfig(CONFIG_AHBOT_HORDE_ITEM_AMOUNT_RATIO) +
                sAuctionBotConfig->GetConfig(CONFIG_AHBOT_NEUTRAL_ITEM_AMOUNT_RATIO));

            if (!session)
            {
                handler->SendSysMessage(LANG_AHBOT_STATUS_BAR_CONSOLE);
                handler->SendSysMessage(LANG_AHBOT_STATUS_TITLE2_CONSOLE);
                handler->SendSysMessage(LANG_AHBOT_STATUS_MIDBAR_CONSOLE);
            }
            else
                handler->SendSysMessage(LANG_AHBOT_STATUS_TITLE2_CHAT);

            for (AuctionQuality quality : EnumUtils::Iterate<AuctionQuality>())
                handler->PSendSysMessage(fmtId, handler->GetTrinityString(ahbotQualityLangIds.at(quality)),
                    statusInfo[AUCTION_HOUSE_ALLIANCE].QualityInfo.at(quality),
                    statusInfo[AUCTION_HOUSE_HORDE].QualityInfo.at(quality),
                    statusInfo[AUCTION_HOUSE_NEUTRAL].QualityInfo.at(quality),
                    sAuctionBotConfig->GetConfigItemQualityAmount(quality));
        }

        if (!session)
            handler->SendSysMessage(LANG_AHBOT_STATUS_BAR_CONSOLE);

        return true;
    }

};

<<<<<<< HEAD
template bool ahbot_commandscript::HandleAHBotItemsAmountQualityCommand<AUCTION_QUALITY_GRAY>(ChatHandler* handler, uint32 amount);
template bool ahbot_commandscript::HandleAHBotItemsAmountQualityCommand<AUCTION_QUALITY_WHITE>(ChatHandler* handler, uint32 amount);
template bool ahbot_commandscript::HandleAHBotItemsAmountQualityCommand<AUCTION_QUALITY_GREEN>(ChatHandler* handler, uint32 amount);
template bool ahbot_commandscript::HandleAHBotItemsAmountQualityCommand<AUCTION_QUALITY_BLUE>(ChatHandler* handler, uint32 amount);
template bool ahbot_commandscript::HandleAHBotItemsAmountQualityCommand<AUCTION_QUALITY_PURPLE>(ChatHandler* handler, uint32 amount);
template bool ahbot_commandscript::HandleAHBotItemsAmountQualityCommand<AUCTION_QUALITY_ORANGE>(ChatHandler* handler, uint32 amount);
template bool ahbot_commandscript::HandleAHBotItemsAmountQualityCommand<AUCTION_QUALITY_YELLOW>(ChatHandler* handler, uint32 amount);

template bool ahbot_commandscript::HandleAHBotItemsRatioHouseCommand<AUCTION_HOUSE_ALLIANCE>(ChatHandler* handler, uint32 ratio);
template bool ahbot_commandscript::HandleAHBotItemsRatioHouseCommand<AUCTION_HOUSE_HORDE>(ChatHandler* handler, uint32 ratio);
template bool ahbot_commandscript::HandleAHBotItemsRatioHouseCommand<AUCTION_HOUSE_NEUTRAL>(ChatHandler* handler, uint32 ratio);
=======
template bool ahbot_commandscript::HandleAHBotItemsAmountQualityCommand<AUCTION_QUALITY_GRAY>(ChatHandler* handler, char const*);
template bool ahbot_commandscript::HandleAHBotItemsAmountQualityCommand<AUCTION_QUALITY_WHITE>(ChatHandler* handler, char const*);
template bool ahbot_commandscript::HandleAHBotItemsAmountQualityCommand<AUCTION_QUALITY_GREEN>(ChatHandler* handler, char const*);
template bool ahbot_commandscript::HandleAHBotItemsAmountQualityCommand<AUCTION_QUALITY_BLUE>(ChatHandler* handler, char const*);
template bool ahbot_commandscript::HandleAHBotItemsAmountQualityCommand<AUCTION_QUALITY_PURPLE>(ChatHandler* handler, char const*);
template bool ahbot_commandscript::HandleAHBotItemsAmountQualityCommand<AUCTION_QUALITY_ORANGE>(ChatHandler* handler, char const*);
template bool ahbot_commandscript::HandleAHBotItemsAmountQualityCommand<AUCTION_QUALITY_YELLOW>(ChatHandler* handler, char const*);

template bool ahbot_commandscript::HandleAHBotItemsRatioHouseCommand<AUCTION_HOUSE_ALLIANCE>(ChatHandler* handler, char const*);
template bool ahbot_commandscript::HandleAHBotItemsRatioHouseCommand<AUCTION_HOUSE_HORDE>(ChatHandler* handler, char const*);
template bool ahbot_commandscript::HandleAHBotItemsRatioHouseCommand<AUCTION_HOUSE_NEUTRAL>(ChatHandler* handler, char const*);
>>>>>>> 28d470c5

void AddSC_ahbot_commandscript()
{
    new ahbot_commandscript();
}<|MERGE_RESOLUTION|>--- conflicted
+++ resolved
@@ -21,21 +21,12 @@
 #include "Language.h"
 #include "RBAC.h"
 
-<<<<<<< HEAD
-using namespace Trinity::ChatCommands;
-
-static std::unordered_map<AuctionQuality, uint32> const ahbotQualityLangIds =
-=======
 uint32 const ahbotQualityIds[MAX_AUCTION_QUALITY] =
->>>>>>> 28d470c5
 {
-    { AUCTION_QUALITY_GRAY,   LANG_AHBOT_QUALITY_GRAY },
-    { AUCTION_QUALITY_WHITE,  LANG_AHBOT_QUALITY_WHITE },
-    { AUCTION_QUALITY_GREEN,  LANG_AHBOT_QUALITY_GREEN },
-    { AUCTION_QUALITY_BLUE,   LANG_AHBOT_QUALITY_BLUE },
-    { AUCTION_QUALITY_PURPLE, LANG_AHBOT_QUALITY_PURPLE },
-    { AUCTION_QUALITY_ORANGE, LANG_AHBOT_QUALITY_ORANGE },
-    { AUCTION_QUALITY_YELLOW, LANG_AHBOT_QUALITY_YELLOW }
+    LANG_AHBOT_QUALITY_GRAY, LANG_AHBOT_QUALITY_WHITE,
+    LANG_AHBOT_QUALITY_GREEN, LANG_AHBOT_QUALITY_BLUE,
+    LANG_AHBOT_QUALITY_PURPLE, LANG_AHBOT_QUALITY_ORANGE,
+    LANG_AHBOT_QUALITY_YELLOW
 };
 
 class ahbot_commandscript : public CommandScript
@@ -43,42 +34,6 @@
 public:
     ahbot_commandscript(): CommandScript("ahbot_commandscript") {}
 
-<<<<<<< HEAD
-    ChatCommandTable GetCommands() const override
-    {
-        static ChatCommandTable ahbotItemsAmountCommandTable =
-        {
-            { "gray",       HandleAHBotItemsAmountQualityCommand<AUCTION_QUALITY_GRAY>,     rbac::RBAC_PERM_COMMAND_AHBOT_ITEMS_GRAY,       Console::Yes },
-            { "white",      HandleAHBotItemsAmountQualityCommand<AUCTION_QUALITY_WHITE>,    rbac::RBAC_PERM_COMMAND_AHBOT_ITEMS_WHITE,      Console::Yes },
-            { "green",      HandleAHBotItemsAmountQualityCommand<AUCTION_QUALITY_GREEN>,    rbac::RBAC_PERM_COMMAND_AHBOT_ITEMS_GREEN,      Console::Yes },
-            { "blue",       HandleAHBotItemsAmountQualityCommand<AUCTION_QUALITY_BLUE>,     rbac::RBAC_PERM_COMMAND_AHBOT_ITEMS_BLUE,       Console::Yes },
-            { "purple",     HandleAHBotItemsAmountQualityCommand<AUCTION_QUALITY_PURPLE>,   rbac::RBAC_PERM_COMMAND_AHBOT_ITEMS_PURPLE,     Console::Yes },
-            { "orange",     HandleAHBotItemsAmountQualityCommand<AUCTION_QUALITY_ORANGE>,   rbac::RBAC_PERM_COMMAND_AHBOT_ITEMS_ORANGE,     Console::Yes },
-            { "yellow",     HandleAHBotItemsAmountQualityCommand<AUCTION_QUALITY_YELLOW>,   rbac::RBAC_PERM_COMMAND_AHBOT_ITEMS_YELLOW,     Console::Yes },
-            { "",           HandleAHBotItemsAmountCommand,                                  rbac::RBAC_PERM_COMMAND_AHBOT_ITEMS,            Console::Yes },
-        };
-
-        static ChatCommandTable ahbotItemsRatioCommandTable =
-        {
-            { "alliance",   HandleAHBotItemsRatioHouseCommand<AUCTION_HOUSE_ALLIANCE>,      rbac::RBAC_PERM_COMMAND_AHBOT_RATIO_ALLIANCE,   Console::Yes },
-            { "horde",      HandleAHBotItemsRatioHouseCommand<AUCTION_HOUSE_HORDE>,         rbac::RBAC_PERM_COMMAND_AHBOT_RATIO_HORDE,      Console::Yes },
-            { "neutral",    HandleAHBotItemsRatioHouseCommand<AUCTION_HOUSE_NEUTRAL>,       rbac::RBAC_PERM_COMMAND_AHBOT_RATIO_NEUTRAL,    Console::Yes },
-            { "",           HandleAHBotItemsRatioCommand,                                   rbac::RBAC_PERM_COMMAND_AHBOT_RATIO,            Console::Yes },
-        };
-
-        static ChatCommandTable ahbotCommandTable =
-        {
-            { "items",      ahbotItemsAmountCommandTable },
-            { "ratio",      ahbotItemsRatioCommandTable },
-            { "rebuild",    HandleAHBotRebuildCommand,  rbac::RBAC_PERM_COMMAND_AHBOT_REBUILD,  Console::Yes },
-            { "reload",     HandleAHBotReloadCommand,   rbac::RBAC_PERM_COMMAND_AHBOT_RELOAD,   Console::Yes },
-            { "status",     HandleAHBotStatusCommand,   rbac::RBAC_PERM_COMMAND_AHBOT_STATUS,   Console::Yes },
-        };
-
-        static ChatCommandTable commandTable =
-        {
-            { "ahbot", ahbotCommandTable },
-=======
     std::vector<ChatCommand> GetCommands() const override
     {
         static std::vector<ChatCommand> ahbotItemsAmountCommandTable =
@@ -113,17 +68,11 @@
         static std::vector<ChatCommand> commandTable =
         {
             { "ahbot",          rbac::RBAC_PERM_COMMAND_AHBOT,  false, nullptr,    "", ahbotCommandTable },
->>>>>>> 28d470c5
         };
 
         return commandTable;
     }
 
-<<<<<<< HEAD
-    static bool HandleAHBotItemsAmountCommand(ChatHandler* handler, std::array<uint32, MAX_AUCTION_QUALITY> items)
-    {
-        sAuctionBot->SetItemsAmount(items);
-=======
     static bool HandleAHBotItemsAmountCommand(ChatHandler* handler, char const* args)
     {
         uint32 qVals[MAX_AUCTION_QUALITY];
@@ -137,33 +86,28 @@
         }
 
         sAuctionBot->SetItemsAmount(qVals);
->>>>>>> 28d470c5
-
-        for (AuctionQuality quality : EnumUtils::Iterate<AuctionQuality>())
-            handler->PSendSysMessage(LANG_AHBOT_ITEMS_AMOUNT, handler->GetTrinityString(ahbotQualityLangIds.at(quality)), sAuctionBotConfig->GetConfigItemQualityAmount(quality));
+
+        for (int i = 0; i < MAX_AUCTION_QUALITY; ++i)
+            handler->PSendSysMessage(LANG_AHBOT_ITEMS_AMOUNT, handler->GetTrinityString(ahbotQualityIds[i]), sAuctionBotConfig->GetConfigItemQualityAmount(AuctionQuality(i)));
 
         return true;
     }
 
     template <AuctionQuality Q>
-<<<<<<< HEAD
-    static bool HandleAHBotItemsAmountQualityCommand(ChatHandler* handler, uint32 amount)
-=======
     static bool HandleAHBotItemsAmountQualityCommand(ChatHandler* handler, char const* args)
->>>>>>> 28d470c5
-    {
-        sAuctionBot->SetItemsAmountForQuality(Q, amount);
-        handler->PSendSysMessage(LANG_AHBOT_ITEMS_AMOUNT, handler->GetTrinityString(ahbotQualityLangIds.at(Q)),
+    {
+        char* arg = strtok((char*)args, " ");
+        if (!arg)
+            return false;
+        uint32 qualityVal = atoi(arg);
+
+        sAuctionBot->SetItemsAmountForQuality(Q, qualityVal);
+        handler->PSendSysMessage(LANG_AHBOT_ITEMS_AMOUNT, handler->GetTrinityString(ahbotQualityIds[Q]),
             sAuctionBotConfig->GetConfigItemQualityAmount(Q));
 
         return true;
     }
 
-<<<<<<< HEAD
-    static bool HandleAHBotItemsRatioCommand(ChatHandler* handler, uint32 alliance, uint32 horde, uint32 neutral)
-    {
-        sAuctionBot->SetItemsRatio(alliance, horde, neutral);
-=======
     static bool HandleAHBotItemsRatioCommand(ChatHandler* handler, char const* args)
     {
         uint32 rVal[MAX_AUCTION_QUALITY];
@@ -177,34 +121,25 @@
         }
 
         sAuctionBot->SetItemsRatio(rVal[0], rVal[1], rVal[2]);
->>>>>>> 28d470c5
-
-        for (AuctionHouseType type : EnumUtils::Iterate<AuctionHouseType>())
-            handler->PSendSysMessage(LANG_AHBOT_ITEMS_RATIO, AuctionBotConfig::GetHouseTypeName(type), sAuctionBotConfig->GetConfigItemAmountRatio(type));
+
+        for (int i = 0; i < MAX_AUCTION_HOUSE_TYPE; ++i)
+            handler->PSendSysMessage(LANG_AHBOT_ITEMS_RATIO, AuctionBotConfig::GetHouseTypeName(AuctionHouseType(i)), sAuctionBotConfig->GetConfigItemAmountRatio(AuctionHouseType(i)));
         return true;
     }
 
     template<AuctionHouseType H>
-<<<<<<< HEAD
-    static bool HandleAHBotItemsRatioHouseCommand(ChatHandler* handler, uint32 ratio)
-=======
     static bool HandleAHBotItemsRatioHouseCommand(ChatHandler* handler, char const* args)
->>>>>>> 28d470c5
-    {
-        sAuctionBot->SetItemsRatioForHouse(H, ratio);
+    {
+        char* arg = strtok((char*)args, " ");
+        if (!arg)
+            return false;
+        uint32 ratioVal = atoi(arg);
+
+        sAuctionBot->SetItemsRatioForHouse(H, ratioVal);
         handler->PSendSysMessage(LANG_AHBOT_ITEMS_RATIO, AuctionBotConfig::GetHouseTypeName(H), sAuctionBotConfig->GetConfigItemAmountRatio(H));
         return true;
     }
 
-<<<<<<< HEAD
-    static bool HandleAHBotRebuildCommand(ChatHandler* /*handler*/, Optional<EXACT_SEQUENCE("all")> all)
-    {
-        sAuctionBot->Rebuild(all.has_value());
-        return true;
-    }
-
-    static bool HandleAHBotReloadCommand(ChatHandler* handler)
-=======
     static bool HandleAHBotRebuildCommand(ChatHandler* /*handler*/, char const* args)
     {
         char* arg = strtok((char*)args, " ");
@@ -218,20 +153,23 @@
     }
 
     static bool HandleAHBotReloadCommand(ChatHandler* handler, char const* /*args*/)
->>>>>>> 28d470c5
     {
         sAuctionBot->ReloadAllConfig();
         handler->SendSysMessage(LANG_AHBOT_RELOAD_OK);
         return true;
     }
 
-<<<<<<< HEAD
-    static bool HandleAHBotStatusCommand(ChatHandler* handler, Optional<EXACT_SEQUENCE("all")> all)
-=======
     static bool HandleAHBotStatusCommand(ChatHandler* handler, char const* args)
->>>>>>> 28d470c5
-    {
-        std::unordered_map<AuctionHouseType, AuctionHouseBotStatusInfoPerType> statusInfo;
+    {
+        char* arg = strtok((char*)args, " ");
+        if (!arg)
+            return false;
+
+        bool all = false;
+        if (strcmp(arg, "all") == 0)
+            all = true;
+
+        AuctionHouseBotStatusInfo statusInfo;
         sAuctionBot->PrepareStatusInfos(statusInfo);
 
         WorldSession* session = handler->GetSession();
@@ -274,12 +212,12 @@
             else
                 handler->SendSysMessage(LANG_AHBOT_STATUS_TITLE2_CHAT);
 
-            for (AuctionQuality quality : EnumUtils::Iterate<AuctionQuality>())
-                handler->PSendSysMessage(fmtId, handler->GetTrinityString(ahbotQualityLangIds.at(quality)),
-                    statusInfo[AUCTION_HOUSE_ALLIANCE].QualityInfo.at(quality),
-                    statusInfo[AUCTION_HOUSE_HORDE].QualityInfo.at(quality),
-                    statusInfo[AUCTION_HOUSE_NEUTRAL].QualityInfo.at(quality),
-                    sAuctionBotConfig->GetConfigItemQualityAmount(quality));
+            for (int i = 0; i < MAX_AUCTION_QUALITY; ++i)
+                handler->PSendSysMessage(fmtId, handler->GetTrinityString(ahbotQualityIds[i]),
+                    statusInfo[AUCTION_HOUSE_ALLIANCE].QualityInfo[i],
+                    statusInfo[AUCTION_HOUSE_HORDE].QualityInfo[i],
+                    statusInfo[AUCTION_HOUSE_NEUTRAL].QualityInfo[i],
+                    sAuctionBotConfig->GetConfigItemQualityAmount(AuctionQuality(i)));
         }
 
         if (!session)
@@ -290,19 +228,6 @@
 
 };
 
-<<<<<<< HEAD
-template bool ahbot_commandscript::HandleAHBotItemsAmountQualityCommand<AUCTION_QUALITY_GRAY>(ChatHandler* handler, uint32 amount);
-template bool ahbot_commandscript::HandleAHBotItemsAmountQualityCommand<AUCTION_QUALITY_WHITE>(ChatHandler* handler, uint32 amount);
-template bool ahbot_commandscript::HandleAHBotItemsAmountQualityCommand<AUCTION_QUALITY_GREEN>(ChatHandler* handler, uint32 amount);
-template bool ahbot_commandscript::HandleAHBotItemsAmountQualityCommand<AUCTION_QUALITY_BLUE>(ChatHandler* handler, uint32 amount);
-template bool ahbot_commandscript::HandleAHBotItemsAmountQualityCommand<AUCTION_QUALITY_PURPLE>(ChatHandler* handler, uint32 amount);
-template bool ahbot_commandscript::HandleAHBotItemsAmountQualityCommand<AUCTION_QUALITY_ORANGE>(ChatHandler* handler, uint32 amount);
-template bool ahbot_commandscript::HandleAHBotItemsAmountQualityCommand<AUCTION_QUALITY_YELLOW>(ChatHandler* handler, uint32 amount);
-
-template bool ahbot_commandscript::HandleAHBotItemsRatioHouseCommand<AUCTION_HOUSE_ALLIANCE>(ChatHandler* handler, uint32 ratio);
-template bool ahbot_commandscript::HandleAHBotItemsRatioHouseCommand<AUCTION_HOUSE_HORDE>(ChatHandler* handler, uint32 ratio);
-template bool ahbot_commandscript::HandleAHBotItemsRatioHouseCommand<AUCTION_HOUSE_NEUTRAL>(ChatHandler* handler, uint32 ratio);
-=======
 template bool ahbot_commandscript::HandleAHBotItemsAmountQualityCommand<AUCTION_QUALITY_GRAY>(ChatHandler* handler, char const*);
 template bool ahbot_commandscript::HandleAHBotItemsAmountQualityCommand<AUCTION_QUALITY_WHITE>(ChatHandler* handler, char const*);
 template bool ahbot_commandscript::HandleAHBotItemsAmountQualityCommand<AUCTION_QUALITY_GREEN>(ChatHandler* handler, char const*);
@@ -314,7 +239,6 @@
 template bool ahbot_commandscript::HandleAHBotItemsRatioHouseCommand<AUCTION_HOUSE_ALLIANCE>(ChatHandler* handler, char const*);
 template bool ahbot_commandscript::HandleAHBotItemsRatioHouseCommand<AUCTION_HOUSE_HORDE>(ChatHandler* handler, char const*);
 template bool ahbot_commandscript::HandleAHBotItemsRatioHouseCommand<AUCTION_HOUSE_NEUTRAL>(ChatHandler* handler, char const*);
->>>>>>> 28d470c5
 
 void AddSC_ahbot_commandscript()
 {
