/*
 * Copyright (C) 2008-2015 TrinityCore <http://www.trinitycore.org/>
 *
 * This program is free software; you can redistribute it and/or modify it
 * under the terms of the GNU General Public License as published by the
 * Free Software Foundation; either version 2 of the License, or (at your
 * option) any later version.
 *
 * This program is distributed in the hope that it will be useful, but WITHOUT
 * ANY WARRANTY; without even the implied warranty of MERCHANTABILITY or
 * FITNESS FOR A PARTICULAR PURPOSE. See the GNU General Public License for
 * more details.
 *
 * You should have received a copy of the GNU General Public License along
 * with this program. If not, see <http://www.gnu.org/licenses/>.
 */

/* ScriptData
Name: cheat_commandscript
%Complete: 100
Comment: All cheat related commands
Category: commandscripts
EndScriptData */

#include "Chat.h"
#include "Language.h"
#include "Player.h"
#include "ScriptMgr.h"

class cheat_commandscript : public CommandScript
{
public:
    cheat_commandscript() : CommandScript("cheat_commandscript") { }

    ChatCommand* GetCommands() const override
    {

        static ChatCommand cheatCommandTable[] =
        {
            { "god",            rbac::RBAC_PERM_COMMAND_CHEAT_GOD,       false, &HandleGodModeCheatCommand,   "", NULL },
            { "casttime",       rbac::RBAC_PERM_COMMAND_CHEAT_CASTTIME,  false, &HandleCasttimeCheatCommand,  "", NULL },
            { "cooldown",       rbac::RBAC_PERM_COMMAND_CHEAT_COOLDOWN,  false, &HandleCoolDownCheatCommand,  "", NULL },
            { "power",          rbac::RBAC_PERM_COMMAND_CHEAT_POWER,     false, &HandlePowerCheatCommand,     "", NULL },
            { "waterwalk",      rbac::RBAC_PERM_COMMAND_CHEAT_WATERWALK, false, &HandleWaterWalkCheatCommand, "", NULL },
            { "status",         rbac::RBAC_PERM_COMMAND_CHEAT_STATUS,    false, &HandleCheatStatusCommand,    "", NULL },
            { "taxi",           rbac::RBAC_PERM_COMMAND_CHEAT_TAXI,      false, &HandleTaxiCheatCommand,      "", NULL },
            { "explore",        rbac::RBAC_PERM_COMMAND_CHEAT_EXPLORE,   false, &HandleExploreCheatCommand,   "", NULL },
            { NULL,             0,                                 false, NULL,                         "", NULL }

        };

        static ChatCommand commandTable[] =
        {
            { "cheat",          rbac::RBAC_PERM_COMMAND_CHEAT, false, NULL, "", cheatCommandTable },
            { NULL,             0,                       false, NULL, "", NULL }
        };
        return commandTable;
    }

    static bool HandleGodModeCheatCommand(ChatHandler* handler, const char* args)
    {
        if (!handler->GetSession() && !handler->GetSession()->GetPlayer())
            return false;

        std::string argstr = (char*)args;

        if (!*args)
            argstr = (handler->GetSession()->GetPlayer()->GetCommandStatus(CHEAT_GOD)) ? "off" : "on";

        if (argstr == "off")
        {
            handler->GetSession()->GetPlayer()->SetCommandStatusOff(CHEAT_GOD);
            handler->SendSysMessage("Godmode is OFF. You can take damage.");
            return true;
        }
        else if (argstr == "on")
        {
            handler->GetSession()->GetPlayer()->SetCommandStatusOn(CHEAT_GOD);
            handler->SendSysMessage("Godmode is ON. You won't take damage.");
            return true;
        }

        return false;
    }

    static bool HandleCasttimeCheatCommand(ChatHandler* handler, const char* args)
    {
        if (!handler->GetSession() && !handler->GetSession()->GetPlayer())
            return false;

        std::string argstr = (char*)args;

        if (!*args)
            argstr = (handler->GetSession()->GetPlayer()->GetCommandStatus(CHEAT_CASTTIME)) ? "off" : "on";

        if (argstr == "off")
        {
            handler->GetSession()->GetPlayer()->SetCommandStatusOff(CHEAT_CASTTIME);
            handler->SendSysMessage("CastTime Cheat is OFF. Your spells will have a casttime.");
            return true;
        }
        else if (argstr == "on")
        {
            handler->GetSession()->GetPlayer()->SetCommandStatusOn(CHEAT_CASTTIME);
            handler->SendSysMessage("CastTime Cheat is ON. Your spells won't have a casttime.");
            return true;
        }

        return false;
    }

    static bool HandleCoolDownCheatCommand(ChatHandler* handler, const char* args)
    {
        if (!handler->GetSession() && !handler->GetSession()->GetPlayer())
            return false;

        std::string argstr = (char*)args;

        if (!*args)
            argstr = (handler->GetSession()->GetPlayer()->GetCommandStatus(CHEAT_COOLDOWN)) ? "off" : "on";

        if (argstr == "off")
        {
            handler->GetSession()->GetPlayer()->SetCommandStatusOff(CHEAT_COOLDOWN);
            handler->SendSysMessage("Cooldown Cheat is OFF. You are on the global cooldown.");
            return true;
        }
        else if (argstr == "on")
        {
            handler->GetSession()->GetPlayer()->SetCommandStatusOn(CHEAT_COOLDOWN);
            handler->SendSysMessage("Cooldown Cheat is ON. You are not on the global cooldown.");
            return true;
        }

        return false;
    }

    static bool HandlePowerCheatCommand(ChatHandler* handler, const char* args)
    {
        if (!handler->GetSession() && !handler->GetSession()->GetPlayer())
            return false;

        std::string argstr = (char*)args;

        if (!*args)
            argstr = (handler->GetSession()->GetPlayer()->GetCommandStatus(CHEAT_POWER)) ? "off" : "on";

        if (argstr == "off")
        {
            handler->GetSession()->GetPlayer()->SetCommandStatusOff(CHEAT_POWER);
            handler->SendSysMessage("Power Cheat is OFF. You need mana/rage/energy to use spells.");
            return true;
        }
        else if (argstr == "on")
        {
            handler->GetSession()->GetPlayer()->SetCommandStatusOn(CHEAT_POWER);
            handler->SendSysMessage("Power Cheat is ON. You don't need mana/rage/energy to use spells.");
            return true;
        }

        return false;
    }

    static bool HandleCheatStatusCommand(ChatHandler* handler, const char* /*args*/)
    {
        Player* player = handler->GetSession()->GetPlayer();

        const char* enabled = "ON";
        const char* disabled = "OFF";

        handler->SendSysMessage(LANG_COMMAND_CHEAT_STATUS);
        handler->PSendSysMessage(LANG_COMMAND_CHEAT_GOD, player->GetCommandStatus(CHEAT_GOD) ? enabled : disabled);
        handler->PSendSysMessage(LANG_COMMAND_CHEAT_CD, player->GetCommandStatus(CHEAT_COOLDOWN) ? enabled : disabled);
        handler->PSendSysMessage(LANG_COMMAND_CHEAT_CT, player->GetCommandStatus(CHEAT_CASTTIME) ? enabled : disabled);
        handler->PSendSysMessage(LANG_COMMAND_CHEAT_POWER, player->GetCommandStatus(CHEAT_POWER) ? enabled : disabled);
        handler->PSendSysMessage(LANG_COMMAND_CHEAT_WW, player->GetCommandStatus(CHEAT_WATERWALK) ? enabled : disabled);
        handler->PSendSysMessage(LANG_COMMAND_CHEAT_TAXINODES, player->isTaxiCheater() ? enabled : disabled);

        return true;
    }

    static bool HandleWaterWalkCheatCommand(ChatHandler* handler, const char* args)
    {
        if (!handler->GetSession() && !handler->GetSession()->GetPlayer())
            return false;

        std::string argstr = (char*)args;

        Player* target = handler->GetSession()->GetPlayer();
        if (!*args)
<<<<<<< HEAD
        {
            argstr = (target->GetCommandStatus(CHEAT_WATERWALK)) ? "off" : "on";
            if (target->GetCommandStatus(CHEAT_WATERWALK))
                argstr = "off";
            else
                argstr = "on";
        }
=======
            argstr = (handler->GetSession()->GetPlayer()->GetCommandStatus(CHEAT_WATERWALK)) ? "off" : "on";
>>>>>>> 31eb2c5e

        if (argstr == "off")
        {
            target->SetCommandStatusOff(CHEAT_WATERWALK);
            target->SetWaterWalking(false);
            handler->SendSysMessage("Waterwalking is OFF. You can't walk on water.");
            return true;
        }
        else if (argstr == "on")
        {
            target->SetCommandStatusOn(CHEAT_WATERWALK);
            target->SetWaterWalking(true);
            handler->SendSysMessage("Waterwalking is ON. You can walk on water.");
            return true;
        }

        return false;
    }

    static bool HandleTaxiCheatCommand(ChatHandler* handler, const char* args)
    {
        std::string argstr = (char*)args;
        Player* chr = handler->getSelectedPlayer();

        if (!chr)
            chr = handler->GetSession()->GetPlayer();
        else if (handler->HasLowerSecurity(chr, ObjectGuid::Empty)) // check online security
            return false;

        if (!*args)
        {
            argstr = (chr->isTaxiCheater()) ? "off" : "on";
        }

        if (argstr == "off")
        {
            chr->SetTaxiCheater(false);
            handler->PSendSysMessage(LANG_YOU_REMOVE_TAXIS, handler->GetNameLink(chr).c_str());
            if (handler->needReportToTarget(chr))
                ChatHandler(chr->GetSession()).PSendSysMessage(LANG_YOURS_TAXIS_REMOVED, handler->GetNameLink().c_str());
            return true;
        }
        else if (argstr == "on")
        {
            chr->SetTaxiCheater(true);
            handler->PSendSysMessage(LANG_YOU_GIVE_TAXIS, handler->GetNameLink(chr).c_str());
            if (handler->needReportToTarget(chr))
                ChatHandler(chr->GetSession()).PSendSysMessage(LANG_YOURS_TAXIS_ADDED, handler->GetNameLink().c_str());
            return true;
        }

        handler->SendSysMessage(LANG_USE_BOL);
        handler->SetSentErrorMessage(true);
        return false;
    }

    static bool HandleExploreCheatCommand(ChatHandler* handler, const char *args)
    {
        if (!*args)
            return false;

        // std::int flag = (char*)args;
        int flag = atoi((char*)args);

        Player* chr = handler->getSelectedPlayer();
        if (!chr)
        {
            handler->SendSysMessage(LANG_NO_CHAR_SELECTED);
            handler->SetSentErrorMessage(true);
            return false;
        }

        if (flag != 0)
        {
            handler->PSendSysMessage(LANG_YOU_SET_EXPLORE_ALL, handler->GetNameLink(chr).c_str());
            if (handler->needReportToTarget(chr))
            ChatHandler(chr->GetSession()).PSendSysMessage(LANG_YOURS_EXPLORE_SET_ALL, handler->GetNameLink().c_str());
        }
        else
        {
            handler->PSendSysMessage(LANG_YOU_SET_EXPLORE_NOTHING, handler->GetNameLink(chr).c_str());
            if (handler->needReportToTarget(chr))
                ChatHandler(chr->GetSession()).PSendSysMessage(LANG_YOURS_EXPLORE_SET_NOTHING, handler->GetNameLink().c_str());
        }

        for (uint8 i = 0; i < PLAYER_EXPLORED_ZONES_SIZE; ++i)
        {
            if (flag != 0)
                handler->GetSession()->GetPlayer()->SetFlag(PLAYER_EXPLORED_ZONES_1+i, 0xFFFFFFFF);
            else
                handler->GetSession()->GetPlayer()->SetFlag(PLAYER_EXPLORED_ZONES_1+i, 0);
        }

        return true;
    }
};

void AddSC_cheat_commandscript()
{
    new cheat_commandscript();
}<|MERGE_RESOLUTION|>--- conflicted
+++ resolved
@@ -188,17 +188,7 @@
 
         Player* target = handler->GetSession()->GetPlayer();
         if (!*args)
-<<<<<<< HEAD
-        {
             argstr = (target->GetCommandStatus(CHEAT_WATERWALK)) ? "off" : "on";
-            if (target->GetCommandStatus(CHEAT_WATERWALK))
-                argstr = "off";
-            else
-                argstr = "on";
-        }
-=======
-            argstr = (handler->GetSession()->GetPlayer()->GetCommandStatus(CHEAT_WATERWALK)) ? "off" : "on";
->>>>>>> 31eb2c5e
 
         if (argstr == "off")
         {
