/*
 * This file is part of the TrinityCore Project. See AUTHORS file for Copyright information
 *
 * This program is free software; you can redistribute it and/or modify it
 * under the terms of the GNU General Public License as published by the
 * Free Software Foundation; either version 2 of the License, or (at your
 * option) any later version.
 *
 * This program is distributed in the hope that it will be useful, but WITHOUT
 * ANY WARRANTY; without even the implied warranty of MERCHANTABILITY or
 * FITNESS FOR A PARTICULAR PURPOSE. See the GNU General Public License for
 * more details.
 *
 * You should have received a copy of the GNU General Public License along
 * with this program. If not, see <http://www.gnu.org/licenses/>.
 */

/* ScriptData
Name: cheat_commandscript
%Complete: 100
Comment: All cheat related commands
Category: commandscripts
EndScriptData */

#include "ScriptMgr.h"
#include "Chat.h"
#include "Language.h"
#include "Player.h"
#include "RBAC.h"
#include "WorldSession.h"
<<<<<<< HEAD

using namespace Trinity::ChatCommands;
=======
>>>>>>> 28d470c5

class cheat_commandscript : public CommandScript
{
public:
    cheat_commandscript() : CommandScript("cheat_commandscript") { }

<<<<<<< HEAD
    ChatCommandTable GetCommands() const override
    {
        static ChatCommandTable cheatCommandTable =
        {
            { "god",            HandleGodModeCheatCommand,   rbac::RBAC_PERM_COMMAND_CHEAT_GOD,       Console::No },
            { "casttime",       HandleCasttimeCheatCommand,  rbac::RBAC_PERM_COMMAND_CHEAT_CASTTIME,  Console::No },
            { "cooldown",       HandleCoolDownCheatCommand,  rbac::RBAC_PERM_COMMAND_CHEAT_COOLDOWN,  Console::No },
            { "power",          HandlePowerCheatCommand,     rbac::RBAC_PERM_COMMAND_CHEAT_POWER,     Console::No },
            { "waterwalk",      HandleWaterWalkCheatCommand, rbac::RBAC_PERM_COMMAND_CHEAT_WATERWALK, Console::No },
            { "status",         HandleCheatStatusCommand,    rbac::RBAC_PERM_COMMAND_CHEAT_STATUS,    Console::No },
            { "taxi",           HandleTaxiCheatCommand,      rbac::RBAC_PERM_COMMAND_CHEAT_TAXI,      Console::No },
            { "explore",        HandleExploreCheatCommand,   rbac::RBAC_PERM_COMMAND_CHEAT_EXPLORE,   Console::No },

        };

        static ChatCommandTable commandTable =
        {
            { "cheat", cheatCommandTable },
=======
    std::vector<ChatCommand> GetCommands() const override
    {
        static std::vector<ChatCommand> cheatCommandTable =
        {
            { "god",            rbac::RBAC_PERM_COMMAND_CHEAT_GOD,       false, &HandleGodModeCheatCommand,   "" },
            { "casttime",       rbac::RBAC_PERM_COMMAND_CHEAT_CASTTIME,  false, &HandleCasttimeCheatCommand,  "" },
            { "cooldown",       rbac::RBAC_PERM_COMMAND_CHEAT_COOLDOWN,  false, &HandleCoolDownCheatCommand,  "" },
            { "power",          rbac::RBAC_PERM_COMMAND_CHEAT_POWER,     false, &HandlePowerCheatCommand,     "" },
            { "waterwalk",      rbac::RBAC_PERM_COMMAND_CHEAT_WATERWALK, false, &HandleWaterWalkCheatCommand, "" },
            { "status",         rbac::RBAC_PERM_COMMAND_CHEAT_STATUS,    false, &HandleCheatStatusCommand,    "" },
            { "taxi",           rbac::RBAC_PERM_COMMAND_CHEAT_TAXI,      false, &HandleTaxiCheatCommand,      "" },
            { "explore",        rbac::RBAC_PERM_COMMAND_CHEAT_EXPLORE,   false, &HandleExploreCheatCommand,   "" },

        };

        static std::vector<ChatCommand> commandTable =
        {
            { "cheat",          rbac::RBAC_PERM_COMMAND_CHEAT, false, nullptr, "", cheatCommandTable },
>>>>>>> 28d470c5
        };
        return commandTable;
    }

<<<<<<< HEAD
    static bool HandleGodModeCheatCommand(ChatHandler* handler, Optional<bool> enableArg)
=======
    static bool HandleGodModeCheatCommand(ChatHandler* handler, char const* args)
>>>>>>> 28d470c5
    {
        bool enable = !handler->GetSession()->GetPlayer()->GetCommandStatus(CHEAT_GOD);
        if (enableArg)
            enable = *enableArg;

        if (enable)
        {
            handler->GetSession()->GetPlayer()->SetCommandStatusOn(CHEAT_GOD);
            handler->SendSysMessage("Godmode is ON. You won't take damage.");
        }
        else
        {
            handler->GetSession()->GetPlayer()->SetCommandStatusOff(CHEAT_GOD);
            handler->SendSysMessage("Godmode is OFF. You can take damage.");
        }

        return true;
    }

<<<<<<< HEAD
    static bool HandleCasttimeCheatCommand(ChatHandler* handler, Optional<bool> enableArg)
=======
    static bool HandleCasttimeCheatCommand(ChatHandler* handler, char const* args)
>>>>>>> 28d470c5
    {
        bool enable = !handler->GetSession()->GetPlayer()->GetCommandStatus(CHEAT_CASTTIME);
        if (enableArg)
            enable = *enableArg;

        if (enable)
        {
            handler->GetSession()->GetPlayer()->SetCommandStatusOn(CHEAT_CASTTIME);
            handler->SendSysMessage("CastTime Cheat is ON. Your spells won't have a casttime.");
        }
        else
        {
            handler->GetSession()->GetPlayer()->SetCommandStatusOff(CHEAT_CASTTIME);
            handler->SendSysMessage("CastTime Cheat is OFF. Your spells will have a casttime.");
        }

        return true;
    }

<<<<<<< HEAD
    static bool HandleCoolDownCheatCommand(ChatHandler* handler, Optional<bool> enableArg)
=======
    static bool HandleCoolDownCheatCommand(ChatHandler* handler, char const* args)
>>>>>>> 28d470c5
    {
        bool enable = !handler->GetSession()->GetPlayer()->GetCommandStatus(CHEAT_COOLDOWN);
        if (enableArg)
            enable = *enableArg;

        if (enable)
        {
            handler->GetSession()->GetPlayer()->SetCommandStatusOn(CHEAT_COOLDOWN);
            handler->SendSysMessage("Cooldown Cheat is ON. You are not on the global cooldown.");
        }
        else
        {
            handler->GetSession()->GetPlayer()->SetCommandStatusOff(CHEAT_COOLDOWN);
            handler->SendSysMessage("Cooldown Cheat is OFF. You are on the global cooldown.");
        }

        return true;
    }

<<<<<<< HEAD
    static bool HandlePowerCheatCommand(ChatHandler* handler, Optional<bool> enableArg)
=======
    static bool HandlePowerCheatCommand(ChatHandler* handler, char const* args)
>>>>>>> 28d470c5
    {
        bool enable = !handler->GetSession()->GetPlayer()->GetCommandStatus(CHEAT_POWER);
        if (enableArg)
            enable = *enableArg;

        if (enable)
        {
            handler->GetSession()->GetPlayer()->SetCommandStatusOn(CHEAT_POWER);
            handler->SendSysMessage("Power Cheat is ON. You don't need mana/rage/energy to use spells.");
        }
        else
        {
            handler->GetSession()->GetPlayer()->SetCommandStatusOff(CHEAT_POWER);
            handler->SendSysMessage("Power Cheat is OFF. You need mana/rage/energy to use spells.");
        }

        return true;
    }

<<<<<<< HEAD
    static bool HandleCheatStatusCommand(ChatHandler* handler)
=======
    static bool HandleCheatStatusCommand(ChatHandler* handler, char const* /*args*/)
>>>>>>> 28d470c5
    {
        Player* player = handler->GetSession()->GetPlayer();

        char const* enabled = "ON";
        char const* disabled = "OFF";

        handler->SendSysMessage(LANG_COMMAND_CHEAT_STATUS);
        handler->PSendSysMessage(LANG_COMMAND_CHEAT_GOD, player->GetCommandStatus(CHEAT_GOD) ? enabled : disabled);
        handler->PSendSysMessage(LANG_COMMAND_CHEAT_CD, player->GetCommandStatus(CHEAT_COOLDOWN) ? enabled : disabled);
        handler->PSendSysMessage(LANG_COMMAND_CHEAT_CT, player->GetCommandStatus(CHEAT_CASTTIME) ? enabled : disabled);
        handler->PSendSysMessage(LANG_COMMAND_CHEAT_POWER, player->GetCommandStatus(CHEAT_POWER) ? enabled : disabled);
        handler->PSendSysMessage(LANG_COMMAND_CHEAT_WW, player->GetCommandStatus(CHEAT_WATERWALK) ? enabled : disabled);
        handler->PSendSysMessage(LANG_COMMAND_CHEAT_TAXINODES, player->isTaxiCheater() ? enabled : disabled);
<<<<<<< HEAD

        return true;
    }

    static bool HandleWaterWalkCheatCommand(ChatHandler* handler, Optional<bool> enableArg)
=======
        return true;
    }

    static bool HandleWaterWalkCheatCommand(ChatHandler* handler, char const* args)
>>>>>>> 28d470c5
    {
        bool enable = !handler->GetSession()->GetPlayer()->GetCommandStatus(CHEAT_WATERWALK);
        if (enableArg)
            enable = *enableArg;

<<<<<<< HEAD
        if (enable)
        {
            handler->GetSession()->GetPlayer()->SetCommandStatusOn(CHEAT_WATERWALK);
            handler->GetSession()->GetPlayer()->SetMovement(MOVE_WATER_WALK);               // ON
            handler->SendSysMessage("Waterwalking is ON. You can walk on water.");
        }
        else
=======
        Player* target = handler->GetSession()->GetPlayer();
        if (!*args)
            argstr = (target->GetCommandStatus(CHEAT_WATERWALK)) ? "off" : "on";

        if (argstr == "off")
>>>>>>> 28d470c5
        {
            target->SetCommandStatusOff(CHEAT_WATERWALK);
            target->SetWaterWalking(false);
            handler->SendSysMessage("Waterwalking is OFF. You can't walk on water.");
<<<<<<< HEAD
=======
            return true;
        }
        else if (argstr == "on")
        {
            target->SetCommandStatusOn(CHEAT_WATERWALK);
            target->SetWaterWalking(true);
            handler->SendSysMessage("Waterwalking is ON. You can walk on water.");
            return true;
>>>>>>> 28d470c5
        }

        return true;
    }

<<<<<<< HEAD
    static bool HandleTaxiCheatCommand(ChatHandler* handler, Optional<bool> enableArg)
    {
=======
    static bool HandleTaxiCheatCommand(ChatHandler* handler, char const* args)
    {

        std::string argstr = (char*)args;
>>>>>>> 28d470c5
        Player* chr = handler->getSelectedPlayer();

        if (!chr)
            chr = handler->GetSession()->GetPlayer();
        else if (handler->HasLowerSecurity(chr, ObjectGuid::Empty)) // check online security
            return false;

<<<<<<< HEAD
        bool enable = !chr->isTaxiCheater();
        if (enableArg)
            enable = *enableArg;

        if (enable)
        {
            chr->SetTaxiCheater(true);
            handler->PSendSysMessage(LANG_YOU_GIVE_TAXIS, handler->GetNameLink(chr).c_str());
            if (handler->needReportToTarget(chr))
                ChatHandler(chr->GetSession()).PSendSysMessage(LANG_YOURS_TAXIS_ADDED, handler->GetNameLink().c_str());
        }
        else
=======
        if (!*args)
            argstr = (chr->isTaxiCheater()) ? "off" : "on";


        if (argstr == "off")

>>>>>>> 28d470c5
        {
            chr->SetTaxiCheater(false);
            handler->PSendSysMessage(LANG_YOU_REMOVE_TAXIS, handler->GetNameLink(chr).c_str());
            if (handler->needReportToTarget(chr))
                ChatHandler(chr->GetSession()).PSendSysMessage(LANG_YOURS_TAXIS_REMOVED, handler->GetNameLink().c_str());
<<<<<<< HEAD
        }

        return true;
=======
            return true;
        }
        else if (argstr == "on")
        {
            chr->SetTaxiCheater(true);
            handler->PSendSysMessage(LANG_YOU_GIVE_TAXIS, handler->GetNameLink(chr).c_str());
            if (handler->needReportToTarget(chr))
                ChatHandler(chr->GetSession()).PSendSysMessage(LANG_YOURS_TAXIS_ADDED, handler->GetNameLink().c_str());
            return true;
        }


        handler->SendSysMessage(LANG_USE_BOL);
        handler->SetSentErrorMessage(true);
        return false;
>>>>>>> 28d470c5
    }

    static bool HandleExploreCheatCommand(ChatHandler* handler, bool reveal)
    {
        Player* chr = handler->getSelectedPlayer();
        if (!chr)
        {
            handler->SendSysMessage(LANG_NO_CHAR_SELECTED);
            handler->SetSentErrorMessage(true);
            return false;
        }

        if (reveal)
        {
            handler->PSendSysMessage(LANG_YOU_SET_EXPLORE_ALL, handler->GetNameLink(chr).c_str());
            if (handler->needReportToTarget(chr))
            ChatHandler(chr->GetSession()).PSendSysMessage(LANG_YOURS_EXPLORE_SET_ALL, handler->GetNameLink().c_str());
        }
        else
        {
            handler->PSendSysMessage(LANG_YOU_SET_EXPLORE_NOTHING, handler->GetNameLink(chr).c_str());
            if (handler->needReportToTarget(chr))
                ChatHandler(chr->GetSession()).PSendSysMessage(LANG_YOURS_EXPLORE_SET_NOTHING, handler->GetNameLink().c_str());
        }

        for (uint16 i = 0; i < PLAYER_EXPLORED_ZONES_SIZE; ++i)
        {
<<<<<<< HEAD
            if (reveal)
                handler->GetSession()->GetPlayer()->SetFlag(PLAYER_EXPLORED_ZONES_1+i, 0xFFFFFFFF);
=======
            if (flag != 0)
                handler->GetSession()->GetPlayer()->AddExploredZones(i, 0xFFFFFFFFFFFFFFFF);
>>>>>>> 28d470c5
            else
                handler->GetSession()->GetPlayer()->RemoveExploredZones(i, 0xFFFFFFFFFFFFFFFF);
        }

        return true;
    }
};

void AddSC_cheat_commandscript()
{
    new cheat_commandscript();
}<|MERGE_RESOLUTION|>--- conflicted
+++ resolved
@@ -28,37 +28,12 @@
 #include "Player.h"
 #include "RBAC.h"
 #include "WorldSession.h"
-<<<<<<< HEAD
-
-using namespace Trinity::ChatCommands;
-=======
->>>>>>> 28d470c5
 
 class cheat_commandscript : public CommandScript
 {
 public:
     cheat_commandscript() : CommandScript("cheat_commandscript") { }
 
-<<<<<<< HEAD
-    ChatCommandTable GetCommands() const override
-    {
-        static ChatCommandTable cheatCommandTable =
-        {
-            { "god",            HandleGodModeCheatCommand,   rbac::RBAC_PERM_COMMAND_CHEAT_GOD,       Console::No },
-            { "casttime",       HandleCasttimeCheatCommand,  rbac::RBAC_PERM_COMMAND_CHEAT_CASTTIME,  Console::No },
-            { "cooldown",       HandleCoolDownCheatCommand,  rbac::RBAC_PERM_COMMAND_CHEAT_COOLDOWN,  Console::No },
-            { "power",          HandlePowerCheatCommand,     rbac::RBAC_PERM_COMMAND_CHEAT_POWER,     Console::No },
-            { "waterwalk",      HandleWaterWalkCheatCommand, rbac::RBAC_PERM_COMMAND_CHEAT_WATERWALK, Console::No },
-            { "status",         HandleCheatStatusCommand,    rbac::RBAC_PERM_COMMAND_CHEAT_STATUS,    Console::No },
-            { "taxi",           HandleTaxiCheatCommand,      rbac::RBAC_PERM_COMMAND_CHEAT_TAXI,      Console::No },
-            { "explore",        HandleExploreCheatCommand,   rbac::RBAC_PERM_COMMAND_CHEAT_EXPLORE,   Console::No },
-
-        };
-
-        static ChatCommandTable commandTable =
-        {
-            { "cheat", cheatCommandTable },
-=======
     std::vector<ChatCommand> GetCommands() const override
     {
         static std::vector<ChatCommand> cheatCommandTable =
@@ -77,112 +52,115 @@
         static std::vector<ChatCommand> commandTable =
         {
             { "cheat",          rbac::RBAC_PERM_COMMAND_CHEAT, false, nullptr, "", cheatCommandTable },
->>>>>>> 28d470c5
         };
         return commandTable;
     }
 
-<<<<<<< HEAD
-    static bool HandleGodModeCheatCommand(ChatHandler* handler, Optional<bool> enableArg)
-=======
     static bool HandleGodModeCheatCommand(ChatHandler* handler, char const* args)
->>>>>>> 28d470c5
-    {
-        bool enable = !handler->GetSession()->GetPlayer()->GetCommandStatus(CHEAT_GOD);
-        if (enableArg)
-            enable = *enableArg;
-
-        if (enable)
+    {
+        if (!handler->GetSession() && !handler->GetSession()->GetPlayer())
+            return false;
+
+        std::string argstr = (char*)args;
+
+        if (!*args)
+            argstr = (handler->GetSession()->GetPlayer()->GetCommandStatus(CHEAT_GOD)) ? "off" : "on";
+
+        if (argstr == "off")
+        {
+            handler->GetSession()->GetPlayer()->SetCommandStatusOff(CHEAT_GOD);
+            handler->SendSysMessage("Godmode is OFF. You can take damage.");
+            return true;
+        }
+        else if (argstr == "on")
         {
             handler->GetSession()->GetPlayer()->SetCommandStatusOn(CHEAT_GOD);
             handler->SendSysMessage("Godmode is ON. You won't take damage.");
-        }
-        else
-        {
-            handler->GetSession()->GetPlayer()->SetCommandStatusOff(CHEAT_GOD);
-            handler->SendSysMessage("Godmode is OFF. You can take damage.");
-        }
-
-        return true;
-    }
-
-<<<<<<< HEAD
-    static bool HandleCasttimeCheatCommand(ChatHandler* handler, Optional<bool> enableArg)
-=======
+            return true;
+        }
+
+        return false;
+    }
+
     static bool HandleCasttimeCheatCommand(ChatHandler* handler, char const* args)
->>>>>>> 28d470c5
-    {
-        bool enable = !handler->GetSession()->GetPlayer()->GetCommandStatus(CHEAT_CASTTIME);
-        if (enableArg)
-            enable = *enableArg;
-
-        if (enable)
+    {
+        if (!handler->GetSession() && !handler->GetSession()->GetPlayer())
+            return false;
+
+        std::string argstr = (char*)args;
+
+        if (!*args)
+            argstr = (handler->GetSession()->GetPlayer()->GetCommandStatus(CHEAT_CASTTIME)) ? "off" : "on";
+
+        if (argstr == "off")
+        {
+            handler->GetSession()->GetPlayer()->SetCommandStatusOff(CHEAT_CASTTIME);
+            handler->SendSysMessage("CastTime Cheat is OFF. Your spells will have a casttime.");
+            return true;
+        }
+        else if (argstr == "on")
         {
             handler->GetSession()->GetPlayer()->SetCommandStatusOn(CHEAT_CASTTIME);
             handler->SendSysMessage("CastTime Cheat is ON. Your spells won't have a casttime.");
-        }
-        else
-        {
-            handler->GetSession()->GetPlayer()->SetCommandStatusOff(CHEAT_CASTTIME);
-            handler->SendSysMessage("CastTime Cheat is OFF. Your spells will have a casttime.");
-        }
-
-        return true;
-    }
-
-<<<<<<< HEAD
-    static bool HandleCoolDownCheatCommand(ChatHandler* handler, Optional<bool> enableArg)
-=======
+            return true;
+        }
+
+        return false;
+    }
+
     static bool HandleCoolDownCheatCommand(ChatHandler* handler, char const* args)
->>>>>>> 28d470c5
-    {
-        bool enable = !handler->GetSession()->GetPlayer()->GetCommandStatus(CHEAT_COOLDOWN);
-        if (enableArg)
-            enable = *enableArg;
-
-        if (enable)
+    {
+        if (!handler->GetSession() && !handler->GetSession()->GetPlayer())
+            return false;
+
+        std::string argstr = (char*)args;
+
+        if (!*args)
+            argstr = (handler->GetSession()->GetPlayer()->GetCommandStatus(CHEAT_COOLDOWN)) ? "off" : "on";
+
+        if (argstr == "off")
+        {
+            handler->GetSession()->GetPlayer()->SetCommandStatusOff(CHEAT_COOLDOWN);
+            handler->SendSysMessage("Cooldown Cheat is OFF. You are on the global cooldown.");
+            return true;
+        }
+        else if (argstr == "on")
         {
             handler->GetSession()->GetPlayer()->SetCommandStatusOn(CHEAT_COOLDOWN);
             handler->SendSysMessage("Cooldown Cheat is ON. You are not on the global cooldown.");
-        }
-        else
-        {
-            handler->GetSession()->GetPlayer()->SetCommandStatusOff(CHEAT_COOLDOWN);
-            handler->SendSysMessage("Cooldown Cheat is OFF. You are on the global cooldown.");
-        }
-
-        return true;
-    }
-
-<<<<<<< HEAD
-    static bool HandlePowerCheatCommand(ChatHandler* handler, Optional<bool> enableArg)
-=======
+            return true;
+        }
+
+        return false;
+    }
+
     static bool HandlePowerCheatCommand(ChatHandler* handler, char const* args)
->>>>>>> 28d470c5
-    {
-        bool enable = !handler->GetSession()->GetPlayer()->GetCommandStatus(CHEAT_POWER);
-        if (enableArg)
-            enable = *enableArg;
-
-        if (enable)
+    {
+        if (!handler->GetSession() && !handler->GetSession()->GetPlayer())
+            return false;
+
+        std::string argstr = (char*)args;
+
+        if (!*args)
+            argstr = (handler->GetSession()->GetPlayer()->GetCommandStatus(CHEAT_POWER)) ? "off" : "on";
+
+        if (argstr == "off")
+        {
+            handler->GetSession()->GetPlayer()->SetCommandStatusOff(CHEAT_POWER);
+            handler->SendSysMessage("Power Cheat is OFF. You need mana/rage/energy to use spells.");
+            return true;
+        }
+        else if (argstr == "on")
         {
             handler->GetSession()->GetPlayer()->SetCommandStatusOn(CHEAT_POWER);
             handler->SendSysMessage("Power Cheat is ON. You don't need mana/rage/energy to use spells.");
-        }
-        else
-        {
-            handler->GetSession()->GetPlayer()->SetCommandStatusOff(CHEAT_POWER);
-            handler->SendSysMessage("Power Cheat is OFF. You need mana/rage/energy to use spells.");
-        }
-
-        return true;
-    }
-
-<<<<<<< HEAD
-    static bool HandleCheatStatusCommand(ChatHandler* handler)
-=======
+            return true;
+        }
+
+        return false;
+    }
+
     static bool HandleCheatStatusCommand(ChatHandler* handler, char const* /*args*/)
->>>>>>> 28d470c5
     {
         Player* player = handler->GetSession()->GetPlayer();
 
@@ -196,44 +174,25 @@
         handler->PSendSysMessage(LANG_COMMAND_CHEAT_POWER, player->GetCommandStatus(CHEAT_POWER) ? enabled : disabled);
         handler->PSendSysMessage(LANG_COMMAND_CHEAT_WW, player->GetCommandStatus(CHEAT_WATERWALK) ? enabled : disabled);
         handler->PSendSysMessage(LANG_COMMAND_CHEAT_TAXINODES, player->isTaxiCheater() ? enabled : disabled);
-<<<<<<< HEAD
-
         return true;
     }
 
-    static bool HandleWaterWalkCheatCommand(ChatHandler* handler, Optional<bool> enableArg)
-=======
-        return true;
-    }
-
     static bool HandleWaterWalkCheatCommand(ChatHandler* handler, char const* args)
->>>>>>> 28d470c5
-    {
-        bool enable = !handler->GetSession()->GetPlayer()->GetCommandStatus(CHEAT_WATERWALK);
-        if (enableArg)
-            enable = *enableArg;
-
-<<<<<<< HEAD
-        if (enable)
-        {
-            handler->GetSession()->GetPlayer()->SetCommandStatusOn(CHEAT_WATERWALK);
-            handler->GetSession()->GetPlayer()->SetMovement(MOVE_WATER_WALK);               // ON
-            handler->SendSysMessage("Waterwalking is ON. You can walk on water.");
-        }
-        else
-=======
+    {
+        if (!handler->GetSession() && !handler->GetSession()->GetPlayer())
+            return false;
+
+        std::string argstr = (char*)args;
+
         Player* target = handler->GetSession()->GetPlayer();
         if (!*args)
             argstr = (target->GetCommandStatus(CHEAT_WATERWALK)) ? "off" : "on";
 
         if (argstr == "off")
->>>>>>> 28d470c5
         {
             target->SetCommandStatusOff(CHEAT_WATERWALK);
             target->SetWaterWalking(false);
             handler->SendSysMessage("Waterwalking is OFF. You can't walk on water.");
-<<<<<<< HEAD
-=======
             return true;
         }
         else if (argstr == "on")
@@ -242,21 +201,15 @@
             target->SetWaterWalking(true);
             handler->SendSysMessage("Waterwalking is ON. You can walk on water.");
             return true;
->>>>>>> 28d470c5
-        }
-
-        return true;
-    }
-
-<<<<<<< HEAD
-    static bool HandleTaxiCheatCommand(ChatHandler* handler, Optional<bool> enableArg)
-    {
-=======
+        }
+
+        return false;
+    }
+
     static bool HandleTaxiCheatCommand(ChatHandler* handler, char const* args)
     {
 
         std::string argstr = (char*)args;
->>>>>>> 28d470c5
         Player* chr = handler->getSelectedPlayer();
 
         if (!chr)
@@ -264,45 +217,25 @@
         else if (handler->HasLowerSecurity(chr, ObjectGuid::Empty)) // check online security
             return false;
 
-<<<<<<< HEAD
-        bool enable = !chr->isTaxiCheater();
-        if (enableArg)
-            enable = *enableArg;
-
-        if (enable)
+        if (!*args)
+            argstr = (chr->isTaxiCheater()) ? "off" : "on";
+
+
+        if (argstr == "off")
+
+        {
+            chr->SetTaxiCheater(false);
+            handler->PSendSysMessage(LANG_YOU_REMOVE_TAXIS, handler->GetNameLink(chr).c_str());
+            if (handler->needReportToTarget(chr))
+                ChatHandler(chr->GetSession()).PSendSysMessage(LANG_YOURS_TAXIS_REMOVED, handler->GetNameLink().c_str());
+            return true;
+        }
+        else if (argstr == "on")
         {
             chr->SetTaxiCheater(true);
             handler->PSendSysMessage(LANG_YOU_GIVE_TAXIS, handler->GetNameLink(chr).c_str());
             if (handler->needReportToTarget(chr))
                 ChatHandler(chr->GetSession()).PSendSysMessage(LANG_YOURS_TAXIS_ADDED, handler->GetNameLink().c_str());
-        }
-        else
-=======
-        if (!*args)
-            argstr = (chr->isTaxiCheater()) ? "off" : "on";
-
-
-        if (argstr == "off")
-
->>>>>>> 28d470c5
-        {
-            chr->SetTaxiCheater(false);
-            handler->PSendSysMessage(LANG_YOU_REMOVE_TAXIS, handler->GetNameLink(chr).c_str());
-            if (handler->needReportToTarget(chr))
-                ChatHandler(chr->GetSession()).PSendSysMessage(LANG_YOURS_TAXIS_REMOVED, handler->GetNameLink().c_str());
-<<<<<<< HEAD
-        }
-
-        return true;
-=======
-            return true;
-        }
-        else if (argstr == "on")
-        {
-            chr->SetTaxiCheater(true);
-            handler->PSendSysMessage(LANG_YOU_GIVE_TAXIS, handler->GetNameLink(chr).c_str());
-            if (handler->needReportToTarget(chr))
-                ChatHandler(chr->GetSession()).PSendSysMessage(LANG_YOURS_TAXIS_ADDED, handler->GetNameLink().c_str());
             return true;
         }
 
@@ -310,11 +243,15 @@
         handler->SendSysMessage(LANG_USE_BOL);
         handler->SetSentErrorMessage(true);
         return false;
->>>>>>> 28d470c5
-    }
-
-    static bool HandleExploreCheatCommand(ChatHandler* handler, bool reveal)
-    {
+    }
+
+    static bool HandleExploreCheatCommand(ChatHandler* handler, const char *args)
+    {
+        if (!*args)
+            return false;
+
+        int flag = atoi((char*)args);
+
         Player* chr = handler->getSelectedPlayer();
         if (!chr)
         {
@@ -323,7 +260,7 @@
             return false;
         }
 
-        if (reveal)
+        if (flag != 0)
         {
             handler->PSendSysMessage(LANG_YOU_SET_EXPLORE_ALL, handler->GetNameLink(chr).c_str());
             if (handler->needReportToTarget(chr))
@@ -338,13 +275,8 @@
 
         for (uint16 i = 0; i < PLAYER_EXPLORED_ZONES_SIZE; ++i)
         {
-<<<<<<< HEAD
-            if (reveal)
-                handler->GetSession()->GetPlayer()->SetFlag(PLAYER_EXPLORED_ZONES_1+i, 0xFFFFFFFF);
-=======
             if (flag != 0)
                 handler->GetSession()->GetPlayer()->AddExploredZones(i, 0xFFFFFFFFFFFFFFFF);
->>>>>>> 28d470c5
             else
                 handler->GetSession()->GetPlayer()->RemoveExploredZones(i, 0xFFFFFFFFFFFFFFFF);
         }
