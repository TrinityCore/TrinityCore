--- conflicted
+++ resolved
@@ -26,10 +26,7 @@
 #include "AchievementMgr.h"
 #include "Chat.h"
 #include "DatabaseEnv.h"
-<<<<<<< HEAD
-=======
 #include "DB2Stores.h"
->>>>>>> 28d470c5
 #include "Language.h"
 #include "Log.h"
 #include "ObjectAccessor.h"
@@ -38,15 +35,8 @@
 #include "RBAC.h"
 #include "World.h"
 #include "WorldSession.h"
-<<<<<<< HEAD
-
-#if TRINITY_COMPILER == TRINITY_COMPILER_GNU
-#pragma GCC diagnostic ignored "-Wdeprecated-declarations"
-#endif
-=======
 #include <boost/thread/locks.hpp>
 #include <boost/thread/shared_mutex.hpp>
->>>>>>> 28d470c5
 
 class reset_commandscript : public CommandScript
 {
@@ -101,10 +91,10 @@
 
     static bool HandleResetStatsOrLevelHelper(Player* player)
     {
-        ChrClassesEntry const* classEntry = sChrClassesStore.LookupEntry(player->GetClass());
+        ChrClassesEntry const* classEntry = sChrClassesStore.LookupEntry(player->getClass());
         if (!classEntry)
         {
-            TC_LOG_ERROR("misc", "Class %u not found in DBC (Wrong DBC files?)", player->GetClass());
+            TC_LOG_ERROR("misc", "Class %u not found in DBC (Wrong DBC files?)", player->getClass());
             return false;
         }
 
@@ -114,28 +104,16 @@
         if (!player->HasAuraType(SPELL_AURA_MOD_SHAPESHIFT))
             player->SetShapeshiftForm(FORM_NONE);
 
-<<<<<<< HEAD
-        player->SetFactionForRace(player->GetRace());
-
-        player->SetPowerType(Powers(powerType), false);
-=======
         player->setFactionForRace(player->getRace());
         player->SetPowerType(Powers(powerType));
->>>>>>> 28d470c5
 
         // reset only if player not in some form;
         if (player->GetShapeshiftForm() == FORM_NONE)
             player->InitDisplayIds();
 
-<<<<<<< HEAD
-        player->SetByteValue(UNIT_FIELD_BYTES_2, UNIT_BYTES_2_OFFSET_PVP_FLAG, UNIT_BYTE2_FLAG_PVP);
-
-        player->SetUInt32Value(UNIT_FIELD_FLAGS, UNIT_FLAG_PLAYER_CONTROLLED);
-=======
         player->SetPvpFlags(UNIT_BYTE2_FLAG_PVP);
 
         player->SetUnitFlags(UNIT_FLAG_PVP_ATTACKABLE);
->>>>>>> 28d470c5
 
         //-1 is default value
         player->SetWatchedFactionIndex(-1);
@@ -151,16 +129,10 @@
         if (!HandleResetStatsOrLevelHelper(target))
             return false;
 
-        uint8 oldLevel = target->GetLevel();
+        uint8 oldLevel = target->getLevel();
 
         // set starting level
-<<<<<<< HEAD
-        uint32 startLevel = target->GetClass() != CLASS_DEATH_KNIGHT
-            ? sWorld->getIntConfig(CONFIG_START_PLAYER_LEVEL)
-            : sWorld->getIntConfig(CONFIG_START_DEATH_KNIGHT_PLAYER_LEVEL);
-=======
         uint8 startLevel = target->GetStartLevel(target->getRace(), target->getClass(), {});
->>>>>>> 28d470c5
 
         target->_ApplyAllLevelScaleItemMods(false);
         target->SetLevel(startLevel);
@@ -328,7 +300,7 @@
         stmt->setUInt16(0, uint16(atLogin));
         CharacterDatabase.Execute(stmt);
 
-        std::shared_lock<std::shared_mutex> lock(*HashMapHolder<Player>::GetLock());
+        boost::shared_lock<boost::shared_mutex> lock(*HashMapHolder<Player>::GetLock());
         HashMapHolder<Player>::MapType const& plist = ObjectAccessor::GetPlayers();
         for (HashMapHolder<Player>::MapType::const_iterator itr = plist.begin(); itr != plist.end(); ++itr)
             itr->second->SetAtLoginFlag(atLogin);
