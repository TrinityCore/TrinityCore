--- conflicted
+++ resolved
@@ -1377,33 +1377,19 @@
         return true;
     }
 
-<<<<<<< HEAD
     static bool HandleModifyCurrencyCommand(ChatHandler* handler, const char* args)
-=======
-    // mod xp command
-    static bool HandleModifyXPCommand(ChatHandler *handler, const char* args)
->>>>>>> 251a3471
-    {
-        if (!*args)
-            return false;
-
-<<<<<<< HEAD
+    {
+        if (!*args)
+            return false;
+
         Player* target = handler->getSelectedPlayer();
         if (!target)
         {
             handler->PSendSysMessage(LANG_PLAYER_NOT_FOUND);
-=======
-        int32 xp = atoi((char*)args);
-
-        if (xp < 1)
-        {
-            handler->SendSysMessage(LANG_BAD_VALUE);
->>>>>>> 251a3471
-            handler->SetSentErrorMessage(true);
-            return false;
-        }
-
-<<<<<<< HEAD
+            handler->SetSentErrorMessage(true);
+            return false;
+        }
+
         uint32 currencyId = atoi(strtok((char*)args, " "));
         const CurrencyTypesEntry* currencyType =  sCurrencyTypesStore.LookupEntry(currencyId);
         if (!currencyType)
@@ -1415,7 +1401,24 @@
 
         target->ModifyCurrency(currencyId, amount, true, true);
 
-=======
+        return true;
+    }
+
+    // mod xp command
+    static bool HandleModifyXPCommand(ChatHandler *handler, const char* args)
+    {
+        if (!*args)
+            return false;
+
+        int32 xp = atoi((char*)args);
+
+        if (xp < 1)
+        {
+            handler->SendSysMessage(LANG_BAD_VALUE);
+            handler->SetSentErrorMessage(true);
+            return false;
+        }
+
         Player* target = handler->getSelectedPlayerOrSelf();
         if (!target)
         {
@@ -1429,7 +1432,6 @@
 
         // we can run the command
         target->GiveXP(xp, nullptr);
->>>>>>> 251a3471
         return true;
     }
 };
