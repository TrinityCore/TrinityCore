/*
 * Copyright (C) 2008-2013 TrinityCore <http://www.trinitycore.org/>
 *
 * This program is free software; you can redistribute it and/or modify it
 * under the terms of the GNU General Public License as published by the
 * Free Software Foundation; either version 2 of the License, or (at your
 * option) any later version.
 *
 * This program is distributed in the hope that it will be useful, but WITHOUT
 * ANY WARRANTY; without even the implied warranty of MERCHANTABILITY or
 * FITNESS FOR A PARTICULAR PURPOSE. See the GNU General Public License for
 * more details.
 *
 * You should have received a copy of the GNU General Public License along
 * with this program. If not, see <http://www.gnu.org/licenses/>.
 */

/* ScriptData
Name: modify_commandscript
%Complete: 100
Comment: All modify related commands
Category: commandscripts
EndScriptData */

#include "Chat.h"
#include <stdlib.h>
#include "ObjectMgr.h"
#include "Opcodes.h"
#include "Pet.h"
#include "Player.h"
#include "ReputationMgr.h"
#include "ScriptMgr.h"


class modify_commandscript : public CommandScript
{
public:
    modify_commandscript() : CommandScript("modify_commandscript") { }

    ChatCommand* GetCommands() const OVERRIDE
    {
        static ChatCommand modifyspeedCommandTable[] =
        {
            { "all",      rbac::RBAC_PERM_COMMAND_MODIFY_SPEED_ALL,      false, &HandleModifyASpeedCommand, "", NULL },
            { "backwalk", rbac::RBAC_PERM_COMMAND_MODIFY_SPEED_BACKWALK, false, &HandleModifyBWalkCommand,  "", NULL },
            { "fly",      rbac::RBAC_PERM_COMMAND_MODIFY_SPEED_FLY,      false, &HandleModifyFlyCommand,    "", NULL },
            { "walk",     rbac::RBAC_PERM_COMMAND_MODIFY_SPEED_WALK,     false, &HandleModifySpeedCommand,  "", NULL },
            { "swim",     rbac::RBAC_PERM_COMMAND_MODIFY_SPEED_SWIM,     false, &HandleModifySwimCommand,   "", NULL },
            { "",         rbac::RBAC_PERM_COMMAND_MODIFY_SPEED,          false, &HandleModifyASpeedCommand, "", NULL },
            { NULL,       0,                                       false, NULL,                       "", NULL }
        };
        static ChatCommand modifyCommandTable[] =
        {
<<<<<<< HEAD
            { "bit",          RBAC_PERM_COMMAND_MODIFY_BIT,          false, &HandleModifyBitCommand,           "", NULL },
            { "currency",     RBAC_PERM_COMMAND_MODIFY_CURRENCY,     false, &HandleModifyCurrencyCommand,      "", NULL },
            { "drunk",        RBAC_PERM_COMMAND_MODIFY_DRUNK,        false, &HandleModifyDrunkCommand,         "", NULL },
            { "energy",       RBAC_PERM_COMMAND_MODIFY_ENERGY,       false, &HandleModifyEnergyCommand,        "", NULL },
            { "faction",      RBAC_PERM_COMMAND_MODIFY_FACTION,      false, &HandleModifyFactionCommand,       "", NULL },
            { "gender",       RBAC_PERM_COMMAND_MODIFY_GENDER,       false, &HandleModifyGenderCommand,        "", NULL },
            { "honor",        RBAC_PERM_COMMAND_MODIFY_HONOR,        false, &HandleModifyHonorCommand,         "", NULL },
            { "hp",           RBAC_PERM_COMMAND_MODIFY_HP,           false, &HandleModifyHPCommand,            "", NULL },
            { "mana",         RBAC_PERM_COMMAND_MODIFY_MANA,         false, &HandleModifyManaCommand,          "", NULL },
            { "money",        RBAC_PERM_COMMAND_MODIFY_MONEY,        false, &HandleModifyMoneyCommand,         "", NULL },
            { "mount",        RBAC_PERM_COMMAND_MODIFY_MOUNT,        false, &HandleModifyMountCommand,         "", NULL },
            { "phase",        RBAC_PERM_COMMAND_MODIFY_PHASE,        false, &HandleModifyPhaseCommand,         "", NULL },
            { "rage",         RBAC_PERM_COMMAND_MODIFY_RAGE,         false, &HandleModifyRageCommand,          "", NULL },
            { "reputation",   RBAC_PERM_COMMAND_MODIFY_REPUTATION,   false, &HandleModifyRepCommand,           "", NULL },
            { "runicpower",   RBAC_PERM_COMMAND_MODIFY_RUNICPOWER,   false, &HandleModifyRunicPowerCommand,    "", NULL },
            { "scale",        RBAC_PERM_COMMAND_MODIFY_SCALE,        false, &HandleModifyScaleCommand,         "", NULL },
            { "speed",        RBAC_PERM_COMMAND_MODIFY_SPEED,        false, NULL,                              "", modifyspeedCommandTable },
            { "spell",        RBAC_PERM_COMMAND_MODIFY_SPELL,        false, &HandleModifySpellCommand,         "", NULL },
            { "standstate",   RBAC_PERM_COMMAND_MODIFY_STANDSTATE,   false, &HandleModifyStandStateCommand,    "", NULL },
            { "talentpoints", RBAC_PERM_COMMAND_MODIFY_TALENTPOINTS, false, &HandleModifyTalentCommand,        "", NULL },
=======
            { "arenapoints",  rbac::RBAC_PERM_COMMAND_MODIFY_ARENAPOINTS,  false, &HandleModifyArenaCommand,         "", NULL },
            { "bit",          rbac::RBAC_PERM_COMMAND_MODIFY_BIT,          false, &HandleModifyBitCommand,           "", NULL },
            { "drunk",        rbac::RBAC_PERM_COMMAND_MODIFY_DRUNK,        false, &HandleModifyDrunkCommand,         "", NULL },
            { "energy",       rbac::RBAC_PERM_COMMAND_MODIFY_ENERGY,       false, &HandleModifyEnergyCommand,        "", NULL },
            { "faction",      rbac::RBAC_PERM_COMMAND_MODIFY_FACTION,      false, &HandleModifyFactionCommand,       "", NULL },
            { "gender",       rbac::RBAC_PERM_COMMAND_MODIFY_GENDER,       false, &HandleModifyGenderCommand,        "", NULL },
            { "honor",        rbac::RBAC_PERM_COMMAND_MODIFY_HONOR,        false, &HandleModifyHonorCommand,         "", NULL },
            { "hp",           rbac::RBAC_PERM_COMMAND_MODIFY_HP,           false, &HandleModifyHPCommand,            "", NULL },
            { "mana",         rbac::RBAC_PERM_COMMAND_MODIFY_MANA,         false, &HandleModifyManaCommand,          "", NULL },
            { "money",        rbac::RBAC_PERM_COMMAND_MODIFY_MONEY,        false, &HandleModifyMoneyCommand,         "", NULL },
            { "mount",        rbac::RBAC_PERM_COMMAND_MODIFY_MOUNT,        false, &HandleModifyMountCommand,         "", NULL },
            { "phase",        rbac::RBAC_PERM_COMMAND_MODIFY_PHASE,        false, &HandleModifyPhaseCommand,         "", NULL },
            { "rage",         rbac::RBAC_PERM_COMMAND_MODIFY_RAGE,         false, &HandleModifyRageCommand,          "", NULL },
            { "reputation",   rbac::RBAC_PERM_COMMAND_MODIFY_REPUTATION,   false, &HandleModifyRepCommand,           "", NULL },
            { "runicpower",   rbac::RBAC_PERM_COMMAND_MODIFY_RUNICPOWER,   false, &HandleModifyRunicPowerCommand,    "", NULL },
            { "scale",        rbac::RBAC_PERM_COMMAND_MODIFY_SCALE,        false, &HandleModifyScaleCommand,         "", NULL },
            { "speed",        rbac::RBAC_PERM_COMMAND_MODIFY_SPEED,        false, NULL,           "", modifyspeedCommandTable },
            { "spell",        rbac::RBAC_PERM_COMMAND_MODIFY_SPELL,        false, &HandleModifySpellCommand,         "", NULL },
            { "standstate",   rbac::RBAC_PERM_COMMAND_MODIFY_STANDSTATE,   false, &HandleModifyStandStateCommand,    "", NULL },
            { "talentpoints", rbac::RBAC_PERM_COMMAND_MODIFY_TALENTPOINTS, false, &HandleModifyTalentCommand,        "", NULL },
>>>>>>> 8bc63acd
            { NULL,           0,                                     false, NULL,                              "", NULL }
        };
        static ChatCommand commandTable[] =
        {
            { "morph",   rbac::RBAC_PERM_COMMAND_MORPH,   false, &HandleModifyMorphCommand,          "", NULL },
            { "demorph", rbac::RBAC_PERM_COMMAND_DEMORPH, false, &HandleDeMorphCommand,              "", NULL },
            { "modify",  rbac::RBAC_PERM_COMMAND_MODIFY,  false, NULL,                 "", modifyCommandTable },
            { NULL,      0,                         false, NULL,                               "", NULL }
        };
        return commandTable;
    }

    //Edit Player HP
    static bool HandleModifyHPCommand(ChatHandler* handler, const char* args)
    {
        if (!*args)
            return false;

        int32 hp = atoi((char*)args);
        int32 hpm = atoi((char*)args);

        if (hp < 1 || hpm < 1 || hpm < hp)
        {
            handler->SendSysMessage(LANG_BAD_VALUE);
            handler->SetSentErrorMessage(true);
            return false;
        }

        Player* target = handler->getSelectedPlayer();
        if (!target)
        {
            handler->SendSysMessage(LANG_NO_CHAR_SELECTED);
            handler->SetSentErrorMessage(true);
            return false;
        }

        if (handler->HasLowerSecurity(target, 0))
            return false;

        handler->PSendSysMessage(LANG_YOU_CHANGE_HP, handler->GetNameLink(target).c_str(), hp, hpm);
        if (handler->needReportToTarget(target))
            ChatHandler(target->GetSession()).PSendSysMessage(LANG_YOURS_HP_CHANGED, handler->GetNameLink().c_str(), hp, hpm);

        target->SetMaxHealth(hpm);
        target->SetHealth(hp);

        return true;
    }

    //Edit Player Mana
    static bool HandleModifyManaCommand(ChatHandler* handler, const char* args)
    {
        if (!*args)
            return false;

        int32 mana = atoi((char*)args);
        int32 manam = atoi((char*)args);

        if (mana <= 0 || manam <= 0 || manam < mana)
        {
            handler->SendSysMessage(LANG_BAD_VALUE);
            handler->SetSentErrorMessage(true);
            return false;
        }

        Player* target = handler->getSelectedPlayer();
        if (!target)
        {
            handler->SendSysMessage(LANG_NO_CHAR_SELECTED);
            handler->SetSentErrorMessage(true);
            return false;
        }

        // check online security
        if (handler->HasLowerSecurity(target, 0))
            return false;

        handler->PSendSysMessage(LANG_YOU_CHANGE_MANA, handler->GetNameLink(target).c_str(), mana, manam);
        if (handler->needReportToTarget(target))
            ChatHandler(target->GetSession()).PSendSysMessage(LANG_YOURS_MANA_CHANGED, handler->GetNameLink().c_str(), mana, manam);

        target->SetMaxPower(POWER_MANA, manam);
        target->SetPower(POWER_MANA, mana);

        return true;
    }

    //Edit Player Energy
    static bool HandleModifyEnergyCommand(ChatHandler* handler, const char* args)
    {
        if (!*args)
            return false;

        // char* pmana = strtok((char*)args, " ");
        // if (!pmana)
        //     return false;

        // char* pmanaMax = strtok(NULL, " ");
        // if (!pmanaMax)
        //     return false;

        // int32 manam = atoi(pmanaMax);
        // int32 mana = atoi(pmana);

        int32 energy = atoi((char*)args)*10;
        int32 energym = atoi((char*)args)*10;

        if (energy <= 0 || energym <= 0 || energym < energy)
        {
            handler->SendSysMessage(LANG_BAD_VALUE);
            handler->SetSentErrorMessage(true);
            return false;
        }

        Player* target = handler->getSelectedPlayer();
        if (!target)
        {
            handler->SendSysMessage(LANG_NO_CHAR_SELECTED);
            handler->SetSentErrorMessage(true);
            return false;
        }

        // check online security
        if (handler->HasLowerSecurity(target, 0))
            return false;

        handler->PSendSysMessage(LANG_YOU_CHANGE_ENERGY, handler->GetNameLink(target).c_str(), energy/10, energym/10);
        if (handler->needReportToTarget(target))
            ChatHandler(target->GetSession()).PSendSysMessage(LANG_YOURS_ENERGY_CHANGED, handler->GetNameLink().c_str(), energy/10, energym/10);

        target->SetMaxPower(POWER_ENERGY, energym);
        target->SetPower(POWER_ENERGY, energy);

        TC_LOG_DEBUG(LOG_FILTER_GENERAL, handler->GetTrinityString(LANG_CURRENT_ENERGY), target->GetMaxPower(POWER_ENERGY));

        return true;
    }

    //Edit Player Rage
    static bool HandleModifyRageCommand(ChatHandler* handler, const char* args)
    {
        if (!*args)
            return false;

        // char* pmana = strtok((char*)args, " ");
        // if (!pmana)
        //     return false;

        // char* pmanaMax = strtok(NULL, " ");
        // if (!pmanaMax)
        //     return false;

        // int32 manam = atoi(pmanaMax);
        // int32 mana = atoi(pmana);

        int32 rage = atoi((char*)args)*10;
        int32 ragem = atoi((char*)args)*10;

        if (rage <= 0 || ragem <= 0 || ragem < rage)
        {
            handler->SendSysMessage(LANG_BAD_VALUE);
            handler->SetSentErrorMessage(true);
            return false;
        }

        Player* target = handler->getSelectedPlayer();
        if (!target)
        {
            handler->SendSysMessage(LANG_NO_CHAR_SELECTED);
            handler->SetSentErrorMessage(true);
            return false;
        }

        // check online security
        if (handler->HasLowerSecurity(target, 0))
            return false;

        handler->PSendSysMessage(LANG_YOU_CHANGE_RAGE, handler->GetNameLink(target).c_str(), rage/10, ragem/10);
        if (handler->needReportToTarget(target))
            ChatHandler(target->GetSession()).PSendSysMessage(LANG_YOURS_RAGE_CHANGED, handler->GetNameLink().c_str(), rage/10, ragem/10);

        target->SetMaxPower(POWER_RAGE, ragem);
        target->SetPower(POWER_RAGE, rage);

        return true;
    }

    // Edit Player Runic Power
    static bool HandleModifyRunicPowerCommand(ChatHandler* handler, const char* args)
    {
        if (!*args)
            return false;

        int32 rune = atoi((char*)args)*10;
        int32 runem = atoi((char*)args)*10;

        if (rune <= 0 || runem <= 0 || runem < rune)
        {
            handler->SendSysMessage(LANG_BAD_VALUE);
            handler->SetSentErrorMessage(true);
            return false;
        }

        Player* target = handler->getSelectedPlayer();
        if (!target)
        {
            handler->SendSysMessage(LANG_NO_CHAR_SELECTED);
            handler->SetSentErrorMessage(true);
            return false;
        }

        handler->PSendSysMessage(LANG_YOU_CHANGE_RUNIC_POWER, handler->GetNameLink(target).c_str(), rune/10, runem/10);
        if (handler->needReportToTarget(target))
            ChatHandler(target->GetSession()).PSendSysMessage(LANG_YOURS_RUNIC_POWER_CHANGED, handler->GetNameLink().c_str(), rune/10, runem/10);

        target->SetMaxPower(POWER_RUNIC_POWER, runem);
        target->SetPower(POWER_RUNIC_POWER, rune);

        return true;
    }

    //Edit Player Faction
    static bool HandleModifyFactionCommand(ChatHandler* handler, const char* args)
    {
        if (!*args)
            return false;

        char* pfactionid = handler->extractKeyFromLink((char*)args, "Hfaction");

        Creature* target = handler->getSelectedCreature();
        if (!target)
        {
            handler->SendSysMessage(LANG_SELECT_CREATURE);
            handler->SetSentErrorMessage(true);
            return false;
        }

        if (!pfactionid)
        {
            uint32 factionid = target->getFaction();
            uint32 flag      = target->GetUInt32Value(UNIT_FIELD_FLAGS);
            uint32 npcflag   = target->GetUInt32Value(UNIT_NPC_FLAGS);
            uint32 dyflag    = target->GetUInt32Value(UNIT_DYNAMIC_FLAGS);
            handler->PSendSysMessage(LANG_CURRENT_FACTION, target->GetGUIDLow(), factionid, flag, npcflag, dyflag);
            return true;
        }

        uint32 factionid = atoi(pfactionid);
        uint32 flag;

        char *pflag = strtok(NULL, " ");
        if (!pflag)
            flag = target->GetUInt32Value(UNIT_FIELD_FLAGS);
        else
            flag = atoi(pflag);

        char* pnpcflag = strtok(NULL, " ");

        uint32 npcflag;
        if (!pnpcflag)
            npcflag = target->GetUInt32Value(UNIT_NPC_FLAGS);
        else
            npcflag = atoi(pnpcflag);

        char* pdyflag = strtok(NULL, " ");

        uint32  dyflag;
        if (!pdyflag)
            dyflag = target->GetUInt32Value(UNIT_DYNAMIC_FLAGS);
        else
            dyflag = atoi(pdyflag);

        if (!sFactionTemplateStore.LookupEntry(factionid))
        {
            handler->PSendSysMessage(LANG_WRONG_FACTION, factionid);
            handler->SetSentErrorMessage(true);
            return false;
        }

        handler->PSendSysMessage(LANG_YOU_CHANGE_FACTION, target->GetGUIDLow(), factionid, flag, npcflag, dyflag);

        target->setFaction(factionid);
        target->SetUInt32Value(UNIT_FIELD_FLAGS, flag);
        target->SetUInt32Value(UNIT_NPC_FLAGS, npcflag);
        target->SetUInt32Value(UNIT_DYNAMIC_FLAGS, dyflag);

        return true;
    }

    //Edit Player Spell
    static bool HandleModifySpellCommand(ChatHandler* handler, const char* args)
    {
        if (!*args)
            return false;

        char* pspellflatid = strtok((char*)args, " ");
        if (!pspellflatid)
            return false;

        char* pop = strtok(NULL, " ");
        if (!pop)
            return false;

        char* pval = strtok(NULL, " ");
        if (!pval)
            return false;

        uint16 mark;

        char* pmark = strtok(NULL, " ");

        uint8 spellflatid = atoi(pspellflatid);
        uint8 op   = atoi(pop);
        uint16 val = atoi(pval);
        if (!pmark)
            mark = 65535;
        else
            mark = atoi(pmark);

        Player* target = handler->getSelectedPlayer();
        if (target == NULL)
        {
            handler->SendSysMessage(LANG_NO_CHAR_SELECTED);
            handler->SetSentErrorMessage(true);
            return false;
        }

        // check online security
        if (handler->HasLowerSecurity(target, 0))
            return false;

        handler->PSendSysMessage(LANG_YOU_CHANGE_SPELLFLATID, spellflatid, val, mark, handler->GetNameLink(target).c_str());
        if (handler->needReportToTarget(target))
            ChatHandler(target->GetSession()).PSendSysMessage(LANG_YOURS_SPELLFLATID_CHANGED, handler->GetNameLink().c_str(), spellflatid, val, mark);

        WorldPacket data(SMSG_SET_FLAT_SPELL_MODIFIER, (1+1+2+2));
        data << uint8(spellflatid);
        data << uint8(op);
        data << uint16(val);
        data << uint16(mark);
        target->GetSession()->SendPacket(&data);

        return true;
    }

    //Edit Player TP
    static bool HandleModifyTalentCommand (ChatHandler* handler, const char* args)
    {
        if (!*args)
            return false;

        int tp = atoi((char*)args);
        if (tp < 0)
            return false;

        Unit* target = handler->getSelectedUnit();
        if (!target)
        {
            handler->SendSysMessage(LANG_NO_CHAR_SELECTED);
            handler->SetSentErrorMessage(true);
            return false;
        }

        if (target->GetTypeId() == TYPEID_PLAYER)
        {
            // check online security
            if (handler->HasLowerSecurity(target->ToPlayer(), 0))
                return false;
            target->ToPlayer()->SetFreeTalentPoints(tp);
            target->ToPlayer()->SendTalentsInfoData(false);
            return true;
        }
        else if (target->ToCreature()->IsPet())
        {
            Unit* owner = target->GetOwner();
            if (owner && owner->GetTypeId() == TYPEID_PLAYER && ((Pet*)target)->IsPermanentPetFor(owner->ToPlayer()))
            {
                // check online security
                if (handler->HasLowerSecurity(owner->ToPlayer(), 0))
                    return false;
                ((Pet*)target)->SetFreeTalentPoints(tp);
                owner->ToPlayer()->SendTalentsInfoData(true);
                return true;
            }
        }

        handler->SendSysMessage(LANG_NO_CHAR_SELECTED);
        handler->SetSentErrorMessage(true);
        return false;
    }

    //Edit Player Aspeed
    static bool HandleModifyASpeedCommand(ChatHandler* handler, const char* args)
    {
        if (!*args)
            return false;

        float ASpeed = (float)atof((char*)args);

        if (ASpeed > 50.0f || ASpeed < 0.1f)
        {
            handler->SendSysMessage(LANG_BAD_VALUE);
            handler->SetSentErrorMessage(true);
            return false;
        }

        Player* target = handler->getSelectedPlayer();
        if (!target)
        {
            handler->SendSysMessage(LANG_NO_CHAR_SELECTED);
            handler->SetSentErrorMessage(true);
            return false;
        }

        // check online security
        if (handler->HasLowerSecurity(target, 0))
            return false;

        std::string targetNameLink = handler->GetNameLink(target);

        if (target->IsInFlight())
        {
            handler->PSendSysMessage(LANG_CHAR_IN_FLIGHT, targetNameLink.c_str());
            handler->SetSentErrorMessage(true);
            return false;
        }

        handler->PSendSysMessage(LANG_YOU_CHANGE_ASPEED, ASpeed, targetNameLink.c_str());
        if (handler->needReportToTarget(target))
            ChatHandler(target->GetSession()).PSendSysMessage(LANG_YOURS_ASPEED_CHANGED, handler->GetNameLink().c_str(), ASpeed);

        target->SetSpeed(MOVE_WALK,    ASpeed, true);
        target->SetSpeed(MOVE_RUN,     ASpeed, true);
        target->SetSpeed(MOVE_SWIM,    ASpeed, true);
        //target->SetSpeed(MOVE_TURN,    ASpeed, true);
        target->SetSpeed(MOVE_FLIGHT,     ASpeed, true);
        return true;
    }

    //Edit Player Speed
    static bool HandleModifySpeedCommand(ChatHandler* handler, const char* args)
    {
        if (!*args)
            return false;

        float Speed = (float)atof((char*)args);

        if (Speed > 50.0f || Speed < 0.1f)
        {
            handler->SendSysMessage(LANG_BAD_VALUE);
            handler->SetSentErrorMessage(true);
            return false;
        }

        Player* target = handler->getSelectedPlayer();
        if (!target)
        {
            handler->SendSysMessage(LANG_NO_CHAR_SELECTED);
            handler->SetSentErrorMessage(true);
            return false;
        }

        // check online security
        if (handler->HasLowerSecurity(target, 0))
            return false;

        std::string targetNameLink = handler->GetNameLink(target);

        if (target->IsInFlight())
        {
            handler->PSendSysMessage(LANG_CHAR_IN_FLIGHT, targetNameLink.c_str());
            handler->SetSentErrorMessage(true);
            return false;
        }

        handler->PSendSysMessage(LANG_YOU_CHANGE_SPEED, Speed, targetNameLink.c_str());
        if (handler->needReportToTarget(target))
            ChatHandler(target->GetSession()).PSendSysMessage(LANG_YOURS_SPEED_CHANGED, handler->GetNameLink().c_str(), Speed);

        target->SetSpeed(MOVE_RUN, Speed, true);

        return true;
    }

    //Edit Player Swim Speed
    static bool HandleModifySwimCommand(ChatHandler* handler, const char* args)
    {
        if (!*args)
            return false;

        float Swim = (float)atof((char*)args);

        if (Swim > 50.0f || Swim < 0.1f)
        {
            handler->SendSysMessage(LANG_BAD_VALUE);
            handler->SetSentErrorMessage(true);
            return false;
        }

        Player* target = handler->getSelectedPlayer();
        if (!target)
        {
            handler->SendSysMessage(LANG_NO_CHAR_SELECTED);
            handler->SetSentErrorMessage(true);
            return false;
        }

        // check online security
        if (handler->HasLowerSecurity(target, 0))
            return false;

        std::string targetNameLink = handler->GetNameLink(target);

        if (target->IsInFlight())
        {
            handler->PSendSysMessage(LANG_CHAR_IN_FLIGHT, targetNameLink.c_str());
            handler->SetSentErrorMessage(true);
            return false;
        }

        handler->PSendSysMessage(LANG_YOU_CHANGE_SWIM_SPEED, Swim, targetNameLink.c_str());
        if (handler->needReportToTarget(target))
            ChatHandler(target->GetSession()).PSendSysMessage(LANG_YOURS_SWIM_SPEED_CHANGED, handler->GetNameLink().c_str(), Swim);

        target->SetSpeed(MOVE_SWIM, Swim, true);

        return true;
    }

    //Edit Player Walk Speed
    static bool HandleModifyBWalkCommand(ChatHandler* handler, const char* args)
    {
        if (!*args)
            return false;

        float BSpeed = (float)atof((char*)args);

        if (BSpeed > 50.0f || BSpeed < 0.1f)
        {
            handler->SendSysMessage(LANG_BAD_VALUE);
            handler->SetSentErrorMessage(true);
            return false;
        }

        Player* target = handler->getSelectedPlayer();
        if (!target)
        {
            handler->SendSysMessage(LANG_NO_CHAR_SELECTED);
            handler->SetSentErrorMessage(true);
            return false;
        }

        // check online security
        if (handler->HasLowerSecurity(target, 0))
            return false;

        std::string targetNameLink = handler->GetNameLink(target);

        if (target->IsInFlight())
        {
            handler->PSendSysMessage(LANG_CHAR_IN_FLIGHT, targetNameLink.c_str());
            handler->SetSentErrorMessage(true);
            return false;
        }

        handler->PSendSysMessage(LANG_YOU_CHANGE_BACK_SPEED, BSpeed, targetNameLink.c_str());
        if (handler->needReportToTarget(target))
            ChatHandler(target->GetSession()).PSendSysMessage(LANG_YOURS_BACK_SPEED_CHANGED, handler->GetNameLink().c_str(), BSpeed);

        target->SetSpeed(MOVE_RUN_BACK, BSpeed, true);

        return true;
    }

    //Edit Player Fly
    static bool HandleModifyFlyCommand(ChatHandler* handler, const char* args)
    {
        if (!*args)
            return false;

        float FSpeed = (float)atof((char*)args);

        if (FSpeed > 50.0f || FSpeed < 0.1f)
        {
            handler->SendSysMessage(LANG_BAD_VALUE);
            handler->SetSentErrorMessage(true);
            return false;
        }

        Player* target = handler->getSelectedPlayer();
        if (!target)
        {
            handler->SendSysMessage(LANG_NO_CHAR_SELECTED);
            handler->SetSentErrorMessage(true);
            return false;
        }

        // check online security
        if (handler->HasLowerSecurity(target, 0))
            return false;

        handler->PSendSysMessage(LANG_YOU_CHANGE_FLY_SPEED, FSpeed, handler->GetNameLink(target).c_str());
        if (handler->needReportToTarget(target))
            ChatHandler(target->GetSession()).PSendSysMessage(LANG_YOURS_FLY_SPEED_CHANGED, handler->GetNameLink().c_str(), FSpeed);

        target->SetSpeed(MOVE_FLIGHT, FSpeed, true);

        return true;
    }

    //Edit Player or Creature Scale
    static bool HandleModifyScaleCommand(ChatHandler* handler, const char* args)
    {
        if (!*args)
            return false;

        float Scale = (float)atof((char*)args);
        if (Scale > 10.0f || Scale < 0.1f)
        {
            handler->SendSysMessage(LANG_BAD_VALUE);
            handler->SetSentErrorMessage(true);
            return false;
        }

        Unit* target = handler->getSelectedUnit();
        if (!target)
        {
            handler->SendSysMessage(LANG_SELECT_CHAR_OR_CREATURE);
            handler->SetSentErrorMessage(true);
            return false;
        }

        if (Player* player = target->ToPlayer())
        {
            // check online security
            if (handler->HasLowerSecurity(player, 0))
                return false;

            handler->PSendSysMessage(LANG_YOU_CHANGE_SIZE, Scale, handler->GetNameLink(player).c_str());
            if (handler->needReportToTarget(player))
                ChatHandler(player->GetSession()).PSendSysMessage(LANG_YOURS_SIZE_CHANGED, handler->GetNameLink().c_str(), Scale);
        }

        target->SetObjectScale(Scale);

        return true;
    }

    //Enable Player mount
    static bool HandleModifyMountCommand(ChatHandler* handler, const char* args)
    {
        if (!*args)
            return false;

        uint16 mId = 1147;
        float speed = (float)15;
        uint32 num = 0;

        num = atoi((char*)args);
        switch (num)
        {
        case 1:
            mId=14340;
            break;
        case 2:
            mId=4806;
            break;
        case 3:
            mId=6471;
            break;
        case 4:
            mId=12345;
            break;
        case 5:
            mId=6472;
            break;
        case 6:
            mId=6473;
            break;
        case 7:
            mId=10670;
            break;
        case 8:
            mId=10719;
            break;
        case 9:
            mId=10671;
            break;
        case 10:
            mId=10672;
            break;
        case 11:
            mId=10720;
            break;
        case 12:
            mId=14349;
            break;
        case 13:
            mId=11641;
            break;
        case 14:
            mId=12244;
            break;
        case 15:
            mId=12242;
            break;
        case 16:
            mId=14578;
            break;
        case 17:
            mId=14579;
            break;
        case 18:
            mId=14349;
            break;
        case 19:
            mId=12245;
            break;
        case 20:
            mId=14335;
            break;
        case 21:
            mId=207;
            break;
        case 22:
            mId=2328;
            break;
        case 23:
            mId=2327;
            break;
        case 24:
            mId=2326;
            break;
        case 25:
            mId=14573;
            break;
        case 26:
            mId=14574;
            break;
        case 27:
            mId=14575;
            break;
        case 28:
            mId=604;
            break;
        case 29:
            mId=1166;
            break;
        case 30:
            mId=2402;
            break;
        case 31:
            mId=2410;
            break;
        case 32:
            mId=2409;
            break;
        case 33:
            mId=2408;
            break;
        case 34:
            mId=2405;
            break;
        case 35:
            mId=14337;
            break;
        case 36:
            mId=6569;
            break;
        case 37:
            mId=10661;
            break;
        case 38:
            mId=10666;
            break;
        case 39:
            mId=9473;
            break;
        case 40:
            mId=9476;
            break;
        case 41:
            mId=9474;
            break;
        case 42:
            mId=14374;
            break;
        case 43:
            mId=14376;
            break;
        case 44:
            mId=14377;
            break;
        case 45:
            mId=2404;
            break;
        case 46:
            mId=2784;
            break;
        case 47:
            mId=2787;
            break;
        case 48:
            mId=2785;
            break;
        case 49:
            mId=2736;
            break;
        case 50:
            mId=2786;
            break;
        case 51:
            mId=14347;
            break;
        case 52:
            mId=14346;
            break;
        case 53:
            mId=14576;
            break;
        case 54:
            mId=9695;
            break;
        case 55:
            mId=9991;
            break;
        case 56:
            mId=6448;
            break;
        case 57:
            mId=6444;
            break;
        case 58:
            mId=6080;
            break;
        case 59:
            mId=6447;
            break;
        case 60:
            mId=4805;
            break;
        case 61:
            mId=9714;
            break;
        case 62:
            mId=6448;
            break;
        case 63:
            mId=6442;
            break;
        case 64:
            mId=14632;
            break;
        case 65:
            mId=14332;
            break;
        case 66:
            mId=14331;
            break;
        case 67:
            mId=8469;
            break;
        case 68:
            mId=2830;
            break;
        case 69:
            mId=2346;
            break;
        default:
            handler->SendSysMessage(LANG_NO_MOUNT);
            handler->SetSentErrorMessage(true);
            return false;
        }

        Player* target = handler->getSelectedPlayer();
        if (!target)
        {
            handler->SendSysMessage(LANG_NO_CHAR_SELECTED);
            handler->SetSentErrorMessage(true);
            return false;
        }

        // check online security
        if (handler->HasLowerSecurity(target, 0))
            return false;

        handler->PSendSysMessage(LANG_YOU_GIVE_MOUNT, handler->GetNameLink(target).c_str());
        if (handler->needReportToTarget(target))
            ChatHandler(target->GetSession()).PSendSysMessage(LANG_MOUNT_GIVED, handler->GetNameLink().c_str());

        target->SetUInt32Value(UNIT_FIELD_FLAGS, UNIT_FLAG_PVP);
        target->Mount(mId);

        WorldPacket data(SMSG_MOVE_SET_RUN_SPEED, (8+4+1+4));
        data.append(target->GetPackGUID());
        data << (uint32)0;
        data << (uint8)0;                                       //new 2.1.0
        data << float(speed);
        target->SendMessageToSet(&data, true);

        data.Initialize(SMSG_MOVE_SET_SWIM_SPEED, (8+4+4));
        data.append(target->GetPackGUID());
        data << (uint32)0;
        data << float(speed);
        target->SendMessageToSet(&data, true);

        return true;
    }

    //Edit Player money
    static bool HandleModifyMoneyCommand(ChatHandler* handler, const char* args)
    {
        if (!*args)
            return false;

        Player* target = handler->getSelectedPlayer();
        if (!target)
        {
            handler->SendSysMessage(LANG_NO_CHAR_SELECTED);
            handler->SetSentErrorMessage(true);
            return false;
        }

        // check online security
        if (handler->HasLowerSecurity(target, 0))
            return false;

        int64 moneyToAdd = 0;
        if (strchr(args, 'g') || strchr(args, 's') || strchr(args, 'c'))
            moneyToAdd = MoneyStringToMoney(std::string(args));
        else
            moneyToAdd = atol(args);

        uint64 targetMoney = target->GetMoney();

        if (moneyToAdd < 0)
        {
            int64 newmoney = int64(targetMoney) + moneyToAdd;

            TC_LOG_DEBUG(LOG_FILTER_GENERAL, handler->GetTrinityString(LANG_CURRENT_MONEY), uint32(targetMoney), int32(moneyToAdd), uint32(newmoney));
            if (newmoney <= 0)
            {
                handler->PSendSysMessage(LANG_YOU_TAKE_ALL_MONEY, handler->GetNameLink(target).c_str());
                if (handler->needReportToTarget(target))
                    ChatHandler(target->GetSession()).PSendSysMessage(LANG_YOURS_ALL_MONEY_GONE, handler->GetNameLink().c_str());

                target->SetMoney(0);
            }
            else
            {
                uint32 moneyToAddMsg = moneyToAdd * -1;
                if (newmoney > int64(MAX_MONEY_AMOUNT))
                    newmoney = MAX_MONEY_AMOUNT;

                handler->PSendSysMessage(LANG_YOU_TAKE_MONEY, moneyToAddMsg, handler->GetNameLink(target).c_str());
                if (handler->needReportToTarget(target))
                    ChatHandler(target->GetSession()).PSendSysMessage(LANG_YOURS_MONEY_TAKEN, handler->GetNameLink().c_str(), moneyToAddMsg);
                target->SetMoney(newmoney);
            }
        }
        else
        {
            handler->PSendSysMessage(LANG_YOU_GIVE_MONEY, uint32(moneyToAdd), handler->GetNameLink(target).c_str());
            if (handler->needReportToTarget(target))
                ChatHandler(target->GetSession()).PSendSysMessage(LANG_YOURS_MONEY_GIVEN, handler->GetNameLink().c_str(), uint32(moneyToAdd));

            if (moneyToAdd >= int64(MAX_MONEY_AMOUNT))
                moneyToAdd = MAX_MONEY_AMOUNT;

            if (targetMoney >= uint64(MAX_MONEY_AMOUNT) - moneyToAdd)
                moneyToAdd -= targetMoney;

            target->ModifyMoney(moneyToAdd);
        }

        TC_LOG_DEBUG(LOG_FILTER_GENERAL, handler->GetTrinityString(LANG_NEW_MONEY), uint32(targetMoney), int32(moneyToAdd), uint32(target->GetMoney()));

        return true;
    }

    //Edit Unit field
    static bool HandleModifyBitCommand(ChatHandler* handler, const char* args)
    {
        if (!*args)
            return false;

        Unit* target = handler->getSelectedUnit();
        if (!target)
        {
            handler->SendSysMessage(LANG_NO_CHAR_SELECTED);
            handler->SetSentErrorMessage(true);
            return false;
        }

        // check online security
        if (target->GetTypeId() == TYPEID_PLAYER && handler->HasLowerSecurity(target->ToPlayer(), 0))
            return false;

        char* pField = strtok((char*)args, " ");
        if (!pField)
            return false;

        char* pBit = strtok(NULL, " ");
        if (!pBit)
            return false;

        uint16 field = atoi(pField);
        uint32 bit   = atoi(pBit);

        if (field < OBJECT_END || field >= target->GetValuesCount())
        {
            handler->SendSysMessage(LANG_BAD_VALUE);
            handler->SetSentErrorMessage(true);
            return false;
        }
        if (bit < 1 || bit > 32)
        {
            handler->SendSysMessage(LANG_BAD_VALUE);
            handler->SetSentErrorMessage(true);
            return false;
        }

        if (target->HasFlag(field, (1<<(bit-1))))
        {
            target->RemoveFlag(field, (1<<(bit-1)));
            handler->PSendSysMessage(LANG_REMOVE_BIT, bit, field);
        }
        else
        {
            target->SetFlag(field, (1<<(bit-1)));
            handler->PSendSysMessage(LANG_SET_BIT, bit, field);
        }
        return true;
    }

    static bool HandleModifyHonorCommand(ChatHandler* handler, const char* args)
    {
        if (!*args)
            return false;

        Player* target = handler->getSelectedPlayer();
        if (!target)
        {
            handler->SendSysMessage(LANG_PLAYER_NOT_FOUND);
            handler->SetSentErrorMessage(true);
            return false;
        }

        // check online security
        if (handler->HasLowerSecurity(target, 0))
            return false;

        int32 amount = (uint32)atoi(args);

        target->ModifyCurrency(CURRENCY_TYPE_HONOR_POINTS, amount, true, true);

        handler->PSendSysMessage(LANG_COMMAND_MODIFY_HONOR, handler->GetNameLink(target).c_str(), target->GetCurrency(CURRENCY_TYPE_HONOR_POINTS, false));

        return true;
    }

    static bool HandleModifyDrunkCommand(ChatHandler* handler, const char* args)
    {
        if (!*args)
            return false;

        uint8 drunklevel = (uint8)atoi(args);
        if (drunklevel > 100)
            drunklevel = 100;

        if (Player* target = handler->getSelectedPlayer())
            target->SetDrunkValue(drunklevel);

        return true;
    }

    static bool HandleModifyRepCommand(ChatHandler* handler, const char* args)
    {
        if (!*args)
            return false;

        Player* target = handler->getSelectedPlayer();
        if (!target)
        {
            handler->SendSysMessage(LANG_PLAYER_NOT_FOUND);
            handler->SetSentErrorMessage(true);
            return false;
        }

        // check online security
        if (handler->HasLowerSecurity(target, 0))
            return false;

        char* factionTxt = handler->extractKeyFromLink((char*)args, "Hfaction");
        if (!factionTxt)
            return false;

        uint32 factionId = atoi(factionTxt);

        int32 amount = 0;
        char *rankTxt = strtok(NULL, " ");
        if (!factionId || !rankTxt)
            return false;

        amount = atoi(rankTxt);
        if ((amount == 0) && (rankTxt[0] != '-') && !isdigit(rankTxt[0]))
        {
            std::string rankStr = rankTxt;
            std::wstring wrankStr;
            if (!Utf8toWStr(rankStr, wrankStr))
                return false;
            wstrToLower(wrankStr);

            int r = 0;
            amount = -42000;
            for (; r < MAX_REPUTATION_RANK; ++r)
            {
                std::string rank = handler->GetTrinityString(ReputationRankStrIndex[r]);
                if (rank.empty())
                    continue;

                std::wstring wrank;
                if (!Utf8toWStr(rank, wrank))
                    continue;

                wstrToLower(wrank);

                if (wrank.substr(0, wrankStr.size()) == wrankStr)
                {
                    char *deltaTxt = strtok(NULL, " ");
                    if (deltaTxt)
                    {
                        int32 delta = atoi(deltaTxt);
                        if ((delta < 0) || (delta > ReputationMgr::PointsInRank[r] -1))
                        {
                            handler->PSendSysMessage(LANG_COMMAND_FACTION_DELTA, (ReputationMgr::PointsInRank[r]-1));
                            handler->SetSentErrorMessage(true);
                            return false;
                        }
                        amount += delta;
                    }
                    break;
                }
                amount += ReputationMgr::PointsInRank[r];
            }
            if (r >= MAX_REPUTATION_RANK)
            {
                handler->PSendSysMessage(LANG_COMMAND_FACTION_INVPARAM, rankTxt);
                handler->SetSentErrorMessage(true);
                return false;
            }
        }

        FactionEntry const* factionEntry = sFactionStore.LookupEntry(factionId);

        if (!factionEntry)
        {
            handler->PSendSysMessage(LANG_COMMAND_FACTION_UNKNOWN, factionId);
            handler->SetSentErrorMessage(true);
            return false;
        }

        if (factionEntry->reputationListID < 0)
        {
            handler->PSendSysMessage(LANG_COMMAND_FACTION_NOREP_ERROR, factionEntry->name, factionId);
            handler->SetSentErrorMessage(true);
            return false;
        }

        target->GetReputationMgr().SetOneFactionReputation(factionEntry, amount, false);
        target->GetReputationMgr().SendState(target->GetReputationMgr().GetState(factionEntry));
        handler->PSendSysMessage(LANG_COMMAND_MODIFY_REP, factionEntry->name, factionId,
            handler->GetNameLink(target).c_str(), target->GetReputationMgr().GetReputation(factionEntry));
        return true;
    }

    //morph creature or player
    static bool HandleModifyMorphCommand(ChatHandler* handler, const char* args)
    {
        if (!*args)
            return false;

        uint16 display_id = (uint16)atoi((char*)args);

        Unit* target = handler->getSelectedUnit();
        if (!target)
            target = handler->GetSession()->GetPlayer();

        // check online security
        else if (target->GetTypeId() == TYPEID_PLAYER && handler->HasLowerSecurity(target->ToPlayer(), 0))
            return false;

        target->SetDisplayId(display_id);

        return true;
    }

    //set temporary phase mask for player
    static bool HandleModifyPhaseCommand(ChatHandler* handler, const char* args)
    {
        if (!*args)
            return false;

        uint32 phasemask = (uint32)atoi((char*)args);

        Unit* target = handler->getSelectedUnit();
        if (target)
        {
            if (target->GetTypeId() == TYPEID_PLAYER)
                target->ToPlayer()->GetPhaseMgr().SetCustomPhase(phasemask);
            else
                target->SetPhaseMask(phasemask, true);
        }
        else
            handler->GetSession()->GetPlayer()->GetPhaseMgr().SetCustomPhase(phasemask);

        return true;
    }

    //change standstate
    static bool HandleModifyStandStateCommand(ChatHandler* handler, const char* args)
    {
        if (!*args)
            return false;

        uint32 anim_id = atoi((char*)args);
        handler->GetSession()->GetPlayer()->SetUInt32Value(UNIT_NPC_EMOTESTATE, anim_id);

        return true;
    }

    static bool HandleModifyGenderCommand(ChatHandler* handler, const char* args)
    {
        if (!*args)
            return false;

        Player* target = handler->getSelectedPlayer();

        if (!target)
        {
            handler->PSendSysMessage(LANG_PLAYER_NOT_FOUND);
            handler->SetSentErrorMessage(true);
            return false;
        }

        PlayerInfo const* info = sObjectMgr->GetPlayerInfo(target->getRace(), target->getClass());
        if (!info)
            return false;

        char const* gender_str = (char*)args;
        int gender_len = strlen(gender_str);

        Gender gender;

        if (!strncmp(gender_str, "male", gender_len))            // MALE
        {
            if (target->getGender() == GENDER_MALE)
                return true;

            gender = GENDER_MALE;
        }
        else if (!strncmp(gender_str, "female", gender_len))    // FEMALE
        {
            if (target->getGender() == GENDER_FEMALE)
                return true;

            gender = GENDER_FEMALE;
        }
        else
        {
            handler->SendSysMessage(LANG_MUST_MALE_OR_FEMALE);
            handler->SetSentErrorMessage(true);
            return false;
        }

        // Set gender
        target->SetByteValue(UNIT_FIELD_BYTES_0, 2, gender);
        target->SetByteValue(PLAYER_BYTES_3, 0, gender);

        // Change display ID
        target->InitDisplayIds();

        char const* gender_full = gender ? "female" : "male";

        handler->PSendSysMessage(LANG_YOU_CHANGE_GENDER, handler->GetNameLink(target).c_str(), gender_full);

        if (handler->needReportToTarget(target))
            ChatHandler(target->GetSession()).PSendSysMessage(LANG_YOUR_GENDER_CHANGED, gender_full, handler->GetNameLink().c_str());

        return true;
    }
//demorph player or unit
    static bool HandleDeMorphCommand(ChatHandler* handler, const char* /*args*/)
    {
        Unit* target = handler->getSelectedUnit();
        if (!target)
            target = handler->GetSession()->GetPlayer();

        // check online security
        else if (target->GetTypeId() == TYPEID_PLAYER && handler->HasLowerSecurity(target->ToPlayer(), 0))
            return false;

        target->DeMorph();

        return true;
    }

    static bool HandleModifyCurrencyCommand(ChatHandler* handler, const char* args)
    {
        if (!*args)
            return false;

        Player* target = handler->getSelectedPlayer();
        if (!target)
        {
            handler->PSendSysMessage(LANG_PLAYER_NOT_FOUND);
            handler->SetSentErrorMessage(true);
            return false;
        }

        uint32 currencyId = atoi(strtok((char*)args, " "));
        const CurrencyTypesEntry* currencyType =  sCurrencyTypesStore.LookupEntry(currencyId);
        if (!currencyType)
            return false;

        uint32 amount = atoi(strtok(NULL, " "));
        if (!amount)
            return false;

        target->ModifyCurrency(currencyId, amount, true, true);

        return true;
    }
};

void AddSC_modify_commandscript()
{
    new modify_commandscript();
}<|MERGE_RESOLUTION|>--- conflicted
+++ resolved
@@ -51,29 +51,6 @@
         };
         static ChatCommand modifyCommandTable[] =
         {
-<<<<<<< HEAD
-            { "bit",          RBAC_PERM_COMMAND_MODIFY_BIT,          false, &HandleModifyBitCommand,           "", NULL },
-            { "currency",     RBAC_PERM_COMMAND_MODIFY_CURRENCY,     false, &HandleModifyCurrencyCommand,      "", NULL },
-            { "drunk",        RBAC_PERM_COMMAND_MODIFY_DRUNK,        false, &HandleModifyDrunkCommand,         "", NULL },
-            { "energy",       RBAC_PERM_COMMAND_MODIFY_ENERGY,       false, &HandleModifyEnergyCommand,        "", NULL },
-            { "faction",      RBAC_PERM_COMMAND_MODIFY_FACTION,      false, &HandleModifyFactionCommand,       "", NULL },
-            { "gender",       RBAC_PERM_COMMAND_MODIFY_GENDER,       false, &HandleModifyGenderCommand,        "", NULL },
-            { "honor",        RBAC_PERM_COMMAND_MODIFY_HONOR,        false, &HandleModifyHonorCommand,         "", NULL },
-            { "hp",           RBAC_PERM_COMMAND_MODIFY_HP,           false, &HandleModifyHPCommand,            "", NULL },
-            { "mana",         RBAC_PERM_COMMAND_MODIFY_MANA,         false, &HandleModifyManaCommand,          "", NULL },
-            { "money",        RBAC_PERM_COMMAND_MODIFY_MONEY,        false, &HandleModifyMoneyCommand,         "", NULL },
-            { "mount",        RBAC_PERM_COMMAND_MODIFY_MOUNT,        false, &HandleModifyMountCommand,         "", NULL },
-            { "phase",        RBAC_PERM_COMMAND_MODIFY_PHASE,        false, &HandleModifyPhaseCommand,         "", NULL },
-            { "rage",         RBAC_PERM_COMMAND_MODIFY_RAGE,         false, &HandleModifyRageCommand,          "", NULL },
-            { "reputation",   RBAC_PERM_COMMAND_MODIFY_REPUTATION,   false, &HandleModifyRepCommand,           "", NULL },
-            { "runicpower",   RBAC_PERM_COMMAND_MODIFY_RUNICPOWER,   false, &HandleModifyRunicPowerCommand,    "", NULL },
-            { "scale",        RBAC_PERM_COMMAND_MODIFY_SCALE,        false, &HandleModifyScaleCommand,         "", NULL },
-            { "speed",        RBAC_PERM_COMMAND_MODIFY_SPEED,        false, NULL,                              "", modifyspeedCommandTable },
-            { "spell",        RBAC_PERM_COMMAND_MODIFY_SPELL,        false, &HandleModifySpellCommand,         "", NULL },
-            { "standstate",   RBAC_PERM_COMMAND_MODIFY_STANDSTATE,   false, &HandleModifyStandStateCommand,    "", NULL },
-            { "talentpoints", RBAC_PERM_COMMAND_MODIFY_TALENTPOINTS, false, &HandleModifyTalentCommand,        "", NULL },
-=======
-            { "arenapoints",  rbac::RBAC_PERM_COMMAND_MODIFY_ARENAPOINTS,  false, &HandleModifyArenaCommand,         "", NULL },
             { "bit",          rbac::RBAC_PERM_COMMAND_MODIFY_BIT,          false, &HandleModifyBitCommand,           "", NULL },
             { "drunk",        rbac::RBAC_PERM_COMMAND_MODIFY_DRUNK,        false, &HandleModifyDrunkCommand,         "", NULL },
             { "energy",       rbac::RBAC_PERM_COMMAND_MODIFY_ENERGY,       false, &HandleModifyEnergyCommand,        "", NULL },
@@ -93,7 +70,6 @@
             { "spell",        rbac::RBAC_PERM_COMMAND_MODIFY_SPELL,        false, &HandleModifySpellCommand,         "", NULL },
             { "standstate",   rbac::RBAC_PERM_COMMAND_MODIFY_STANDSTATE,   false, &HandleModifyStandStateCommand,    "", NULL },
             { "talentpoints", rbac::RBAC_PERM_COMMAND_MODIFY_TALENTPOINTS, false, &HandleModifyTalentCommand,        "", NULL },
->>>>>>> 8bc63acd
             { NULL,           0,                                     false, NULL,                              "", NULL }
         };
         static ChatCommand commandTable[] =
