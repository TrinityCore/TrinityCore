--- conflicted
+++ resolved
@@ -24,11 +24,7 @@
 
 #include "ScriptMgr.h"
 #include "Chat.h"
-<<<<<<< HEAD
-#include "DBCStores.h"
-=======
 #include "DB2Stores.h"
->>>>>>> 28d470c5
 #include "Log.h"
 #include "ObjectMgr.h"
 #include "Pet.h"
@@ -36,17 +32,9 @@
 #include "Player.h"
 #include "RBAC.h"
 #include "ReputationMgr.h"
-<<<<<<< HEAD
-#include "WorldSession.h"
-
-#if TRINITY_COMPILER == TRINITY_COMPILER_GNU
-#pragma GCC diagnostic ignored "-Wdeprecated-declarations"
-#endif
-=======
 #include "SpellMgr.h"
 #include "SpellPackets.h"
 #include "WorldSession.h"
->>>>>>> 28d470c5
 
 class modify_commandscript : public CommandScript
 {
@@ -66,12 +54,7 @@
         };
         static std::vector<ChatCommand> modifyCommandTable =
         {
-<<<<<<< HEAD
-            { "arenapoints",  rbac::RBAC_PERM_COMMAND_MODIFY_ARENAPOINTS,  false, &HandleModifyArenaCommand,         "" },
-            { "bit",          rbac::RBAC_PERM_COMMAND_MODIFY_BIT,          false, &HandleModifyBitCommand,           "" },
-=======
             { "currency",     rbac::RBAC_PERM_COMMAND_MODIFY_CURRENCY,     false, &HandleModifyCurrencyCommand,      "" },
->>>>>>> 28d470c5
             { "drunk",        rbac::RBAC_PERM_COMMAND_MODIFY_DRUNK,        false, &HandleModifyDrunkCommand,         "" },
             { "energy",       rbac::RBAC_PERM_COMMAND_MODIFY_ENERGY,       false, &HandleModifyEnergyCommand,        "" },
             { "faction",      rbac::RBAC_PERM_COMMAND_MODIFY_FACTION,      false, &HandleModifyFactionCommand,       "" },
@@ -91,10 +74,7 @@
             { "standstate",   rbac::RBAC_PERM_COMMAND_MODIFY_STANDSTATE,   false, &HandleModifyStandStateCommand,    "" },
             { "talentpoints", rbac::RBAC_PERM_COMMAND_MODIFY_TALENTPOINTS, false, &HandleModifyTalentCommand,        "" },
             { "xp",           rbac::RBAC_PERM_COMMAND_MODIFY_XP,           false, &HandleModifyXPCommand,            "" },
-<<<<<<< HEAD
-=======
             { "power",        rbac::RBAC_PERM_COMMAND_MODIFY_POWER,        false, &HandleModifyPowerCommand,         "" },
->>>>>>> 28d470c5
         };
         static std::vector<ChatCommand> commandTable =
         {
@@ -186,10 +166,6 @@
             NotifyModification(handler, target, LANG_YOU_CHANGE_ENERGY, LANG_YOURS_ENERGY_CHANGED, energy / energyMultiplier, energymax / energyMultiplier);
             target->SetMaxPower(POWER_ENERGY, energymax);
             target->SetPower(POWER_ENERGY, energy);
-<<<<<<< HEAD
-            TC_LOG_DEBUG("misc", handler->GetTrinityString(LANG_CURRENT_ENERGY), target->GetMaxPower(POWER_ENERGY));
-=======
->>>>>>> 28d470c5
             return true;
         }
         return false;
@@ -243,18 +219,11 @@
         if (!pfactionid)
         {
             uint32 factionid = target->GetFaction();
-<<<<<<< HEAD
-            uint32 flag      = target->GetUInt32Value(UNIT_FIELD_FLAGS);
-            uint32 npcflag   = target->GetUInt32Value(UNIT_NPC_FLAGS);
-            uint32 dyflag    = target->GetUInt32Value(UNIT_DYNAMIC_FLAGS);
-            handler->PSendSysMessage(LANG_CURRENT_FACTION, target->GetGUID().GetCounter(), factionid, flag, npcflag, dyflag);
-=======
             uint32 flag      = target->m_unitData->Flags;
             uint64 npcflag;
             memcpy(&npcflag, target->m_unitData->NpcFlags.begin(), sizeof(uint64));
             uint32 dyflag    = target->m_objectData->DynamicFlags;
             handler->PSendSysMessage(LANG_CURRENT_FACTION, target->GetGUID().ToString().c_str(), factionid, flag, std::to_string(npcflag).c_str(), dyflag);
->>>>>>> 28d470c5
             return true;
         }
 
@@ -290,14 +259,6 @@
             return false;
         }
 
-<<<<<<< HEAD
-        handler->PSendSysMessage(LANG_YOU_CHANGE_FACTION, target->GetGUID().GetCounter(), factionid, flag, npcflag, dyflag);
-
-        target->SetFaction(factionid);
-        target->SetUInt32Value(UNIT_FIELD_FLAGS, flag);
-        target->SetUInt32Value(UNIT_NPC_FLAGS, npcflag);
-        target->SetUInt32Value(UNIT_DYNAMIC_FLAGS, dyflag);
-=======
         handler->PSendSysMessage(LANG_YOU_CHANGE_FACTION, target->GetGUID().ToString().c_str(), factionid, flag, std::to_string(npcflag).c_str(), dyflag);
 
         target->SetFaction(factionid);
@@ -305,7 +266,6 @@
         target->SetNpcFlags(NPCFlags(npcflag & 0xFFFFFFFF));
         target->SetNpcFlags2(NPCFlags2(npcflag >> 32));
         target->SetDynamicFlags(dyflag);
->>>>>>> 28d470c5
 
         return true;
     }
@@ -356,14 +316,6 @@
         if (handler->needReportToTarget(target))
             ChatHandler(target->GetSession()).PSendSysMessage(LANG_YOURS_SPELLFLATID_CHANGED, handler->GetNameLink().c_str(), spellflatid, val, mark);
 
-<<<<<<< HEAD
-        WorldPacket data(SMSG_SET_FLAT_SPELL_MODIFIER, (1+1+2+2));
-        data << uint8(spellflatid);
-        data << uint8(op);
-        data << uint16(val);
-        data << uint16(mark);
-        target->SendDirectMessage(&data);
-=======
         WorldPackets::Spells::SetSpellModifier packet(SMSG_SET_FLAT_SPELL_MODIFIER);
         WorldPackets::Spells::SpellModifier spellMod;
         spellMod.ModIndex = op;
@@ -373,17 +325,12 @@
         spellMod.ModifierData.push_back(modData);
         packet.Modifiers.push_back(spellMod);
         target->SendDirectMessage(packet.Write());
->>>>>>> 28d470c5
 
         return true;
     }
 
     //Edit Player TP
-<<<<<<< HEAD
-    static bool HandleModifyTalentCommand (ChatHandler* handler, char const* args)
-=======
     static bool HandleModifyTalentCommand(ChatHandler* /*handler*/, char const* /*args*/)
->>>>>>> 28d470c5
     {
         /* TODO: 6.x remove this
         if (!*args)
@@ -547,14 +494,10 @@
         if (CheckModifySpeed(handler, args, target, Scale, 0.1f, 10.0f, false))
         {
             NotifyModification(handler, target, LANG_YOU_CHANGE_SIZE, LANG_YOURS_SIZE_CHANGED, Scale);
-<<<<<<< HEAD
-            target->SetObjectScale(Scale);
-=======
             if (Creature* creatureTarget = target->ToCreature())
                 creatureTarget->SetDisplayId(creatureTarget->GetDisplayId(), Scale);
             else
                 target->SetObjectScale(Scale);
->>>>>>> 28d470c5
             return true;
         }
         return false;
@@ -566,16 +509,6 @@
         if (!*args)
             return false;
 
-<<<<<<< HEAD
-        char const* mount_cstr = strtok(const_cast<char*>(args), " ");
-        char const* speed_cstr = strtok(nullptr, " ");
-
-        if (!mount_cstr || !speed_cstr)
-            return false;
-
-        uint32 mount = atoul(mount_cstr);
-        if (!sCreatureDisplayInfoStore.LookupEntry(mount))
-=======
         const char* mount_cstr = strtok(const_cast<char*>(args), " ");
         const char* speed_cstr = strtok(nullptr, " ");
 
@@ -584,7 +517,6 @@
 
         uint32 mount = atoul(args);
         if (!sCreatureDisplayInfoStore.HasRecord(mount))
->>>>>>> 28d470c5
         {
             handler->SendSysMessage(LANG_NO_MOUNT);
             handler->SetSentErrorMessage(true);
@@ -632,24 +564,11 @@
         if (handler->HasLowerSecurity(target, ObjectGuid::Empty))
             return false;
 
-<<<<<<< HEAD
-        Optional<int32> moneyToAddO = 0;
-=======
         int64 moneyToAdd = 0;
->>>>>>> 28d470c5
         if (strchr(args, 'g') || strchr(args, 's') || strchr(args, 'c'))
-            moneyToAddO = MoneyStringToMoney(std::string(args));
+            moneyToAdd = MoneyStringToMoney(std::string(args));
         else
-<<<<<<< HEAD
-            moneyToAddO = Trinity::StringTo<int32>(args);
-
-        if (!moneyToAddO)
-            return false;
-
-        int32 moneyToAdd = *moneyToAddO;
-=======
             moneyToAdd = atoll(args);
->>>>>>> 28d470c5
 
         uint64 targetMoney = target->GetMoney();
 
@@ -694,73 +613,11 @@
         return true;
     }
 
-<<<<<<< HEAD
-    //Edit Unit field
-    static bool HandleModifyBitCommand(ChatHandler* handler, char const* args)
-=======
     static bool HandleModifyHonorCommand(ChatHandler* handler, char const* args)
->>>>>>> 28d470c5
-    {
-        if (!*args)
-            return false;
-
-<<<<<<< HEAD
-        Unit* target = handler->getSelectedUnit();
-        if (!target)
-        {
-            handler->SendSysMessage(LANG_NO_CHAR_SELECTED);
-            handler->SetSentErrorMessage(true);
-            return false;
-        }
-
-        // check online security
-        if (target->GetTypeId() == TYPEID_PLAYER && handler->HasLowerSecurity(target->ToPlayer(), ObjectGuid::Empty))
-            return false;
-
-        char* pField = strtok((char*)args, " ");
-        if (!pField)
-            return false;
-
-        char* pBit = strtok(nullptr, " ");
-        if (!pBit)
-            return false;
-
-        uint16 field = atoi(pField);
-        uint32 bit   = atoi(pBit);
-
-        if (field < OBJECT_END || field >= target->GetValuesCount())
-        {
-            handler->SendSysMessage(LANG_BAD_VALUE);
-            handler->SetSentErrorMessage(true);
-            return false;
-        }
-        if (bit < 1 || bit > 32)
-        {
-            handler->SendSysMessage(LANG_BAD_VALUE);
-            handler->SetSentErrorMessage(true);
-            return false;
-        }
-
-        if (target->HasFlag(field, (1<<(bit-1))))
-        {
-            target->RemoveFlag(field, (1<<(bit-1)));
-            handler->PSendSysMessage(LANG_REMOVE_BIT, bit, field);
-        }
-        else
-        {
-            target->SetFlag(field, (1<<(bit-1)));
-            handler->PSendSysMessage(LANG_SET_BIT, bit, field);
-        }
-        return true;
-    }
-
-    static bool HandleModifyHonorCommand (ChatHandler* handler, char const* args)
-    {
-        if (!*args)
-            return false;
-
-=======
->>>>>>> 28d470c5
+    {
+        if (!*args)
+            return false;
+
         Player* target = handler->getSelectedPlayerOrSelf();
         if (!target)
         {
@@ -826,7 +683,7 @@
             return false;
 
         amount = atoi(rankTxt);
-        if ((amount == 0) && (rankTxt[0] != '-') && !isdigit((unsigned char)rankTxt[0]))
+        if ((amount == 0) && (rankTxt[0] != '-') && !isdigit(rankTxt[0]))
         {
             std::string rankStr = rankTxt;
             std::wstring wrankStr;
@@ -868,7 +725,7 @@
             }
             if (r >= MAX_REPUTATION_RANK)
             {
-                handler->PSendSysMessage(LANG_COMMAND_INVALID_PARAM, rankTxt);
+                handler->PSendSysMessage(LANG_COMMAND_FACTION_INVPARAM, rankTxt);
                 handler->SetSentErrorMessage(true);
                 return false;
             }
@@ -918,11 +775,7 @@
         return true;
     }
 
-<<<<<<< HEAD
-    //set temporary phase mask for player
-=======
     // Toggles a phaseid on a player
->>>>>>> 28d470c5
     static bool HandleModifyPhaseCommand(ChatHandler* handler, char const* args)
     {
         if (!*args)
@@ -958,19 +811,11 @@
                 return false;
             }
 
-<<<<<<< HEAD
-    //change standstate
-    static bool HandleModifyStandStateCommand(ChatHandler* handler, char const* args)
-    {
-        if (!*args)
-            return false;
-=======
             if (!target->GetPhaseShift().HasVisibleMapId(visibleMapId))
                 PhasingHandler::AddVisibleMapId(target, visibleMapId);
             else
                 PhasingHandler::RemoveVisibleMapId(target, visibleMapId);
         }
->>>>>>> 28d470c5
 
         if (phaseId)
         {
@@ -983,34 +828,14 @@
         return true;
     }
 
-<<<<<<< HEAD
-    static bool HandleModifyArenaCommand(ChatHandler* handler, char const* args)
-=======
     //change standstate
     static bool HandleModifyStandStateCommand(ChatHandler* handler, char const* args)
->>>>>>> 28d470c5
-    {
-        if (!*args)
-            return false;
-
-<<<<<<< HEAD
-        Player* target = handler->getSelectedPlayerOrSelf();
-        if (!target)
-        {
-            handler->SendSysMessage(LANG_PLAYER_NOT_FOUND);
-            handler->SetSentErrorMessage(true);
-            return false;
-        }
-
-        int32 amount = (uint32)atoi(args);
-
-        target->ModifyArenaPoints(amount);
-
-        handler->PSendSysMessage(LANG_COMMAND_MODIFY_ARENA, handler->GetNameLink(target).c_str(), target->GetArenaPoints());
-=======
+    {
+        if (!*args)
+            return false;
+
         uint32 anim_id = atoi((char*)args);
         handler->GetSession()->GetPlayer()->SetEmoteState(Emote(anim_id));
->>>>>>> 28d470c5
 
         return true;
     }
@@ -1029,7 +854,7 @@
             return false;
         }
 
-        PlayerInfo const* info = sObjectMgr->GetPlayerInfo(target->GetRace(), target->GetClass());
+        PlayerInfo const* info = sObjectMgr->GetPlayerInfo(target->getRace(), target->getClass());
         if (!info)
             return false;
 
@@ -1040,14 +865,14 @@
 
         if (!strncmp(gender_str, "male", gender_len))            // MALE
         {
-            if (target->GetGender() == GENDER_MALE)
+            if (target->getGender() == GENDER_MALE)
                 return true;
 
             gender = GENDER_MALE;
         }
         else if (!strncmp(gender_str, "female", gender_len))    // FEMALE
         {
-            if (target->GetGender() == GENDER_FEMALE)
+            if (target->getGender() == GENDER_FEMALE)
                 return true;
 
             gender = GENDER_FEMALE;
@@ -1061,11 +886,7 @@
 
         // Set gender
         target->SetGender(gender);
-<<<<<<< HEAD
-        target->SetNativeGender(gender);
-=======
         target->SetNativeSex(gender);
->>>>>>> 28d470c5
 
         // Change display ID
         target->InitDisplayIds();
@@ -1095,8 +916,6 @@
         return true;
     }
 
-<<<<<<< HEAD
-=======
     static bool HandleModifyCurrencyCommand(ChatHandler* handler, const char* args)
     {
         if (!*args)
@@ -1124,7 +943,6 @@
         return true;
     }
 
->>>>>>> 28d470c5
     // mod xp command
     static bool HandleModifyXPCommand(ChatHandler *handler, char const* args)
     {
@@ -1155,8 +973,6 @@
         target->GiveXP(xp, nullptr);
         return true;
     }
-<<<<<<< HEAD
-=======
 
     // Edit Player Power
     static bool HandleModifyPowerCommand(ChatHandler* handler, const char* args)
@@ -1225,7 +1041,6 @@
         target->SetPower(Powers(powerType->PowerTypeEnum), powerAmount);
         return true;
     }
->>>>>>> 28d470c5
 };
 
 void AddSC_modify_commandscript()
