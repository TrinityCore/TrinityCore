/*
 * Copyright (C) 2008-2014 TrinityCore <http://www.trinitycore.org/>
 *
 * This program is free software; you can redistribute it and/or modify it
 * under the terms of the GNU General Public License as published by the
 * Free Software Foundation; either version 2 of the License, or (at your
 * option) any later version.
 *
 * This program is distributed in the hope that it will be useful, but WITHOUT
 * ANY WARRANTY; without even the implied warranty of MERCHANTABILITY or
 * FITNESS FOR A PARTICULAR PURPOSE. See the GNU General Public License for
 * more details.
 *
 * You should have received a copy of the GNU General Public License along
 * with this program. If not, see <http://www.gnu.org/licenses/>.
 */

/* ScriptData
Name: modify_commandscript
%Complete: 100
Comment: All modify related commands
Category: commandscripts
EndScriptData */

#include "Chat.h"
#include <stdlib.h>
#include "ObjectMgr.h"
#include "Opcodes.h"
#include "Pet.h"
#include "Player.h"
#include "ReputationMgr.h"
#include "ScriptMgr.h"


class modify_commandscript : public CommandScript
{
public:
    modify_commandscript() : CommandScript("modify_commandscript") { }

    ChatCommand* GetCommands() const override
    {
        static ChatCommand modifyspeedCommandTable[] =
        {
            { "all",      rbac::RBAC_PERM_COMMAND_MODIFY_SPEED_ALL,      false, &HandleModifyASpeedCommand, "", NULL },
            { "backwalk", rbac::RBAC_PERM_COMMAND_MODIFY_SPEED_BACKWALK, false, &HandleModifyBWalkCommand,  "", NULL },
            { "fly",      rbac::RBAC_PERM_COMMAND_MODIFY_SPEED_FLY,      false, &HandleModifyFlyCommand,    "", NULL },
            { "walk",     rbac::RBAC_PERM_COMMAND_MODIFY_SPEED_WALK,     false, &HandleModifySpeedCommand,  "", NULL },
            { "swim",     rbac::RBAC_PERM_COMMAND_MODIFY_SPEED_SWIM,     false, &HandleModifySwimCommand,   "", NULL },
            { "",         rbac::RBAC_PERM_COMMAND_MODIFY_SPEED,          false, &HandleModifyASpeedCommand, "", NULL },
            { NULL,       0,                                       false, NULL,                       "", NULL }
        };
        static ChatCommand modifyCommandTable[] =
        {
            { "bit",          rbac::RBAC_PERM_COMMAND_MODIFY_BIT,          false, &HandleModifyBitCommand,           "", NULL },
            { "drunk",        rbac::RBAC_PERM_COMMAND_MODIFY_DRUNK,        false, &HandleModifyDrunkCommand,         "", NULL },
            { "energy",       rbac::RBAC_PERM_COMMAND_MODIFY_ENERGY,       false, &HandleModifyEnergyCommand,        "", NULL },
            { "faction",      rbac::RBAC_PERM_COMMAND_MODIFY_FACTION,      false, &HandleModifyFactionCommand,       "", NULL },
            { "gender",       rbac::RBAC_PERM_COMMAND_MODIFY_GENDER,       false, &HandleModifyGenderCommand,        "", NULL },
            { "honor",        rbac::RBAC_PERM_COMMAND_MODIFY_HONOR,        false, &HandleModifyHonorCommand,         "", NULL },
            { "hp",           rbac::RBAC_PERM_COMMAND_MODIFY_HP,           false, &HandleModifyHPCommand,            "", NULL },
            { "mana",         rbac::RBAC_PERM_COMMAND_MODIFY_MANA,         false, &HandleModifyManaCommand,          "", NULL },
            { "money",        rbac::RBAC_PERM_COMMAND_MODIFY_MONEY,        false, &HandleModifyMoneyCommand,         "", NULL },
            { "mount",        rbac::RBAC_PERM_COMMAND_MODIFY_MOUNT,        false, &HandleModifyMountCommand,         "", NULL },
            { "phase",        rbac::RBAC_PERM_COMMAND_MODIFY_PHASE,        false, &HandleModifyPhaseCommand,         "", NULL },
            { "rage",         rbac::RBAC_PERM_COMMAND_MODIFY_RAGE,         false, &HandleModifyRageCommand,          "", NULL },
            { "reputation",   rbac::RBAC_PERM_COMMAND_MODIFY_REPUTATION,   false, &HandleModifyRepCommand,           "", NULL },
            { "runicpower",   rbac::RBAC_PERM_COMMAND_MODIFY_RUNICPOWER,   false, &HandleModifyRunicPowerCommand,    "", NULL },
            { "scale",        rbac::RBAC_PERM_COMMAND_MODIFY_SCALE,        false, &HandleModifyScaleCommand,         "", NULL },
            { "speed",        rbac::RBAC_PERM_COMMAND_MODIFY_SPEED,        false, NULL,           "", modifyspeedCommandTable },
            { "spell",        rbac::RBAC_PERM_COMMAND_MODIFY_SPELL,        false, &HandleModifySpellCommand,         "", NULL },
            { "standstate",   rbac::RBAC_PERM_COMMAND_MODIFY_STANDSTATE,   false, &HandleModifyStandStateCommand,    "", NULL },
            { "talentpoints", rbac::RBAC_PERM_COMMAND_MODIFY_TALENTPOINTS, false, &HandleModifyTalentCommand,        "", NULL },
            { NULL,           0,                                     false, NULL,                              "", NULL }
        };
        static ChatCommand commandTable[] =
        {
            { "morph",   rbac::RBAC_PERM_COMMAND_MORPH,   false, &HandleModifyMorphCommand,          "", NULL },
            { "demorph", rbac::RBAC_PERM_COMMAND_DEMORPH, false, &HandleDeMorphCommand,              "", NULL },
            { "modify",  rbac::RBAC_PERM_COMMAND_MODIFY,  false, NULL,                 "", modifyCommandTable },
            { NULL,      0,                         false, NULL,                               "", NULL }
        };
        return commandTable;
    }

    //Edit Player HP
    static bool HandleModifyHPCommand(ChatHandler* handler, const char* args)
    {
        if (!*args)
            return false;

        int32 hp = atoi((char*)args);
        int32 hpm = atoi((char*)args);

        if (hp < 1 || hpm < 1 || hpm < hp)
        {
            handler->SendSysMessage(LANG_BAD_VALUE);
            handler->SetSentErrorMessage(true);
            return false;
        }

        Player* target = handler->getSelectedPlayer();
        if (!target)
        {
            handler->SendSysMessage(LANG_NO_CHAR_SELECTED);
            handler->SetSentErrorMessage(true);
            return false;
        }

        if (handler->HasLowerSecurity(target, 0))
            return false;

        handler->PSendSysMessage(LANG_YOU_CHANGE_HP, handler->GetNameLink(target).c_str(), hp, hpm);
        if (handler->needReportToTarget(target))
            ChatHandler(target->GetSession()).PSendSysMessage(LANG_YOURS_HP_CHANGED, handler->GetNameLink().c_str(), hp, hpm);

        target->SetMaxHealth(hpm);
        target->SetHealth(hp);

        return true;
    }

    //Edit Player Mana
    static bool HandleModifyManaCommand(ChatHandler* handler, const char* args)
    {
        if (!*args)
            return false;

        int32 mana = atoi((char*)args);
        int32 manam = atoi((char*)args);

        if (mana <= 0 || manam <= 0 || manam < mana)
        {
            handler->SendSysMessage(LANG_BAD_VALUE);
            handler->SetSentErrorMessage(true);
            return false;
        }

        Player* target = handler->getSelectedPlayer();
        if (!target)
        {
            handler->SendSysMessage(LANG_NO_CHAR_SELECTED);
            handler->SetSentErrorMessage(true);
            return false;
        }

        // check online security
        if (handler->HasLowerSecurity(target, 0))
            return false;

        handler->PSendSysMessage(LANG_YOU_CHANGE_MANA, handler->GetNameLink(target).c_str(), mana, manam);
        if (handler->needReportToTarget(target))
            ChatHandler(target->GetSession()).PSendSysMessage(LANG_YOURS_MANA_CHANGED, handler->GetNameLink().c_str(), mana, manam);

        target->SetMaxPower(POWER_MANA, manam);
        target->SetPower(POWER_MANA, mana);

        return true;
    }

    //Edit Player Energy
    static bool HandleModifyEnergyCommand(ChatHandler* handler, const char* args)
    {
        if (!*args)
            return false;

        // char* pmana = strtok((char*)args, " ");
        // if (!pmana)
        //     return false;

        // char* pmanaMax = strtok(NULL, " ");
        // if (!pmanaMax)
        //     return false;

        // int32 manam = atoi(pmanaMax);
        // int32 mana = atoi(pmana);

        int32 energy = atoi((char*)args)*10;
        int32 energym = atoi((char*)args)*10;

        if (energy <= 0 || energym <= 0 || energym < energy)
        {
            handler->SendSysMessage(LANG_BAD_VALUE);
            handler->SetSentErrorMessage(true);
            return false;
        }

        Player* target = handler->getSelectedPlayer();
        if (!target)
        {
            handler->SendSysMessage(LANG_NO_CHAR_SELECTED);
            handler->SetSentErrorMessage(true);
            return false;
        }

        // check online security
        if (handler->HasLowerSecurity(target, 0))
            return false;

        handler->PSendSysMessage(LANG_YOU_CHANGE_ENERGY, handler->GetNameLink(target).c_str(), energy/10, energym/10);
        if (handler->needReportToTarget(target))
            ChatHandler(target->GetSession()).PSendSysMessage(LANG_YOURS_ENERGY_CHANGED, handler->GetNameLink().c_str(), energy/10, energym/10);

        target->SetMaxPower(POWER_ENERGY, energym);
        target->SetPower(POWER_ENERGY, energy);

        TC_LOG_DEBUG("misc", handler->GetTrinityString(LANG_CURRENT_ENERGY), target->GetMaxPower(POWER_ENERGY));

        return true;
    }

    //Edit Player Rage
    static bool HandleModifyRageCommand(ChatHandler* handler, const char* args)
    {
        if (!*args)
            return false;

        // char* pmana = strtok((char*)args, " ");
        // if (!pmana)
        //     return false;

        // char* pmanaMax = strtok(NULL, " ");
        // if (!pmanaMax)
        //     return false;

        // int32 manam = atoi(pmanaMax);
        // int32 mana = atoi(pmana);

        int32 rage = atoi((char*)args)*10;
        int32 ragem = atoi((char*)args)*10;

        if (rage <= 0 || ragem <= 0 || ragem < rage)
        {
            handler->SendSysMessage(LANG_BAD_VALUE);
            handler->SetSentErrorMessage(true);
            return false;
        }

        Player* target = handler->getSelectedPlayer();
        if (!target)
        {
            handler->SendSysMessage(LANG_NO_CHAR_SELECTED);
            handler->SetSentErrorMessage(true);
            return false;
        }

        // check online security
        if (handler->HasLowerSecurity(target, 0))
            return false;

        handler->PSendSysMessage(LANG_YOU_CHANGE_RAGE, handler->GetNameLink(target).c_str(), rage/10, ragem/10);
        if (handler->needReportToTarget(target))
            ChatHandler(target->GetSession()).PSendSysMessage(LANG_YOURS_RAGE_CHANGED, handler->GetNameLink().c_str(), rage/10, ragem/10);

        target->SetMaxPower(POWER_RAGE, ragem);
        target->SetPower(POWER_RAGE, rage);

        return true;
    }

    // Edit Player Runic Power
    static bool HandleModifyRunicPowerCommand(ChatHandler* handler, const char* args)
    {
        if (!*args)
            return false;

        int32 rune = atoi((char*)args)*10;
        int32 runem = atoi((char*)args)*10;

        if (rune <= 0 || runem <= 0 || runem < rune)
        {
            handler->SendSysMessage(LANG_BAD_VALUE);
            handler->SetSentErrorMessage(true);
            return false;
        }

        Player* target = handler->getSelectedPlayer();
        if (!target)
        {
            handler->SendSysMessage(LANG_NO_CHAR_SELECTED);
            handler->SetSentErrorMessage(true);
            return false;
        }

        handler->PSendSysMessage(LANG_YOU_CHANGE_RUNIC_POWER, handler->GetNameLink(target).c_str(), rune/10, runem/10);
        if (handler->needReportToTarget(target))
            ChatHandler(target->GetSession()).PSendSysMessage(LANG_YOURS_RUNIC_POWER_CHANGED, handler->GetNameLink().c_str(), rune/10, runem/10);

        target->SetMaxPower(POWER_RUNIC_POWER, runem);
        target->SetPower(POWER_RUNIC_POWER, rune);

        return true;
    }

    //Edit Player Faction
    static bool HandleModifyFactionCommand(ChatHandler* handler, const char* args)
    {
        if (!*args)
            return false;

        char* pfactionid = handler->extractKeyFromLink((char*)args, "Hfaction");

        Creature* target = handler->getSelectedCreature();
        if (!target)
        {
            handler->SendSysMessage(LANG_SELECT_CREATURE);
            handler->SetSentErrorMessage(true);
            return false;
        }

        if (!pfactionid)
        {
            uint32 factionid = target->getFaction();
            uint32 flag      = target->GetUInt32Value(UNIT_FIELD_FLAGS);
            uint32 npcflag   = target->GetUInt32Value(UNIT_NPC_FLAGS);
            uint32 dyflag    = target->GetUInt32Value(UNIT_DYNAMIC_FLAGS);
            handler->PSendSysMessage(LANG_CURRENT_FACTION, target->GetGUIDLow(), factionid, flag, npcflag, dyflag);
            return true;
        }

        uint32 factionid = atoi(pfactionid);
        uint32 flag;

        char *pflag = strtok(NULL, " ");
        if (!pflag)
            flag = target->GetUInt32Value(UNIT_FIELD_FLAGS);
        else
            flag = atoi(pflag);

        char* pnpcflag = strtok(NULL, " ");

        uint32 npcflag;
        if (!pnpcflag)
            npcflag = target->GetUInt32Value(UNIT_NPC_FLAGS);
        else
            npcflag = atoi(pnpcflag);

        char* pdyflag = strtok(NULL, " ");

        uint32  dyflag;
        if (!pdyflag)
            dyflag = target->GetUInt32Value(UNIT_DYNAMIC_FLAGS);
        else
            dyflag = atoi(pdyflag);

        if (!sFactionTemplateStore.LookupEntry(factionid))
        {
            handler->PSendSysMessage(LANG_WRONG_FACTION, factionid);
            handler->SetSentErrorMessage(true);
            return false;
        }

        handler->PSendSysMessage(LANG_YOU_CHANGE_FACTION, target->GetGUIDLow(), factionid, flag, npcflag, dyflag);

        target->setFaction(factionid);
        target->SetUInt32Value(UNIT_FIELD_FLAGS, flag);
        target->SetUInt32Value(UNIT_NPC_FLAGS, npcflag);
        target->SetUInt32Value(UNIT_DYNAMIC_FLAGS, dyflag);

        return true;
    }

    //Edit Player Spell
    static bool HandleModifySpellCommand(ChatHandler* handler, const char* args)
    {
        if (!*args)
            return false;

        char* pspellflatid = strtok((char*)args, " ");
        if (!pspellflatid)
            return false;

        char* pop = strtok(NULL, " ");
        if (!pop)
            return false;

        char* pval = strtok(NULL, " ");
        if (!pval)
            return false;

        uint16 mark;

        char* pmark = strtok(NULL, " ");

        uint8 spellflatid = atoi(pspellflatid);
        uint8 op   = atoi(pop);
        uint16 val = atoi(pval);
        if (!pmark)
            mark = 65535;
        else
            mark = atoi(pmark);

        Player* target = handler->getSelectedPlayer();
        if (target == NULL)
        {
            handler->SendSysMessage(LANG_NO_CHAR_SELECTED);
            handler->SetSentErrorMessage(true);
            return false;
        }

        // check online security
        if (handler->HasLowerSecurity(target, 0))
            return false;

        handler->PSendSysMessage(LANG_YOU_CHANGE_SPELLFLATID, spellflatid, val, mark, handler->GetNameLink(target).c_str());
        if (handler->needReportToTarget(target))
            ChatHandler(target->GetSession()).PSendSysMessage(LANG_YOURS_SPELLFLATID_CHANGED, handler->GetNameLink().c_str(), spellflatid, val, mark);

        WorldPacket data(SMSG_SET_FLAT_SPELL_MODIFIER, (1+1+2+2));
        data << uint8(spellflatid);
        data << uint8(op);
        data << uint16(val);
        data << uint16(mark);
        target->GetSession()->SendPacket(&data);

        return true;
    }

    //Edit Player TP
    static bool HandleModifyTalentCommand (ChatHandler* handler, const char* args)
    {
        if (!*args)
            return false;

        int tp = atoi((char*)args);
        if (tp < 0)
            return false;

        Unit* target = handler->getSelectedUnit();
        if (!target)
        {
            handler->SendSysMessage(LANG_NO_CHAR_SELECTED);
            handler->SetSentErrorMessage(true);
            return false;
        }

        if (target->GetTypeId() == TYPEID_PLAYER)
        {
            // check online security
            if (handler->HasLowerSecurity(target->ToPlayer(), 0))
                return false;
            target->ToPlayer()->SetFreeTalentPoints(tp);
            target->ToPlayer()->SendTalentsInfoData(false);
            return true;
        }
        else if (target->ToCreature()->IsPet())
        {
            Unit* owner = target->GetOwner();
            if (owner && owner->GetTypeId() == TYPEID_PLAYER && ((Pet*)target)->IsPermanentPetFor(owner->ToPlayer()))
            {
                // check online security
                if (handler->HasLowerSecurity(owner->ToPlayer(), 0))
                    return false;
                ((Pet*)target)->SetFreeTalentPoints(tp);
                owner->ToPlayer()->SendTalentsInfoData(true);
                return true;
            }
        }

        handler->SendSysMessage(LANG_NO_CHAR_SELECTED);
        handler->SetSentErrorMessage(true);
        return false;
    }

    //Edit Player Aspeed
    static bool HandleModifyASpeedCommand(ChatHandler* handler, const char* args)
    {
        if (!*args)
            return false;

        float ASpeed = (float)atof((char*)args);

        if (ASpeed > 50.0f || ASpeed < 0.1f)
        {
            handler->SendSysMessage(LANG_BAD_VALUE);
            handler->SetSentErrorMessage(true);
            return false;
        }

        Player* target = handler->getSelectedPlayerOrSelf();
        if (!target)
        {
            handler->SendSysMessage(LANG_NO_CHAR_SELECTED);
            handler->SetSentErrorMessage(true);
            return false;
        }

        // check online security
        if (handler->HasLowerSecurity(target, 0))
            return false;

        std::string targetNameLink = handler->GetNameLink(target);

        if (target->IsInFlight())
        {
            handler->PSendSysMessage(LANG_CHAR_IN_FLIGHT, targetNameLink.c_str());
            handler->SetSentErrorMessage(true);
            return false;
        }

        handler->PSendSysMessage(LANG_YOU_CHANGE_ASPEED, ASpeed, targetNameLink.c_str());
        if (handler->needReportToTarget(target))
            ChatHandler(target->GetSession()).PSendSysMessage(LANG_YOURS_ASPEED_CHANGED, handler->GetNameLink().c_str(), ASpeed);

        target->SetSpeed(MOVE_WALK,    ASpeed, true);
        target->SetSpeed(MOVE_RUN,     ASpeed, true);
        target->SetSpeed(MOVE_SWIM,    ASpeed, true);
        //target->SetSpeed(MOVE_TURN,    ASpeed, true);
        target->SetSpeed(MOVE_FLIGHT,     ASpeed, true);
        return true;
    }

    //Edit Player Speed
    static bool HandleModifySpeedCommand(ChatHandler* handler, const char* args)
    {
        if (!*args)
            return false;

        float Speed = (float)atof((char*)args);

        if (Speed > 50.0f || Speed < 0.1f)
        {
            handler->SendSysMessage(LANG_BAD_VALUE);
            handler->SetSentErrorMessage(true);
            return false;
        }

        Player* target = handler->getSelectedPlayerOrSelf();
        if (!target)
        {
            handler->SendSysMessage(LANG_NO_CHAR_SELECTED);
            handler->SetSentErrorMessage(true);
            return false;
        }

        // check online security
        if (handler->HasLowerSecurity(target, 0))
            return false;

        std::string targetNameLink = handler->GetNameLink(target);

        if (target->IsInFlight())
        {
            handler->PSendSysMessage(LANG_CHAR_IN_FLIGHT, targetNameLink.c_str());
            handler->SetSentErrorMessage(true);
            return false;
        }

        handler->PSendSysMessage(LANG_YOU_CHANGE_SPEED, Speed, targetNameLink.c_str());
        if (handler->needReportToTarget(target))
            ChatHandler(target->GetSession()).PSendSysMessage(LANG_YOURS_SPEED_CHANGED, handler->GetNameLink().c_str(), Speed);

        target->SetSpeed(MOVE_RUN, Speed, true);

        return true;
    }

    //Edit Player Swim Speed
    static bool HandleModifySwimCommand(ChatHandler* handler, const char* args)
    {
        if (!*args)
            return false;

        float Swim = (float)atof((char*)args);

        if (Swim > 50.0f || Swim < 0.1f)
        {
            handler->SendSysMessage(LANG_BAD_VALUE);
            handler->SetSentErrorMessage(true);
            return false;
        }

        Player* target = handler->getSelectedPlayerOrSelf();
        if (!target)
        {
            handler->SendSysMessage(LANG_NO_CHAR_SELECTED);
            handler->SetSentErrorMessage(true);
            return false;
        }

        // check online security
        if (handler->HasLowerSecurity(target, 0))
            return false;

        std::string targetNameLink = handler->GetNameLink(target);

        if (target->IsInFlight())
        {
            handler->PSendSysMessage(LANG_CHAR_IN_FLIGHT, targetNameLink.c_str());
            handler->SetSentErrorMessage(true);
            return false;
        }

        handler->PSendSysMessage(LANG_YOU_CHANGE_SWIM_SPEED, Swim, targetNameLink.c_str());
        if (handler->needReportToTarget(target))
            ChatHandler(target->GetSession()).PSendSysMessage(LANG_YOURS_SWIM_SPEED_CHANGED, handler->GetNameLink().c_str(), Swim);

        target->SetSpeed(MOVE_SWIM, Swim, true);

        return true;
    }

    //Edit Player Walk Speed
    static bool HandleModifyBWalkCommand(ChatHandler* handler, const char* args)
    {
        if (!*args)
            return false;

        float BSpeed = (float)atof((char*)args);

        if (BSpeed > 50.0f || BSpeed < 0.1f)
        {
            handler->SendSysMessage(LANG_BAD_VALUE);
            handler->SetSentErrorMessage(true);
            return false;
        }

        Player* target = handler->getSelectedPlayerOrSelf();
        if (!target)
        {
            handler->SendSysMessage(LANG_NO_CHAR_SELECTED);
            handler->SetSentErrorMessage(true);
            return false;
        }

        // check online security
        if (handler->HasLowerSecurity(target, 0))
            return false;

        std::string targetNameLink = handler->GetNameLink(target);

        if (target->IsInFlight())
        {
            handler->PSendSysMessage(LANG_CHAR_IN_FLIGHT, targetNameLink.c_str());
            handler->SetSentErrorMessage(true);
            return false;
        }

        handler->PSendSysMessage(LANG_YOU_CHANGE_BACK_SPEED, BSpeed, targetNameLink.c_str());
        if (handler->needReportToTarget(target))
            ChatHandler(target->GetSession()).PSendSysMessage(LANG_YOURS_BACK_SPEED_CHANGED, handler->GetNameLink().c_str(), BSpeed);

        target->SetSpeed(MOVE_RUN_BACK, BSpeed, true);

        return true;
    }

    //Edit Player Fly
    static bool HandleModifyFlyCommand(ChatHandler* handler, const char* args)
    {
        if (!*args)
            return false;

        float FSpeed = (float)atof((char*)args);

        if (FSpeed > 50.0f || FSpeed < 0.1f)
        {
            handler->SendSysMessage(LANG_BAD_VALUE);
            handler->SetSentErrorMessage(true);
            return false;
        }

        Player* target = handler->getSelectedPlayerOrSelf();
        if (!target)
        {
            handler->SendSysMessage(LANG_NO_CHAR_SELECTED);
            handler->SetSentErrorMessage(true);
            return false;
        }

        // check online security
        if (handler->HasLowerSecurity(target, 0))
            return false;

        handler->PSendSysMessage(LANG_YOU_CHANGE_FLY_SPEED, FSpeed, handler->GetNameLink(target).c_str());
        if (handler->needReportToTarget(target))
            ChatHandler(target->GetSession()).PSendSysMessage(LANG_YOURS_FLY_SPEED_CHANGED, handler->GetNameLink().c_str(), FSpeed);

        target->SetSpeed(MOVE_FLIGHT, FSpeed, true);

        return true;
    }

    //Edit Player or Creature Scale
    static bool HandleModifyScaleCommand(ChatHandler* handler, const char* args)
    {
        if (!*args)
            return false;

        float Scale = (float)atof((char*)args);
        if (Scale > 10.0f || Scale < 0.1f)
        {
            handler->SendSysMessage(LANG_BAD_VALUE);
            handler->SetSentErrorMessage(true);
            return false;
        }

        Unit* target = handler->getSelectedUnit();
        if (!target)
        {
            handler->SendSysMessage(LANG_SELECT_CHAR_OR_CREATURE);
            handler->SetSentErrorMessage(true);
            return false;
        }

        if (Player* player = target->ToPlayer())
        {
            // check online security
            if (handler->HasLowerSecurity(player, 0))
                return false;

            handler->PSendSysMessage(LANG_YOU_CHANGE_SIZE, Scale, handler->GetNameLink(player).c_str());
            if (handler->needReportToTarget(player))
                ChatHandler(player->GetSession()).PSendSysMessage(LANG_YOURS_SIZE_CHANGED, handler->GetNameLink().c_str(), Scale);
        }

        target->SetObjectScale(Scale);

        return true;
    }

    //Enable Player mount
    static bool HandleModifyMountCommand(ChatHandler* handler, const char* args)
    {
        if (!*args)
            return false;

        uint16 mId = 1147;
        float speed = (float)15;
        uint32 num = 0;

        num = atoi((char*)args);
        switch (num)
        {
        case 1:
            mId=14340;
            break;
        case 2:
            mId=4806;
            break;
        case 3:
            mId=6471;
            break;
        case 4:
            mId=12345;
            break;
        case 5:
            mId=6472;
            break;
        case 6:
            mId=6473;
            break;
        case 7:
            mId=10670;
            break;
        case 8:
            mId=10719;
            break;
        case 9:
            mId=10671;
            break;
        case 10:
            mId=10672;
            break;
        case 11:
            mId=10720;
            break;
        case 12:
            mId=14349;
            break;
        case 13:
            mId=11641;
            break;
        case 14:
            mId=12244;
            break;
        case 15:
            mId=12242;
            break;
        case 16:
            mId=14578;
            break;
        case 17:
            mId=14579;
            break;
        case 18:
            mId=14349;
            break;
        case 19:
            mId=12245;
            break;
        case 20:
            mId=14335;
            break;
        case 21:
            mId=207;
            break;
        case 22:
            mId=2328;
            break;
        case 23:
            mId=2327;
            break;
        case 24:
            mId=2326;
            break;
        case 25:
            mId=14573;
            break;
        case 26:
            mId=14574;
            break;
        case 27:
            mId=14575;
            break;
        case 28:
            mId=604;
            break;
        case 29:
            mId=1166;
            break;
        case 30:
            mId=2402;
            break;
        case 31:
            mId=2410;
            break;
        case 32:
            mId=2409;
            break;
        case 33:
            mId=2408;
            break;
        case 34:
            mId=2405;
            break;
        case 35:
            mId=14337;
            break;
        case 36:
            mId=6569;
            break;
        case 37:
            mId=10661;
            break;
        case 38:
            mId=10666;
            break;
        case 39:
            mId=9473;
            break;
        case 40:
            mId=9476;
            break;
        case 41:
            mId=9474;
            break;
        case 42:
            mId=14374;
            break;
        case 43:
            mId=14376;
            break;
        case 44:
            mId=14377;
            break;
        case 45:
            mId=2404;
            break;
        case 46:
            mId=2784;
            break;
        case 47:
            mId=2787;
            break;
        case 48:
            mId=2785;
            break;
        case 49:
            mId=2736;
            break;
        case 50:
            mId=2786;
            break;
        case 51:
            mId=14347;
            break;
        case 52:
            mId=14346;
            break;
        case 53:
            mId=14576;
            break;
        case 54:
            mId=9695;
            break;
        case 55:
            mId=9991;
            break;
        case 56:
            mId=6448;
            break;
        case 57:
            mId=6444;
            break;
        case 58:
            mId=6080;
            break;
        case 59:
            mId=6447;
            break;
        case 60:
            mId=4805;
            break;
        case 61:
            mId=9714;
            break;
        case 62:
            mId=6448;
            break;
        case 63:
            mId=6442;
            break;
        case 64:
            mId=14632;
            break;
        case 65:
            mId=14332;
            break;
        case 66:
            mId=14331;
            break;
        case 67:
            mId=8469;
            break;
        case 68:
            mId=2830;
            break;
        case 69:
            mId=2346;
            break;
        default:
            handler->SendSysMessage(LANG_NO_MOUNT);
            handler->SetSentErrorMessage(true);
            return false;
        }

        Player* target = handler->getSelectedPlayer();
        if (!target)
        {
            handler->SendSysMessage(LANG_NO_CHAR_SELECTED);
            handler->SetSentErrorMessage(true);
            return false;
        }

        // check online security
        if (handler->HasLowerSecurity(target, 0))
            return false;

        handler->PSendSysMessage(LANG_YOU_GIVE_MOUNT, handler->GetNameLink(target).c_str());
        if (handler->needReportToTarget(target))
            ChatHandler(target->GetSession()).PSendSysMessage(LANG_MOUNT_GIVED, handler->GetNameLink().c_str());

        target->SetUInt32Value(UNIT_FIELD_FLAGS, UNIT_FLAG_PVP);
        target->Mount(mId);

        WorldPacket data(SMSG_MOVE_SET_RUN_SPEED, (8+4+1+4));
        data.append(target->GetPackGUID());
        data << (uint32)0;
        data << (uint8)0;                                       //new 2.1.0
        data << float(speed);
        target->SendMessageToSet(&data, true);

        data.Initialize(SMSG_MOVE_SET_SWIM_SPEED, (8+4+4));
        data.append(target->GetPackGUID());
        data << (uint32)0;
        data << float(speed);
        target->SendMessageToSet(&data, true);

        return true;
    }

    //Edit Player money
    static bool HandleModifyMoneyCommand(ChatHandler* handler, const char* args)
    {
        if (!*args)
            return false;

        Player* target = handler->getSelectedPlayer();
        if (!target)
        {
            handler->SendSysMessage(LANG_NO_CHAR_SELECTED);
            handler->SetSentErrorMessage(true);
            return false;
        }

        // check online security
        if (handler->HasLowerSecurity(target, 0))
            return false;

        int64 moneyToAdd = 0;
        if (strchr(args, 'g') || strchr(args, 's') || strchr(args, 'c'))
            moneyToAdd = MoneyStringToMoney(std::string(args));
        else
            moneyToAdd = atol(args);

        uint64 targetMoney = target->GetMoney();

        if (moneyToAdd < 0)
        {
            int64 newmoney = int64(targetMoney) + moneyToAdd;

            TC_LOG_DEBUG("misc", handler->GetTrinityString(LANG_CURRENT_MONEY), uint32(targetMoney), int32(moneyToAdd), uint32(newmoney));
            if (newmoney <= 0)
            {
                handler->PSendSysMessage(LANG_YOU_TAKE_ALL_MONEY, handler->GetNameLink(target).c_str());
                if (handler->needReportToTarget(target))
                    ChatHandler(target->GetSession()).PSendSysMessage(LANG_YOURS_ALL_MONEY_GONE, handler->GetNameLink().c_str());

                target->SetMoney(0);
            }
            else
            {
<<<<<<< HEAD
                uint32 moneyToAddMsg = moneyToAdd * -1;
                if (newmoney > int64(MAX_MONEY_AMOUNT))
=======
                if (newmoney > static_cast<int32>(MAX_MONEY_AMOUNT))
>>>>>>> 162c1e55
                    newmoney = MAX_MONEY_AMOUNT;

                handler->PSendSysMessage(LANG_YOU_TAKE_MONEY, moneyToAddMsg, handler->GetNameLink(target).c_str());
                if (handler->needReportToTarget(target))
                    ChatHandler(target->GetSession()).PSendSysMessage(LANG_YOURS_MONEY_TAKEN, handler->GetNameLink().c_str(), moneyToAddMsg);
                target->SetMoney(newmoney);
            }
        }
        else
        {
            handler->PSendSysMessage(LANG_YOU_GIVE_MONEY, uint32(moneyToAdd), handler->GetNameLink(target).c_str());
            if (handler->needReportToTarget(target))
                ChatHandler(target->GetSession()).PSendSysMessage(LANG_YOURS_MONEY_GIVEN, handler->GetNameLink().c_str(), uint32(moneyToAdd));

<<<<<<< HEAD
            if (moneyToAdd >= int64(MAX_MONEY_AMOUNT))
                moneyToAdd = MAX_MONEY_AMOUNT;

            if (targetMoney >= uint64(MAX_MONEY_AMOUNT) - moneyToAdd)
=======
            if (targetMoney >= MAX_MONEY_AMOUNT - moneyToAdd)
>>>>>>> 162c1e55
                moneyToAdd -= targetMoney;

            target->ModifyMoney(moneyToAdd);
        }

        TC_LOG_DEBUG("misc", handler->GetTrinityString(LANG_NEW_MONEY), uint32(targetMoney), int32(moneyToAdd), uint32(target->GetMoney()));

        return true;
    }

    //Edit Unit field
    static bool HandleModifyBitCommand(ChatHandler* handler, const char* args)
    {
        if (!*args)
            return false;

        Unit* target = handler->getSelectedUnit();
        if (!target)
        {
            handler->SendSysMessage(LANG_NO_CHAR_SELECTED);
            handler->SetSentErrorMessage(true);
            return false;
        }

        // check online security
        if (target->GetTypeId() == TYPEID_PLAYER && handler->HasLowerSecurity(target->ToPlayer(), 0))
            return false;

        char* pField = strtok((char*)args, " ");
        if (!pField)
            return false;

        char* pBit = strtok(NULL, " ");
        if (!pBit)
            return false;

        uint16 field = atoi(pField);
        uint32 bit   = atoi(pBit);

        if (field < OBJECT_END || field >= target->GetValuesCount())
        {
            handler->SendSysMessage(LANG_BAD_VALUE);
            handler->SetSentErrorMessage(true);
            return false;
        }
        if (bit < 1 || bit > 32)
        {
            handler->SendSysMessage(LANG_BAD_VALUE);
            handler->SetSentErrorMessage(true);
            return false;
        }

        if (target->HasFlag(field, (1<<(bit-1))))
        {
            target->RemoveFlag(field, (1<<(bit-1)));
            handler->PSendSysMessage(LANG_REMOVE_BIT, bit, field);
        }
        else
        {
            target->SetFlag(field, (1<<(bit-1)));
            handler->PSendSysMessage(LANG_SET_BIT, bit, field);
        }
        return true;
    }

    static bool HandleModifyHonorCommand(ChatHandler* handler, const char* args)
    {
        if (!*args)
            return false;

        Player* target = handler->getSelectedPlayer();
        if (!target)
        {
            handler->SendSysMessage(LANG_PLAYER_NOT_FOUND);
            handler->SetSentErrorMessage(true);
            return false;
        }

        // check online security
        if (handler->HasLowerSecurity(target, 0))
            return false;

        int32 amount = (uint32)atoi(args);

        target->ModifyCurrency(CURRENCY_TYPE_HONOR_POINTS, amount, true, true);

        handler->PSendSysMessage(LANG_COMMAND_MODIFY_HONOR, handler->GetNameLink(target).c_str(), target->GetCurrency(CURRENCY_TYPE_HONOR_POINTS, false));

        return true;
    }

    static bool HandleModifyDrunkCommand(ChatHandler* handler, const char* args)
    {
        if (!*args)
            return false;

        uint8 drunklevel = (uint8)atoi(args);
        if (drunklevel > 100)
            drunklevel = 100;

        if (Player* target = handler->getSelectedPlayer())
            target->SetDrunkValue(drunklevel);

        return true;
    }

    static bool HandleModifyRepCommand(ChatHandler* handler, const char* args)
    {
        if (!*args)
            return false;

        Player* target = handler->getSelectedPlayer();
        if (!target)
        {
            handler->SendSysMessage(LANG_PLAYER_NOT_FOUND);
            handler->SetSentErrorMessage(true);
            return false;
        }

        // check online security
        if (handler->HasLowerSecurity(target, 0))
            return false;

        char* factionTxt = handler->extractKeyFromLink((char*)args, "Hfaction");
        if (!factionTxt)
            return false;

        uint32 factionId = atoi(factionTxt);

        int32 amount = 0;
        char *rankTxt = strtok(NULL, " ");
        if (!factionId || !rankTxt)
            return false;

        amount = atoi(rankTxt);
        if ((amount == 0) && (rankTxt[0] != '-') && !isdigit(rankTxt[0]))
        {
            std::string rankStr = rankTxt;
            std::wstring wrankStr;
            if (!Utf8toWStr(rankStr, wrankStr))
                return false;
            wstrToLower(wrankStr);

            int r = 0;
            amount = -42000;
            for (; r < MAX_REPUTATION_RANK; ++r)
            {
                std::string rank = handler->GetTrinityString(ReputationRankStrIndex[r]);
                if (rank.empty())
                    continue;

                std::wstring wrank;
                if (!Utf8toWStr(rank, wrank))
                    continue;

                wstrToLower(wrank);

                if (wrank.substr(0, wrankStr.size()) == wrankStr)
                {
                    char *deltaTxt = strtok(NULL, " ");
                    if (deltaTxt)
                    {
                        int32 delta = atoi(deltaTxt);
                        if ((delta < 0) || (delta > ReputationMgr::PointsInRank[r] -1))
                        {
                            handler->PSendSysMessage(LANG_COMMAND_FACTION_DELTA, (ReputationMgr::PointsInRank[r]-1));
                            handler->SetSentErrorMessage(true);
                            return false;
                        }
                        amount += delta;
                    }
                    break;
                }
                amount += ReputationMgr::PointsInRank[r];
            }
            if (r >= MAX_REPUTATION_RANK)
            {
                handler->PSendSysMessage(LANG_COMMAND_FACTION_INVPARAM, rankTxt);
                handler->SetSentErrorMessage(true);
                return false;
            }
        }

        FactionEntry const* factionEntry = sFactionStore.LookupEntry(factionId);

        if (!factionEntry)
        {
            handler->PSendSysMessage(LANG_COMMAND_FACTION_UNKNOWN, factionId);
            handler->SetSentErrorMessage(true);
            return false;
        }

        if (factionEntry->reputationListID < 0)
        {
            handler->PSendSysMessage(LANG_COMMAND_FACTION_NOREP_ERROR, factionEntry->name, factionId);
            handler->SetSentErrorMessage(true);
            return false;
        }

        target->GetReputationMgr().SetOneFactionReputation(factionEntry, amount, false);
        target->GetReputationMgr().SendState(target->GetReputationMgr().GetState(factionEntry));
        handler->PSendSysMessage(LANG_COMMAND_MODIFY_REP, factionEntry->name, factionId,
            handler->GetNameLink(target).c_str(), target->GetReputationMgr().GetReputation(factionEntry));
        return true;
    }

    //morph creature or player
    static bool HandleModifyMorphCommand(ChatHandler* handler, const char* args)
    {
        if (!*args)
            return false;

        uint16 display_id = (uint16)atoi((char*)args);

        Unit* target = handler->getSelectedUnit();
        if (!target)
            target = handler->GetSession()->GetPlayer();

        // check online security
        else if (target->GetTypeId() == TYPEID_PLAYER && handler->HasLowerSecurity(target->ToPlayer(), 0))
            return false;

        target->SetDisplayId(display_id);

        return true;
    }

    //set temporary phase mask for player
    static bool HandleModifyPhaseCommand(ChatHandler* handler, const char* args)
    {
        if (!*args)
            return false;

        uint32 phasemask = (uint32)atoi((char*)args);

        Unit* target = handler->getSelectedUnit();
        if (target)
        {
            if (target->GetTypeId() == TYPEID_PLAYER)
                target->ToPlayer()->GetPhaseMgr().SetCustomPhase(phasemask);
            else
                target->SetPhaseMask(phasemask, true);
        }
        else
            handler->GetSession()->GetPlayer()->GetPhaseMgr().SetCustomPhase(phasemask);

        return true;
    }

    //change standstate
    static bool HandleModifyStandStateCommand(ChatHandler* handler, const char* args)
    {
        if (!*args)
            return false;

        uint32 anim_id = atoi((char*)args);
        handler->GetSession()->GetPlayer()->SetUInt32Value(UNIT_NPC_EMOTESTATE, anim_id);

        return true;
    }

    static bool HandleModifyGenderCommand(ChatHandler* handler, const char* args)
    {
        if (!*args)
            return false;

        Player* target = handler->getSelectedPlayer();

        if (!target)
        {
            handler->PSendSysMessage(LANG_PLAYER_NOT_FOUND);
            handler->SetSentErrorMessage(true);
            return false;
        }

        PlayerInfo const* info = sObjectMgr->GetPlayerInfo(target->getRace(), target->getClass());
        if (!info)
            return false;

        char const* gender_str = (char*)args;
        int gender_len = strlen(gender_str);

        Gender gender;

        if (!strncmp(gender_str, "male", gender_len))            // MALE
        {
            if (target->getGender() == GENDER_MALE)
                return true;

            gender = GENDER_MALE;
        }
        else if (!strncmp(gender_str, "female", gender_len))    // FEMALE
        {
            if (target->getGender() == GENDER_FEMALE)
                return true;

            gender = GENDER_FEMALE;
        }
        else
        {
            handler->SendSysMessage(LANG_MUST_MALE_OR_FEMALE);
            handler->SetSentErrorMessage(true);
            return false;
        }

        // Set gender
        target->SetByteValue(UNIT_FIELD_BYTES_0, 2, gender);
        target->SetByteValue(PLAYER_BYTES_3, 0, gender);

        // Change display ID
        target->InitDisplayIds();

        char const* gender_full = gender ? "female" : "male";

        handler->PSendSysMessage(LANG_YOU_CHANGE_GENDER, handler->GetNameLink(target).c_str(), gender_full);

        if (handler->needReportToTarget(target))
            ChatHandler(target->GetSession()).PSendSysMessage(LANG_YOUR_GENDER_CHANGED, gender_full, handler->GetNameLink().c_str());

        return true;
    }
//demorph player or unit
    static bool HandleDeMorphCommand(ChatHandler* handler, const char* /*args*/)
    {
        Unit* target = handler->getSelectedUnit();
        if (!target)
            target = handler->GetSession()->GetPlayer();

        // check online security
        else if (target->GetTypeId() == TYPEID_PLAYER && handler->HasLowerSecurity(target->ToPlayer(), 0))
            return false;

        target->DeMorph();

        return true;
    }

    static bool HandleModifyCurrencyCommand(ChatHandler* handler, const char* args)
    {
        if (!*args)
            return false;

        Player* target = handler->getSelectedPlayer();
        if (!target)
        {
            handler->PSendSysMessage(LANG_PLAYER_NOT_FOUND);
            handler->SetSentErrorMessage(true);
            return false;
        }

        uint32 currencyId = atoi(strtok((char*)args, " "));
        const CurrencyTypesEntry* currencyType =  sCurrencyTypesStore.LookupEntry(currencyId);
        if (!currencyType)
            return false;

        uint32 amount = atoi(strtok(NULL, " "));
        if (!amount)
            return false;

        target->ModifyCurrency(currencyId, amount, true, true);

        return true;
    }
};

void AddSC_modify_commandscript()
{
    new modify_commandscript();
}<|MERGE_RESOLUTION|>--- conflicted
+++ resolved
@@ -1020,12 +1020,8 @@
             }
             else
             {
-<<<<<<< HEAD
-                uint32 moneyToAddMsg = moneyToAdd * -1;
-                if (newmoney > int64(MAX_MONEY_AMOUNT))
-=======
-                if (newmoney > static_cast<int32>(MAX_MONEY_AMOUNT))
->>>>>>> 162c1e55
+                uint64 moneyToAddMsg = moneyToAdd * -1;
+                if (newmoney > static_cast<int64>(MAX_MONEY_AMOUNT))
                     newmoney = MAX_MONEY_AMOUNT;
 
                 handler->PSendSysMessage(LANG_YOU_TAKE_MONEY, moneyToAddMsg, handler->GetNameLink(target).c_str());
@@ -1040,14 +1036,10 @@
             if (handler->needReportToTarget(target))
                 ChatHandler(target->GetSession()).PSendSysMessage(LANG_YOURS_MONEY_GIVEN, handler->GetNameLink().c_str(), uint32(moneyToAdd));
 
-<<<<<<< HEAD
             if (moneyToAdd >= int64(MAX_MONEY_AMOUNT))
                 moneyToAdd = MAX_MONEY_AMOUNT;
 
             if (targetMoney >= uint64(MAX_MONEY_AMOUNT) - moneyToAdd)
-=======
-            if (targetMoney >= MAX_MONEY_AMOUNT - moneyToAdd)
->>>>>>> 162c1e55
                 moneyToAdd -= targetMoney;
 
             target->ModifyMoney(moneyToAdd);
