--- conflicted
+++ resolved
@@ -23,13 +23,10 @@
 EndScriptData */
 
 #include "Chat.h"
-<<<<<<< HEAD
 #include <stdlib.h>
-=======
 #include "ObjectMgr.h"
 #include "Opcodes.h"
 #include "Pet.h"
->>>>>>> 7bef4ce4
 #include "Player.h"
 #include "ReputationMgr.h"
 #include "ScriptMgr.h"
