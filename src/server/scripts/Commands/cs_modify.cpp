/*
 * Copyright (C) 2008-2015 TrinityCore <http://www.trinitycore.org/>
 *
 * This program is free software; you can redistribute it and/or modify it
 * under the terms of the GNU General Public License as published by the
 * Free Software Foundation; either version 2 of the License, or (at your
 * option) any later version.
 *
 * This program is distributed in the hope that it will be useful, but WITHOUT
 * ANY WARRANTY; without even the implied warranty of MERCHANTABILITY or
 * FITNESS FOR A PARTICULAR PURPOSE. See the GNU General Public License for
 * more details.
 *
 * You should have received a copy of the GNU General Public License along
 * with this program. If not, see <http://www.gnu.org/licenses/>.
 */

/* ScriptData
Name: modify_commandscript
%Complete: 100
Comment: All modify related commands
Category: commandscripts
EndScriptData */

#include "Chat.h"
#include <stdlib.h>
#include "ObjectMgr.h"
#include "Opcodes.h"
#include "Pet.h"
#include "Player.h"
#include "ReputationMgr.h"
#include "ScriptMgr.h"


class modify_commandscript : public CommandScript
{
public:
    modify_commandscript() : CommandScript("modify_commandscript") { }

    ChatCommand* GetCommands() const override
    {
        static ChatCommand modifyspeedCommandTable[] =
        {
            { "all",      rbac::RBAC_PERM_COMMAND_MODIFY_SPEED_ALL,      false, &HandleModifyASpeedCommand, "", NULL },
            { "backwalk", rbac::RBAC_PERM_COMMAND_MODIFY_SPEED_BACKWALK, false, &HandleModifyBWalkCommand,  "", NULL },
            { "fly",      rbac::RBAC_PERM_COMMAND_MODIFY_SPEED_FLY,      false, &HandleModifyFlyCommand,    "", NULL },
            { "walk",     rbac::RBAC_PERM_COMMAND_MODIFY_SPEED_WALK,     false, &HandleModifySpeedCommand,  "", NULL },
            { "swim",     rbac::RBAC_PERM_COMMAND_MODIFY_SPEED_SWIM,     false, &HandleModifySwimCommand,   "", NULL },
            { "",         rbac::RBAC_PERM_COMMAND_MODIFY_SPEED,          false, &HandleModifyASpeedCommand, "", NULL },
            { NULL,       0,                                       false, NULL,                       "", NULL }
        };
        static ChatCommand modifyCommandTable[] =
        {
            { "bit",          rbac::RBAC_PERM_COMMAND_MODIFY_BIT,          false, &HandleModifyBitCommand,           "", NULL },
            { "currency",     rbac::RBAC_PERM_COMMAND_MODIFY_CURRENCY,     false, &HandleModifyCurrencyCommand,      "", NULL },
            { "drunk",        rbac::RBAC_PERM_COMMAND_MODIFY_DRUNK,        false, &HandleModifyDrunkCommand,         "", NULL },
            { "energy",       rbac::RBAC_PERM_COMMAND_MODIFY_ENERGY,       false, &HandleModifyEnergyCommand,        "", NULL },
            { "faction",      rbac::RBAC_PERM_COMMAND_MODIFY_FACTION,      false, &HandleModifyFactionCommand,       "", NULL },
            { "gender",       rbac::RBAC_PERM_COMMAND_MODIFY_GENDER,       false, &HandleModifyGenderCommand,        "", NULL },
            { "honor",        rbac::RBAC_PERM_COMMAND_MODIFY_HONOR,        false, &HandleModifyHonorCommand,         "", NULL },
            { "hp",           rbac::RBAC_PERM_COMMAND_MODIFY_HP,           false, &HandleModifyHPCommand,            "", NULL },
            { "mana",         rbac::RBAC_PERM_COMMAND_MODIFY_MANA,         false, &HandleModifyManaCommand,          "", NULL },
            { "money",        rbac::RBAC_PERM_COMMAND_MODIFY_MONEY,        false, &HandleModifyMoneyCommand,         "", NULL },
            { "mount",        rbac::RBAC_PERM_COMMAND_MODIFY_MOUNT,        false, &HandleModifyMountCommand,         "", NULL },
            { "phase",        rbac::RBAC_PERM_COMMAND_MODIFY_PHASE,        false, &HandleModifyPhaseCommand,         "", NULL },
            { "rage",         rbac::RBAC_PERM_COMMAND_MODIFY_RAGE,         false, &HandleModifyRageCommand,          "", NULL },
            { "reputation",   rbac::RBAC_PERM_COMMAND_MODIFY_REPUTATION,   false, &HandleModifyRepCommand,           "", NULL },
            { "runicpower",   rbac::RBAC_PERM_COMMAND_MODIFY_RUNICPOWER,   false, &HandleModifyRunicPowerCommand,    "", NULL },
            { "scale",        rbac::RBAC_PERM_COMMAND_MODIFY_SCALE,        false, &HandleModifyScaleCommand,         "", NULL },
            { "speed",        rbac::RBAC_PERM_COMMAND_MODIFY_SPEED,        false, NULL,           "", modifyspeedCommandTable },
            { "spell",        rbac::RBAC_PERM_COMMAND_MODIFY_SPELL,        false, &HandleModifySpellCommand,         "", NULL },
            { "standstate",   rbac::RBAC_PERM_COMMAND_MODIFY_STANDSTATE,   false, &HandleModifyStandStateCommand,    "", NULL },
            { "talentpoints", rbac::RBAC_PERM_COMMAND_MODIFY_TALENTPOINTS, false, &HandleModifyTalentCommand,        "", NULL },
            { "xp",           rbac::RBAC_PERM_COMMAND_MODIFY_XP,           false, &HandleModifyXPCommand,            "", NULL },
            { NULL,           0,                                     false, NULL,                              "", NULL }
        };
        static ChatCommand commandTable[] =
        {
            { "morph",   rbac::RBAC_PERM_COMMAND_MORPH,   false, &HandleModifyMorphCommand,          "", NULL },
            { "demorph", rbac::RBAC_PERM_COMMAND_DEMORPH, false, &HandleDeMorphCommand,              "", NULL },
            { "modify",  rbac::RBAC_PERM_COMMAND_MODIFY,  false, NULL,                 "", modifyCommandTable },
            { NULL,      0,                         false, NULL,                               "", NULL }
        };
        return commandTable;
    }

    //Edit Player HP
    static bool HandleModifyHPCommand(ChatHandler* handler, const char* args)
    {
        if (!*args)
            return false;

        int32 hp = atoi((char*)args);
        int32 hpm = atoi((char*)args);

        if (hp < 1 || hpm < 1 || hpm < hp)
        {
            handler->SendSysMessage(LANG_BAD_VALUE);
            handler->SetSentErrorMessage(true);
            return false;
        }

        Player* target = handler->getSelectedPlayerOrSelf();
        if (!target)
        {
            handler->SendSysMessage(LANG_NO_CHAR_SELECTED);
            handler->SetSentErrorMessage(true);
            return false;
        }

        if (handler->HasLowerSecurity(target, ObjectGuid::Empty))
            return false;

        handler->PSendSysMessage(LANG_YOU_CHANGE_HP, handler->GetNameLink(target).c_str(), hp, hpm);
        if (handler->needReportToTarget(target))
            ChatHandler(target->GetSession()).PSendSysMessage(LANG_YOURS_HP_CHANGED, handler->GetNameLink().c_str(), hp, hpm);

        target->SetMaxHealth(hpm);
        target->SetHealth(hp);

        return true;
    }

    //Edit Player Mana
    static bool HandleModifyManaCommand(ChatHandler* handler, const char* args)
    {
        if (!*args)
            return false;

        int32 mana = atoi((char*)args);
        int32 manam = atoi((char*)args);

        if (mana <= 0 || manam <= 0 || manam < mana)
        {
            handler->SendSysMessage(LANG_BAD_VALUE);
            handler->SetSentErrorMessage(true);
            return false;
        }

        Player* target = handler->getSelectedPlayerOrSelf();
        if (!target)
        {
            handler->SendSysMessage(LANG_NO_CHAR_SELECTED);
            handler->SetSentErrorMessage(true);
            return false;
        }

        // check online security
        if (handler->HasLowerSecurity(target, ObjectGuid::Empty))
            return false;

        handler->PSendSysMessage(LANG_YOU_CHANGE_MANA, handler->GetNameLink(target).c_str(), mana, manam);
        if (handler->needReportToTarget(target))
            ChatHandler(target->GetSession()).PSendSysMessage(LANG_YOURS_MANA_CHANGED, handler->GetNameLink().c_str(), mana, manam);

        target->SetMaxPower(POWER_MANA, manam);
        target->SetPower(POWER_MANA, mana);

        return true;
    }

    //Edit Player Energy
    static bool HandleModifyEnergyCommand(ChatHandler* handler, const char* args)
    {
        if (!*args)
            return false;

        int32 energy = atoi((char*)args)*10;
        int32 energym = atoi((char*)args)*10;

        if (energy <= 0 || energym <= 0 || energym < energy)
        {
            handler->SendSysMessage(LANG_BAD_VALUE);
            handler->SetSentErrorMessage(true);
            return false;
        }

        Player* target = handler->getSelectedPlayerOrSelf();
        if (!target)
        {
            handler->SendSysMessage(LANG_NO_CHAR_SELECTED);
            handler->SetSentErrorMessage(true);
            return false;
        }

        // check online security
        if (handler->HasLowerSecurity(target, ObjectGuid::Empty))
            return false;

        handler->PSendSysMessage(LANG_YOU_CHANGE_ENERGY, handler->GetNameLink(target).c_str(), energy/10, energym/10);
        if (handler->needReportToTarget(target))
            ChatHandler(target->GetSession()).PSendSysMessage(LANG_YOURS_ENERGY_CHANGED, handler->GetNameLink().c_str(), energy/10, energym/10);

        target->SetMaxPower(POWER_ENERGY, energym);
        target->SetPower(POWER_ENERGY, energy);

        TC_LOG_DEBUG("misc", handler->GetTrinityString(LANG_CURRENT_ENERGY), target->GetMaxPower(POWER_ENERGY));

        return true;
    }

    //Edit Player Rage
    static bool HandleModifyRageCommand(ChatHandler* handler, const char* args)
    {
        if (!*args)
            return false;

        int32 rage = atoi((char*)args)*10;
        int32 ragem = atoi((char*)args)*10;

        if (rage <= 0 || ragem <= 0 || ragem < rage)
        {
            handler->SendSysMessage(LANG_BAD_VALUE);
            handler->SetSentErrorMessage(true);
            return false;
        }

        Player* target = handler->getSelectedPlayerOrSelf();
        if (!target)
        {
            handler->SendSysMessage(LANG_NO_CHAR_SELECTED);
            handler->SetSentErrorMessage(true);
            return false;
        }

        // check online security
        if (handler->HasLowerSecurity(target, ObjectGuid::Empty))
            return false;

        handler->PSendSysMessage(LANG_YOU_CHANGE_RAGE, handler->GetNameLink(target).c_str(), rage/10, ragem/10);
        if (handler->needReportToTarget(target))
            ChatHandler(target->GetSession()).PSendSysMessage(LANG_YOURS_RAGE_CHANGED, handler->GetNameLink().c_str(), rage/10, ragem/10);

        target->SetMaxPower(POWER_RAGE, ragem);
        target->SetPower(POWER_RAGE, rage);

        return true;
    }

    // Edit Player Runic Power
    static bool HandleModifyRunicPowerCommand(ChatHandler* handler, const char* args)
    {
        if (!*args)
            return false;

        int32 rune = atoi((char*)args)*10;
        int32 runem = atoi((char*)args)*10;

        if (rune <= 0 || runem <= 0 || runem < rune)
        {
            handler->SendSysMessage(LANG_BAD_VALUE);
            handler->SetSentErrorMessage(true);
            return false;
        }

        Player* target = handler->getSelectedPlayerOrSelf();
        if (!target)
        {
            handler->SendSysMessage(LANG_NO_CHAR_SELECTED);
            handler->SetSentErrorMessage(true);
            return false;
        }

        handler->PSendSysMessage(LANG_YOU_CHANGE_RUNIC_POWER, handler->GetNameLink(target).c_str(), rune/10, runem/10);
        if (handler->needReportToTarget(target))
            ChatHandler(target->GetSession()).PSendSysMessage(LANG_YOURS_RUNIC_POWER_CHANGED, handler->GetNameLink().c_str(), rune/10, runem/10);

        target->SetMaxPower(POWER_RUNIC_POWER, runem);
        target->SetPower(POWER_RUNIC_POWER, rune);

        return true;
    }

    //Edit Player Faction
    static bool HandleModifyFactionCommand(ChatHandler* handler, const char* args)
    {
        if (!*args)
            return false;

        char* pfactionid = handler->extractKeyFromLink((char*)args, "Hfaction");

        Creature* target = handler->getSelectedCreature();
        if (!target)
        {
            handler->SendSysMessage(LANG_SELECT_CREATURE);
            handler->SetSentErrorMessage(true);
            return false;
        }

        if (!pfactionid)
        {
            uint32 factionid = target->getFaction();
            uint32 flag      = target->GetUInt32Value(UNIT_FIELD_FLAGS);
            uint32 npcflag   = target->GetUInt32Value(UNIT_NPC_FLAGS);
            uint32 dyflag    = target->GetUInt32Value(UNIT_DYNAMIC_FLAGS);
            handler->PSendSysMessage(LANG_CURRENT_FACTION, target->GetGUIDLow(), factionid, flag, npcflag, dyflag);
            return true;
        }

        uint32 factionid = atoi(pfactionid);
        uint32 flag;

        char *pflag = strtok(NULL, " ");
        if (!pflag)
            flag = target->GetUInt32Value(UNIT_FIELD_FLAGS);
        else
            flag = atoi(pflag);

        char* pnpcflag = strtok(NULL, " ");

        uint32 npcflag;
        if (!pnpcflag)
            npcflag = target->GetUInt32Value(UNIT_NPC_FLAGS);
        else
            npcflag = atoi(pnpcflag);

        char* pdyflag = strtok(NULL, " ");

        uint32  dyflag;
        if (!pdyflag)
            dyflag = target->GetUInt32Value(UNIT_DYNAMIC_FLAGS);
        else
            dyflag = atoi(pdyflag);

        if (!sFactionTemplateStore.LookupEntry(factionid))
        {
            handler->PSendSysMessage(LANG_WRONG_FACTION, factionid);
            handler->SetSentErrorMessage(true);
            return false;
        }

        handler->PSendSysMessage(LANG_YOU_CHANGE_FACTION, target->GetGUIDLow(), factionid, flag, npcflag, dyflag);

        target->setFaction(factionid);
        target->SetUInt32Value(UNIT_FIELD_FLAGS, flag);
        target->SetUInt32Value(UNIT_NPC_FLAGS, npcflag);
        target->SetUInt32Value(UNIT_DYNAMIC_FLAGS, dyflag);

        return true;
    }

    //Edit Player Spell
    static bool HandleModifySpellCommand(ChatHandler* handler, const char* args)
    {
        if (!*args)
            return false;

        char* pspellflatid = strtok((char*)args, " ");
        if (!pspellflatid)
            return false;

        char* pop = strtok(NULL, " ");
        if (!pop)
            return false;

        char* pval = strtok(NULL, " ");
        if (!pval)
            return false;

        uint16 mark;

        char* pmark = strtok(NULL, " ");

        uint8 spellflatid = atoi(pspellflatid);
        uint8 op   = atoi(pop);
        uint16 val = atoi(pval);
        if (!pmark)
            mark = 65535;
        else
            mark = atoi(pmark);

        Player* target = handler->getSelectedPlayerOrSelf();
        if (target == NULL)
        {
            handler->SendSysMessage(LANG_NO_CHAR_SELECTED);
            handler->SetSentErrorMessage(true);
            return false;
        }

        // check online security
        if (handler->HasLowerSecurity(target, ObjectGuid::Empty))
            return false;

        handler->PSendSysMessage(LANG_YOU_CHANGE_SPELLFLATID, spellflatid, val, mark, handler->GetNameLink(target).c_str());
        if (handler->needReportToTarget(target))
            ChatHandler(target->GetSession()).PSendSysMessage(LANG_YOURS_SPELLFLATID_CHANGED, handler->GetNameLink().c_str(), spellflatid, val, mark);

        WorldPacket data(SMSG_SET_FLAT_SPELL_MODIFIER, (1+1+2+2));
        data << uint8(spellflatid);
        data << uint8(op);
        data << uint16(val);
        data << uint16(mark);
        target->GetSession()->SendPacket(&data);

        return true;
    }

    //Edit Player TP
    static bool HandleModifyTalentCommand (ChatHandler* handler, const char* args)
    {
        if (!*args)
            return false;

        int tp = atoi((char*)args);
        if (tp < 0)
            return false;

        Unit* target = handler->getSelectedUnit();
        if (!target)
        {
            handler->SendSysMessage(LANG_NO_CHAR_SELECTED);
            handler->SetSentErrorMessage(true);
            return false;
        }

        if (target->GetTypeId() == TYPEID_PLAYER)
        {
            // check online security
            if (handler->HasLowerSecurity(target->ToPlayer(), ObjectGuid::Empty))
                return false;
            target->ToPlayer()->SetFreeTalentPoints(tp);
            target->ToPlayer()->SendTalentsInfoData(false);
            return true;
        }
        else if (target->ToCreature()->IsPet())
        {
            Unit* owner = target->GetOwner();
            if (owner && owner->GetTypeId() == TYPEID_PLAYER && ((Pet*)target)->IsPermanentPetFor(owner->ToPlayer()))
            {
                // check online security
                if (handler->HasLowerSecurity(owner->ToPlayer(), ObjectGuid::Empty))
                    return false;
                ((Pet*)target)->SetFreeTalentPoints(tp);
                owner->ToPlayer()->SendTalentsInfoData(true);
                return true;
            }
        }

        handler->SendSysMessage(LANG_NO_CHAR_SELECTED);
        handler->SetSentErrorMessage(true);
        return false;
    }

    //Edit Player Aspeed
    static bool HandleModifyASpeedCommand(ChatHandler* handler, const char* args)
    {
        if (!*args)
            return false;

        float ASpeed = (float)atof((char*)args);

        if (ASpeed > 50.0f || ASpeed < 0.1f)
        {
            handler->SendSysMessage(LANG_BAD_VALUE);
            handler->SetSentErrorMessage(true);
            return false;
        }

        Player* target = handler->getSelectedPlayerOrSelf();
        if (!target)
        {
            handler->SendSysMessage(LANG_NO_CHAR_SELECTED);
            handler->SetSentErrorMessage(true);
            return false;
        }

        // check online security
        if (handler->HasLowerSecurity(target, ObjectGuid::Empty))
            return false;

        std::string targetNameLink = handler->GetNameLink(target);

        if (target->IsInFlight())
        {
            handler->PSendSysMessage(LANG_CHAR_IN_FLIGHT, targetNameLink.c_str());
            handler->SetSentErrorMessage(true);
            return false;
        }

        handler->PSendSysMessage(LANG_YOU_CHANGE_ASPEED, ASpeed, targetNameLink.c_str());
        if (handler->needReportToTarget(target))
            ChatHandler(target->GetSession()).PSendSysMessage(LANG_YOURS_ASPEED_CHANGED, handler->GetNameLink().c_str(), ASpeed);

        target->SetSpeed(MOVE_WALK,    ASpeed, true);
        target->SetSpeed(MOVE_RUN,     ASpeed, true);
        target->SetSpeed(MOVE_SWIM,    ASpeed, true);
        //target->SetSpeed(MOVE_TURN,    ASpeed, true);
        target->SetSpeed(MOVE_FLIGHT,     ASpeed, true);
        return true;
    }

    //Edit Player Speed
    static bool HandleModifySpeedCommand(ChatHandler* handler, const char* args)
    {
        if (!*args)
            return false;

        float Speed = (float)atof((char*)args);

        if (Speed > 50.0f || Speed < 0.1f)
        {
            handler->SendSysMessage(LANG_BAD_VALUE);
            handler->SetSentErrorMessage(true);
            return false;
        }

        Player* target = handler->getSelectedPlayerOrSelf();
        if (!target)
        {
            handler->SendSysMessage(LANG_NO_CHAR_SELECTED);
            handler->SetSentErrorMessage(true);
            return false;
        }

        // check online security
        if (handler->HasLowerSecurity(target, ObjectGuid::Empty))
            return false;

        std::string targetNameLink = handler->GetNameLink(target);

        if (target->IsInFlight())
        {
            handler->PSendSysMessage(LANG_CHAR_IN_FLIGHT, targetNameLink.c_str());
            handler->SetSentErrorMessage(true);
            return false;
        }

        handler->PSendSysMessage(LANG_YOU_CHANGE_SPEED, Speed, targetNameLink.c_str());
        if (handler->needReportToTarget(target))
            ChatHandler(target->GetSession()).PSendSysMessage(LANG_YOURS_SPEED_CHANGED, handler->GetNameLink().c_str(), Speed);

        target->SetSpeed(MOVE_RUN, Speed, true);

        return true;
    }

    //Edit Player Swim Speed
    static bool HandleModifySwimCommand(ChatHandler* handler, const char* args)
    {
        if (!*args)
            return false;

        float Swim = (float)atof((char*)args);

        if (Swim > 50.0f || Swim < 0.1f)
        {
            handler->SendSysMessage(LANG_BAD_VALUE);
            handler->SetSentErrorMessage(true);
            return false;
        }

        Player* target = handler->getSelectedPlayerOrSelf();
        if (!target)
        {
            handler->SendSysMessage(LANG_NO_CHAR_SELECTED);
            handler->SetSentErrorMessage(true);
            return false;
        }

        // check online security
        if (handler->HasLowerSecurity(target, ObjectGuid::Empty))
            return false;

        std::string targetNameLink = handler->GetNameLink(target);

        if (target->IsInFlight())
        {
            handler->PSendSysMessage(LANG_CHAR_IN_FLIGHT, targetNameLink.c_str());
            handler->SetSentErrorMessage(true);
            return false;
        }

        handler->PSendSysMessage(LANG_YOU_CHANGE_SWIM_SPEED, Swim, targetNameLink.c_str());
        if (handler->needReportToTarget(target))
            ChatHandler(target->GetSession()).PSendSysMessage(LANG_YOURS_SWIM_SPEED_CHANGED, handler->GetNameLink().c_str(), Swim);

        target->SetSpeed(MOVE_SWIM, Swim, true);

        return true;
    }

    //Edit Player Walk Speed
    static bool HandleModifyBWalkCommand(ChatHandler* handler, const char* args)
    {
        if (!*args)
            return false;

        float BSpeed = (float)atof((char*)args);

        if (BSpeed > 50.0f || BSpeed < 0.1f)
        {
            handler->SendSysMessage(LANG_BAD_VALUE);
            handler->SetSentErrorMessage(true);
            return false;
        }

        Player* target = handler->getSelectedPlayerOrSelf();
        if (!target)
        {
            handler->SendSysMessage(LANG_NO_CHAR_SELECTED);
            handler->SetSentErrorMessage(true);
            return false;
        }

        // check online security
        if (handler->HasLowerSecurity(target, ObjectGuid::Empty))
            return false;

        std::string targetNameLink = handler->GetNameLink(target);

        if (target->IsInFlight())
        {
            handler->PSendSysMessage(LANG_CHAR_IN_FLIGHT, targetNameLink.c_str());
            handler->SetSentErrorMessage(true);
            return false;
        }

        handler->PSendSysMessage(LANG_YOU_CHANGE_BACK_SPEED, BSpeed, targetNameLink.c_str());
        if (handler->needReportToTarget(target))
            ChatHandler(target->GetSession()).PSendSysMessage(LANG_YOURS_BACK_SPEED_CHANGED, handler->GetNameLink().c_str(), BSpeed);

        target->SetSpeed(MOVE_RUN_BACK, BSpeed, true);

        return true;
    }

    //Edit Player Fly
    static bool HandleModifyFlyCommand(ChatHandler* handler, const char* args)
    {
        if (!*args)
            return false;

        float FSpeed = (float)atof((char*)args);

        if (FSpeed > 50.0f || FSpeed < 0.1f)
        {
            handler->SendSysMessage(LANG_BAD_VALUE);
            handler->SetSentErrorMessage(true);
            return false;
        }

        Player* target = handler->getSelectedPlayerOrSelf();
        if (!target)
        {
            handler->SendSysMessage(LANG_NO_CHAR_SELECTED);
            handler->SetSentErrorMessage(true);
            return false;
        }

        // check online security
        if (handler->HasLowerSecurity(target, ObjectGuid::Empty))
            return false;

        handler->PSendSysMessage(LANG_YOU_CHANGE_FLY_SPEED, FSpeed, handler->GetNameLink(target).c_str());
        if (handler->needReportToTarget(target))
            ChatHandler(target->GetSession()).PSendSysMessage(LANG_YOURS_FLY_SPEED_CHANGED, handler->GetNameLink().c_str(), FSpeed);

        target->SetSpeed(MOVE_FLIGHT, FSpeed, true);

        return true;
    }

    //Edit Player or Creature Scale
    static bool HandleModifyScaleCommand(ChatHandler* handler, const char* args)
    {
        if (!*args)
            return false;

        float Scale = (float)atof((char*)args);
        if (Scale > 10.0f || Scale < 0.1f)
        {
            handler->SendSysMessage(LANG_BAD_VALUE);
            handler->SetSentErrorMessage(true);
            return false;
        }

        Unit* target = handler->getSelectedUnit();
        if (!target)
        {
            handler->SendSysMessage(LANG_SELECT_CHAR_OR_CREATURE);
            handler->SetSentErrorMessage(true);
            return false;
        }

        if (Player* player = target->ToPlayer())
        {
            // check online security
            if (handler->HasLowerSecurity(player, ObjectGuid::Empty))
                return false;

            handler->PSendSysMessage(LANG_YOU_CHANGE_SIZE, Scale, handler->GetNameLink(player).c_str());
            if (handler->needReportToTarget(player))
                ChatHandler(player->GetSession()).PSendSysMessage(LANG_YOURS_SIZE_CHANGED, handler->GetNameLink().c_str(), Scale);
        }

        target->SetObjectScale(Scale);

        return true;
    }

    //Enable Player mount
    static bool HandleModifyMountCommand(ChatHandler* handler, const char* args)
    {
        if (!*args)
            return false;

        uint16 mId = 1147;
        float speed = (float)15;
        uint32 num = 0;

        num = atoi((char*)args);
        switch (num)
        {
        case 1:
            mId=14340;
            break;
        case 2:
            mId=4806;
            break;
        case 3:
            mId=6471;
            break;
        case 4:
            mId=12345;
            break;
        case 5:
            mId=6472;
            break;
        case 6:
            mId=6473;
            break;
        case 7:
            mId=10670;
            break;
        case 8:
            mId=10719;
            break;
        case 9:
            mId=10671;
            break;
        case 10:
            mId=10672;
            break;
        case 11:
            mId=10720;
            break;
        case 12:
            mId=14349;
            break;
        case 13:
            mId=11641;
            break;
        case 14:
            mId=12244;
            break;
        case 15:
            mId=12242;
            break;
        case 16:
            mId=14578;
            break;
        case 17:
            mId=14579;
            break;
        case 18:
            mId=14349;
            break;
        case 19:
            mId=12245;
            break;
        case 20:
            mId=14335;
            break;
        case 21:
            mId=207;
            break;
        case 22:
            mId=2328;
            break;
        case 23:
            mId=2327;
            break;
        case 24:
            mId=2326;
            break;
        case 25:
            mId=14573;
            break;
        case 26:
            mId=14574;
            break;
        case 27:
            mId=14575;
            break;
        case 28:
            mId=604;
            break;
        case 29:
            mId=1166;
            break;
        case 30:
            mId=2402;
            break;
        case 31:
            mId=2410;
            break;
        case 32:
            mId=2409;
            break;
        case 33:
            mId=2408;
            break;
        case 34:
            mId=2405;
            break;
        case 35:
            mId=14337;
            break;
        case 36:
            mId=6569;
            break;
        case 37:
            mId=10661;
            break;
        case 38:
            mId=10666;
            break;
        case 39:
            mId=9473;
            break;
        case 40:
            mId=9476;
            break;
        case 41:
            mId=9474;
            break;
        case 42:
            mId=14374;
            break;
        case 43:
            mId=14376;
            break;
        case 44:
            mId=14377;
            break;
        case 45:
            mId=2404;
            break;
        case 46:
            mId=2784;
            break;
        case 47:
            mId=2787;
            break;
        case 48:
            mId=2785;
            break;
        case 49:
            mId=2736;
            break;
        case 50:
            mId=2786;
            break;
        case 51:
            mId=14347;
            break;
        case 52:
            mId=14346;
            break;
        case 53:
            mId=14576;
            break;
        case 54:
            mId=9695;
            break;
        case 55:
            mId=9991;
            break;
        case 56:
            mId=6448;
            break;
        case 57:
            mId=6444;
            break;
        case 58:
            mId=6080;
            break;
        case 59:
            mId=6447;
            break;
        case 60:
            mId=4805;
            break;
        case 61:
            mId=9714;
            break;
        case 62:
            mId=6448;
            break;
        case 63:
            mId=6442;
            break;
        case 64:
            mId=14632;
            break;
        case 65:
            mId=14332;
            break;
        case 66:
            mId=14331;
            break;
        case 67:
            mId=8469;
            break;
        case 68:
            mId=2830;
            break;
        case 69:
            mId=2346;
            break;
        default:
            handler->SendSysMessage(LANG_NO_MOUNT);
            handler->SetSentErrorMessage(true);
            return false;
        }

        Player* target = handler->getSelectedPlayerOrSelf();
        if (!target)
        {
            handler->SendSysMessage(LANG_NO_CHAR_SELECTED);
            handler->SetSentErrorMessage(true);
            return false;
        }

        // check online security
        if (handler->HasLowerSecurity(target, ObjectGuid::Empty))
            return false;

        handler->PSendSysMessage(LANG_YOU_GIVE_MOUNT, handler->GetNameLink(target).c_str());
        if (handler->needReportToTarget(target))
            ChatHandler(target->GetSession()).PSendSysMessage(LANG_MOUNT_GIVED, handler->GetNameLink().c_str());

        target->SetUInt32Value(UNIT_FIELD_FLAGS, UNIT_FLAG_PVP);
        target->Mount(mId);

        WorldPacket data(SMSG_MOVE_SET_RUN_SPEED, (8+4+1+4));
        data << target->GetPackGUID();
        data << (uint32)0;
        data << (uint8)0;                                       //new 2.1.0
        data << float(speed);
        target->SendMessageToSet(&data, true);

        data.Initialize(SMSG_MOVE_SET_SWIM_SPEED, (8+4+4));
        data << target->GetPackGUID();
        data << (uint32)0;
        data << float(speed);
        target->SendMessageToSet(&data, true);

        return true;
    }

    //Edit Player money
    static bool HandleModifyMoneyCommand(ChatHandler* handler, const char* args)
    {
        if (!*args)
            return false;

        Player* target = handler->getSelectedPlayerOrSelf();
        if (!target)
        {
            handler->SendSysMessage(LANG_NO_CHAR_SELECTED);
            handler->SetSentErrorMessage(true);
            return false;
        }

        // check online security
        if (handler->HasLowerSecurity(target, ObjectGuid::Empty))
            return false;

        int64 moneyToAdd = 0;
        if (strchr(args, 'g') || strchr(args, 's') || strchr(args, 'c'))
            moneyToAdd = MoneyStringToMoney(std::string(args));
        else
            moneyToAdd = atol(args);

        uint64 targetMoney = target->GetMoney();

        if (moneyToAdd < 0)
        {
            int64 newmoney = int64(targetMoney) + moneyToAdd;

            TC_LOG_DEBUG("misc", handler->GetTrinityString(LANG_CURRENT_MONEY), uint32(targetMoney), int32(moneyToAdd), uint32(newmoney));
            if (newmoney <= 0)
            {
                handler->PSendSysMessage(LANG_YOU_TAKE_ALL_MONEY, handler->GetNameLink(target).c_str());
                if (handler->needReportToTarget(target))
                    ChatHandler(target->GetSession()).PSendSysMessage(LANG_YOURS_ALL_MONEY_GONE, handler->GetNameLink().c_str());

                target->SetMoney(0);
            }
            else
            {
                uint64 moneyToAddMsg = moneyToAdd * -1;
                if (newmoney > static_cast<int64>(MAX_MONEY_AMOUNT))
                    newmoney = MAX_MONEY_AMOUNT;

                handler->PSendSysMessage(LANG_YOU_TAKE_MONEY, moneyToAddMsg, handler->GetNameLink(target).c_str());
                if (handler->needReportToTarget(target))
                    ChatHandler(target->GetSession()).PSendSysMessage(LANG_YOURS_MONEY_TAKEN, handler->GetNameLink().c_str(), moneyToAddMsg);
                target->SetMoney(newmoney);
            }
        }
        else
        {
            handler->PSendSysMessage(LANG_YOU_GIVE_MONEY, uint32(moneyToAdd), handler->GetNameLink(target).c_str());
            if (handler->needReportToTarget(target))
                ChatHandler(target->GetSession()).PSendSysMessage(LANG_YOURS_MONEY_GIVEN, handler->GetNameLink().c_str(), uint32(moneyToAdd));

            if (moneyToAdd >= int64(MAX_MONEY_AMOUNT))
                moneyToAdd = MAX_MONEY_AMOUNT;

            if (targetMoney >= uint64(MAX_MONEY_AMOUNT) - moneyToAdd)
                moneyToAdd -= targetMoney;

            target->ModifyMoney(moneyToAdd);
        }

        TC_LOG_DEBUG("misc", handler->GetTrinityString(LANG_NEW_MONEY), uint32(targetMoney), int32(moneyToAdd), uint32(target->GetMoney()));

        return true;
    }

    //Edit Unit field
    static bool HandleModifyBitCommand(ChatHandler* handler, const char* args)
    {
        if (!*args)
            return false;

        Unit* target = handler->getSelectedUnit();
        if (!target)
        {
            handler->SendSysMessage(LANG_NO_CHAR_SELECTED);
            handler->SetSentErrorMessage(true);
            return false;
        }

        // check online security
        if (target->GetTypeId() == TYPEID_PLAYER && handler->HasLowerSecurity(target->ToPlayer(), ObjectGuid::Empty))
            return false;

        char* pField = strtok((char*)args, " ");
        if (!pField)
            return false;

        char* pBit = strtok(NULL, " ");
        if (!pBit)
            return false;

        uint16 field = atoi(pField);
        uint32 bit   = atoi(pBit);

        if (field < OBJECT_END || field >= target->GetValuesCount())
        {
            handler->SendSysMessage(LANG_BAD_VALUE);
            handler->SetSentErrorMessage(true);
            return false;
        }
        if (bit < 1 || bit > 32)
        {
            handler->SendSysMessage(LANG_BAD_VALUE);
            handler->SetSentErrorMessage(true);
            return false;
        }

        if (target->HasFlag(field, (1<<(bit-1))))
        {
            target->RemoveFlag(field, (1<<(bit-1)));
            handler->PSendSysMessage(LANG_REMOVE_BIT, bit, field);
        }
        else
        {
            target->SetFlag(field, (1<<(bit-1)));
            handler->PSendSysMessage(LANG_SET_BIT, bit, field);
        }
        return true;
    }

    static bool HandleModifyHonorCommand(ChatHandler* handler, const char* args)
    {
        if (!*args)
            return false;

        Player* target = handler->getSelectedPlayerOrSelf();
        if (!target)
        {
            handler->SendSysMessage(LANG_PLAYER_NOT_FOUND);
            handler->SetSentErrorMessage(true);
            return false;
        }

        // check online security
        if (handler->HasLowerSecurity(target, ObjectGuid::Empty))
            return false;

        int32 amount = (uint32)atoi(args);

        target->ModifyCurrency(CURRENCY_TYPE_HONOR_POINTS, amount, true, true);

        handler->PSendSysMessage(LANG_COMMAND_MODIFY_HONOR, handler->GetNameLink(target).c_str(), target->GetCurrency(CURRENCY_TYPE_HONOR_POINTS, false));

        return true;
    }

    static bool HandleModifyDrunkCommand(ChatHandler* handler, const char* args)
    {
        if (!*args)
            return false;

        uint8 drunklevel = (uint8)atoi(args);
        if (drunklevel > 100)
            drunklevel = 100;

        if (Player* target = handler->getSelectedPlayerOrSelf())
            target->SetDrunkValue(drunklevel);

        return true;
    }

    static bool HandleModifyRepCommand(ChatHandler* handler, const char* args)
    {
        if (!*args)
            return false;

        Player* target = handler->getSelectedPlayerOrSelf();
        if (!target)
        {
            handler->SendSysMessage(LANG_PLAYER_NOT_FOUND);
            handler->SetSentErrorMessage(true);
            return false;
        }

        // check online security
        if (handler->HasLowerSecurity(target, ObjectGuid::Empty))
            return false;

        char* factionTxt = handler->extractKeyFromLink((char*)args, "Hfaction");
        if (!factionTxt)
            return false;

        uint32 factionId = atoi(factionTxt);

        int32 amount = 0;
        char *rankTxt = strtok(NULL, " ");
        if (!factionId || !rankTxt)
            return false;

        amount = atoi(rankTxt);
        if ((amount == 0) && (rankTxt[0] != '-') && !isdigit(rankTxt[0]))
        {
            std::string rankStr = rankTxt;
            std::wstring wrankStr;
            if (!Utf8toWStr(rankStr, wrankStr))
                return false;
            wstrToLower(wrankStr);

            int r = 0;
            amount = -42000;
            for (; r < MAX_REPUTATION_RANK; ++r)
            {
                std::string rank = handler->GetTrinityString(ReputationRankStrIndex[r]);
                if (rank.empty())
                    continue;

                std::wstring wrank;
                if (!Utf8toWStr(rank, wrank))
                    continue;

                wstrToLower(wrank);

                if (wrank.substr(0, wrankStr.size()) == wrankStr)
                {
                    char *deltaTxt = strtok(NULL, " ");
                    if (deltaTxt)
                    {
                        int32 delta = atoi(deltaTxt);
                        if ((delta < 0) || (delta > ReputationMgr::PointsInRank[r] -1))
                        {
                            handler->PSendSysMessage(LANG_COMMAND_FACTION_DELTA, (ReputationMgr::PointsInRank[r]-1));
                            handler->SetSentErrorMessage(true);
                            return false;
                        }
                        amount += delta;
                    }
                    break;
                }
                amount += ReputationMgr::PointsInRank[r];
            }
            if (r >= MAX_REPUTATION_RANK)
            {
                handler->PSendSysMessage(LANG_COMMAND_FACTION_INVPARAM, rankTxt);
                handler->SetSentErrorMessage(true);
                return false;
            }
        }

        FactionEntry const* factionEntry = sFactionStore.LookupEntry(factionId);

        if (!factionEntry)
        {
            handler->PSendSysMessage(LANG_COMMAND_FACTION_UNKNOWN, factionId);
            handler->SetSentErrorMessage(true);
            return false;
        }

        if (factionEntry->reputationListID < 0)
        {
            handler->PSendSysMessage(LANG_COMMAND_FACTION_NOREP_ERROR, factionEntry->name, factionId);
            handler->SetSentErrorMessage(true);
            return false;
        }

        target->GetReputationMgr().SetOneFactionReputation(factionEntry, amount, false);
        target->GetReputationMgr().SendState(target->GetReputationMgr().GetState(factionEntry));
        handler->PSendSysMessage(LANG_COMMAND_MODIFY_REP, factionEntry->name, factionId,
            handler->GetNameLink(target).c_str(), target->GetReputationMgr().GetReputation(factionEntry));
        return true;
    }

    //morph creature or player
    static bool HandleModifyMorphCommand(ChatHandler* handler, const char* args)
    {
        if (!*args)
            return false;

        uint16 display_id = (uint16)atoi((char*)args);

        Unit* target = handler->getSelectedUnit();
        if (!target)
            target = handler->GetSession()->GetPlayer();

        // check online security
        else if (target->GetTypeId() == TYPEID_PLAYER && handler->HasLowerSecurity(target->ToPlayer(), ObjectGuid::Empty))
            return false;

        target->SetDisplayId(display_id);

        return true;
    }

    // Toggles a phaseid on a player
    static bool HandleModifyPhaseCommand(ChatHandler* handler, const char* args)
    {
        if (!*args)
            return false;

        uint32 phase = (uint32)atoi((char*)args);

        Unit* target = handler->getSelectedUnit();
        if (!target)
            target = handler->GetSession()->GetPlayer();
        
        target->SetInPhase(phase, true, !target->IsInPhase(phase));

        if (target->GetTypeId() == TYPEID_PLAYER)
            target->ToPlayer()->SendUpdatePhasing();

        return true;
    }

    //change standstate
    static bool HandleModifyStandStateCommand(ChatHandler* handler, const char* args)
    {
        if (!*args)
            return false;

        uint32 anim_id = atoi((char*)args);
        handler->GetSession()->GetPlayer()->SetUInt32Value(UNIT_NPC_EMOTESTATE, anim_id);

        return true;
    }

<<<<<<< HEAD
=======
    static bool HandleModifyArenaCommand(ChatHandler* handler, const char* args)
    {
        if (!*args)
            return false;

        Player* target = handler->getSelectedPlayerOrSelf();
        if (!target)
        {
            handler->SendSysMessage(LANG_PLAYER_NOT_FOUND);
            handler->SetSentErrorMessage(true);
            return false;
        }

        int32 amount = (uint32)atoi(args);

        target->ModifyArenaPoints(amount);

        handler->PSendSysMessage(LANG_COMMAND_MODIFY_ARENA, handler->GetNameLink(target).c_str(), target->GetArenaPoints());

        return true;
    }

>>>>>>> dbaf8856
    static bool HandleModifyGenderCommand(ChatHandler* handler, const char* args)
    {
        if (!*args)
            return false;

        Player* target = handler->getSelectedPlayerOrSelf();

        if (!target)
        {
            handler->PSendSysMessage(LANG_PLAYER_NOT_FOUND);
            handler->SetSentErrorMessage(true);
            return false;
        }

        PlayerInfo const* info = sObjectMgr->GetPlayerInfo(target->getRace(), target->getClass());
        if (!info)
            return false;

        char const* gender_str = (char*)args;
        int gender_len = strlen(gender_str);

        Gender gender;

        if (!strncmp(gender_str, "male", gender_len))            // MALE
        {
            if (target->getGender() == GENDER_MALE)
                return true;

            gender = GENDER_MALE;
        }
        else if (!strncmp(gender_str, "female", gender_len))    // FEMALE
        {
            if (target->getGender() == GENDER_FEMALE)
                return true;

            gender = GENDER_FEMALE;
        }
        else
        {
            handler->SendSysMessage(LANG_MUST_MALE_OR_FEMALE);
            handler->SetSentErrorMessage(true);
            return false;
        }

        // Set gender
        target->SetByteValue(UNIT_FIELD_BYTES_0, 2, gender);
        target->SetByteValue(PLAYER_BYTES_3, 0, gender);

        // Change display ID
        target->InitDisplayIds();

        char const* gender_full = gender ? "female" : "male";

        handler->PSendSysMessage(LANG_YOU_CHANGE_GENDER, handler->GetNameLink(target).c_str(), gender_full);

        if (handler->needReportToTarget(target))
            ChatHandler(target->GetSession()).PSendSysMessage(LANG_YOUR_GENDER_CHANGED, gender_full, handler->GetNameLink().c_str());

        return true;
    }
//demorph player or unit
    static bool HandleDeMorphCommand(ChatHandler* handler, const char* /*args*/)
    {
        Unit* target = handler->getSelectedUnit();
        if (!target)
            target = handler->GetSession()->GetPlayer();

        // check online security
        else if (target->GetTypeId() == TYPEID_PLAYER && handler->HasLowerSecurity(target->ToPlayer(), ObjectGuid::Empty))
            return false;

        target->DeMorph();

        return true;
    }

    static bool HandleModifyCurrencyCommand(ChatHandler* handler, const char* args)
    {
        if (!*args)
            return false;

        Player* target = handler->getSelectedPlayer();
        if (!target)
        {
            handler->PSendSysMessage(LANG_PLAYER_NOT_FOUND);
            handler->SetSentErrorMessage(true);
            return false;
        }

        uint32 currencyId = atoi(strtok((char*)args, " "));
        const CurrencyTypesEntry* currencyType =  sCurrencyTypesStore.LookupEntry(currencyId);
        if (!currencyType)
            return false;

        uint32 amount = atoi(strtok(NULL, " "));
        if (!amount)
            return false;

        target->ModifyCurrency(currencyId, amount, true, true);

        return true;
    }

    // mod xp command
    static bool HandleModifyXPCommand(ChatHandler *handler, const char* args)
    {
        if (!*args)
            return false;

        int32 xp = atoi((char*)args);

        if (xp < 1)
        {
            handler->SendSysMessage(LANG_BAD_VALUE);
            handler->SetSentErrorMessage(true);
            return false;
        }

        Player* target = handler->getSelectedPlayerOrSelf();
        if (!target)
        {
            handler->SendSysMessage(LANG_NO_CHAR_SELECTED);
            handler->SetSentErrorMessage(true);
            return false;
        }

        if (handler->HasLowerSecurity(target, ObjectGuid::Empty))
            return false;

        // we can run the command
        target->GiveXP(xp, nullptr);
        return true;
    }
};

void AddSC_modify_commandscript()
{
    new modify_commandscript();
}<|MERGE_RESOLUTION|>--- conflicted
+++ resolved
@@ -1279,31 +1279,6 @@
         return true;
     }
 
-<<<<<<< HEAD
-=======
-    static bool HandleModifyArenaCommand(ChatHandler* handler, const char* args)
-    {
-        if (!*args)
-            return false;
-
-        Player* target = handler->getSelectedPlayerOrSelf();
-        if (!target)
-        {
-            handler->SendSysMessage(LANG_PLAYER_NOT_FOUND);
-            handler->SetSentErrorMessage(true);
-            return false;
-        }
-
-        int32 amount = (uint32)atoi(args);
-
-        target->ModifyArenaPoints(amount);
-
-        handler->PSendSysMessage(LANG_COMMAND_MODIFY_ARENA, handler->GetNameLink(target).c_str(), target->GetArenaPoints());
-
-        return true;
-    }
-
->>>>>>> dbaf8856
     static bool HandleModifyGenderCommand(ChatHandler* handler, const char* args)
     {
         if (!*args)
