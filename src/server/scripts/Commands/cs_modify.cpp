/*
 * Copyright (C) 2008-2012 TrinityCore <http://www.trinitycore.org/>
 *
 * This program is free software; you can redistribute it and/or modify it
 * under the terms of the GNU General Public License as published by the
 * Free Software Foundation; either version 2 of the License, or (at your
 * option) any later version.
 *
 * This program is distributed in the hope that it will be useful, but WITHOUT
 * ANY WARRANTY; without even the implied warranty of MERCHANTABILITY or
 * FITNESS FOR A PARTICULAR PURPOSE. See the GNU General Public License for
 * more details.
 *
 * You should have received a copy of the GNU General Public License along
 * with this program. If not, see <http://www.gnu.org/licenses/>.
 */

/* ScriptData
Name: modify_commandscript
%Complete: 100
Comment: All modify related commands
Category: commandscripts
EndScriptData */

#include "ScriptMgr.h"
#include "ObjectMgr.h"
#include "Chat.h"

class modify_commandscript : public CommandScript
{
public:
    modify_commandscript() : CommandScript("modify_commandscript") { }

    ChatCommand* GetCommands() const
    {
        static ChatCommand modifyspeedCommandTable[] =
        {
            { "fly",            SEC_MODERATOR,      false, &HandleModifyFlyCommand,           "", NULL },
            { "all",            SEC_MODERATOR,      false, &HandleModifyASpeedCommand,        "", NULL },
            { "walk",           SEC_MODERATOR,      false, &HandleModifySpeedCommand,         "", NULL },
            { "backwalk",       SEC_MODERATOR,      false, &HandleModifyBWalkCommand,         "", NULL },
            { "swim",           SEC_MODERATOR,      false, &HandleModifySwimCommand,          "", NULL },
            { "",               SEC_MODERATOR,      false, &HandleModifyASpeedCommand,        "", NULL },
            { NULL,             0,                  false, NULL,                              "", NULL }
        };
        static ChatCommand modifyCommandTable[] =
        {
            { "hp",             SEC_MODERATOR,      false, &HandleModifyHPCommand,            "", NULL },
            { "mana",           SEC_MODERATOR,      false, &HandleModifyManaCommand,          "", NULL },
            { "rage",           SEC_MODERATOR,      false, &HandleModifyRageCommand,          "", NULL },
            { "runicpower",     SEC_MODERATOR,      false, &HandleModifyRunicPowerCommand,    "", NULL },
            { "energy",         SEC_MODERATOR,      false, &HandleModifyEnergyCommand,        "", NULL },
            { "money",          SEC_MODERATOR,      false, &HandleModifyMoneyCommand,         "", NULL },
            { "scale",          SEC_MODERATOR,      false, &HandleModifyScaleCommand,         "", NULL },
            { "bit",            SEC_MODERATOR,      false, &HandleModifyBitCommand,           "", NULL },
            { "faction",        SEC_MODERATOR,      false, &HandleModifyFactionCommand,       "", NULL },
            { "spell",          SEC_MODERATOR,      false, &HandleModifySpellCommand,         "", NULL },
            { "talentpoints",   SEC_MODERATOR,      false, &HandleModifyTalentCommand,        "", NULL },
            { "mount",          SEC_MODERATOR,      false, &HandleModifyMountCommand,         "", NULL },
            { "honor",          SEC_MODERATOR,      false, &HandleModifyHonorCommand,         "", NULL },
            { "reputation",     SEC_GAMEMASTER,     false, &HandleModifyRepCommand,           "", NULL },
            { "arenapoints",    SEC_MODERATOR,      false, &HandleModifyArenaCommand,         "", NULL },
            { "drunk",          SEC_MODERATOR,      false, &HandleModifyDrunkCommand,         "", NULL },
            { "standstate",     SEC_GAMEMASTER,     false, &HandleModifyStandStateCommand,    "", NULL },
            { "phase",          SEC_ADMINISTRATOR,  false, &HandleModifyPhaseCommand,         "", NULL },
            { "gender",         SEC_GAMEMASTER,     false, &HandleModifyGenderCommand,        "", NULL },
<<<<<<< HEAD
            { "collision",      SEC_GAMEMASTER,     false, &HandleModifyCollisionCommand,     "", NULL },
            { "speed",          SEC_MODERATOR,      false, NULL,                              "", modifyspeedCommandTable },
=======
            { "speed",          SEC_MODERATOR,      false, NULL,           "", modifyspeedCommandTable },
>>>>>>> c3cb82b9
            { NULL,             0,                  false, NULL,                                           "", NULL }
        };
        static ChatCommand commandTable[] =
        {
            { "morph",          SEC_GAMEMASTER,     false, &HandleModifyMorphCommand,          "", NULL },
            { "demorph",        SEC_GAMEMASTER,     false, &HandleDeMorphCommand,              "", NULL },
<<<<<<< HEAD
            { "modify",         SEC_MODERATOR,      false, NULL,                               "", modifyCommandTable },
=======
            { "modify",         SEC_MODERATOR,      false, NULL,                 "", modifyCommandTable },
>>>>>>> c3cb82b9
            { NULL,             0,                  false, NULL,                               "", NULL }
        };
        return commandTable;
    }

    //Edit Player HP
    static bool HandleModifyHPCommand(ChatHandler* handler, const char* args)
    {
        if (!*args)
            return false;

        int32 hp = atoi((char*)args);
        int32 hpm = atoi((char*)args);

        if (hp < 1 || hpm < 1 || hpm < hp)
        {
            handler->SendSysMessage(LANG_BAD_VALUE);
            handler->SetSentErrorMessage(true);
            return false;
        }

        Player* target = handler->getSelectedPlayer();
        if (!target)
        {
            handler->SendSysMessage(LANG_NO_CHAR_SELECTED);
            handler->SetSentErrorMessage(true);
            return false;
        }

        if (handler->HasLowerSecurity(target, 0))
            return false;

        handler->PSendSysMessage(LANG_YOU_CHANGE_HP, handler->GetNameLink(target).c_str(), hp, hpm);
        if (handler->needReportToTarget(target))
            (ChatHandler(target)).PSendSysMessage(LANG_YOURS_HP_CHANGED, handler->GetNameLink().c_str(), hp, hpm);

        target->SetMaxHealth(hpm);
        target->SetHealth(hp);

        return true;
    }

    //Edit Player Mana
    static bool HandleModifyManaCommand(ChatHandler* handler, const char* args)
    {
        if (!*args)
            return false;

        int32 mana = atoi((char*)args);
        int32 manam = atoi((char*)args);

        if (mana <= 0 || manam <= 0 || manam < mana)
        {
            handler->SendSysMessage(LANG_BAD_VALUE);
            handler->SetSentErrorMessage(true);
            return false;
        }

        Player* target = handler->getSelectedPlayer();
        if (!target)
        {
            handler->SendSysMessage(LANG_NO_CHAR_SELECTED);
            handler->SetSentErrorMessage(true);
            return false;
        }

        // check online security
        if (handler->HasLowerSecurity(target, 0))
            return false;

        handler->PSendSysMessage(LANG_YOU_CHANGE_MANA, handler->GetNameLink(target).c_str(), mana, manam);
        if (handler->needReportToTarget(target))
            (ChatHandler(target)).PSendSysMessage(LANG_YOURS_MANA_CHANGED, handler->GetNameLink().c_str(), mana, manam);

        target->SetMaxPower(POWER_MANA, manam);
        target->SetPower(POWER_MANA, mana);

        return true;
    }

    //Edit Player Energy
    static bool HandleModifyEnergyCommand(ChatHandler* handler, const char* args)
    {
        if (!*args)
            return false;

        // char* pmana = strtok((char*)args, " ");
        // if (!pmana)
        //     return false;

        // char* pmanaMax = strtok(NULL, " ");
        // if (!pmanaMax)
        //     return false;

        // int32 manam = atoi(pmanaMax);
        // int32 mana = atoi(pmana);

        int32 energy = atoi((char*)args)*10;
        int32 energym = atoi((char*)args)*10;

        if (energy <= 0 || energym <= 0 || energym < energy)
        {
            handler->SendSysMessage(LANG_BAD_VALUE);
            handler->SetSentErrorMessage(true);
            return false;
        }

        Player* target = handler->getSelectedPlayer();
        if (!target)
        {
            handler->SendSysMessage(LANG_NO_CHAR_SELECTED);
            handler->SetSentErrorMessage(true);
            return false;
        }

        // check online security
        if (handler->HasLowerSecurity(target, 0))
            return false;

        handler->PSendSysMessage(LANG_YOU_CHANGE_ENERGY, handler->GetNameLink(target).c_str(), energy/10, energym/10);
        if (handler->needReportToTarget(target))
            (ChatHandler(target)).PSendSysMessage(LANG_YOURS_ENERGY_CHANGED, handler->GetNameLink().c_str(), energy/10, energym/10);

        target->SetMaxPower(POWER_ENERGY, energym);
        target->SetPower(POWER_ENERGY, energy);

        sLog->outDetail(handler->GetTrinityString(LANG_CURRENT_ENERGY), target->GetMaxPower(POWER_ENERGY));

        return true;
    }

    //Edit Player Rage
    static bool HandleModifyRageCommand(ChatHandler* handler, const char* args)
    {
        if (!*args)
            return false;

        // char* pmana = strtok((char*)args, " ");
        // if (!pmana)
        //     return false;

        // char* pmanaMax = strtok(NULL, " ");
        // if (!pmanaMax)
        //     return false;

        // int32 manam = atoi(pmanaMax);
        // int32 mana = atoi(pmana);

        int32 rage = atoi((char*)args)*10;
        int32 ragem = atoi((char*)args)*10;

        if (rage <= 0 || ragem <= 0 || ragem < rage)
        {
            handler->SendSysMessage(LANG_BAD_VALUE);
            handler->SetSentErrorMessage(true);
            return false;
        }

        Player* target = handler->getSelectedPlayer();
        if (!target)
        {
            handler->SendSysMessage(LANG_NO_CHAR_SELECTED);
            handler->SetSentErrorMessage(true);
            return false;
        }

        // check online security
        if (handler->HasLowerSecurity(target, 0))
            return false;

        handler->PSendSysMessage(LANG_YOU_CHANGE_RAGE, handler->GetNameLink(target).c_str(), rage/10, ragem/10);
        if (handler->needReportToTarget(target))
            (ChatHandler(target)).PSendSysMessage(LANG_YOURS_RAGE_CHANGED, handler->GetNameLink().c_str(), rage/10, ragem/10);

        target->SetMaxPower(POWER_RAGE, ragem);
        target->SetPower(POWER_RAGE, rage);

        return true;
    }

    // Edit Player Runic Power
    static bool HandleModifyRunicPowerCommand(ChatHandler* handler, const char* args)
    {
        if (!*args)
            return false;

        int32 rune = atoi((char*)args)*10;
        int32 runem = atoi((char*)args)*10;

        if (rune <= 0 || runem <= 0 || runem < rune)
        {
            handler->SendSysMessage(LANG_BAD_VALUE);
            handler->SetSentErrorMessage(true);
            return false;
        }

        Player* target = handler->getSelectedPlayer();
        if (!target)
        {
            handler->SendSysMessage(LANG_NO_CHAR_SELECTED);
            handler->SetSentErrorMessage(true);
            return false;
        }

        handler->PSendSysMessage(LANG_YOU_CHANGE_RUNIC_POWER, handler->GetNameLink(target).c_str(), rune/10, runem/10);
        if (handler->needReportToTarget(target))
            (ChatHandler(target)).PSendSysMessage(LANG_YOURS_RUNIC_POWER_CHANGED, handler->GetNameLink().c_str(), rune/10, runem/10);

        target->SetMaxPower(POWER_RUNIC_POWER, runem);
        target->SetPower(POWER_RUNIC_POWER, rune);

        return true;
    }

    //Edit Player Faction
    static bool HandleModifyFactionCommand(ChatHandler* handler, const char* args)
    {
        if (!*args)
            return false;

        char* pfactionid = handler->extractKeyFromLink((char*)args, "Hfaction");

        Creature* target = handler->getSelectedCreature();
        if (!target)
        {
            handler->SendSysMessage(LANG_SELECT_CREATURE);
            handler->SetSentErrorMessage(true);
            return false;
        }

        if (!pfactionid)
        {
            if (target)
            {
                uint32 factionid = target->getFaction();
                uint32 flag      = target->GetUInt32Value(UNIT_FIELD_FLAGS);
                uint32 npcflag   = target->GetUInt32Value(UNIT_NPC_FLAGS);
                uint32 dyflag    = target->GetUInt32Value(UNIT_DYNAMIC_FLAGS);
                handler->PSendSysMessage(LANG_CURRENT_FACTION, target->GetGUIDLow(), factionid, flag, npcflag, dyflag);
            }
            return true;
        }

        if (!target)
        {
            handler->SendSysMessage(LANG_NO_CHAR_SELECTED);
            handler->SetSentErrorMessage(true);
            return false;
        }

        uint32 factionid = atoi(pfactionid);
        uint32 flag;

        char *pflag = strtok(NULL, " ");
        if (!pflag)
            flag = target->GetUInt32Value(UNIT_FIELD_FLAGS);
        else
            flag = atoi(pflag);

        char* pnpcflag = strtok(NULL, " ");

        uint32 npcflag;
        if (!pnpcflag)
            npcflag   = target->GetUInt32Value(UNIT_NPC_FLAGS);
        else
            npcflag = atoi(pnpcflag);

        char* pdyflag = strtok(NULL, " ");

        uint32  dyflag;
        if (!pdyflag)
            dyflag   = target->GetUInt32Value(UNIT_DYNAMIC_FLAGS);
        else
            dyflag = atoi(pdyflag);

        if (!sFactionTemplateStore.LookupEntry(factionid))
        {
            handler->PSendSysMessage(LANG_WRONG_FACTION, factionid);
            handler->SetSentErrorMessage(true);
            return false;
        }

        handler->PSendSysMessage(LANG_YOU_CHANGE_FACTION, target->GetGUIDLow(), factionid, flag, npcflag, dyflag);

        target->setFaction(factionid);
        target->SetUInt32Value(UNIT_FIELD_FLAGS, flag);
        target->SetUInt32Value(UNIT_NPC_FLAGS, npcflag);
        target->SetUInt32Value(UNIT_DYNAMIC_FLAGS, dyflag);

        return true;
    }

    //Edit Player Spell
    static bool HandleModifySpellCommand(ChatHandler* handler, const char* args)
    {
        if (!*args)
            return false;

        char* pspellflatid = strtok((char*)args, " ");
        if (!pspellflatid)
            return false;

        char* pop = strtok(NULL, " ");
        if (!pop)
            return false;

        char* pval = strtok(NULL, " ");
        if (!pval)
            return false;

        uint16 mark;

        char* pmark = strtok(NULL, " ");

        uint8 spellflatid = atoi(pspellflatid);
        uint8 op   = atoi(pop);
        uint16 val = atoi(pval);
        if (!pmark)
            mark = 65535;
        else
            mark = atoi(pmark);

        Player* target = handler->getSelectedPlayer();
        if (target == NULL)
        {
            handler->SendSysMessage(LANG_NO_CHAR_SELECTED);
            handler->SetSentErrorMessage(true);
            return false;
        }

        // check online security
        if (handler->HasLowerSecurity(target, 0))
            return false;

        handler->PSendSysMessage(LANG_YOU_CHANGE_SPELLFLATID, spellflatid, val, mark, handler->GetNameLink(target).c_str());
        if (handler->needReportToTarget(target))
            (ChatHandler(target)).PSendSysMessage(LANG_YOURS_SPELLFLATID_CHANGED, handler->GetNameLink().c_str(), spellflatid, val, mark);

        WorldPacket data(SMSG_SET_FLAT_SPELL_MODIFIER, (1+1+2+2));
        data << uint8(spellflatid);
        data << uint8(op);
        data << uint16(val);
        data << uint16(mark);
        target->GetSession()->SendPacket(&data);

        return true;
    }

    //Edit Player TP
    static bool HandleModifyTalentCommand (ChatHandler* handler, const char* args)
    {
        if (!*args)
            return false;

        int tp = atoi((char*)args);
        if (tp < 0)
            return false;

        Unit* target = handler->getSelectedUnit();
        if (!target)
        {
            handler->SendSysMessage(LANG_NO_CHAR_SELECTED);
            handler->SetSentErrorMessage(true);
            return false;
        }

        if (target->GetTypeId() == TYPEID_PLAYER)
        {
            // check online security
            if (handler->HasLowerSecurity(target->ToPlayer(), 0))
                return false;
            target->ToPlayer()->SetFreeTalentPoints(tp);
            target->ToPlayer()->SendTalentsInfoData(false);
            return true;
        }
        else if (target->ToCreature()->isPet())
        {
            Unit* owner = target->GetOwner();
            if (owner && owner->GetTypeId() == TYPEID_PLAYER && ((Pet*)target)->IsPermanentPetFor(owner->ToPlayer()))
            {
                // check online security
                if (handler->HasLowerSecurity(owner->ToPlayer(), 0))
                    return false;
                ((Pet*)target)->SetFreeTalentPoints(tp);
                owner->ToPlayer()->SendTalentsInfoData(true);
                return true;
            }
        }

        handler->SendSysMessage(LANG_NO_CHAR_SELECTED);
        handler->SetSentErrorMessage(true);
        return false;
    }

    //Edit Player Aspeed
    static bool HandleModifyASpeedCommand(ChatHandler* handler, const char* args)
    {
        if (!*args)
            return false;

        float ASpeed = (float)atof((char*)args);

        if (ASpeed > 50.0f || ASpeed < 0.1f)
        {
            handler->SendSysMessage(LANG_BAD_VALUE);
            handler->SetSentErrorMessage(true);
            return false;
        }

        Player* target = handler->getSelectedPlayer();
        if (!target)
        {
            handler->SendSysMessage(LANG_NO_CHAR_SELECTED);
            handler->SetSentErrorMessage(true);
            return false;
        }

        // check online security
        if (handler->HasLowerSecurity(target, 0))
            return false;

        std::string targetNameLink = handler->GetNameLink(target);

        if (target->isInFlight())
        {
            handler->PSendSysMessage(LANG_CHAR_IN_FLIGHT, targetNameLink.c_str());
            handler->SetSentErrorMessage(true);
            return false;
        }

        handler->PSendSysMessage(LANG_YOU_CHANGE_ASPEED, ASpeed, targetNameLink.c_str());
        if (handler->needReportToTarget(target))
            (ChatHandler(target)).PSendSysMessage(LANG_YOURS_ASPEED_CHANGED, handler->GetNameLink().c_str(), ASpeed);

        target->SetSpeed(MOVE_WALK,    ASpeed, true);
        target->SetSpeed(MOVE_RUN,     ASpeed, true);
        target->SetSpeed(MOVE_SWIM,    ASpeed, true);
        //target->SetSpeed(MOVE_TURN,    ASpeed, true);
        target->SetSpeed(MOVE_FLIGHT,     ASpeed, true);
        return true;
    }

    //Edit Player Speed
    static bool HandleModifySpeedCommand(ChatHandler* handler, const char* args)
    {
        if (!*args)
            return false;

        float Speed = (float)atof((char*)args);

        if (Speed > 50.0f || Speed < 0.1f)
        {
            handler->SendSysMessage(LANG_BAD_VALUE);
            handler->SetSentErrorMessage(true);
            return false;
        }

        Player* target = handler->getSelectedPlayer();
        if (!target)
        {
            handler->SendSysMessage(LANG_NO_CHAR_SELECTED);
            handler->SetSentErrorMessage(true);
            return false;
        }

        // check online security
        if (handler->HasLowerSecurity(target, 0))
            return false;

        std::string targetNameLink = handler->GetNameLink(target);

        if (target->isInFlight())
        {
            handler->PSendSysMessage(LANG_CHAR_IN_FLIGHT, targetNameLink.c_str());
            handler->SetSentErrorMessage(true);
            return false;
        }

        handler->PSendSysMessage(LANG_YOU_CHANGE_SPEED, Speed, targetNameLink.c_str());
        if (handler->needReportToTarget(target))
            (ChatHandler(target)).PSendSysMessage(LANG_YOURS_SPEED_CHANGED, handler->GetNameLink().c_str(), Speed);

        target->SetSpeed(MOVE_RUN, Speed, true);

        return true;
    }

    //Edit Player Swim Speed
    static bool HandleModifySwimCommand(ChatHandler* handler, const char* args)
    {
        if (!*args)
            return false;

        float Swim = (float)atof((char*)args);

        if (Swim > 50.0f || Swim < 0.1f)
        {
            handler->SendSysMessage(LANG_BAD_VALUE);
            handler->SetSentErrorMessage(true);
            return false;
        }

        Player* target = handler->getSelectedPlayer();
        if (!target)
        {
            handler->SendSysMessage(LANG_NO_CHAR_SELECTED);
            handler->SetSentErrorMessage(true);
            return false;
        }

        // check online security
        if (handler->HasLowerSecurity(target, 0))
            return false;

        std::string targetNameLink = handler->GetNameLink(target);

        if (target->isInFlight())
        {
            handler->PSendSysMessage(LANG_CHAR_IN_FLIGHT, targetNameLink.c_str());
            handler->SetSentErrorMessage(true);
            return false;
        }

        handler->PSendSysMessage(LANG_YOU_CHANGE_SWIM_SPEED, Swim, targetNameLink.c_str());
        if (handler->needReportToTarget(target))
            (ChatHandler(target)).PSendSysMessage(LANG_YOURS_SWIM_SPEED_CHANGED, handler->GetNameLink().c_str(), Swim);

        target->SetSpeed(MOVE_SWIM, Swim, true);

        return true;
    }

    //Edit Player Walk Speed
    static bool HandleModifyBWalkCommand(ChatHandler* handler, const char* args)
    {
        if (!*args)
            return false;

        float BSpeed = (float)atof((char*)args);

        if (BSpeed > 50.0f || BSpeed < 0.1f)
        {
            handler->SendSysMessage(LANG_BAD_VALUE);
            handler->SetSentErrorMessage(true);
            return false;
        }

        Player* target = handler->getSelectedPlayer();
        if (!target)
        {
            handler->SendSysMessage(LANG_NO_CHAR_SELECTED);
            handler->SetSentErrorMessage(true);
            return false;
        }

        // check online security
        if (handler->HasLowerSecurity(target, 0))
            return false;

        std::string targetNameLink = handler->GetNameLink(target);

        if (target->isInFlight())
        {
            handler->PSendSysMessage(LANG_CHAR_IN_FLIGHT, targetNameLink.c_str());
            handler->SetSentErrorMessage(true);
            return false;
        }

        handler->PSendSysMessage(LANG_YOU_CHANGE_BACK_SPEED, BSpeed, targetNameLink.c_str());
        if (handler->needReportToTarget(target))
            (ChatHandler(target)).PSendSysMessage(LANG_YOURS_BACK_SPEED_CHANGED, handler->GetNameLink().c_str(), BSpeed);

        target->SetSpeed(MOVE_RUN_BACK, BSpeed, true);

        return true;
    }

    //Edit Player Fly
    static bool HandleModifyFlyCommand(ChatHandler* handler, const char* args)
    {
        if (!*args)
            return false;

        float FSpeed = (float)atof((char*)args);

        if (FSpeed > 50.0f || FSpeed < 0.1f)
        {
            handler->SendSysMessage(LANG_BAD_VALUE);
            handler->SetSentErrorMessage(true);
            return false;
        }

        Player* target = handler->getSelectedPlayer();
        if (!target)
        {
            handler->SendSysMessage(LANG_NO_CHAR_SELECTED);
            handler->SetSentErrorMessage(true);
            return false;
        }

        // check online security
        if (handler->HasLowerSecurity(target, 0))
            return false;

        handler->PSendSysMessage(LANG_YOU_CHANGE_FLY_SPEED, FSpeed, handler->GetNameLink(target).c_str());
        if (handler->needReportToTarget(target))
            (ChatHandler(target)).PSendSysMessage(LANG_YOURS_FLY_SPEED_CHANGED, handler->GetNameLink().c_str(), FSpeed);

        target->SetSpeed(MOVE_FLIGHT, FSpeed, true);

        return true;
    }

    //Edit Player or Creature Scale
    static bool HandleModifyScaleCommand(ChatHandler* handler, const char* args)
    {
        if (!*args)
            return false;

        float Scale = (float)atof((char*)args);
        if (Scale > 10.0f || Scale < 0.1f)
        {
            handler->SendSysMessage(LANG_BAD_VALUE);
            handler->SetSentErrorMessage(true);
            return false;
        }

        Unit* target = handler->getSelectedUnit();
        if (!target)
        {
            handler->SendSysMessage(LANG_SELECT_CHAR_OR_CREATURE);
            handler->SetSentErrorMessage(true);
            return false;
        }

        if (Player* player = target->ToPlayer())
        {
            // check online security
            if (handler->HasLowerSecurity(player, 0))
                return false;

            handler->PSendSysMessage(LANG_YOU_CHANGE_SIZE, Scale, handler->GetNameLink(player).c_str());
            if (handler->needReportToTarget(player))
                (ChatHandler(player)).PSendSysMessage(LANG_YOURS_SIZE_CHANGED, handler->GetNameLink().c_str(), Scale);
        }

        target->SetObjectScale(Scale);

        return true;
    }

    //Enable Player mount
    static bool HandleModifyMountCommand(ChatHandler* handler, const char* args)
    {
        if (!*args)
            return false;

        uint16 mId = 1147;
        float speed = (float)15;
        uint32 num = 0;

        num = atoi((char*)args);
        switch (num)
        {
        case 1:
            mId=14340;
            break;
        case 2:
            mId=4806;
            break;
        case 3:
            mId=6471;
            break;
        case 4:
            mId=12345;
            break;
        case 5:
            mId=6472;
            break;
        case 6:
            mId=6473;
            break;
        case 7:
            mId=10670;
            break;
        case 8:
            mId=10719;
            break;
        case 9:
            mId=10671;
            break;
        case 10:
            mId=10672;
            break;
        case 11:
            mId=10720;
            break;
        case 12:
            mId=14349;
            break;
        case 13:
            mId=11641;
            break;
        case 14:
            mId=12244;
            break;
        case 15:
            mId=12242;
            break;
        case 16:
            mId=14578;
            break;
        case 17:
            mId=14579;
            break;
        case 18:
            mId=14349;
            break;
        case 19:
            mId=12245;
            break;
        case 20:
            mId=14335;
            break;
        case 21:
            mId=207;
            break;
        case 22:
            mId=2328;
            break;
        case 23:
            mId=2327;
            break;
        case 24:
            mId=2326;
            break;
        case 25:
            mId=14573;
            break;
        case 26:
            mId=14574;
            break;
        case 27:
            mId=14575;
            break;
        case 28:
            mId=604;
            break;
        case 29:
            mId=1166;
            break;
        case 30:
            mId=2402;
            break;
        case 31:
            mId=2410;
            break;
        case 32:
            mId=2409;
            break;
        case 33:
            mId=2408;
            break;
        case 34:
            mId=2405;
            break;
        case 35:
            mId=14337;
            break;
        case 36:
            mId=6569;
            break;
        case 37:
            mId=10661;
            break;
        case 38:
            mId=10666;
            break;
        case 39:
            mId=9473;
            break;
        case 40:
            mId=9476;
            break;
        case 41:
            mId=9474;
            break;
        case 42:
            mId=14374;
            break;
        case 43:
            mId=14376;
            break;
        case 44:
            mId=14377;
            break;
        case 45:
            mId=2404;
            break;
        case 46:
            mId=2784;
            break;
        case 47:
            mId=2787;
            break;
        case 48:
            mId=2785;
            break;
        case 49:
            mId=2736;
            break;
        case 50:
            mId=2786;
            break;
        case 51:
            mId=14347;
            break;
        case 52:
            mId=14346;
            break;
        case 53:
            mId=14576;
            break;
        case 54:
            mId=9695;
            break;
        case 55:
            mId=9991;
            break;
        case 56:
            mId=6448;
            break;
        case 57:
            mId=6444;
            break;
        case 58:
            mId=6080;
            break;
        case 59:
            mId=6447;
            break;
        case 60:
            mId=4805;
            break;
        case 61:
            mId=9714;
            break;
        case 62:
            mId=6448;
            break;
        case 63:
            mId=6442;
            break;
        case 64:
            mId=14632;
            break;
        case 65:
            mId=14332;
            break;
        case 66:
            mId=14331;
            break;
        case 67:
            mId=8469;
            break;
        case 68:
            mId=2830;
            break;
        case 69:
            mId=2346;
            break;
        default:
            handler->SendSysMessage(LANG_NO_MOUNT);
            handler->SetSentErrorMessage(true);
            return false;
        }

        Player* target = handler->getSelectedPlayer();
        if (!target)
        {
            handler->SendSysMessage(LANG_NO_CHAR_SELECTED);
            handler->SetSentErrorMessage(true);
            return false;
        }

        // check online security
        if (handler->HasLowerSecurity(target, 0))
            return false;

        handler->PSendSysMessage(LANG_YOU_GIVE_MOUNT, handler->GetNameLink(target).c_str());
        if (handler->needReportToTarget(target))
            (ChatHandler(target)).PSendSysMessage(LANG_MOUNT_GIVED, handler->GetNameLink().c_str());

        target->SetUInt32Value(UNIT_FIELD_FLAGS, UNIT_FLAG_PVP);
        target->Mount(mId);

        WorldPacket data(SMSG_MOVE_SET_RUN_SPEED, (8+4+1+4));
        data.append(target->GetPackGUID());
        data << (uint32)0;
        data << (uint8)0;                                       //new 2.1.0
        data << float(speed);
        target->SendMessageToSet(&data, true);

        data.Initialize(SMSG_MOVE_SET_SWIM_SPEED, (8+4+4));
        data.append(target->GetPackGUID());
        data << (uint32)0;
        data << float(speed);
        target->SendMessageToSet(&data, true);

        return true;
    }

    //Edit Player money
    static bool HandleModifyMoneyCommand(ChatHandler* handler, const char* args)
    {
        if (!*args)
            return false;

        Player* target = handler->getSelectedPlayer();
        if (!target)
        {
            handler->SendSysMessage(LANG_NO_CHAR_SELECTED);
            handler->SetSentErrorMessage(true);
            return false;
        }

        // check online security
        if (handler->HasLowerSecurity(target, 0))
            return false;

        int32 addmoney = atoi((char*)args);

        uint32 moneyuser = target->GetMoney();

        if (addmoney < 0)
        {
            int32 newmoney = int32(moneyuser) + addmoney;

            sLog->outDetail(handler->GetTrinityString(LANG_CURRENT_MONEY), moneyuser, addmoney, newmoney);
            if (newmoney <= 0)
            {
                handler->PSendSysMessage(LANG_YOU_TAKE_ALL_MONEY, handler->GetNameLink(target).c_str());
                if (handler->needReportToTarget(target))
                    (ChatHandler(target)).PSendSysMessage(LANG_YOURS_ALL_MONEY_GONE, handler->GetNameLink().c_str());

                target->SetMoney(0);
            }
            else
            {
                if (newmoney > MAX_MONEY_AMOUNT)
                    newmoney = MAX_MONEY_AMOUNT;

                handler->PSendSysMessage(LANG_YOU_TAKE_MONEY, abs(addmoney), handler->GetNameLink(target).c_str());
                if (handler->needReportToTarget(target))
                    (ChatHandler(target)).PSendSysMessage(LANG_YOURS_MONEY_TAKEN, handler->GetNameLink().c_str(), abs(addmoney));
                target->SetMoney(newmoney);
            }
        }
        else
        {
            handler->PSendSysMessage(LANG_YOU_GIVE_MONEY, addmoney, handler->GetNameLink(target).c_str());
            if (handler->needReportToTarget(target))
                (ChatHandler(target)).PSendSysMessage(LANG_YOURS_MONEY_GIVEN, handler->GetNameLink().c_str(), addmoney);

            if (addmoney >=MAX_MONEY_AMOUNT)
                target->SetMoney(MAX_MONEY_AMOUNT);
            else
                target->ModifyMoney(addmoney);
        }

        sLog->outDetail(handler->GetTrinityString(LANG_NEW_MONEY), moneyuser, addmoney, target->GetMoney());

        return true;
    }

    //Edit Unit field
    static bool HandleModifyBitCommand(ChatHandler* handler, const char* args)
    {
        if (!*args)
            return false;

        Unit* target = handler->getSelectedUnit();
        if (!target)
        {
            handler->SendSysMessage(LANG_NO_CHAR_SELECTED);
            handler->SetSentErrorMessage(true);
            return false;
        }

        // check online security
        if (target->GetTypeId() == TYPEID_PLAYER && handler->HasLowerSecurity(target->ToPlayer(), 0))
            return false;

        char* pField = strtok((char*)args, " ");
        if (!pField)
            return false;

        char* pBit = strtok(NULL, " ");
        if (!pBit)
            return false;

        uint16 field = atoi(pField);
        uint32 bit   = atoi(pBit);

        if (field < OBJECT_END || field >= target->GetValuesCount())
        {
            handler->SendSysMessage(LANG_BAD_VALUE);
            handler->SetSentErrorMessage(true);
            return false;
        }
        if (bit < 1 || bit > 32)
        {
            handler->SendSysMessage(LANG_BAD_VALUE);
            handler->SetSentErrorMessage(true);
            return false;
        }

        if (target->HasFlag(field, (1<<(bit-1))))
        {
            target->RemoveFlag(field, (1<<(bit-1)));
            handler->PSendSysMessage(LANG_REMOVE_BIT, bit, field);
        }
        else
        {
            target->SetFlag(field, (1<<(bit-1)));
            handler->PSendSysMessage(LANG_SET_BIT, bit, field);
        }
        return true;
    }

    static bool HandleModifyHonorCommand(ChatHandler* handler, const char* args)
    {
        if (!*args)
            return false;

        Player* target = handler->getSelectedPlayer();
        if (!target)
        {
            handler->SendSysMessage(LANG_PLAYER_NOT_FOUND);
            handler->SetSentErrorMessage(true);
            return false;
        }

        // check online security
        if (handler->HasLowerSecurity(target, 0))
            return false;

        int32 amount = (uint32)atoi(args);

        target->ModifyCurrency(CURRENCY_TYPE_HONOR_POINTS, amount);

        handler->PSendSysMessage(LANG_COMMAND_MODIFY_HONOR, handler->GetNameLink(target).c_str(), target->GetCurrency(CURRENCY_TYPE_HONOR_POINTS));

        return true;
    }

    static bool HandleModifyDrunkCommand(ChatHandler* handler, const char* args)
    {
        if (!*args)    return false;

        uint32 drunklevel = (uint32)atoi(args);
        if (drunklevel > 100)
            drunklevel = 100;

        uint16 drunkMod = drunklevel * 0xFFFF / 100;

        Player* target = handler->getSelectedPlayer();
        if (!target)
            target = handler->GetSession()->GetPlayer();

        if (target)
            target->SetDrunkValue(drunkMod);

        return true;
    }

    static bool HandleModifyRepCommand(ChatHandler* handler, const char* args)
    {
        if (!*args)
            return false;

        Player* target = handler->getSelectedPlayer();
        if (!target)
        {
            handler->SendSysMessage(LANG_PLAYER_NOT_FOUND);
            handler->SetSentErrorMessage(true);
            return false;
        }

        // check online security
        if (handler->HasLowerSecurity(target, 0))
            return false;

        char* factionTxt = handler->extractKeyFromLink((char*)args, "Hfaction");
        if (!factionTxt)
            return false;

        uint32 factionId = atoi(factionTxt);

        int32 amount = 0;
        char *rankTxt = strtok(NULL, " ");
        if (!factionTxt || !rankTxt)
            return false;

        amount = atoi(rankTxt);
        if ((amount == 0) && (rankTxt[0] != '-') && !isdigit(rankTxt[0]))
        {
            std::string rankStr = rankTxt;
            std::wstring wrankStr;
            if (!Utf8toWStr(rankStr, wrankStr))
                return false;
            wstrToLower(wrankStr);

            int r = 0;
            amount = -42000;
            for (; r < MAX_REPUTATION_RANK; ++r)
            {
                std::string rank = handler->GetTrinityString(ReputationRankStrIndex[r]);
                if (rank.empty())
                    continue;

                std::wstring wrank;
                if (!Utf8toWStr(rank, wrank))
                    continue;

                wstrToLower(wrank);

                if (wrank.substr(0, wrankStr.size()) == wrankStr)
                {
                    char *deltaTxt = strtok(NULL, " ");
                    if (deltaTxt)
                    {
                        int32 delta = atoi(deltaTxt);
                        if ((delta < 0) || (delta > ReputationMgr::PointsInRank[r] -1))
                        {
                            handler->PSendSysMessage(LANG_COMMAND_FACTION_DELTA, (ReputationMgr::PointsInRank[r]-1));
                            handler->SetSentErrorMessage(true);
                            return false;
                        }
                        amount += delta;
                    }
                    break;
                }
                amount += ReputationMgr::PointsInRank[r];
            }
            if (r >= MAX_REPUTATION_RANK)
            {
                handler->PSendSysMessage(LANG_COMMAND_FACTION_INVPARAM, rankTxt);
                handler->SetSentErrorMessage(true);
                return false;
            }
        }

        FactionEntry const* factionEntry = sFactionStore.LookupEntry(factionId);

        if (!factionEntry)
        {
            handler->PSendSysMessage(LANG_COMMAND_FACTION_UNKNOWN, factionId);
            handler->SetSentErrorMessage(true);
            return false;
        }

        if (factionEntry->reputationListID < 0)
        {
            handler->PSendSysMessage(LANG_COMMAND_FACTION_NOREP_ERROR, factionEntry->name[handler->GetSessionDbcLocale()], factionId);
            handler->SetSentErrorMessage(true);
            return false;
        }

        target->GetReputationMgr().SetOneFactionReputation(factionEntry, amount, false);
<<<<<<< HEAD
        handler->PSendSysMessage(LANG_COMMAND_MODIFY_REP, factionEntry->name, factionId,
=======
        handler->PSendSysMessage(LANG_COMMAND_MODIFY_REP, factionEntry->name[handler->GetSessionDbcLocale()], factionId,
>>>>>>> c3cb82b9
            handler->GetNameLink(target).c_str(), target->GetReputationMgr().GetReputation(factionEntry));
        return true;
    }

    //morph creature or player
    static bool HandleModifyMorphCommand(ChatHandler* handler, const char* args)
    {
        if (!*args)
            return false;

        uint16 display_id = (uint16)atoi((char*)args);

        Unit* target = handler->getSelectedUnit();
        if (!target)
            target = handler->GetSession()->GetPlayer();

        // check online security
        else if (target->GetTypeId() == TYPEID_PLAYER && handler->HasLowerSecurity(target->ToPlayer(), 0))
            return false;

        target->SetDisplayId(display_id);

        return true;
    }

    //set temporary phase mask for player
    static bool HandleModifyPhaseCommand(ChatHandler* handler, const char* args)
    {
        if (!*args)
            return false;

        uint32 phasemask = (uint32)atoi((char*)args);

        Unit* target = handler->getSelectedUnit();
        if (!target)
            target = handler->GetSession()->GetPlayer();

        // check online security
        else if (target->GetTypeId() == TYPEID_PLAYER && handler->HasLowerSecurity(target->ToPlayer(), 0))
            return false;

        target->SetPhaseMask(phasemask, true);

        return true;
    }

    //change standstate
    static bool HandleModifyStandStateCommand(ChatHandler* handler, const char* args)
    {
        if (!*args)
            return false;

        uint32 anim_id = atoi((char*)args);
        handler->GetSession()->GetPlayer()->SetUInt32Value(UNIT_NPC_EMOTESTATE, anim_id);

        return true;
    }

    static bool HandleModifyArenaCommand(ChatHandler* handler, const char* args)
    {
        if (!*args)
            return false;

        Player* target = handler->getSelectedPlayer();
        if (!target)
        {
            handler->SendSysMessage(LANG_PLAYER_NOT_FOUND);
            handler->SetSentErrorMessage(true);
            return false;
        }

        int32 amount = (uint32)atoi(args);

        target->ModifyCurrency(CURRENCY_TYPE_CONQUEST_POINTS, amount);

        handler->PSendSysMessage(LANG_COMMAND_MODIFY_ARENA, handler->GetNameLink(target).c_str(), target->GetCurrency(CURRENCY_TYPE_CONQUEST_POINTS));

        return true;
    }

    static bool HandleModifyGenderCommand(ChatHandler* handler, const char* args)
    {
        if (!*args)
            return false;

        Player* target = handler->getSelectedPlayer();

        if (!target)
        {
            handler->PSendSysMessage(LANG_PLAYER_NOT_FOUND);
            handler->SetSentErrorMessage(true);
            return false;
        }

        PlayerInfo const* info = sObjectMgr->GetPlayerInfo(target->getRace(), target->getClass());
        if (!info)
            return false;

        char const* gender_str = (char*)args;
        int gender_len = strlen(gender_str);

        Gender gender;

        if (!strncmp(gender_str, "male", gender_len))            // MALE
        {
            if (target->getGender() == GENDER_MALE)
                return true;

            gender = GENDER_MALE;
        }
        else if (!strncmp(gender_str, "female", gender_len))    // FEMALE
        {
            if (target->getGender() == GENDER_FEMALE)
                return true;

            gender = GENDER_FEMALE;
        }
        else
        {
            handler->SendSysMessage(LANG_MUST_MALE_OR_FEMALE);
            handler->SetSentErrorMessage(true);
            return false;
        }

        // Set gender
        target->SetByteValue(UNIT_FIELD_BYTES_0, 2, gender);
        target->SetByteValue(PLAYER_BYTES_3, 0, gender);

        // Change display ID
        target->InitDisplayIds();

        char const* gender_full = gender ? "female" : "male";

        handler->PSendSysMessage(LANG_YOU_CHANGE_GENDER, handler->GetNameLink(target).c_str(), gender_full);

        if (handler->needReportToTarget(target))
            (ChatHandler(target)).PSendSysMessage(LANG_YOUR_GENDER_CHANGED, gender_full, handler->GetNameLink().c_str());

        return true;
    }
//demorph player or unit
    static bool HandleDeMorphCommand(ChatHandler* handler, const char* /*args*/)
    {
        Unit* target = handler->getSelectedUnit();
        if (!target)
            target = handler->GetSession()->GetPlayer();

<<<<<<< HEAD
		// check online security
=======
        // check online security
>>>>>>> c3cb82b9
        else if (target->GetTypeId() == TYPEID_PLAYER && handler->HasLowerSecurity(target->ToPlayer(), 0))
            return false;

        target->DeMorph();

        return true;
    }
<<<<<<< HEAD

    static bool HandleModifyCollisionCommand(ChatHandler* handler, const char* args)
    {
        if (!*args)
            return false;

        Player* target = handler->getSelectedPlayer();

        if (!target)
        {
            handler->PSendSysMessage(LANG_PLAYER_NOT_FOUND);
            handler->SetSentErrorMessage(true);
            return false;
        }

        std::string param = (char*)args;

        if (param == "on")
        {
            // enable collision
            WorldPacket data;
            uint64 guid = target->GetGUID();
            uint8* bytes = (uint8*)&guid;

            data.Initialize(SMSG_MOVE_SPLINE_ENABLE_COLLISION, 1 + 8);
            data.WriteByteMask(bytes[7]);
            data.WriteByteMask(bytes[5]);
            data.WriteByteMask(bytes[4]);
            data.WriteByteMask(bytes[0]);
            data.WriteByteMask(bytes[1]);
            data.WriteByteMask(bytes[6]);
            data.WriteByteMask(bytes[2]);
            data.WriteByteMask(bytes[3]);

            data.WriteByteSeq(bytes[6]);
            data.WriteByteSeq(bytes[3]);
            data.WriteByteSeq(bytes[2]);
            data.WriteByteSeq(bytes[7]);
            data.WriteByteSeq(bytes[4]);
            data.WriteByteSeq(bytes[1]);
            data.WriteByteSeq(bytes[5]);
            data.WriteByteSeq(bytes[0]);

            target->SendMessageToSet(&data, true);
            handler->SendSysMessage("Enabled Collision");
            return true;
        }

        if (param == "off")
        {
            // disable collision
            WorldPacket data;
            uint64 guid = target->GetGUID();
            uint8* bytes = (uint8*)&guid;

            data.Initialize(SMSG_MOVE_SPLINE_DISABLE_COLLISION, 1 + 8);
            data.WriteByteMask(bytes[4]);
            data.WriteByteMask(bytes[7]);
            data.WriteByteMask(bytes[5]);
            data.WriteByteMask(bytes[3]);
            data.WriteByteMask(bytes[2]);
            data.WriteByteMask(bytes[1]);
            data.WriteByteMask(bytes[6]);
            data.WriteByteMask(bytes[0]);

            data.WriteByteSeq(bytes[6]);
            data.WriteByteSeq(bytes[0]);
            data.WriteByteSeq(bytes[5]);
            data.WriteByteSeq(bytes[4]);
            data.WriteByteSeq(bytes[7]);
            data.WriteByteSeq(bytes[3]);
            data.WriteByteSeq(bytes[1]);
            data.WriteByteSeq(bytes[2]);

            target->SendMessageToSet(&data, true);
            handler->SendSysMessage("Disabled Collision");
            return true;
        }

        return false;
    }

=======
>>>>>>> c3cb82b9
};

void AddSC_modify_commandscript()
{
    new modify_commandscript();
}<|MERGE_RESOLUTION|>--- conflicted
+++ resolved
@@ -64,23 +64,14 @@
             { "standstate",     SEC_GAMEMASTER,     false, &HandleModifyStandStateCommand,    "", NULL },
             { "phase",          SEC_ADMINISTRATOR,  false, &HandleModifyPhaseCommand,         "", NULL },
             { "gender",         SEC_GAMEMASTER,     false, &HandleModifyGenderCommand,        "", NULL },
-<<<<<<< HEAD
-            { "collision",      SEC_GAMEMASTER,     false, &HandleModifyCollisionCommand,     "", NULL },
-            { "speed",          SEC_MODERATOR,      false, NULL,                              "", modifyspeedCommandTable },
-=======
             { "speed",          SEC_MODERATOR,      false, NULL,           "", modifyspeedCommandTable },
->>>>>>> c3cb82b9
             { NULL,             0,                  false, NULL,                                           "", NULL }
         };
         static ChatCommand commandTable[] =
         {
             { "morph",          SEC_GAMEMASTER,     false, &HandleModifyMorphCommand,          "", NULL },
             { "demorph",        SEC_GAMEMASTER,     false, &HandleDeMorphCommand,              "", NULL },
-<<<<<<< HEAD
-            { "modify",         SEC_MODERATOR,      false, NULL,                               "", modifyCommandTable },
-=======
             { "modify",         SEC_MODERATOR,      false, NULL,                 "", modifyCommandTable },
->>>>>>> c3cb82b9
             { NULL,             0,                  false, NULL,                               "", NULL }
         };
         return commandTable;
@@ -1251,11 +1242,7 @@
         }
 
         target->GetReputationMgr().SetOneFactionReputation(factionEntry, amount, false);
-<<<<<<< HEAD
         handler->PSendSysMessage(LANG_COMMAND_MODIFY_REP, factionEntry->name, factionId,
-=======
-        handler->PSendSysMessage(LANG_COMMAND_MODIFY_REP, factionEntry->name[handler->GetSessionDbcLocale()], factionId,
->>>>>>> c3cb82b9
             handler->GetNameLink(target).c_str(), target->GetReputationMgr().GetReputation(factionEntry));
         return true;
     }
@@ -1403,11 +1390,7 @@
         if (!target)
             target = handler->GetSession()->GetPlayer();
 
-<<<<<<< HEAD
-		// check online security
-=======
-        // check online security
->>>>>>> c3cb82b9
+        // check online security
         else if (target->GetTypeId() == TYPEID_PLAYER && handler->HasLowerSecurity(target->ToPlayer(), 0))
             return false;
 
@@ -1415,91 +1398,6 @@
 
         return true;
     }
-<<<<<<< HEAD
-
-    static bool HandleModifyCollisionCommand(ChatHandler* handler, const char* args)
-    {
-        if (!*args)
-            return false;
-
-        Player* target = handler->getSelectedPlayer();
-
-        if (!target)
-        {
-            handler->PSendSysMessage(LANG_PLAYER_NOT_FOUND);
-            handler->SetSentErrorMessage(true);
-            return false;
-        }
-
-        std::string param = (char*)args;
-
-        if (param == "on")
-        {
-            // enable collision
-            WorldPacket data;
-            uint64 guid = target->GetGUID();
-            uint8* bytes = (uint8*)&guid;
-
-            data.Initialize(SMSG_MOVE_SPLINE_ENABLE_COLLISION, 1 + 8);
-            data.WriteByteMask(bytes[7]);
-            data.WriteByteMask(bytes[5]);
-            data.WriteByteMask(bytes[4]);
-            data.WriteByteMask(bytes[0]);
-            data.WriteByteMask(bytes[1]);
-            data.WriteByteMask(bytes[6]);
-            data.WriteByteMask(bytes[2]);
-            data.WriteByteMask(bytes[3]);
-
-            data.WriteByteSeq(bytes[6]);
-            data.WriteByteSeq(bytes[3]);
-            data.WriteByteSeq(bytes[2]);
-            data.WriteByteSeq(bytes[7]);
-            data.WriteByteSeq(bytes[4]);
-            data.WriteByteSeq(bytes[1]);
-            data.WriteByteSeq(bytes[5]);
-            data.WriteByteSeq(bytes[0]);
-
-            target->SendMessageToSet(&data, true);
-            handler->SendSysMessage("Enabled Collision");
-            return true;
-        }
-
-        if (param == "off")
-        {
-            // disable collision
-            WorldPacket data;
-            uint64 guid = target->GetGUID();
-            uint8* bytes = (uint8*)&guid;
-
-            data.Initialize(SMSG_MOVE_SPLINE_DISABLE_COLLISION, 1 + 8);
-            data.WriteByteMask(bytes[4]);
-            data.WriteByteMask(bytes[7]);
-            data.WriteByteMask(bytes[5]);
-            data.WriteByteMask(bytes[3]);
-            data.WriteByteMask(bytes[2]);
-            data.WriteByteMask(bytes[1]);
-            data.WriteByteMask(bytes[6]);
-            data.WriteByteMask(bytes[0]);
-
-            data.WriteByteSeq(bytes[6]);
-            data.WriteByteSeq(bytes[0]);
-            data.WriteByteSeq(bytes[5]);
-            data.WriteByteSeq(bytes[4]);
-            data.WriteByteSeq(bytes[7]);
-            data.WriteByteSeq(bytes[3]);
-            data.WriteByteSeq(bytes[1]);
-            data.WriteByteSeq(bytes[2]);
-
-            target->SendMessageToSet(&data, true);
-            handler->SendSysMessage("Disabled Collision");
-            return true;
-        }
-
-        return false;
-    }
-
-=======
->>>>>>> c3cb82b9
 };
 
 void AddSC_modify_commandscript()
