/*
 * Copyright (C) 2008-2012 TrinityCore <http://www.trinitycore.org/>
 *
 * This program is free software; you can redistribute it and/or modify it
 * under the terms of the GNU General Public License as published by the
 * Free Software Foundation; either version 2 of the License, or (at your
 * option) any later version.
 *
 * This program is distributed in the hope that it will be useful, but WITHOUT
 * ANY WARRANTY; without even the implied warranty of MERCHANTABILITY or
 * FITNESS FOR A PARTICULAR PURPOSE. See the GNU General Public License for
 * more details.
 *
 * You should have received a copy of the GNU General Public License along
 * with this program. If not, see <http://www.gnu.org/licenses/>.
 */

/* ScriptData
Name: modify_commandscript
%Complete: 100
Comment: All modify related commands
Category: commandscripts
EndScriptData */

#include "Chat.h"
<<<<<<< HEAD
#include <stdlib.h>
=======
#include "ObjectMgr.h"
#include "Opcodes.h"
#include "Pet.h"
>>>>>>> f6d5db38
#include "Player.h"
#include "ReputationMgr.h"
#include "ScriptMgr.h"


class modify_commandscript : public CommandScript
{
public:
    modify_commandscript() : CommandScript("modify_commandscript") { }

    ChatCommand* GetCommands() const
    {
        static ChatCommand modifyspeedCommandTable[] =
        {
            { "fly",            SEC_MODERATOR,      false, &HandleModifyFlyCommand,           "", NULL },
            { "all",            SEC_MODERATOR,      false, &HandleModifyASpeedCommand,        "", NULL },
            { "walk",           SEC_MODERATOR,      false, &HandleModifySpeedCommand,         "", NULL },
            { "backwalk",       SEC_MODERATOR,      false, &HandleModifyBWalkCommand,         "", NULL },
            { "swim",           SEC_MODERATOR,      false, &HandleModifySwimCommand,          "", NULL },
            { "",               SEC_MODERATOR,      false, &HandleModifyASpeedCommand,        "", NULL },
            { NULL,             0,                  false, NULL,                              "", NULL }
        };
        static ChatCommand modifyCommandTable[] =
        {
            { "hp",             SEC_MODERATOR,      false, &HandleModifyHPCommand,            "", NULL },
            { "mana",           SEC_MODERATOR,      false, &HandleModifyManaCommand,          "", NULL },
            { "rage",           SEC_MODERATOR,      false, &HandleModifyRageCommand,          "", NULL },
            { "runicpower",     SEC_MODERATOR,      false, &HandleModifyRunicPowerCommand,    "", NULL },
            { "energy",         SEC_MODERATOR,      false, &HandleModifyEnergyCommand,        "", NULL },
            { "money",          SEC_MODERATOR,      false, &HandleModifyMoneyCommand,         "", NULL },
            { "scale",          SEC_MODERATOR,      false, &HandleModifyScaleCommand,         "", NULL },
            { "bit",            SEC_MODERATOR,      false, &HandleModifyBitCommand,           "", NULL },
            { "faction",        SEC_MODERATOR,      false, &HandleModifyFactionCommand,       "", NULL },
            { "spell",          SEC_MODERATOR,      false, &HandleModifySpellCommand,         "", NULL },
            { "talentpoints",   SEC_MODERATOR,      false, &HandleModifyTalentCommand,        "", NULL },
            { "mount",          SEC_MODERATOR,      false, &HandleModifyMountCommand,         "", NULL },
            { "honor",          SEC_MODERATOR,      false, &HandleModifyHonorCommand,         "", NULL },
            { "reputation",     SEC_GAMEMASTER,     false, &HandleModifyRepCommand,           "", NULL },
            { "arenapoints",    SEC_MODERATOR,      false, &HandleModifyArenaCommand,         "", NULL },
            { "drunk",          SEC_MODERATOR,      false, &HandleModifyDrunkCommand,         "", NULL },
            { "standstate",     SEC_GAMEMASTER,     false, &HandleModifyStandStateCommand,    "", NULL },
            { "phase",          SEC_ADMINISTRATOR,  false, &HandleModifyPhaseCommand,         "", NULL },
            { "gender",         SEC_GAMEMASTER,     false, &HandleModifyGenderCommand,        "", NULL },
            { "speed",          SEC_MODERATOR,      false, NULL,           "", modifyspeedCommandTable },
            { NULL,             0,                  false, NULL,                                           "", NULL }
        };
        static ChatCommand commandTable[] =
        {
            { "morph",          SEC_GAMEMASTER,     false, &HandleModifyMorphCommand,          "", NULL },
            { "demorph",        SEC_GAMEMASTER,     false, &HandleDeMorphCommand,              "", NULL },
            { "modify",         SEC_MODERATOR,      false, NULL,                 "", modifyCommandTable },
            { NULL,             0,                  false, NULL,                               "", NULL }
        };
        return commandTable;
    }

    //Edit Player HP
    static bool HandleModifyHPCommand(ChatHandler* handler, const char* args)
    {
        if (!*args)
            return false;

        int32 hp = atoi((char*)args);
        int32 hpm = atoi((char*)args);

        if (hp < 1 || hpm < 1 || hpm < hp)
        {
            handler->SendSysMessage(LANG_BAD_VALUE);
            handler->SetSentErrorMessage(true);
            return false;
        }

        Player* target = handler->getSelectedPlayer();
        if (!target)
        {
            handler->SendSysMessage(LANG_NO_CHAR_SELECTED);
            handler->SetSentErrorMessage(true);
            return false;
        }

        if (handler->HasLowerSecurity(target, 0))
            return false;

        handler->PSendSysMessage(LANG_YOU_CHANGE_HP, handler->GetNameLink(target).c_str(), hp, hpm);
        if (handler->needReportToTarget(target))
            ChatHandler(target->GetSession()).PSendSysMessage(LANG_YOURS_HP_CHANGED, handler->GetNameLink().c_str(), hp, hpm);

        target->SetMaxHealth(hpm);
        target->SetHealth(hp);

        return true;
    }

    //Edit Player Mana
    static bool HandleModifyManaCommand(ChatHandler* handler, const char* args)
    {
        if (!*args)
            return false;

        int32 mana = atoi((char*)args);
        int32 manam = atoi((char*)args);

        if (mana <= 0 || manam <= 0 || manam < mana)
        {
            handler->SendSysMessage(LANG_BAD_VALUE);
            handler->SetSentErrorMessage(true);
            return false;
        }

        Player* target = handler->getSelectedPlayer();
        if (!target)
        {
            handler->SendSysMessage(LANG_NO_CHAR_SELECTED);
            handler->SetSentErrorMessage(true);
            return false;
        }

        // check online security
        if (handler->HasLowerSecurity(target, 0))
            return false;

        handler->PSendSysMessage(LANG_YOU_CHANGE_MANA, handler->GetNameLink(target).c_str(), mana, manam);
        if (handler->needReportToTarget(target))
            ChatHandler(target->GetSession()).PSendSysMessage(LANG_YOURS_MANA_CHANGED, handler->GetNameLink().c_str(), mana, manam);

        target->SetMaxPower(POWER_MANA, manam);
        target->SetPower(POWER_MANA, mana);

        return true;
    }

    //Edit Player Energy
    static bool HandleModifyEnergyCommand(ChatHandler* handler, const char* args)
    {
        if (!*args)
            return false;

        // char* pmana = strtok((char*)args, " ");
        // if (!pmana)
        //     return false;

        // char* pmanaMax = strtok(NULL, " ");
        // if (!pmanaMax)
        //     return false;

        // int32 manam = atoi(pmanaMax);
        // int32 mana = atoi(pmana);

        int32 energy = atoi((char*)args)*10;
        int32 energym = atoi((char*)args)*10;

        if (energy <= 0 || energym <= 0 || energym < energy)
        {
            handler->SendSysMessage(LANG_BAD_VALUE);
            handler->SetSentErrorMessage(true);
            return false;
        }

        Player* target = handler->getSelectedPlayer();
        if (!target)
        {
            handler->SendSysMessage(LANG_NO_CHAR_SELECTED);
            handler->SetSentErrorMessage(true);
            return false;
        }

        // check online security
        if (handler->HasLowerSecurity(target, 0))
            return false;

        handler->PSendSysMessage(LANG_YOU_CHANGE_ENERGY, handler->GetNameLink(target).c_str(), energy/10, energym/10);
        if (handler->needReportToTarget(target))
            ChatHandler(target->GetSession()).PSendSysMessage(LANG_YOURS_ENERGY_CHANGED, handler->GetNameLink().c_str(), energy/10, energym/10);

        target->SetMaxPower(POWER_ENERGY, energym);
        target->SetPower(POWER_ENERGY, energy);

        sLog->outDebug(LOG_FILTER_GENERAL, handler->GetTrinityString(LANG_CURRENT_ENERGY), target->GetMaxPower(POWER_ENERGY));

        return true;
    }

    //Edit Player Rage
    static bool HandleModifyRageCommand(ChatHandler* handler, const char* args)
    {
        if (!*args)
            return false;

        // char* pmana = strtok((char*)args, " ");
        // if (!pmana)
        //     return false;

        // char* pmanaMax = strtok(NULL, " ");
        // if (!pmanaMax)
        //     return false;

        // int32 manam = atoi(pmanaMax);
        // int32 mana = atoi(pmana);

        int32 rage = atoi((char*)args)*10;
        int32 ragem = atoi((char*)args)*10;

        if (rage <= 0 || ragem <= 0 || ragem < rage)
        {
            handler->SendSysMessage(LANG_BAD_VALUE);
            handler->SetSentErrorMessage(true);
            return false;
        }

        Player* target = handler->getSelectedPlayer();
        if (!target)
        {
            handler->SendSysMessage(LANG_NO_CHAR_SELECTED);
            handler->SetSentErrorMessage(true);
            return false;
        }

        // check online security
        if (handler->HasLowerSecurity(target, 0))
            return false;

        handler->PSendSysMessage(LANG_YOU_CHANGE_RAGE, handler->GetNameLink(target).c_str(), rage/10, ragem/10);
        if (handler->needReportToTarget(target))
            ChatHandler(target->GetSession()).PSendSysMessage(LANG_YOURS_RAGE_CHANGED, handler->GetNameLink().c_str(), rage/10, ragem/10);

        target->SetMaxPower(POWER_RAGE, ragem);
        target->SetPower(POWER_RAGE, rage);

        return true;
    }

    // Edit Player Runic Power
    static bool HandleModifyRunicPowerCommand(ChatHandler* handler, const char* args)
    {
        if (!*args)
            return false;

        int32 rune = atoi((char*)args)*10;
        int32 runem = atoi((char*)args)*10;

        if (rune <= 0 || runem <= 0 || runem < rune)
        {
            handler->SendSysMessage(LANG_BAD_VALUE);
            handler->SetSentErrorMessage(true);
            return false;
        }

        Player* target = handler->getSelectedPlayer();
        if (!target)
        {
            handler->SendSysMessage(LANG_NO_CHAR_SELECTED);
            handler->SetSentErrorMessage(true);
            return false;
        }

        handler->PSendSysMessage(LANG_YOU_CHANGE_RUNIC_POWER, handler->GetNameLink(target).c_str(), rune/10, runem/10);
        if (handler->needReportToTarget(target))
            ChatHandler(target->GetSession()).PSendSysMessage(LANG_YOURS_RUNIC_POWER_CHANGED, handler->GetNameLink().c_str(), rune/10, runem/10);

        target->SetMaxPower(POWER_RUNIC_POWER, runem);
        target->SetPower(POWER_RUNIC_POWER, rune);

        return true;
    }

    //Edit Player Faction
    static bool HandleModifyFactionCommand(ChatHandler* handler, const char* args)
    {
        if (!*args)
            return false;

        char* pfactionid = handler->extractKeyFromLink((char*)args, "Hfaction");

        Creature* target = handler->getSelectedCreature();
        if (!target)
        {
            handler->SendSysMessage(LANG_SELECT_CREATURE);
            handler->SetSentErrorMessage(true);
            return false;
        }

        if (!pfactionid)
        {
            if (target)
            {
                uint32 factionid = target->getFaction();
                uint32 flag      = target->GetUInt32Value(UNIT_FIELD_FLAGS);
                uint32 npcflag   = target->GetUInt32Value(UNIT_NPC_FLAGS);
                uint32 dyflag    = target->GetUInt32Value(UNIT_DYNAMIC_FLAGS);
                handler->PSendSysMessage(LANG_CURRENT_FACTION, target->GetGUIDLow(), factionid, flag, npcflag, dyflag);
            }
            return true;
        }

        if (!target)
        {
            handler->SendSysMessage(LANG_NO_CHAR_SELECTED);
            handler->SetSentErrorMessage(true);
            return false;
        }

        uint32 factionid = atoi(pfactionid);
        uint32 flag;

        char *pflag = strtok(NULL, " ");
        if (!pflag)
            flag = target->GetUInt32Value(UNIT_FIELD_FLAGS);
        else
            flag = atoi(pflag);

        char* pnpcflag = strtok(NULL, " ");

        uint32 npcflag;
        if (!pnpcflag)
            npcflag   = target->GetUInt32Value(UNIT_NPC_FLAGS);
        else
            npcflag = atoi(pnpcflag);

        char* pdyflag = strtok(NULL, " ");

        uint32  dyflag;
        if (!pdyflag)
            dyflag   = target->GetUInt32Value(UNIT_DYNAMIC_FLAGS);
        else
            dyflag = atoi(pdyflag);

        if (!sFactionTemplateStore.LookupEntry(factionid))
        {
            handler->PSendSysMessage(LANG_WRONG_FACTION, factionid);
            handler->SetSentErrorMessage(true);
            return false;
        }

        handler->PSendSysMessage(LANG_YOU_CHANGE_FACTION, target->GetGUIDLow(), factionid, flag, npcflag, dyflag);

        target->setFaction(factionid);
        target->SetUInt32Value(UNIT_FIELD_FLAGS, flag);
        target->SetUInt32Value(UNIT_NPC_FLAGS, npcflag);
        target->SetUInt32Value(UNIT_DYNAMIC_FLAGS, dyflag);

        return true;
    }

    //Edit Player Spell
    static bool HandleModifySpellCommand(ChatHandler* handler, const char* args)
    {
        if (!*args)
            return false;

        char* pspellflatid = strtok((char*)args, " ");
        if (!pspellflatid)
            return false;

        char* pop = strtok(NULL, " ");
        if (!pop)
            return false;

        char* pval = strtok(NULL, " ");
        if (!pval)
            return false;

        uint16 mark;

        char* pmark = strtok(NULL, " ");

        uint8 spellflatid = atoi(pspellflatid);
        uint8 op   = atoi(pop);
        uint16 val = atoi(pval);
        if (!pmark)
            mark = 65535;
        else
            mark = atoi(pmark);

        Player* target = handler->getSelectedPlayer();
        if (target == NULL)
        {
            handler->SendSysMessage(LANG_NO_CHAR_SELECTED);
            handler->SetSentErrorMessage(true);
            return false;
        }

        // check online security
        if (handler->HasLowerSecurity(target, 0))
            return false;

        handler->PSendSysMessage(LANG_YOU_CHANGE_SPELLFLATID, spellflatid, val, mark, handler->GetNameLink(target).c_str());
        if (handler->needReportToTarget(target))
            ChatHandler(target->GetSession()).PSendSysMessage(LANG_YOURS_SPELLFLATID_CHANGED, handler->GetNameLink().c_str(), spellflatid, val, mark);

        WorldPacket data(SMSG_SET_FLAT_SPELL_MODIFIER, (1+1+2+2));
        data << uint8(spellflatid);
        data << uint8(op);
        data << uint16(val);
        data << uint16(mark);
        target->GetSession()->SendPacket(&data);

        return true;
    }

    //Edit Player TP
    static bool HandleModifyTalentCommand (ChatHandler* handler, const char* args)
    {
        if (!*args)
            return false;

        int tp = atoi((char*)args);
        if (tp < 0)
            return false;

        Unit* target = handler->getSelectedUnit();
        if (!target)
        {
            handler->SendSysMessage(LANG_NO_CHAR_SELECTED);
            handler->SetSentErrorMessage(true);
            return false;
        }

        if (target->GetTypeId() == TYPEID_PLAYER)
        {
            // check online security
            if (handler->HasLowerSecurity(target->ToPlayer(), 0))
                return false;
            target->ToPlayer()->SetFreeTalentPoints(tp);
            target->ToPlayer()->SendTalentsInfoData(false);
            return true;
        }
        else if (target->ToCreature()->isPet())
        {
            Unit* owner = target->GetOwner();
            if (owner && owner->GetTypeId() == TYPEID_PLAYER && ((Pet*)target)->IsPermanentPetFor(owner->ToPlayer()))
            {
                // check online security
                if (handler->HasLowerSecurity(owner->ToPlayer(), 0))
                    return false;
                ((Pet*)target)->SetFreeTalentPoints(tp);
                owner->ToPlayer()->SendTalentsInfoData(true);
                return true;
            }
        }

        handler->SendSysMessage(LANG_NO_CHAR_SELECTED);
        handler->SetSentErrorMessage(true);
        return false;
    }

    //Edit Player Aspeed
    static bool HandleModifyASpeedCommand(ChatHandler* handler, const char* args)
    {
        if (!*args)
            return false;

        float ASpeed = (float)atof((char*)args);

        if (ASpeed > 50.0f || ASpeed < 0.1f)
        {
            handler->SendSysMessage(LANG_BAD_VALUE);
            handler->SetSentErrorMessage(true);
            return false;
        }

        Player* target = handler->getSelectedPlayer();
        if (!target)
        {
            handler->SendSysMessage(LANG_NO_CHAR_SELECTED);
            handler->SetSentErrorMessage(true);
            return false;
        }

        // check online security
        if (handler->HasLowerSecurity(target, 0))
            return false;

        std::string targetNameLink = handler->GetNameLink(target);

        if (target->isInFlight())
        {
            handler->PSendSysMessage(LANG_CHAR_IN_FLIGHT, targetNameLink.c_str());
            handler->SetSentErrorMessage(true);
            return false;
        }

        handler->PSendSysMessage(LANG_YOU_CHANGE_ASPEED, ASpeed, targetNameLink.c_str());
        if (handler->needReportToTarget(target))
            ChatHandler(target->GetSession()).PSendSysMessage(LANG_YOURS_ASPEED_CHANGED, handler->GetNameLink().c_str(), ASpeed);

        target->SetSpeed(MOVE_WALK,    ASpeed, true);
        target->SetSpeed(MOVE_RUN,     ASpeed, true);
        target->SetSpeed(MOVE_SWIM,    ASpeed, true);
        //target->SetSpeed(MOVE_TURN,    ASpeed, true);
        target->SetSpeed(MOVE_FLIGHT,     ASpeed, true);
        return true;
    }

    //Edit Player Speed
    static bool HandleModifySpeedCommand(ChatHandler* handler, const char* args)
    {
        if (!*args)
            return false;

        float Speed = (float)atof((char*)args);

        if (Speed > 50.0f || Speed < 0.1f)
        {
            handler->SendSysMessage(LANG_BAD_VALUE);
            handler->SetSentErrorMessage(true);
            return false;
        }

        Player* target = handler->getSelectedPlayer();
        if (!target)
        {
            handler->SendSysMessage(LANG_NO_CHAR_SELECTED);
            handler->SetSentErrorMessage(true);
            return false;
        }

        // check online security
        if (handler->HasLowerSecurity(target, 0))
            return false;

        std::string targetNameLink = handler->GetNameLink(target);

        if (target->isInFlight())
        {
            handler->PSendSysMessage(LANG_CHAR_IN_FLIGHT, targetNameLink.c_str());
            handler->SetSentErrorMessage(true);
            return false;
        }

        handler->PSendSysMessage(LANG_YOU_CHANGE_SPEED, Speed, targetNameLink.c_str());
        if (handler->needReportToTarget(target))
            ChatHandler(target->GetSession()).PSendSysMessage(LANG_YOURS_SPEED_CHANGED, handler->GetNameLink().c_str(), Speed);

        target->SetSpeed(MOVE_RUN, Speed, true);

        return true;
    }

    //Edit Player Swim Speed
    static bool HandleModifySwimCommand(ChatHandler* handler, const char* args)
    {
        if (!*args)
            return false;

        float Swim = (float)atof((char*)args);

        if (Swim > 50.0f || Swim < 0.1f)
        {
            handler->SendSysMessage(LANG_BAD_VALUE);
            handler->SetSentErrorMessage(true);
            return false;
        }

        Player* target = handler->getSelectedPlayer();
        if (!target)
        {
            handler->SendSysMessage(LANG_NO_CHAR_SELECTED);
            handler->SetSentErrorMessage(true);
            return false;
        }

        // check online security
        if (handler->HasLowerSecurity(target, 0))
            return false;

        std::string targetNameLink = handler->GetNameLink(target);

        if (target->isInFlight())
        {
            handler->PSendSysMessage(LANG_CHAR_IN_FLIGHT, targetNameLink.c_str());
            handler->SetSentErrorMessage(true);
            return false;
        }

        handler->PSendSysMessage(LANG_YOU_CHANGE_SWIM_SPEED, Swim, targetNameLink.c_str());
        if (handler->needReportToTarget(target))
            ChatHandler(target->GetSession()).PSendSysMessage(LANG_YOURS_SWIM_SPEED_CHANGED, handler->GetNameLink().c_str(), Swim);

        target->SetSpeed(MOVE_SWIM, Swim, true);

        return true;
    }

    //Edit Player Walk Speed
    static bool HandleModifyBWalkCommand(ChatHandler* handler, const char* args)
    {
        if (!*args)
            return false;

        float BSpeed = (float)atof((char*)args);

        if (BSpeed > 50.0f || BSpeed < 0.1f)
        {
            handler->SendSysMessage(LANG_BAD_VALUE);
            handler->SetSentErrorMessage(true);
            return false;
        }

        Player* target = handler->getSelectedPlayer();
        if (!target)
        {
            handler->SendSysMessage(LANG_NO_CHAR_SELECTED);
            handler->SetSentErrorMessage(true);
            return false;
        }

        // check online security
        if (handler->HasLowerSecurity(target, 0))
            return false;

        std::string targetNameLink = handler->GetNameLink(target);

        if (target->isInFlight())
        {
            handler->PSendSysMessage(LANG_CHAR_IN_FLIGHT, targetNameLink.c_str());
            handler->SetSentErrorMessage(true);
            return false;
        }

        handler->PSendSysMessage(LANG_YOU_CHANGE_BACK_SPEED, BSpeed, targetNameLink.c_str());
        if (handler->needReportToTarget(target))
            ChatHandler(target->GetSession()).PSendSysMessage(LANG_YOURS_BACK_SPEED_CHANGED, handler->GetNameLink().c_str(), BSpeed);

        target->SetSpeed(MOVE_RUN_BACK, BSpeed, true);

        return true;
    }

    //Edit Player Fly
    static bool HandleModifyFlyCommand(ChatHandler* handler, const char* args)
    {
        if (!*args)
            return false;

        float FSpeed = (float)atof((char*)args);

        if (FSpeed > 50.0f || FSpeed < 0.1f)
        {
            handler->SendSysMessage(LANG_BAD_VALUE);
            handler->SetSentErrorMessage(true);
            return false;
        }

        Player* target = handler->getSelectedPlayer();
        if (!target)
        {
            handler->SendSysMessage(LANG_NO_CHAR_SELECTED);
            handler->SetSentErrorMessage(true);
            return false;
        }

        // check online security
        if (handler->HasLowerSecurity(target, 0))
            return false;

        handler->PSendSysMessage(LANG_YOU_CHANGE_FLY_SPEED, FSpeed, handler->GetNameLink(target).c_str());
        if (handler->needReportToTarget(target))
            ChatHandler(target->GetSession()).PSendSysMessage(LANG_YOURS_FLY_SPEED_CHANGED, handler->GetNameLink().c_str(), FSpeed);

        target->SetSpeed(MOVE_FLIGHT, FSpeed, true);

        return true;
    }

    //Edit Player or Creature Scale
    static bool HandleModifyScaleCommand(ChatHandler* handler, const char* args)
    {
        if (!*args)
            return false;

        float Scale = (float)atof((char*)args);
        if (Scale > 10.0f || Scale < 0.1f)
        {
            handler->SendSysMessage(LANG_BAD_VALUE);
            handler->SetSentErrorMessage(true);
            return false;
        }

        Unit* target = handler->getSelectedUnit();
        if (!target)
        {
            handler->SendSysMessage(LANG_SELECT_CHAR_OR_CREATURE);
            handler->SetSentErrorMessage(true);
            return false;
        }

        if (Player* player = target->ToPlayer())
        {
            // check online security
            if (handler->HasLowerSecurity(player, 0))
                return false;

            handler->PSendSysMessage(LANG_YOU_CHANGE_SIZE, Scale, handler->GetNameLink(player).c_str());
            if (handler->needReportToTarget(player))
                ChatHandler(player->GetSession()).PSendSysMessage(LANG_YOURS_SIZE_CHANGED, handler->GetNameLink().c_str(), Scale);
        }

        target->SetObjectScale(Scale);

        return true;
    }

    //Enable Player mount
    static bool HandleModifyMountCommand(ChatHandler* handler, const char* args)
    {
        if (!*args)
            return false;

        uint16 mId = 1147;
        float speed = (float)15;
        uint32 num = 0;

        num = atoi((char*)args);
        switch (num)
        {
        case 1:
            mId=14340;
            break;
        case 2:
            mId=4806;
            break;
        case 3:
            mId=6471;
            break;
        case 4:
            mId=12345;
            break;
        case 5:
            mId=6472;
            break;
        case 6:
            mId=6473;
            break;
        case 7:
            mId=10670;
            break;
        case 8:
            mId=10719;
            break;
        case 9:
            mId=10671;
            break;
        case 10:
            mId=10672;
            break;
        case 11:
            mId=10720;
            break;
        case 12:
            mId=14349;
            break;
        case 13:
            mId=11641;
            break;
        case 14:
            mId=12244;
            break;
        case 15:
            mId=12242;
            break;
        case 16:
            mId=14578;
            break;
        case 17:
            mId=14579;
            break;
        case 18:
            mId=14349;
            break;
        case 19:
            mId=12245;
            break;
        case 20:
            mId=14335;
            break;
        case 21:
            mId=207;
            break;
        case 22:
            mId=2328;
            break;
        case 23:
            mId=2327;
            break;
        case 24:
            mId=2326;
            break;
        case 25:
            mId=14573;
            break;
        case 26:
            mId=14574;
            break;
        case 27:
            mId=14575;
            break;
        case 28:
            mId=604;
            break;
        case 29:
            mId=1166;
            break;
        case 30:
            mId=2402;
            break;
        case 31:
            mId=2410;
            break;
        case 32:
            mId=2409;
            break;
        case 33:
            mId=2408;
            break;
        case 34:
            mId=2405;
            break;
        case 35:
            mId=14337;
            break;
        case 36:
            mId=6569;
            break;
        case 37:
            mId=10661;
            break;
        case 38:
            mId=10666;
            break;
        case 39:
            mId=9473;
            break;
        case 40:
            mId=9476;
            break;
        case 41:
            mId=9474;
            break;
        case 42:
            mId=14374;
            break;
        case 43:
            mId=14376;
            break;
        case 44:
            mId=14377;
            break;
        case 45:
            mId=2404;
            break;
        case 46:
            mId=2784;
            break;
        case 47:
            mId=2787;
            break;
        case 48:
            mId=2785;
            break;
        case 49:
            mId=2736;
            break;
        case 50:
            mId=2786;
            break;
        case 51:
            mId=14347;
            break;
        case 52:
            mId=14346;
            break;
        case 53:
            mId=14576;
            break;
        case 54:
            mId=9695;
            break;
        case 55:
            mId=9991;
            break;
        case 56:
            mId=6448;
            break;
        case 57:
            mId=6444;
            break;
        case 58:
            mId=6080;
            break;
        case 59:
            mId=6447;
            break;
        case 60:
            mId=4805;
            break;
        case 61:
            mId=9714;
            break;
        case 62:
            mId=6448;
            break;
        case 63:
            mId=6442;
            break;
        case 64:
            mId=14632;
            break;
        case 65:
            mId=14332;
            break;
        case 66:
            mId=14331;
            break;
        case 67:
            mId=8469;
            break;
        case 68:
            mId=2830;
            break;
        case 69:
            mId=2346;
            break;
        default:
            handler->SendSysMessage(LANG_NO_MOUNT);
            handler->SetSentErrorMessage(true);
            return false;
        }

        Player* target = handler->getSelectedPlayer();
        if (!target)
        {
            handler->SendSysMessage(LANG_NO_CHAR_SELECTED);
            handler->SetSentErrorMessage(true);
            return false;
        }

        // check online security
        if (handler->HasLowerSecurity(target, 0))
            return false;

        handler->PSendSysMessage(LANG_YOU_GIVE_MOUNT, handler->GetNameLink(target).c_str());
        if (handler->needReportToTarget(target))
            ChatHandler(target->GetSession()).PSendSysMessage(LANG_MOUNT_GIVED, handler->GetNameLink().c_str());

        target->SetUInt32Value(UNIT_FIELD_FLAGS, UNIT_FLAG_PVP);
        target->Mount(mId);

        WorldPacket data(SMSG_MOVE_SET_RUN_SPEED, (8+4+1+4));
        data.append(target->GetPackGUID());
        data << (uint32)0;
        data << (uint8)0;                                       //new 2.1.0
        data << float(speed);
        target->SendMessageToSet(&data, true);

        data.Initialize(SMSG_MOVE_SET_SWIM_SPEED, (8+4+4));
        data.append(target->GetPackGUID());
        data << (uint32)0;
        data << float(speed);
        target->SendMessageToSet(&data, true);

        return true;
    }

    //Edit Player money
    static bool HandleModifyMoneyCommand(ChatHandler* handler, const char* args)
    {
        if (!*args)
            return false;

        Player* target = handler->getSelectedPlayer();
        if (!target)
        {
            handler->SendSysMessage(LANG_NO_CHAR_SELECTED);
            handler->SetSentErrorMessage(true);
            return false;
        }

        // check online security
        if (handler->HasLowerSecurity(target, 0))
            return false;

        int64 moneyToAdd = 0;
        if (strchr(args, 'g') || strchr(args, 's') || strchr(args, 'c'))
            moneyToAdd = MoneyStringToMoney(std::string(args));
        else
            moneyToAdd = atol(args);

        uint64 targetMoney = target->GetMoney();

        if (moneyToAdd < 0)
        {
            int64 newmoney = int64(targetMoney) + moneyToAdd;

            sLog->outDebug(LOG_FILTER_GENERAL, handler->GetTrinityString(LANG_CURRENT_MONEY), uint32(targetMoney), int32(moneyToAdd), uint32(newmoney));
            if (newmoney <= 0)
            {
                handler->PSendSysMessage(LANG_YOU_TAKE_ALL_MONEY, handler->GetNameLink(target).c_str());
                if (handler->needReportToTarget(target))
                    ChatHandler(target->GetSession()).PSendSysMessage(LANG_YOURS_ALL_MONEY_GONE, handler->GetNameLink().c_str());

                target->SetMoney(0);
            }
            else
            {
                uint32 moneyToAddMsg = moneyToAdd * -1;
                if (newmoney > MAX_MONEY_AMOUNT)
                    newmoney = MAX_MONEY_AMOUNT;

                handler->PSendSysMessage(LANG_YOU_TAKE_MONEY, moneyToAddMsg, handler->GetNameLink(target).c_str());
                if (handler->needReportToTarget(target))
                    ChatHandler(target->GetSession()).PSendSysMessage(LANG_YOURS_MONEY_TAKEN, handler->GetNameLink().c_str(), moneyToAddMsg);
                target->SetMoney(newmoney);
            }
        }
        else
        {
            handler->PSendSysMessage(LANG_YOU_GIVE_MONEY, uint32(moneyToAdd), handler->GetNameLink(target).c_str());
            if (handler->needReportToTarget(target))
                ChatHandler(target->GetSession()).PSendSysMessage(LANG_YOURS_MONEY_GIVEN, handler->GetNameLink().c_str(), uint32(moneyToAdd));

            if (moneyToAdd >= MAX_MONEY_AMOUNT)
                target->SetMoney(MAX_MONEY_AMOUNT);
            else
                target->ModifyMoney(moneyToAdd);
        }

        sLog->outDebug(LOG_FILTER_GENERAL, handler->GetTrinityString(LANG_NEW_MONEY), uint32(targetMoney), int32(moneyToAdd), uint32(target->GetMoney()));

        return true;
    }

    //Edit Unit field
    static bool HandleModifyBitCommand(ChatHandler* handler, const char* args)
    {
        if (!*args)
            return false;

        Unit* target = handler->getSelectedUnit();
        if (!target)
        {
            handler->SendSysMessage(LANG_NO_CHAR_SELECTED);
            handler->SetSentErrorMessage(true);
            return false;
        }

        // check online security
        if (target->GetTypeId() == TYPEID_PLAYER && handler->HasLowerSecurity(target->ToPlayer(), 0))
            return false;

        char* pField = strtok((char*)args, " ");
        if (!pField)
            return false;

        char* pBit = strtok(NULL, " ");
        if (!pBit)
            return false;

        uint16 field = atoi(pField);
        uint32 bit   = atoi(pBit);

        if (field < OBJECT_END || field >= target->GetValuesCount())
        {
            handler->SendSysMessage(LANG_BAD_VALUE);
            handler->SetSentErrorMessage(true);
            return false;
        }
        if (bit < 1 || bit > 32)
        {
            handler->SendSysMessage(LANG_BAD_VALUE);
            handler->SetSentErrorMessage(true);
            return false;
        }

        if (target->HasFlag(field, (1<<(bit-1))))
        {
            target->RemoveFlag(field, (1<<(bit-1)));
            handler->PSendSysMessage(LANG_REMOVE_BIT, bit, field);
        }
        else
        {
            target->SetFlag(field, (1<<(bit-1)));
            handler->PSendSysMessage(LANG_SET_BIT, bit, field);
        }
        return true;
    }

    static bool HandleModifyHonorCommand(ChatHandler* handler, const char* args)
    {
        if (!*args)
            return false;

        Player* target = handler->getSelectedPlayer();
        if (!target)
        {
            handler->SendSysMessage(LANG_PLAYER_NOT_FOUND);
            handler->SetSentErrorMessage(true);
            return false;
        }

        // check online security
        if (handler->HasLowerSecurity(target, 0))
            return false;

        int32 amount = (uint32)atoi(args);

        target->ModifyCurrency(CURRENCY_TYPE_HONOR_POINTS, amount, true, true);

        handler->PSendSysMessage(LANG_COMMAND_MODIFY_HONOR, handler->GetNameLink(target).c_str(), target->GetCurrency(CURRENCY_TYPE_HONOR_POINTS));

        return true;
    }

    static bool HandleModifyDrunkCommand(ChatHandler* handler, const char* args)
    {
        if (!*args)
            return false;

        uint8 drunklevel = (uint8)atoi(args);
        if (drunklevel > 100)
            drunklevel = 100;

        if (Player* target = handler->getSelectedPlayer())
            target->SetDrunkValue(drunklevel);

        return true;
    }

    static bool HandleModifyRepCommand(ChatHandler* handler, const char* args)
    {
        if (!*args)
            return false;

        Player* target = handler->getSelectedPlayer();
        if (!target)
        {
            handler->SendSysMessage(LANG_PLAYER_NOT_FOUND);
            handler->SetSentErrorMessage(true);
            return false;
        }

        // check online security
        if (handler->HasLowerSecurity(target, 0))
            return false;

        char* factionTxt = handler->extractKeyFromLink((char*)args, "Hfaction");
        if (!factionTxt)
            return false;

        uint32 factionId = atoi(factionTxt);

        int32 amount = 0;
        char *rankTxt = strtok(NULL, " ");
        if (!factionTxt || !rankTxt)
            return false;

        amount = atoi(rankTxt);
        if ((amount == 0) && (rankTxt[0] != '-') && !isdigit(rankTxt[0]))
        {
            std::string rankStr = rankTxt;
            std::wstring wrankStr;
            if (!Utf8toWStr(rankStr, wrankStr))
                return false;
            wstrToLower(wrankStr);

            int r = 0;
            amount = -42000;
            for (; r < MAX_REPUTATION_RANK; ++r)
            {
                std::string rank = handler->GetTrinityString(ReputationRankStrIndex[r]);
                if (rank.empty())
                    continue;

                std::wstring wrank;
                if (!Utf8toWStr(rank, wrank))
                    continue;

                wstrToLower(wrank);

                if (wrank.substr(0, wrankStr.size()) == wrankStr)
                {
                    char *deltaTxt = strtok(NULL, " ");
                    if (deltaTxt)
                    {
                        int32 delta = atoi(deltaTxt);
                        if ((delta < 0) || (delta > ReputationMgr::PointsInRank[r] -1))
                        {
                            handler->PSendSysMessage(LANG_COMMAND_FACTION_DELTA, (ReputationMgr::PointsInRank[r]-1));
                            handler->SetSentErrorMessage(true);
                            return false;
                        }
                        amount += delta;
                    }
                    break;
                }
                amount += ReputationMgr::PointsInRank[r];
            }
            if (r >= MAX_REPUTATION_RANK)
            {
                handler->PSendSysMessage(LANG_COMMAND_FACTION_INVPARAM, rankTxt);
                handler->SetSentErrorMessage(true);
                return false;
            }
        }

        FactionEntry const* factionEntry = sFactionStore.LookupEntry(factionId);

        if (!factionEntry)
        {
            handler->PSendSysMessage(LANG_COMMAND_FACTION_UNKNOWN, factionId);
            handler->SetSentErrorMessage(true);
            return false;
        }

        if (factionEntry->reputationListID < 0)
        {
            handler->PSendSysMessage(LANG_COMMAND_FACTION_NOREP_ERROR, factionEntry->name, factionId);
            handler->SetSentErrorMessage(true);
            return false;
        }

        target->GetReputationMgr().SetOneFactionReputation(factionEntry, amount, false);
        handler->PSendSysMessage(LANG_COMMAND_MODIFY_REP, factionEntry->name, factionId,
            handler->GetNameLink(target).c_str(), target->GetReputationMgr().GetReputation(factionEntry));
        return true;
    }

    //morph creature or player
    static bool HandleModifyMorphCommand(ChatHandler* handler, const char* args)
    {
        if (!*args)
            return false;

        uint16 display_id = (uint16)atoi((char*)args);

        Unit* target = handler->getSelectedUnit();
        if (!target)
            target = handler->GetSession()->GetPlayer();

        // check online security
        else if (target->GetTypeId() == TYPEID_PLAYER && handler->HasLowerSecurity(target->ToPlayer(), 0))
            return false;

        target->SetDisplayId(display_id);

        return true;
    }

    //set temporary phase mask for player
    static bool HandleModifyPhaseCommand(ChatHandler* handler, const char* args)
    {
        if (!*args)
            return false;

        uint32 phasemask = (uint32)atoi((char*)args);

        Unit* target = handler->getSelectedUnit();
        if (target)
        {
            if (target->GetTypeId() == TYPEID_PLAYER)
                target->ToPlayer()->GetPhaseMgr().SetCustomPhase(phasemask);
            else
                target->SetPhaseMask(phasemask, true);
        }
        else
            handler->GetSession()->GetPlayer()->GetPhaseMgr().SetCustomPhase(phasemask);

        return true;
    }

    //change standstate
    static bool HandleModifyStandStateCommand(ChatHandler* handler, const char* args)
    {
        if (!*args)
            return false;

        uint32 anim_id = atoi((char*)args);
        handler->GetSession()->GetPlayer()->SetUInt32Value(UNIT_NPC_EMOTESTATE, anim_id);

        return true;
    }

    static bool HandleModifyArenaCommand(ChatHandler* handler, const char* args)
    {
        if (!*args)
            return false;

        Player* target = handler->getSelectedPlayer();
        if (!target)
        {
            handler->SendSysMessage(LANG_PLAYER_NOT_FOUND);
            handler->SetSentErrorMessage(true);
            return false;
        }

        int32 amount = (uint32)atoi(args);

        target->ModifyCurrency(CURRENCY_TYPE_CONQUEST_POINTS, amount, true, true);

        handler->PSendSysMessage(LANG_COMMAND_MODIFY_ARENA, handler->GetNameLink(target).c_str(), target->GetCurrency(CURRENCY_TYPE_CONQUEST_POINTS));

        return true;
    }

    static bool HandleModifyGenderCommand(ChatHandler* handler, const char* args)
    {
        if (!*args)
            return false;

        Player* target = handler->getSelectedPlayer();

        if (!target)
        {
            handler->PSendSysMessage(LANG_PLAYER_NOT_FOUND);
            handler->SetSentErrorMessage(true);
            return false;
        }

        PlayerInfo const* info = sObjectMgr->GetPlayerInfo(target->getRace(), target->getClass());
        if (!info)
            return false;

        char const* gender_str = (char*)args;
        int gender_len = strlen(gender_str);

        Gender gender;

        if (!strncmp(gender_str, "male", gender_len))            // MALE
        {
            if (target->getGender() == GENDER_MALE)
                return true;

            gender = GENDER_MALE;
        }
        else if (!strncmp(gender_str, "female", gender_len))    // FEMALE
        {
            if (target->getGender() == GENDER_FEMALE)
                return true;

            gender = GENDER_FEMALE;
        }
        else
        {
            handler->SendSysMessage(LANG_MUST_MALE_OR_FEMALE);
            handler->SetSentErrorMessage(true);
            return false;
        }

        // Set gender
        target->SetByteValue(UNIT_FIELD_BYTES_0, 2, gender);
        target->SetByteValue(PLAYER_BYTES_3, 0, gender);

        // Change display ID
        target->InitDisplayIds();

        char const* gender_full = gender ? "female" : "male";

        handler->PSendSysMessage(LANG_YOU_CHANGE_GENDER, handler->GetNameLink(target).c_str(), gender_full);

        if (handler->needReportToTarget(target))
            ChatHandler(target->GetSession()).PSendSysMessage(LANG_YOUR_GENDER_CHANGED, gender_full, handler->GetNameLink().c_str());

        return true;
    }
//demorph player or unit
    static bool HandleDeMorphCommand(ChatHandler* handler, const char* /*args*/)
    {
        Unit* target = handler->getSelectedUnit();
        if (!target)
            target = handler->GetSession()->GetPlayer();

        // check online security
        else if (target->GetTypeId() == TYPEID_PLAYER && handler->HasLowerSecurity(target->ToPlayer(), 0))
            return false;

        target->DeMorph();

        return true;
    }
};

void AddSC_modify_commandscript()
{
    new modify_commandscript();
}<|MERGE_RESOLUTION|>--- conflicted
+++ resolved
@@ -23,13 +23,10 @@
 EndScriptData */
 
 #include "Chat.h"
-<<<<<<< HEAD
 #include <stdlib.h>
-=======
 #include "ObjectMgr.h"
 #include "Opcodes.h"
 #include "Pet.h"
->>>>>>> f6d5db38
 #include "Player.h"
 #include "ReputationMgr.h"
 #include "ScriptMgr.h"
