--- conflicted
+++ resolved
@@ -1,5 +1,5 @@
 /*
- * This file is part of the TrinityCore Project. See AUTHORS file for Copyright information
+ * Copyright (C) 2008-2018 TrinityCore <https://www.trinitycore.org/>
  *
  * This program is free software; you can redistribute it and/or modify it
  * under the terms of the GNU General Public License as published by the
@@ -49,9 +49,8 @@
         static std::vector<ChatCommand> accountSetCommandTable =
         {
             { "addon",          rbac::RBAC_PERM_COMMAND_ACCOUNT_SET_ADDON,       true,  &HandleAccountSetAddonCommand,     ""       },
-            { "sec",            rbac::RBAC_PERM_COMMAND_ACCOUNT_SET_SEC,         true,  nullptr,             "", accountSetSecTable },
-            { "gmlevel",        rbac::RBAC_PERM_COMMAND_ACCOUNT_SET_SECLEVEL,    true,  &HandleAccountSetSecLevelCommand,  ""       },  // temp for a transition period
-            { "seclevel",       rbac::RBAC_PERM_COMMAND_ACCOUNT_SET_SECLEVEL,    true,  &HandleAccountSetSecLevelCommand,  ""       },
+            { "sec",            rbac::RBAC_PERM_COMMAND_ACCOUNT_SET_SEC,         true,  NULL,                "", accountSetSecTable },
+            { "gmlevel",        rbac::RBAC_PERM_COMMAND_ACCOUNT_SET_GMLEVEL,     true,  &HandleAccountSetGmLevelCommand,   ""       },
             { "password",       rbac::RBAC_PERM_COMMAND_ACCOUNT_SET_PASSWORD,    true,  &HandleAccountSetPasswordCommand,  ""       },
         };
         static std::vector<ChatCommand> accountLockCommandTable =
@@ -66,14 +65,14 @@
             { "delete",         rbac::RBAC_PERM_COMMAND_ACCOUNT_DELETE,          true,  &HandleAccountDeleteCommand,       ""       },
             { "email",          rbac::RBAC_PERM_COMMAND_ACCOUNT_EMAIL,           false, &HandleAccountEmailCommand,        ""       },
             { "onlinelist",     rbac::RBAC_PERM_COMMAND_ACCOUNT_ONLINE_LIST,     true,  &HandleAccountOnlineListCommand,   ""       },
-            { "lock",           rbac::RBAC_PERM_COMMAND_ACCOUNT_LOCK,            false, nullptr,        "", accountLockCommandTable },
-            { "set",            rbac::RBAC_PERM_COMMAND_ACCOUNT_SET,             true,  nullptr,         "", accountSetCommandTable },
+            { "lock",           rbac::RBAC_PERM_COMMAND_ACCOUNT_LOCK,            false, NULL,           "", accountLockCommandTable },
+            { "set",            rbac::RBAC_PERM_COMMAND_ACCOUNT_SET,             true,  NULL,            "", accountSetCommandTable },
             { "password",       rbac::RBAC_PERM_COMMAND_ACCOUNT_PASSWORD,        false, &HandleAccountPasswordCommand,     ""       },
             { "",               rbac::RBAC_PERM_COMMAND_ACCOUNT,                 false, &HandleAccountCommand,             ""       },
         };
         static std::vector<ChatCommand> commandTable =
         {
-            { "account",        rbac::RBAC_PERM_COMMAND_ACCOUNT,                 true,  nullptr,              "",  accountCommandTable },
+            { "account",        rbac::RBAC_PERM_COMMAND_ACCOUNT,                 true,  NULL,              "",  accountCommandTable },
         };
         return commandTable;
     }
@@ -120,8 +119,8 @@
 
         ///- %Parse the command line arguments
         char* accountName = strtok((char*)args, " ");
-        char* password = strtok(nullptr, " ");
-        char* possibleEmail = strtok(nullptr, " ' ");
+        char* password = strtok(NULL, " ");
+        char* possibleEmail = strtok(NULL, " ' ");
         if (possibleEmail)
             email = possibleEmail;
 
@@ -203,7 +202,7 @@
         /// Commands not recommended call from chat, but support anyway
         /// can delete only for account with less security
         /// This is also reject self apply in fact
-        if (handler->HasLowerSecurityAccount(nullptr, accountId, true))
+        if (handler->HasLowerSecurityAccount(NULL, accountId, true))
             return false;
 
         AccountOpResult result = AccountMgr::DeleteAccount(accountId);
@@ -366,9 +365,9 @@
         }
 
         char* oldEmail = strtok((char*)args, " ");
-        char* password = strtok(nullptr, " ");
-        char* email = strtok(nullptr, " ");
-        char* emailConfirmation = strtok(nullptr, " ");
+        char* password = strtok(NULL, " ");
+        char* email = strtok(NULL, " ");
+        char* emailConfirmation = strtok(NULL, " ");
 
         if (!oldEmail || !password || !email || !emailConfirmation)
         {
@@ -460,9 +459,9 @@
 
         // Command is supposed to be: .account password [$oldpassword] [$newpassword] [$newpasswordconfirmation] [$emailconfirmation]
         char* oldPassword = strtok((char*)args, " ");       // This extracts [$oldpassword]
-        char* newPassword = strtok(nullptr, " ");              // This extracts [$newpassword]
-        char* passwordConfirmation = strtok(nullptr, " ");     // This extracts [$newpasswordconfirmation]
-        char const* emailConfirmation = strtok(nullptr, " ");  // This defines the emailConfirmation variable, which is optional depending on sec type.
+        char* newPassword = strtok(NULL, " ");              // This extracts [$newpassword]
+        char* passwordConfirmation = strtok(NULL, " ");     // This extracts [$newpasswordconfirmation]
+        char const* emailConfirmation = strtok(NULL, " ");  // This defines the emailConfirmation variable, which is optional depending on sec type.
         if (!emailConfirmation)                             // This extracts [$emailconfirmation]. If it doesn't exist, however...
             emailConfirmation = "";                         // ... it's simply "" for emailConfirmation.
 
@@ -537,8 +536,8 @@
     static bool HandleAccountCommand(ChatHandler* handler, char const* /*args*/)
     {
         // GM Level
-        AccountTypes securityLevel = handler->GetSession()->GetSecurity();
-        handler->PSendSysMessage(LANG_ACCOUNT_LEVEL, uint32(securityLevel));
+        AccountTypes gmLevel = handler->GetSession()->GetSecurity();
+        handler->PSendSysMessage(LANG_ACCOUNT_LEVEL, int32(gmLevel));
 
         // Security level required
         bool hasRBAC = (handler->HasPermission(rbac::RBAC_PERM_EMAIL_CONFIRM_FOR_PASS_CHANGE) ? true : false);
@@ -578,7 +577,7 @@
     {
         ///- Get the command line arguments
         char* account = strtok((char*)args, " ");
-        char* exp = strtok(nullptr, " ");
+        char* exp = strtok(NULL, " ");
 
         if (!account)
             return false;
@@ -619,7 +618,7 @@
         // Let set addon state only for lesser (strong) security level
         // or to self account
         if (handler->GetSession() && handler->GetSession()->GetAccountId() != accountId &&
-            handler->HasLowerSecurityAccount(nullptr, accountId, true))
+            handler->HasLowerSecurityAccount(NULL, accountId, true))
             return false;
 
         uint8 expansion = static_cast<uint8>(atoul(exp));
@@ -637,7 +636,7 @@
         return true;
     }
 
-    static bool HandleAccountSetSecLevelCommand(ChatHandler* handler, char const* args)
+    static bool HandleAccountSetGmLevelCommand(ChatHandler* handler, char const* args)
     {
         if (!*args)
         {
@@ -646,12 +645,13 @@
             return false;
         }
 
-        std::string accountName;
-        uint32 accountId = 0;
-        uint8 securityLevel = 0;
+        std::string targetAccountName;
+        uint32 targetAccountId = 0;
+        uint32 targetSecurity = 0;
+        uint32 gm = 0;
         char* arg1 = strtok((char*)args, " ");
-        char* arg2 = strtok(nullptr, " ");
-        char* arg3 = strtok(nullptr, " ");
+        char* arg2 = strtok(NULL, " ");
+        char* arg3 = strtok(NULL, " ");
         bool isAccountNameGiven = true;
 
         if (!arg3)
@@ -668,37 +668,37 @@
         // Check for account
         if (isAccountNameGiven)
         {
-            accountName = arg1;
-            if (!Utf8ToUpperOnlyLatin(accountName) || !AccountMgr::GetId(accountName))
+            targetAccountName = arg1;
+            if (!Utf8ToUpperOnlyLatin(targetAccountName) || !AccountMgr::GetId(targetAccountName))
             {
-                handler->PSendSysMessage(LANG_ACCOUNT_NOT_EXIST, accountName.c_str());
+                handler->PSendSysMessage(LANG_ACCOUNT_NOT_EXIST, targetAccountName.c_str());
                 handler->SetSentErrorMessage(true);
                 return false;
             }
         }
 
         // Check for invalid specified GM level.
-        securityLevel = (isAccountNameGiven) ? atoi(arg2) : atoi(arg1);
-        if (securityLevel > SEC_CONSOLE)
+        gm = (isAccountNameGiven) ? atoi(arg2) : atoi(arg1);
+        if (gm > SEC_CONSOLE)
         {
             handler->SendSysMessage(LANG_BAD_VALUE);
             handler->SetSentErrorMessage(true);
             return false;
         }
 
-        // handler->getSession() == nullptr only for console
-        accountId = (isAccountNameGiven) ? AccountMgr::GetId(accountName) : handler->getSelectedPlayer()->GetSession()->GetAccountId();
-        int32 realmID = (isAccountNameGiven) ? atoi(arg3) : atoi(arg2);
+        // handler->getSession() == NULL only for console
+        targetAccountId = (isAccountNameGiven) ? AccountMgr::GetId(targetAccountName) : handler->getSelectedPlayer()->GetSession()->GetAccountId();
+        int32 gmRealmID = (isAccountNameGiven) ? atoi(arg3) : atoi(arg2);
         uint32 playerSecurity;
         if (handler->GetSession())
-            playerSecurity = AccountMgr::GetSecurity(handler->GetSession()->GetAccountId(), realmID);
+            playerSecurity = AccountMgr::GetSecurity(handler->GetSession()->GetAccountId(), gmRealmID);
         else
             playerSecurity = SEC_CONSOLE;
 
         // can set security level only for target with less security and to less security that we have
         // This also restricts setting handler's own security.
-        uint32 targetSecurity = AccountMgr::GetSecurity(accountId, realmID);
-        if (targetSecurity >= playerSecurity || securityLevel >= playerSecurity)
+        targetSecurity = AccountMgr::GetSecurity(targetAccountId, gmRealmID);
+        if (targetSecurity >= playerSecurity || gm >= playerSecurity)
         {
             handler->SendSysMessage(LANG_YOURS_SECURITY_IS_LOW);
             handler->SetSentErrorMessage(true);
@@ -706,16 +706,12 @@
         }
 
         // Check and abort if the target gm has a higher rank on one of the realms and the new realm is -1
-        if (realmID == -1 && !AccountMgr::IsConsoleAccount(playerSecurity))
-        {
-<<<<<<< HEAD
-            LoginDatabasePreparedStatement* stmt = LoginDatabase.GetPreparedStatement(LOGIN_SEL_ACCOUNT_ACCESS_SECLEVEL_TEST);
-=======
+        if (gmRealmID == -1 && !AccountMgr::IsConsoleAccount(playerSecurity))
+        {
             LoginDatabasePreparedStatement* stmt = LoginDatabase.GetPreparedStatement(LOGIN_SEL_ACCOUNT_ACCESS_GMLEVEL_TEST);
->>>>>>> 02fb9eed
-
-            stmt->setUInt32(0, accountId);
-            stmt->setUInt8(1, securityLevel);
+
+            stmt->setUInt32(0, targetAccountId);
+            stmt->setUInt8(1, uint8(gm));
 
             PreparedQueryResult result = LoginDatabase.Query(stmt);
 
@@ -728,17 +724,17 @@
         }
 
         // Check if provided realmID has a negative value other than -1
-        if (realmID < -1)
+        if (gmRealmID < -1)
         {
             handler->SendSysMessage(LANG_INVALID_REALMID);
             handler->SetSentErrorMessage(true);
             return false;
         }
 
-        rbac::RBACData* rbac = isAccountNameGiven ? nullptr : handler->getSelectedPlayer()->GetSession()->GetRBACData();
-        sAccountMgr->UpdateAccountAccess(rbac, accountId, securityLevel, realmID);
-
-        handler->PSendSysMessage(LANG_YOU_CHANGE_SECURITY, accountName.c_str(), securityLevel);
+        rbac::RBACData* rbac = isAccountNameGiven ? NULL : handler->getSelectedPlayer()->GetSession()->GetRBACData();
+        sAccountMgr->UpdateAccountAccess(rbac, targetAccountId, uint8(gm), gmRealmID);
+
+        handler->PSendSysMessage(LANG_YOU_CHANGE_SECURITY, targetAccountName.c_str(), gm);
         return true;
     }
 
@@ -754,8 +750,8 @@
 
         ///- Get the command line arguments
         char* account = strtok((char*)args, " ");
-        char* password = strtok(nullptr, " ");
-        char* passwordConfirmation = strtok(nullptr, " ");
+        char* password = strtok(NULL, " ");
+        char* passwordConfirmation = strtok(NULL, " ");
 
         if (!account || !password || !passwordConfirmation)
             return false;
@@ -778,7 +774,7 @@
 
         /// can set password only for target with less security
         /// This also restricts setting handler's own password
-        if (handler->HasLowerSecurityAccount(nullptr, targetAccountId, true))
+        if (handler->HasLowerSecurityAccount(NULL, targetAccountId, true))
             return false;
 
         if (strcmp(password, passwordConfirmation) != 0)
@@ -819,8 +815,8 @@
 
         ///- Get the command line arguments
         char* account = strtok((char*)args, " ");
-        char* email = strtok(nullptr, " ");
-        char* emailConfirmation = strtok(nullptr, " ");
+        char* email = strtok(NULL, " ");
+        char* emailConfirmation = strtok(NULL, " ");
 
         if (!account || !email || !emailConfirmation)
         {
@@ -847,7 +843,7 @@
 
         /// can set email only for target with less security
         /// This also restricts setting handler's own email.
-        if (handler->HasLowerSecurityAccount(nullptr, targetAccountId, true))
+        if (handler->HasLowerSecurityAccount(NULL, targetAccountId, true))
             return false;
 
         if (strcmp(email, emailConfirmation) != 0)
@@ -895,8 +891,8 @@
 
         ///- Get the command line arguments
         char* account = strtok((char*)args, " ");
-        char* email = strtok(nullptr, " ");
-        char* emailConfirmation = strtok(nullptr, " ");
+        char* email = strtok(NULL, " ");
+        char* emailConfirmation = strtok(NULL, " ");
 
         if (!account || !email || !emailConfirmation)
         {
@@ -923,7 +919,7 @@
 
         /// can set email only for target with less security
         /// This also restricts setting handler's own email.
-        if (handler->HasLowerSecurityAccount(nullptr, targetAccountId, true))
+        if (handler->HasLowerSecurityAccount(NULL, targetAccountId, true))
             return false;
 
         if (strcmp(email, emailConfirmation) != 0)
