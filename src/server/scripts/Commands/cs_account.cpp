--- conflicted
+++ resolved
@@ -23,14 +23,7 @@
 EndScriptData */
 
 #include "AccountMgr.h"
-#include "AES.h"
-#include "Base32.h"
 #include "Chat.h"
-<<<<<<< HEAD
-#include "CryptoGenerics.h"
-#include "CryptoRandom.h"
-=======
->>>>>>> 28d470c5
 #include "DatabaseEnv.h"
 #include "IpAddress.h"
 #include "IPLocation.h"
@@ -38,56 +31,14 @@
 #include "Log.h"
 #include "Player.h"
 #include "ScriptMgr.h"
-<<<<<<< HEAD
-#include "SecretMgr.h"
-#include "TOTP.h"
 #include "World.h"
 #include "WorldSession.h"
-#include <unordered_map>
-
-using namespace Trinity::ChatCommands;
-=======
-#include "World.h"
-#include "WorldSession.h"
->>>>>>> 28d470c5
 
 class account_commandscript : public CommandScript
 {
 public:
     account_commandscript() : CommandScript("account_commandscript") { }
 
-<<<<<<< HEAD
-    ChatCommandTable GetCommands() const override
-    {
-        static ChatCommandTable accountSetCommandTable =
-        {
-            { "addon",              HandleAccountSetAddonCommand,       LANG_COMMAND_ACC_SET_ADDON_HELP,        rbac::RBAC_PERM_COMMAND_ACCOUNT_SET_ADDON,          Console::Yes },
-            { "sec regmail",        HandleAccountSetRegEmailCommand,    LANG_COMMAND_ACC_SET_SEC_REGMAIL_HELP,  rbac::RBAC_PERM_COMMAND_ACCOUNT_SET_SEC_REGMAIL,    Console::Yes },
-            { "sec email",          HandleAccountSetEmailCommand,       LANG_COMMAND_ACC_SET_SEC_EMAIL_HELP,    rbac::RBAC_PERM_COMMAND_ACCOUNT_SET_SEC_EMAIL,      Console::Yes },
-            { "gmlevel",            HandleAccountSetSecLevelCommand,    LANG_COMMAND_ACC_SET_SECLEVEL_HELP,     rbac::RBAC_PERM_COMMAND_ACCOUNT_SET_SECLEVEL,       Console::Yes },  // temp for a transition period
-            { "seclevel",           HandleAccountSetSecLevelCommand,    LANG_COMMAND_ACC_SET_SECLEVEL_HELP,     rbac::RBAC_PERM_COMMAND_ACCOUNT_SET_SECLEVEL,       Console::Yes },
-            { "password",           HandleAccountSetPasswordCommand,    LANG_COMMAND_ACC_SET_PASSWORD_HELP,     rbac::RBAC_PERM_COMMAND_ACCOUNT_SET_PASSWORD,       Console::Yes },
-            { "2fa",                HandleAccountSet2FACommand,         LANG_COMMAND_ACC_SET_2FA_HELP,          rbac::RBAC_PERM_COMMAND_ACCOUNT_SET_2FA,            Console::Yes },
-        };
-        static ChatCommandTable accountCommandTable =
-        {
-            { "2fa setup",          HandleAccount2FASetupCommand,       LANG_COMMAND_ACC_2FA_SETUP_HELP,        rbac::RBAC_PERM_COMMAND_ACCOUNT_2FA_SETUP,          Console::No  },
-            { "2fa remove",         HandleAccount2FARemoveCommand,      LANG_COMMAND_ACC_2FA_REMOVE_HELP,       rbac::RBAC_PERM_COMMAND_ACCOUNT_2FA_REMOVE,         Console::No  },
-            { "addon",              HandleAccountAddonCommand,          LANG_COMMAND_ACC_ADDON_HELP,            rbac::RBAC_PERM_COMMAND_ACCOUNT_ADDON,              Console::No  },
-            { "create",             HandleAccountCreateCommand,         LANG_COMMAND_ACC_CREATE_HELP,           rbac::RBAC_PERM_COMMAND_ACCOUNT_CREATE,             Console::Yes },
-            { "delete",             HandleAccountDeleteCommand,         LANG_COMMAND_ACC_DELETE_HELP,           rbac::RBAC_PERM_COMMAND_ACCOUNT_DELETE,             Console::Yes },
-            { "email",              HandleAccountEmailCommand,          LANG_COMMAND_ACC_EMAIL_HELP,            rbac::RBAC_PERM_COMMAND_ACCOUNT_EMAIL,              Console::No  },
-            { "onlinelist",         HandleAccountOnlineListCommand,     LANG_COMMAND_ACC_ONLINELIST_HELP,       rbac::RBAC_PERM_COMMAND_ACCOUNT_ONLINE_LIST,        Console::Yes },
-            { "lock country",       HandleAccountLockCountryCommand,    LANG_COMMAND_ACC_LOCK_COUNTRY_HELP,     rbac::RBAC_PERM_COMMAND_ACCOUNT_LOCK_COUNTRY,       Console::No  },
-            { "lock ip",            HandleAccountLockIpCommand,         LANG_COMMAND_ACC_LOCK_IP_HELP,          rbac::RBAC_PERM_COMMAND_ACCOUNT_LOCK_IP,            Console::No  },
-            { "set",                accountSetCommandTable },
-            { "password",           HandleAccountPasswordCommand,       LANG_COMMAND_ACC_PASSWORD_HELP,         rbac::RBAC_PERM_COMMAND_ACCOUNT_PASSWORD,           Console::No  },
-            { "",                   HandleAccountCommand,               LANG_COMMAND_ACCOUNT_HELP,              rbac::RBAC_PERM_COMMAND_ACCOUNT,                    Console::No  },
-        };
-        static ChatCommandTable commandTable =
-        {
-            { "account",            accountCommandTable },
-=======
     std::vector<ChatCommand> GetCommands() const override
     {
         static std::vector<ChatCommand> accountSetSecTable =
@@ -123,146 +74,25 @@
         static std::vector<ChatCommand> commandTable =
         {
             { "account",        rbac::RBAC_PERM_COMMAND_ACCOUNT,                 true,  nullptr,              "",  accountCommandTable },
->>>>>>> 28d470c5
         };
         return commandTable;
     }
 
-    static bool HandleAccount2FASetupCommand(ChatHandler* handler, Optional<uint32> token)
-    {
-        auto const& masterKey = sSecretMgr->GetSecret(SECRET_TOTP_MASTER_KEY);
-        if (!masterKey.IsAvailable())
-        {
-            handler->SendSysMessage(LANG_2FA_COMMANDS_NOT_SETUP);
-            handler->SetSentErrorMessage(true);
-            return false;
-        }
-
-        uint32 const accountId = handler->GetSession()->GetAccountId();
-
-        { // check if 2FA already enabled
-            LoginDatabasePreparedStatement* stmt = LoginDatabase.GetPreparedStatement(LOGIN_SEL_ACCOUNT_TOTP_SECRET);
-            stmt->setUInt32(0, accountId);
-            PreparedQueryResult result = LoginDatabase.Query(stmt);
-
-            if (!result)
-            {
-                TC_LOG_ERROR("misc", "Account %u not found in login database when processing .account 2fa setup command.", accountId);
-                handler->SendSysMessage(LANG_UNKNOWN_ERROR);
-                handler->SetSentErrorMessage(true);
-                return false;
-            }
-
-            if (!result->Fetch()->IsNull())
-            {
-                handler->SendSysMessage(LANG_2FA_ALREADY_SETUP);
-                handler->SetSentErrorMessage(true);
-                return false;
-            }
-        }
-
-        // store random suggested secrets
-        static std::unordered_map<uint32, Trinity::Crypto::TOTP::Secret> suggestions;
-        auto pair = suggestions.emplace(std::piecewise_construct, std::make_tuple(accountId), std::make_tuple(Trinity::Crypto::TOTP::RECOMMENDED_SECRET_LENGTH)); // std::vector 1-argument size_t constructor invokes resize
-        if (pair.second) // no suggestion yet, generate random secret
-            Trinity::Crypto::GetRandomBytes(pair.first->second);
-
-        if (!pair.second && token) // suggestion already existed and token specified - validate
-        {
-            if (Trinity::Crypto::TOTP::ValidateToken(pair.first->second, *token))
-            {
-                if (masterKey)
-                    Trinity::Crypto::AEEncryptWithRandomIV<Trinity::Crypto::AES>(pair.first->second, *masterKey);
-
-                LoginDatabasePreparedStatement* stmt = LoginDatabase.GetPreparedStatement(LOGIN_UPD_ACCOUNT_TOTP_SECRET);
-                stmt->setBinary(0, pair.first->second);
-                stmt->setUInt32(1, accountId);
-                LoginDatabase.Execute(stmt);
-                suggestions.erase(pair.first);
-                handler->SendSysMessage(LANG_2FA_SETUP_COMPLETE);
-                return true;
-            }
-            else
-                handler->SendSysMessage(LANG_2FA_INVALID_TOKEN);
-        }
-
-        // new suggestion, or no token specified, output TOTP parameters
-        handler->PSendSysMessage(LANG_2FA_SECRET_SUGGESTION, Trinity::Encoding::Base32::Encode(pair.first->second));
-        handler->SetSentErrorMessage(true);
-        return false;
-    }
-
-    static bool HandleAccount2FARemoveCommand(ChatHandler* handler, Optional<uint32> token)
-    {
-        auto const& masterKey = sSecretMgr->GetSecret(SECRET_TOTP_MASTER_KEY);
-        if (!masterKey.IsAvailable())
-        {
-            handler->SendSysMessage(LANG_2FA_COMMANDS_NOT_SETUP);
-            handler->SetSentErrorMessage(true);
-            return false;
-        }
-
-        uint32 const accountId = handler->GetSession()->GetAccountId();
-        Trinity::Crypto::TOTP::Secret secret;
-        { // get current TOTP secret
-            LoginDatabasePreparedStatement* stmt = LoginDatabase.GetPreparedStatement(LOGIN_SEL_ACCOUNT_TOTP_SECRET);
-            stmt->setUInt32(0, accountId);
-            PreparedQueryResult result = LoginDatabase.Query(stmt);
-
-            if (!result)
-            {
-                TC_LOG_ERROR("misc", "Account %u not found in login database when processing .account 2fa setup command.", accountId);
-                handler->SendSysMessage(LANG_UNKNOWN_ERROR);
-                handler->SetSentErrorMessage(true);
-                return false;
-            }
-
-            Field* field = result->Fetch();
-            if (field->IsNull())
-            { // 2FA not enabled
-                handler->SendSysMessage(LANG_2FA_NOT_SETUP);
-                handler->SetSentErrorMessage(true);
-                return false;
-            }
-
-            secret = field->GetBinary();
-        }
-
-        if (token)
-        {
-            if (masterKey)
-            {
-                bool success = Trinity::Crypto::AEDecrypt<Trinity::Crypto::AES>(secret, *masterKey);
-                if (!success)
-                {
-                    TC_LOG_ERROR("misc", "Account %u has invalid ciphertext in TOTP token.", accountId);
-                    handler->SendSysMessage(LANG_UNKNOWN_ERROR);
-                    handler->SetSentErrorMessage(true);
-                    return false;
-                }
-            }
-
-            if (Trinity::Crypto::TOTP::ValidateToken(secret, *token))
-            {
-                LoginDatabasePreparedStatement* stmt = LoginDatabase.GetPreparedStatement(LOGIN_UPD_ACCOUNT_TOTP_SECRET);
-                stmt->setNull(0);
-                stmt->setUInt32(1, accountId);
-                LoginDatabase.Execute(stmt);
-                handler->SendSysMessage(LANG_2FA_REMOVE_COMPLETE);
-                return true;
-            }
-            else
-                handler->SendSysMessage(LANG_2FA_INVALID_TOKEN);
-        }
-
-        handler->SendSysMessage(LANG_2FA_REMOVE_NEED_TOKEN);
-        handler->SetSentErrorMessage(true);
-        return false;
-    }
-
-    static bool HandleAccountAddonCommand(ChatHandler* handler, uint8 expansion)
-    {
-        if (expansion > sWorld->getIntConfig(CONFIG_EXPANSION))
+    static bool HandleAccountAddonCommand(ChatHandler* handler, char const* args)
+    {
+        if (!*args)
+        {
+            handler->SendSysMessage(LANG_CMD_SYNTAX);
+            handler->SetSentErrorMessage(true);
+            return false;
+        }
+
+        char* exp = strtok((char*)args, " ");
+
+        uint32 accountId = handler->GetSession()->GetAccountId();
+
+        int expansion = atoi(exp); //get int anyway (0 if error)
+        if (expansion < 0 || uint8(expansion) > sWorld->getIntConfig(CONFIG_EXPANSION))
         {
             handler->SendSysMessage(LANG_IMPROPER_VALUE);
             handler->SetSentErrorMessage(true);
@@ -271,8 +101,8 @@
 
         LoginDatabasePreparedStatement* stmt = LoginDatabase.GetPreparedStatement(LOGIN_UPD_EXPANSION);
 
-        stmt->setUInt8(0, expansion);
-        stmt->setUInt32(1, handler->GetSession()->GetAccountId());
+        stmt->setUInt8(0, uint8(expansion));
+        stmt->setUInt32(1, accountId);
 
         LoginDatabase.Execute(stmt);
 
@@ -281,14 +111,8 @@
     }
 
     /// Create an account
-    static bool HandleAccountCreateCommand(ChatHandler* handler, std::string const& accountName, std::string const& password, Optional<std::string> const& email)
-    {
-<<<<<<< HEAD
-        if (accountName.find('@') != std::string::npos)
-        {
-            handler->PSendSysMessage(LANG_ACCOUNT_USE_BNET_COMMANDS);
-            handler->SetSentErrorMessage(true);
-=======
+    static bool HandleAccountCreateCommand(ChatHandler* handler, char const* args)
+    {
         if (!*args)
             return false;
 
@@ -302,14 +126,8 @@
             email = possibleEmail;
 
         if (!accountName || !password)
->>>>>>> 28d470c5
-            return false;
-        }
-
-<<<<<<< HEAD
-        switch (sAccountMgr->CreateAccount(accountName, password, email.value_or("")))
-        {
-=======
+            return false;
+
         if (strchr(accountName, '@'))
         {
             handler->PSendSysMessage(LANG_ACCOUNT_USE_BNET_COMMANDS);
@@ -319,22 +137,14 @@
 
         switch (sAccountMgr->CreateAccount(std::string(accountName), std::string(password), email))
         {
->>>>>>> 28d470c5
             case AccountOpResult::AOR_OK:
                 handler->PSendSysMessage(LANG_ACCOUNT_CREATED, accountName);
                 if (handler->GetSession())
                 {
-<<<<<<< HEAD
-                    TC_LOG_INFO("entities.player.character", "Account: %d (IP: %s) Character:[%s] %s) created Account %s (Email: '%s')",
-                        handler->GetSession()->GetAccountId(), handler->GetSession()->GetRemoteAddress().c_str(),
-                        handler->GetSession()->GetPlayer()->GetName().c_str(), handler->GetSession()->GetPlayer()->GetGUID().ToString().c_str(),
-                        accountName.c_str(), email.value_or("").c_str());
-=======
                     TC_LOG_INFO("entities.player.character", "Account: %u (IP: %s) Character:[%s] (%s) created Account %s (Email: '%s')",
                         handler->GetSession()->GetAccountId(), handler->GetSession()->GetRemoteAddress().c_str(),
                         handler->GetSession()->GetPlayer()->GetName().c_str(), handler->GetSession()->GetPlayer()->GetGUID().ToString().c_str(),
                         accountName, email.c_str());
->>>>>>> 28d470c5
                 }
                 break;
             case AccountOpResult::AOR_NAME_TOO_LONG:
@@ -364,10 +174,8 @@
 
     /// Delete a user account and all associated characters in this realm
     /// @todo This function has to be enhanced to respect the login/realm split (delete char, delete account chars in realm then delete account)
-    static bool HandleAccountDeleteCommand(ChatHandler* handler, std::string accountName)
-    {
-<<<<<<< HEAD
-=======
+    static bool HandleAccountDeleteCommand(ChatHandler* handler, char const* args)
+    {
         if (!*args)
             return false;
 
@@ -377,7 +185,6 @@
             return false;
 
         std::string accountName = account;
->>>>>>> 28d470c5
         if (!Utf8ToUpperOnlyLatin(accountName))
         {
             handler->PSendSysMessage(LANG_ACCOUNT_NOT_EXIST, accountName.c_str());
@@ -423,7 +230,7 @@
     }
 
     /// Display info on users currently in the realm
-    static bool HandleAccountOnlineListCommand(ChatHandler* handler)
+    static bool HandleAccountOnlineListCommand(ChatHandler* handler, char const* /*args*/)
     {
         ///- Get the list of accounts ID logged to the realm
         PreparedQueryResult result = CharacterDatabase.Query(CharacterDatabase.GetPreparedStatement(CHAR_SEL_CHARACTER_ONLINE));
@@ -469,18 +276,18 @@
         return true;
     }
 
-    static bool HandleAccountLockCountryCommand(ChatHandler* handler, bool state)
-    {
-        if (state)
-        {
-<<<<<<< HEAD
-            if (IpLocationRecord const* location = sIPLocation->GetLocationRecord(handler->GetSession()->GetRemoteAddress()))
-            {
-                LoginDatabasePreparedStatement* stmt = LoginDatabase.GetPreparedStatement(LOGIN_UPD_ACCOUNT_LOCK_COUNTRY);
-                stmt->setString(0, location->CountryCode);
-                stmt->setUInt32(1, handler->GetSession()->GetAccountId());
-                LoginDatabase.Execute(stmt);
-=======
+    static bool HandleAccountLockCountryCommand(ChatHandler* handler, char const* args)
+    {
+        if (!*args)
+        {
+            handler->SendSysMessage(LANG_USE_BOL);
+            handler->SetSentErrorMessage(true);
+            return false;
+        }
+        std::string param = (char*)args;
+
+        if (!param.empty())
+        {
             if (param == "on")
             {
                 if (IpLocationRecord const* location = sIPLocation->GetLocationRecord(handler->GetSession()->GetRemoteAddress()))
@@ -530,39 +337,33 @@
             if (param == "on")
             {
                 stmt->setBool(0, true);                                     // locked
->>>>>>> 28d470c5
                 handler->PSendSysMessage(LANG_COMMAND_ACCLOCKLOCKED);
             }
-            else
+            else if (param == "off")
             {
-                handler->PSendSysMessage("No IP2Location information - account not locked");
-                handler->SetSentErrorMessage(true);
-                return false;
+                stmt->setBool(0, false);                                    // unlocked
+                handler->PSendSysMessage(LANG_COMMAND_ACCLOCKUNLOCKED);
             }
-        }
-        else
-        {
-            LoginDatabasePreparedStatement* stmt = LoginDatabase.GetPreparedStatement(LOGIN_UPD_ACCOUNT_LOCK_COUNTRY);
-            stmt->setString(0, "00");
+
             stmt->setUInt32(1, handler->GetSession()->GetAccountId());
+
             LoginDatabase.Execute(stmt);
-            handler->PSendSysMessage(LANG_COMMAND_ACCLOCKUNLOCKED);
-        }
-        return true;
-    }
-
-    static bool HandleAccountLockIpCommand(ChatHandler* handler, bool state)
-    {
-        LoginDatabasePreparedStatement* stmt = LoginDatabase.GetPreparedStatement(LOGIN_UPD_ACCOUNT_LOCK);
-
-        if (state)
-        {
-            stmt->setBool(0, true);                                     // locked
-            handler->PSendSysMessage(LANG_COMMAND_ACCLOCKLOCKED);
-        }
-<<<<<<< HEAD
-        else
-=======
+            return true;
+        }
+
+        handler->SendSysMessage(LANG_USE_BOL);
+        handler->SetSentErrorMessage(true);
+        return false;
+    }
+
+    static bool HandleAccountEmailCommand(ChatHandler* handler, char const* args)
+    {
+        if (!*args)
+        {
+            handler->SendSysMessage(LANG_CMD_SYNTAX);
+            handler->SetSentErrorMessage(true);
+            return false;
+        }
 
         char* oldEmail = strtok((char*)args, " ");
         char* password = strtok(nullptr, " ");
@@ -570,55 +371,36 @@
         char* emailConfirmation = strtok(nullptr, " ");
 
         if (!oldEmail || !password || !email || !emailConfirmation)
->>>>>>> 28d470c5
-        {
-            stmt->setBool(0, false);                                    // unlocked
-            handler->PSendSysMessage(LANG_COMMAND_ACCLOCKUNLOCKED);
-        }
-
-        stmt->setUInt32(1, handler->GetSession()->GetAccountId());
-
-        LoginDatabase.Execute(stmt);
-        return true;
-    }
-
-    static bool HandleAccountEmailCommand(ChatHandler* handler, std::string const& oldEmail, std::string const& password, std::string const& email, std::string const& emailConfirm)
-    {
-        if (!AccountMgr::CheckEmail(handler->GetSession()->GetAccountId(), oldEmail))
+        {
+            handler->SendSysMessage(LANG_CMD_SYNTAX);
+            handler->SetSentErrorMessage(true);
+            return false;
+        }
+
+        if (!AccountMgr::CheckEmail(handler->GetSession()->GetAccountId(), std::string(oldEmail)))
         {
             handler->SendSysMessage(LANG_COMMAND_WRONGEMAIL);
             sScriptMgr->OnFailedEmailChange(handler->GetSession()->GetAccountId());
             handler->SetSentErrorMessage(true);
-<<<<<<< HEAD
-            TC_LOG_INFO("entities.player.character", "Account: %u (IP: %s) Character:[%s] %s Tried to change email, but the provided email [%s] is not equal to registration email [%s].",
-                handler->GetSession()->GetAccountId(), handler->GetSession()->GetRemoteAddress().c_str(),
-                handler->GetSession()->GetPlayer()->GetName().c_str(), handler->GetSession()->GetPlayer()->GetGUID().ToString().c_str(),
-                email.c_str(), oldEmail.c_str());
-=======
             TC_LOG_INFO("entities.player.character", "Account: %u (IP: %s) Character:[%s] (%s) Tried to change email, but the provided email [%s] is not equal to registration email [%s].",
                 handler->GetSession()->GetAccountId(), handler->GetSession()->GetRemoteAddress().c_str(),
                 handler->GetSession()->GetPlayer()->GetName().c_str(), handler->GetSession()->GetPlayer()->GetGUID().ToString().c_str(),
                 email, oldEmail);
->>>>>>> 28d470c5
-            return false;
-        }
-
-        if (!AccountMgr::CheckPassword(handler->GetSession()->GetAccountId(), password))
+            return false;
+        }
+
+        if (!AccountMgr::CheckPassword(handler->GetSession()->GetAccountId(), std::string(password)))
         {
             handler->SendSysMessage(LANG_COMMAND_WRONGOLDPASSWORD);
             sScriptMgr->OnFailedEmailChange(handler->GetSession()->GetAccountId());
             handler->SetSentErrorMessage(true);
-<<<<<<< HEAD
-            TC_LOG_INFO("entities.player.character", "Account: %u (IP: %s) Character:[%s] %s Tried to change email, but the provided password is wrong.",
-=======
             TC_LOG_INFO("entities.player.character", "Account: %u (IP: %s) Character:[%s] (%s) Tried to change email, but the provided password is wrong.",
->>>>>>> 28d470c5
                 handler->GetSession()->GetAccountId(), handler->GetSession()->GetRemoteAddress().c_str(),
                 handler->GetSession()->GetPlayer()->GetName().c_str(), handler->GetSession()->GetPlayer()->GetGUID().ToString().c_str());
             return false;
         }
 
-        if (email == oldEmail)
+        if (strcmp(email, oldEmail) == 0)
         {
             handler->SendSysMessage(LANG_OLD_EMAIL_IS_NEW_EMAIL);
             sScriptMgr->OnFailedEmailChange(handler->GetSession()->GetAccountId());
@@ -626,38 +408,28 @@
             return false;
         }
 
-        if (email != emailConfirm)
+        if (strcmp(email, emailConfirmation) != 0)
         {
             handler->SendSysMessage(LANG_NEW_EMAILS_NOT_MATCH);
             sScriptMgr->OnFailedEmailChange(handler->GetSession()->GetAccountId());
             handler->SetSentErrorMessage(true);
-<<<<<<< HEAD
-            TC_LOG_INFO("entities.player.character", "Account: %u (IP: %s) Character:[%s] %s Tried to change email, but the confirm email does not match.",
-=======
             TC_LOG_INFO("entities.player.character", "Account: %u (IP: %s) Character:[%s] (%s) Tried to change email, but the provided password is wrong.",
->>>>>>> 28d470c5
                 handler->GetSession()->GetAccountId(), handler->GetSession()->GetRemoteAddress().c_str(),
                 handler->GetSession()->GetPlayer()->GetName().c_str(), handler->GetSession()->GetPlayer()->GetGUID().ToString().c_str());
             return false;
         }
 
-        AccountOpResult result = AccountMgr::ChangeEmail(handler->GetSession()->GetAccountId(), email);
+
+        AccountOpResult result = AccountMgr::ChangeEmail(handler->GetSession()->GetAccountId(), std::string(email));
         switch (result)
         {
             case AccountOpResult::AOR_OK:
                 handler->SendSysMessage(LANG_COMMAND_EMAIL);
                 sScriptMgr->OnEmailChange(handler->GetSession()->GetAccountId());
-<<<<<<< HEAD
-                TC_LOG_INFO("entities.player.character", "Account: %u (IP: %s) Character:[%s] %s Changed Email from [%s] to [%s].",
-                    handler->GetSession()->GetAccountId(), handler->GetSession()->GetRemoteAddress().c_str(),
-                    handler->GetSession()->GetPlayer()->GetName().c_str(), handler->GetSession()->GetPlayer()->GetGUID().ToString().c_str(),
-                    oldEmail.c_str(), email.c_str());
-=======
                 TC_LOG_INFO("entities.player.character", "Account: %u (IP: %s) Character:[%s] (%s) Changed Email from [%s] to [%s].",
                     handler->GetSession()->GetAccountId(), handler->GetSession()->GetRemoteAddress().c_str(),
                     handler->GetSession()->GetPlayer()->GetName().c_str(), handler->GetSession()->GetPlayer()->GetGUID().ToString().c_str(),
                     oldEmail, email);
->>>>>>> 28d470c5
                 break;
             case AccountOpResult::AOR_EMAIL_TOO_LONG:
                 handler->SendSysMessage(LANG_EMAIL_TOO_LONG);
@@ -673,12 +445,17 @@
         return true;
     }
 
-    static bool HandleAccountPasswordCommand(ChatHandler* handler, std::string const& oldPassword, std::string const& newPassword, std::string const& confirmPassword, Optional<std::string> const& confirmEmail)
-    {
+    static bool HandleAccountPasswordCommand(ChatHandler* handler, char const* args)
+    {
+        // If no args are given at all, we can return false right away.
+        if (!*args)
+        {
+            handler->SendSysMessage(LANG_CMD_SYNTAX);
+            handler->SetSentErrorMessage(true);
+            return false;
+        }
+
         // First, we check config. What security type (sec type) is it ? Depending on it, the command branches out
-<<<<<<< HEAD
-        uint32 const pwConfig = sWorld->getIntConfig(CONFIG_ACC_PASSCHANGESEC); // 0 - PW_NONE, 1 - PW_EMAIL, 2 - PW_RBAC
-=======
         uint32 pwConfig = sWorld->getIntConfig(CONFIG_ACC_PASSCHANGESEC); // 0 - PW_NONE, 1 - PW_EMAIL, 2 - PW_RBAC
 
         // Command is supposed to be: .account password [$oldpassword] [$newpassword] [$newpasswordconfirmation] [$emailconfirmation]
@@ -696,19 +473,14 @@
             handler->SetSentErrorMessage(true);
             return false;
         }
->>>>>>> 28d470c5
 
         // We compare the old, saved password to the entered old password - no chance for the unauthorized.
-        if (!AccountMgr::CheckPassword(handler->GetSession()->GetAccountId(), oldPassword))
+        if (!AccountMgr::CheckPassword(handler->GetSession()->GetAccountId(), std::string(oldPassword)))
         {
             handler->SendSysMessage(LANG_COMMAND_WRONGOLDPASSWORD);
             sScriptMgr->OnFailedPasswordChange(handler->GetSession()->GetAccountId());
             handler->SetSentErrorMessage(true);
-<<<<<<< HEAD
-            TC_LOG_INFO("entities.player.character", "Account: %u (IP: %s) Character:[%s] %s Tried to change password, but the provided old password is wrong.",
-=======
             TC_LOG_INFO("entities.player.character", "Account: %u (IP: %s) Character:[%s] (%s) Tried to change password, but the provided old password is wrong.",
->>>>>>> 28d470c5
                 handler->GetSession()->GetAccountId(), handler->GetSession()->GetRemoteAddress().c_str(),
                 handler->GetSession()->GetPlayer()->GetName().c_str(), handler->GetSession()->GetPlayer()->GetGUID().ToString().c_str());
             return false;
@@ -716,27 +488,20 @@
 
         // This compares the old, current email to the entered email - however, only...
         if ((pwConfig == PW_EMAIL || (pwConfig == PW_RBAC && handler->HasPermission(rbac::RBAC_PERM_EMAIL_CONFIRM_FOR_PASS_CHANGE))) // ...if either PW_EMAIL or PW_RBAC with the Permission is active...
-            && !AccountMgr::CheckEmail(handler->GetSession()->GetAccountId(), confirmEmail.value_or(""))) // ... and returns false if the comparison fails.
+            && !AccountMgr::CheckEmail(handler->GetSession()->GetAccountId(), std::string(emailConfirmation))) // ... and returns false if the comparison fails.
         {
             handler->SendSysMessage(LANG_COMMAND_WRONGEMAIL);
             sScriptMgr->OnFailedPasswordChange(handler->GetSession()->GetAccountId());
             handler->SetSentErrorMessage(true);
-<<<<<<< HEAD
-            TC_LOG_INFO("entities.player.character", "Account: %u (IP: %s) Character:[%s] %s Tried to change password, but the entered email [%s] is wrong.",
-                handler->GetSession()->GetAccountId(), handler->GetSession()->GetRemoteAddress().c_str(),
-                handler->GetSession()->GetPlayer()->GetName().c_str(), handler->GetSession()->GetPlayer()->GetGUID().ToString().c_str(),
-                confirmEmail.value_or("").c_str());
-=======
             TC_LOG_INFO("entities.player.character", "Account: %u (IP: %s) Character:[%s] (%s) Tried to change password, but the entered email [%s] is wrong.",
                 handler->GetSession()->GetAccountId(), handler->GetSession()->GetRemoteAddress().c_str(),
                 handler->GetSession()->GetPlayer()->GetName().c_str(), handler->GetSession()->GetPlayer()->GetGUID().ToString().c_str(),
                 emailConfirmation);
->>>>>>> 28d470c5
             return false;
         }
 
         // Making sure that newly entered password is correctly entered.
-        if (newPassword != confirmPassword)
+        if (strcmp(newPassword, passwordConfirmation) != 0)
         {
             handler->SendSysMessage(LANG_NEW_PASSWORDS_NOT_MATCH);
             sScriptMgr->OnFailedPasswordChange(handler->GetSession()->GetAccountId());
@@ -745,17 +510,13 @@
         }
 
         // Changes password and prints result.
-        AccountOpResult result = AccountMgr::ChangePassword(handler->GetSession()->GetAccountId(), newPassword);
+        AccountOpResult result = AccountMgr::ChangePassword(handler->GetSession()->GetAccountId(), std::string(newPassword));
         switch (result)
         {
             case AccountOpResult::AOR_OK:
                 handler->SendSysMessage(LANG_COMMAND_PASSWORD);
                 sScriptMgr->OnPasswordChange(handler->GetSession()->GetAccountId());
-<<<<<<< HEAD
-                TC_LOG_INFO("entities.player.character", "Account: %u (IP: %s) Character:[%s] %s changed password.",
-=======
                 TC_LOG_INFO("entities.player.character", "Account: %u (IP: %s) Character:[%s] (%s) Changed Password.",
->>>>>>> 28d470c5
                     handler->GetSession()->GetAccountId(), handler->GetSession()->GetRemoteAddress().c_str(),
                     handler->GetSession()->GetPlayer()->GetName().c_str(), handler->GetSession()->GetPlayer()->GetGUID().ToString().c_str());
                 break;
@@ -773,7 +534,7 @@
         return true;
     }
 
-    static bool HandleAccountCommand(ChatHandler* handler)
+    static bool HandleAccountCommand(ChatHandler* handler, char const* /*args*/)
     {
         // GM Level
         AccountTypes securityLevel = handler->GetSession()->GetSecurity();
@@ -785,8 +546,8 @@
 
         handler->PSendSysMessage(LANG_ACCOUNT_SEC_TYPE, (pwConfig == PW_NONE  ? "Lowest level: No Email input required." :
                                                          pwConfig == PW_EMAIL ? "Highest level: Email input required." :
-                                                         pwConfig == PW_RBAC  ? "Special level: Your account may require email input depending on settings. That is the case if another line is printed." :
-                                                                                "Unknown security level: Config error?"));
+                                                         pwConfig == PW_RBAC  ? "Special level: Your account may require email input depending on settings. That is the case if another lien is printed." :
+                                                                                "Unknown security level: Notify technician for details."));
 
         // RBAC required display - is not displayed for console
         if (pwConfig == PW_RBAC && handler->GetSession() && hasRBAC)
@@ -813,10 +574,8 @@
     }
 
     /// Set/Unset the expansion level for an account
-    static bool HandleAccountSetAddonCommand(ChatHandler* handler, Optional<std::string> accountName, uint8 expansion)
-    {
-<<<<<<< HEAD
-=======
+    static bool HandleAccountSetAddonCommand(ChatHandler* handler, char const* args)
+    {
         ///- Get the command line arguments
         char* account = strtok((char*)args, " ");
         char* exp = strtok(nullptr, " ");
@@ -825,41 +584,36 @@
             return false;
 
         std::string accountName;
->>>>>>> 28d470c5
         uint32 accountId;
-        if (accountName)
+
+        if (!exp)
+        {
+            Player* player = handler->getSelectedPlayer();
+            if (!player)
+                return false;
+
+            accountId = player->GetSession()->GetAccountId();
+            AccountMgr::GetName(accountId, accountName);
+            exp = account;
+        }
+        else
         {
             ///- Convert Account name to Upper Format
-<<<<<<< HEAD
-            if (!Utf8ToUpperOnlyLatin(*accountName))
-=======
             accountName = account;
             if (!Utf8ToUpperOnlyLatin(accountName))
->>>>>>> 28d470c5
             {
-                handler->PSendSysMessage(LANG_ACCOUNT_NOT_EXIST, accountName->c_str());
+                handler->PSendSysMessage(LANG_ACCOUNT_NOT_EXIST, accountName.c_str());
                 handler->SetSentErrorMessage(true);
                 return false;
             }
 
-            accountId = AccountMgr::GetId(*accountName);
+            accountId = AccountMgr::GetId(accountName);
             if (!accountId)
             {
-                handler->PSendSysMessage(LANG_ACCOUNT_NOT_EXIST, accountName->c_str());
+                handler->PSendSysMessage(LANG_ACCOUNT_NOT_EXIST, accountName.c_str());
                 handler->SetSentErrorMessage(true);
                 return false;
             }
-
-        }
-        else
-        {
-            Player* player = handler->getSelectedPlayer();
-            if (!player)
-                return false;
-
-            accountId = player->GetSession()->GetAccountId();
-            accountName.emplace();
-            AccountMgr::GetName(accountId, *accountName);
         }
 
         // Let set addon state only for lesser (strong) security level
@@ -868,10 +622,7 @@
             handler->HasLowerSecurityAccount(nullptr, accountId, true))
             return false;
 
-<<<<<<< HEAD
-=======
         uint8 expansion = static_cast<uint8>(atoul(exp));
->>>>>>> 28d470c5
         if (expansion > sWorld->getIntConfig(CONFIG_EXPANSION))
             return false;
 
@@ -882,16 +633,10 @@
 
         LoginDatabase.Execute(stmt);
 
-        handler->PSendSysMessage(LANG_ACCOUNT_SETADDON, accountName->c_str(), accountId, expansion);
-        return true;
-    }
-
-<<<<<<< HEAD
-    static bool HandleAccountSetSecLevelCommand(ChatHandler* handler, Optional<std::string> accountName, uint8 securityLevel, Optional<int32> realmId)
-    {
-        uint32 accountId;
-        if (accountName)
-=======
+        handler->PSendSysMessage(LANG_ACCOUNT_SETADDON, accountName.c_str(), accountId, expansion);
+        return true;
+    }
+
     static bool HandleAccountSetSecLevelCommand(ChatHandler* handler, char const* args)
     {
         if (!*args)
@@ -910,21 +655,16 @@
         bool isAccountNameGiven = true;
 
         if (!arg3)
->>>>>>> 28d470c5
-        {
-            if (!Utf8ToUpperOnlyLatin(*accountName))
-            {
-                handler->PSendSysMessage(LANG_ACCOUNT_NOT_EXIST, accountName->c_str());
-                handler->SetSentErrorMessage(true);
-                return false;
-            }
-
-<<<<<<< HEAD
-            accountId = AccountMgr::GetId(*accountName);
-            if (!accountId)
-            {
-                handler->PSendSysMessage(LANG_ACCOUNT_NOT_EXIST, accountName->c_str());
-=======
+        {
+            if (!handler->getSelectedPlayer())
+                return false;
+            isAccountNameGiven = false;
+        }
+
+        // Check for second parameter
+        if (!isAccountNameGiven && !arg2)
+            return false;
+
         // Check for account
         if (isAccountNameGiven)
         {
@@ -932,42 +672,20 @@
             if (!Utf8ToUpperOnlyLatin(accountName) || !AccountMgr::GetId(accountName))
             {
                 handler->PSendSysMessage(LANG_ACCOUNT_NOT_EXIST, accountName.c_str());
->>>>>>> 28d470c5
                 handler->SetSentErrorMessage(true);
                 return false;
             }
         }
-        else
-        {
-            Player* player = handler->getSelectedPlayer();
-            if (!player)
-                return false;
-            accountId = player->GetSession()->GetAccountId();
-            accountName.emplace();
-            AccountMgr::GetName(accountId, *accountName);
-        }
-
-<<<<<<< HEAD
-        if (securityLevel >= SEC_CONSOLE)
-=======
+
         // Check for invalid specified GM level.
         securityLevel = (isAccountNameGiven) ? atoi(arg2) : atoi(arg1);
         if (securityLevel > SEC_CONSOLE)
->>>>>>> 28d470c5
         {
             handler->SendSysMessage(LANG_BAD_VALUE);
             handler->SetSentErrorMessage(true);
             return false;
         }
 
-<<<<<<< HEAD
-        int32 realmID = -1;
-        if (realmId)
-            realmID = *realmId;
-
-        uint32 playerSecurity;
-        if (handler->IsConsole())
-=======
         // handler->getSession() == nullptr only for console
         accountId = (isAccountNameGiven) ? AccountMgr::GetId(accountName) : handler->getSelectedPlayer()->GetSession()->GetAccountId();
         int32 realmID = (isAccountNameGiven) ? atoi(arg3) : atoi(arg2);
@@ -975,10 +693,7 @@
         if (handler->GetSession())
             playerSecurity = AccountMgr::GetSecurity(handler->GetSession()->GetAccountId(), realmID);
         else
->>>>>>> 28d470c5
             playerSecurity = SEC_CONSOLE;
-        else
-            playerSecurity = AccountMgr::GetSecurity(handler->GetSession()->GetAccountId(), realmID);
 
         // can set security level only for target with less security and to less security that we have
         // This also restricts setting handler's own security.
@@ -1016,24 +731,16 @@
             return false;
         }
 
-<<<<<<< HEAD
-        sAccountMgr->UpdateAccountAccess(nullptr, accountId, securityLevel, realmID);
-
-        handler->PSendSysMessage(LANG_YOU_CHANGE_SECURITY, accountName->c_str(), securityLevel);
-=======
         rbac::RBACData* rbac = isAccountNameGiven ? nullptr : handler->getSelectedPlayer()->GetSession()->GetRBACData();
         sAccountMgr->UpdateAccountAccess(rbac, accountId, securityLevel, realmID);
 
         handler->PSendSysMessage(LANG_YOU_CHANGE_SECURITY, accountName.c_str(), securityLevel);
->>>>>>> 28d470c5
         return true;
     }
 
     /// Set password for account
-    static bool HandleAccountSetPasswordCommand(ChatHandler* handler, std::string accountName, std::string const& password, std::string const& confirmPassword)
-    {
-<<<<<<< HEAD
-=======
+    static bool HandleAccountSetPasswordCommand(ChatHandler* handler, char const* args)
+    {
         if (!*args)
         {
             handler->SendSysMessage(LANG_CMD_SYNTAX);
@@ -1050,7 +757,6 @@
             return false;
 
         std::string accountName = account;
->>>>>>> 28d470c5
         if (!Utf8ToUpperOnlyLatin(accountName))
         {
             handler->PSendSysMessage(LANG_ACCOUNT_NOT_EXIST, accountName.c_str());
@@ -1071,7 +777,7 @@
         if (handler->HasLowerSecurityAccount(nullptr, targetAccountId, true))
             return false;
 
-        if (password != confirmPassword)
+        if (strcmp(password, passwordConfirmation) != 0)
         {
             handler->SendSysMessage(LANG_NEW_PASSWORDS_NOT_MATCH);
             handler->SetSentErrorMessage(true);
@@ -1079,6 +785,7 @@
         }
 
         AccountOpResult result = AccountMgr::ChangePassword(targetAccountId, password);
+
         switch (result)
         {
             case AccountOpResult::AOR_OK:
@@ -1100,83 +807,25 @@
         return true;
     }
 
-    static bool HandleAccountSet2FACommand(ChatHandler* handler, std::string accountName, std::string secret)
-    {
-        if (!Utf8ToUpperOnlyLatin(accountName))
-        {
-            handler->PSendSysMessage(LANG_ACCOUNT_NOT_EXIST, accountName.c_str());
-            handler->SetSentErrorMessage(true);
-            return false;
-        }
-
-        uint32 targetAccountId = AccountMgr::GetId(accountName);
-        if (!targetAccountId)
-        {
-            handler->PSendSysMessage(LANG_ACCOUNT_NOT_EXIST, accountName.c_str());
-            handler->SetSentErrorMessage(true);
-            return false;
-        }
-
-        if (handler->HasLowerSecurityAccount(nullptr, targetAccountId, true))
-            return false;
-
-<<<<<<< HEAD
-        if (secret == "off")
-        {
-            LoginDatabasePreparedStatement* stmt = LoginDatabase.GetPreparedStatement(LOGIN_UPD_ACCOUNT_TOTP_SECRET);
-            stmt->setNull(0);
-            stmt->setUInt32(1, targetAccountId);
-            LoginDatabase.Execute(stmt);
-            handler->PSendSysMessage(LANG_2FA_REMOVE_COMPLETE);
-            return true;
-        }
-
-        auto const& masterKey = sSecretMgr->GetSecret(SECRET_TOTP_MASTER_KEY);
-        if (!masterKey.IsAvailable())
-        {
-            handler->SendSysMessage(LANG_2FA_COMMANDS_NOT_SETUP);
-            handler->SetSentErrorMessage(true);
-            return false;
-        }
-=======
+    /// Set normal email for account
+    static bool HandleAccountSetEmailCommand(ChatHandler* handler, char const* args)
+    {
+        if (!*args)
+            return false;
+
         ///- Get the command line arguments
         char* account = strtok((char*)args, " ");
         char* email = strtok(nullptr, " ");
         char* emailConfirmation = strtok(nullptr, " ");
->>>>>>> 28d470c5
-
-        Optional<std::vector<uint8>> decoded = Trinity::Encoding::Base32::Decode(secret);
-        if (!decoded)
-        {
-            handler->SendSysMessage(LANG_2FA_SECRET_INVALID);
-            handler->SetSentErrorMessage(true);
-            return false;
-        }
-        if (128 < (decoded->size() + Trinity::Crypto::AES::IV_SIZE_BYTES + Trinity::Crypto::AES::TAG_SIZE_BYTES))
-        {
-            handler->SendSysMessage(LANG_2FA_SECRET_TOO_LONG);
-            handler->SetSentErrorMessage(true);
-            return false;
-        }
-
-<<<<<<< HEAD
-        if (masterKey)
-            Trinity::Crypto::AEEncryptWithRandomIV<Trinity::Crypto::AES>(*decoded, *masterKey);
-
-        LoginDatabasePreparedStatement* stmt = LoginDatabase.GetPreparedStatement(LOGIN_UPD_ACCOUNT_TOTP_SECRET);
-        stmt->setBinary(0, *decoded);
-        stmt->setUInt32(1, targetAccountId);
-        LoginDatabase.Execute(stmt);
-        handler->PSendSysMessage(LANG_2FA_SECRET_SET_COMPLETE, accountName.c_str());
-        return true;
-    }
-
-    /// Set normal email for account
-    static bool HandleAccountSetEmailCommand(ChatHandler* handler, std::string accountName, std::string const& email, std::string const& confirmEmail)
-    {
-=======
+
+        if (!account || !email || !emailConfirmation)
+        {
+            handler->SendSysMessage(LANG_CMD_SYNTAX);
+            handler->SetSentErrorMessage(true);
+            return false;
+        }
+
         std::string accountName = account;
->>>>>>> 28d470c5
         if (!Utf8ToUpperOnlyLatin(accountName))
         {
             handler->PSendSysMessage(LANG_ACCOUNT_NOT_EXIST, accountName.c_str());
@@ -1197,7 +846,7 @@
         if (handler->HasLowerSecurityAccount(nullptr, targetAccountId, true))
             return false;
 
-        if (email != confirmEmail)
+        if (strcmp(email, emailConfirmation) != 0)
         {
             handler->SendSysMessage(LANG_NEW_EMAILS_NOT_MATCH);
             handler->SetSentErrorMessage(true);
@@ -1210,7 +859,7 @@
             case AccountOpResult::AOR_OK:
                 handler->SendSysMessage(LANG_COMMAND_EMAIL);
                 TC_LOG_INFO("entities.player.character", "ChangeEmail: Account %s [Id: %u] had it's email changed to %s.",
-                    accountName.c_str(), targetAccountId, email.c_str());
+                    accountName.c_str(), targetAccountId, email);
                 break;
             case AccountOpResult::AOR_NAME_NOT_EXIST:
                 handler->PSendSysMessage(LANG_ACCOUNT_NOT_EXIST, accountName.c_str());
@@ -1230,10 +879,8 @@
     }
 
     /// Change registration email for account
-    static bool HandleAccountSetRegEmailCommand(ChatHandler* handler, std::string accountName, std::string const& email, std::string const& confirmEmail)
-    {
-<<<<<<< HEAD
-=======
+    static bool HandleAccountSetRegEmailCommand(ChatHandler* handler, char const* args)
+    {
         if (!*args)
             return false;
 
@@ -1255,7 +902,6 @@
         }
 
         std::string accountName = account;
->>>>>>> 28d470c5
         if (!Utf8ToUpperOnlyLatin(accountName))
         {
             handler->PSendSysMessage(LANG_ACCOUNT_NOT_EXIST, accountName.c_str());
@@ -1276,7 +922,7 @@
         if (handler->HasLowerSecurityAccount(nullptr, targetAccountId, true))
             return false;
 
-        if (email != confirmEmail)
+        if (strcmp(email, emailConfirmation) != 0)
         {
             handler->SendSysMessage(LANG_NEW_EMAILS_NOT_MATCH);
             handler->SetSentErrorMessage(true);
@@ -1289,7 +935,7 @@
             case AccountOpResult::AOR_OK:
                 handler->SendSysMessage(LANG_COMMAND_EMAIL);
                 TC_LOG_INFO("entities.player.character", "ChangeRegEmail: Account %s [Id: %u] had it's Registration Email changed to %s.",
-                    accountName.c_str(), targetAccountId, email.c_str());
+                    accountName.c_str(), targetAccountId, email);
                 break;
             case AccountOpResult::AOR_NAME_NOT_EXIST:
                 handler->PSendSysMessage(LANG_ACCOUNT_NOT_EXIST, accountName.c_str());
