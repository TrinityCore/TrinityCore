--- conflicted
+++ resolved
@@ -26,32 +26,12 @@
 #include "BattlefieldMgr.h"
 #include "Chat.h"
 #include "RBAC.h"
-<<<<<<< HEAD
-
-using namespace Trinity::ChatCommands;
-=======
->>>>>>> 28d470c5
 
 class bf_commandscript : public CommandScript
 {
 public:
     bf_commandscript() : CommandScript("bf_commandscript") { }
 
-<<<<<<< HEAD
-    ChatCommandTable GetCommands() const override
-    {
-        static ChatCommandTable battlefieldcommandTable =
-        {
-            { "start",      HandleBattlefieldStart,  rbac::RBAC_PERM_COMMAND_BF_START,  Console::No },
-            { "stop",       HandleBattlefieldEnd,    rbac::RBAC_PERM_COMMAND_BF_STOP,   Console::No },
-            { "switch",     HandleBattlefieldSwitch, rbac::RBAC_PERM_COMMAND_BF_SWITCH, Console::No },
-            { "timer",      HandleBattlefieldTimer,  rbac::RBAC_PERM_COMMAND_BF_TIMER,  Console::No },
-            { "enable",     HandleBattlefieldEnable, rbac::RBAC_PERM_COMMAND_BF_ENABLE, Console::No },
-        };
-        static ChatCommandTable commandTable =
-        {
-            { "bf", battlefieldcommandTable },
-=======
     std::vector<ChatCommand> GetCommands() const override
     {
         static std::vector<ChatCommand> battlefieldcommandTable =
@@ -65,56 +45,64 @@
         static std::vector<ChatCommand> commandTable =
         {
             { "bf",             rbac::RBAC_PERM_COMMAND_BF,        false, nullptr,                     "", battlefieldcommandTable },
->>>>>>> 28d470c5
         };
         return commandTable;
     }
 
-<<<<<<< HEAD
-    static bool HandleBattlefieldStart(ChatHandler* handler, uint32 battleId)
-=======
     static bool HandleBattlefieldStart(ChatHandler* handler, char const* args)
->>>>>>> 28d470c5
     {
-        Battlefield* bf = sBattlefieldMgr->GetBattlefieldByBattleId(battleId);
+        uint32 battleid = 0;
+        char* battleid_str = strtok((char*)args, " ");
+        if (!battleid_str)
+            return false;
+
+        battleid = atoi(battleid_str);
+
+        Battlefield* bf = sBattlefieldMgr->GetBattlefieldByBattleId(battleid);
 
         if (!bf)
             return false;
 
         bf->StartBattle();
 
-        if (battleId == 1)
+        if (battleid == 1)
             handler->SendGlobalGMSysMessage("Wintergrasp (Command start used)");
 
         return true;
     }
 
-<<<<<<< HEAD
-    static bool HandleBattlefieldEnd(ChatHandler* handler, uint32 battleId)
-=======
     static bool HandleBattlefieldEnd(ChatHandler* handler, char const* args)
->>>>>>> 28d470c5
     {
-        Battlefield* bf = sBattlefieldMgr->GetBattlefieldByBattleId(battleId);
+        uint32 battleid = 0;
+        char* battleid_str = strtok((char*)args, " ");
+        if (!battleid_str)
+            return false;
+
+        battleid = atoi(battleid_str);
+
+        Battlefield* bf = sBattlefieldMgr->GetBattlefieldByBattleId(battleid);
 
         if (!bf)
             return false;
 
         bf->EndBattle(true);
 
-        if (battleId == 1)
+        if (battleid == 1)
             handler->SendGlobalGMSysMessage("Wintergrasp (Command stop used)");
 
         return true;
     }
 
-<<<<<<< HEAD
-    static bool HandleBattlefieldEnable(ChatHandler* handler, uint32 battleId)
-=======
     static bool HandleBattlefieldEnable(ChatHandler* handler, char const* args)
->>>>>>> 28d470c5
     {
-        Battlefield* bf = sBattlefieldMgr->GetBattlefieldByBattleId(battleId);
+        uint32 battleid = 0;
+        char* battleid_str = strtok((char*)args, " ");
+        if (!battleid_str)
+            return false;
+
+        battleid = atoi(battleid_str);
+
+        Battlefield* bf = sBattlefieldMgr->GetBattlefieldByBattleId(battleid);
 
         if (!bf)
             return false;
@@ -122,42 +110,40 @@
         if (bf->IsEnabled())
         {
             bf->ToggleBattlefield(false);
-            if (battleId == 1)
+            if (battleid == 1)
                 handler->SendGlobalGMSysMessage("Wintergrasp is disabled");
         }
         else
         {
             bf->ToggleBattlefield(true);
-            if (battleId == 1)
+            if (battleid == 1)
                 handler->SendGlobalGMSysMessage("Wintergrasp is enabled");
         }
 
         return true;
     }
 
-<<<<<<< HEAD
-    static bool HandleBattlefieldSwitch(ChatHandler* handler, uint32 battleId)
-=======
     static bool HandleBattlefieldSwitch(ChatHandler* handler, char const* args)
->>>>>>> 28d470c5
     {
-        Battlefield* bf = sBattlefieldMgr->GetBattlefieldByBattleId(battleId);
+        uint32 battleid = 0;
+        char* battleid_str = strtok((char*)args, " ");
+        if (!battleid_str)
+            return false;
+
+        battleid = atoi(battleid_str);
+
+        Battlefield* bf = sBattlefieldMgr->GetBattlefieldByBattleId(battleid);
 
         if (!bf)
             return false;
 
         bf->EndBattle(false);
-        if (battleId == 1)
+        if (battleid == 1)
             handler->SendGlobalGMSysMessage("Wintergrasp (Command switch used)");
 
         return true;
     }
 
-<<<<<<< HEAD
-    static bool HandleBattlefieldTimer(ChatHandler* handler, uint32 battleId, uint32 time)
-    {
-        Battlefield* bf = sBattlefieldMgr->GetBattlefieldByBattleId(battleId);
-=======
     static bool HandleBattlefieldTimer(ChatHandler* handler, char const* args)
     {
         uint32 battleid = 0;
@@ -174,14 +160,13 @@
         time = atoi(time_str);
 
         Battlefield* bf = sBattlefieldMgr->GetBattlefieldByBattleId(battleid);
->>>>>>> 28d470c5
 
         if (!bf)
             return false;
 
         bf->SetTimer(time * IN_MILLISECONDS);
         bf->SendInitWorldStatesToAll();
-        if (battleId == 1)
+        if (battleid == 1)
             handler->SendGlobalGMSysMessage("Wintergrasp (Command timer used)");
 
         return true;
