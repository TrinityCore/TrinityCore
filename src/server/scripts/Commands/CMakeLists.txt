--- conflicted
+++ resolved
@@ -20,20 +20,15 @@
   Commands/cs_gobject.cpp
   Commands/cs_gps.cpp
   Commands/cs_honor.cpp
-<<<<<<< HEAD
   Commands/cs_jail.cpp
-  Commands/cs_wp.cpp
-  Commands/cs_titles.cpp
-  Commands/cs_tw.cpp 
-=======
   Commands/cs_learn.cpp
   Commands/cs_modify.cpp
   Commands/cs_npc.cpp
->>>>>>> a9c9ab0e
   Commands/cs_quest.cpp
   Commands/cs_reload.cpp
   Commands/cs_tele.cpp
   Commands/cs_titles.cpp
+  Commands/cs_tw.cpp
   Commands/cs_wp.cpp
 #  Commands/cs_character.cpp
 #  Commands/cs_list.cpp
