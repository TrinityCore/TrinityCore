--- conflicted
+++ resolved
@@ -35,11 +35,8 @@
   Commands/cs_modify.cpp
   Commands/cs_npc.cpp
   Commands/cs_quest.cpp
-<<<<<<< HEAD
   Commands/cs_rates.cpp
-=======
   Commands/cs_rbac.cpp
->>>>>>> ca280dbe
   Commands/cs_reload.cpp
   Commands/cs_reset.cpp
   Commands/cs_tele.cpp
