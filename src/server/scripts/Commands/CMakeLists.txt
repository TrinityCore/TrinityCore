# Copyright (C) 2008-2011 TrinityCore <http://www.trinitycore.org/>
#
# This file is free software; as a special exception the author gives
# unlimited permission to copy and/or distribute it, with or without
# modifications, as long as this notice is preserved.
#
# This program is distributed in the hope that it will be useful, but
# WITHOUT ANY WARRANTY, to the extent permitted by law; without even the
# implied warranty of MERCHANTABILITY or FITNESS FOR A PARTICULAR PURPOSE.

set(scripts_STAT_SRCS
  ${scripts_STAT_SRCS}
  Commands/cs_account.cpp
  Commands/cs_achievement.cpp
<<<<<<< HEAD
  Commands/cs_bf.cpp
  Commands/cs_gm.cpp
  Commands/cs_npc.cpp
  Commands/cs_go.cpp
  Commands/cs_learn.cpp
  Commands/cs_modify.cpp
=======
>>>>>>> b2698d69
  Commands/cs_debug.cpp
  Commands/cs_event.cpp
  Commands/cs_gm.cpp
  Commands/cs_go.cpp
  Commands/cs_gobject.cpp
  Commands/cs_gps.cpp
  Commands/cs_honor.cpp
  Commands/cs_learn.cpp
  Commands/cs_modify.cpp
  Commands/cs_npc.cpp
  Commands/cs_quest.cpp
  Commands/cs_reload.cpp
  Commands/cs_tele.cpp
  Commands/cs_titles.cpp
  Commands/cs_wp.cpp
#  Commands/cs_character.cpp
#  Commands/cs_list.cpp
#  Commands/cs_lookup.cpp
#  Commands/cs_pdump.cpp
#  Commands/cs_guild.cpp
#  Commands/cs_cast.cpp
#  Commands/cs_reset.cpp
#  Commands/cs_instance.cpp
#  Commands/cs_server.cpp
#  Commands/cs_channel.cpp
#  Commands/cs_pet.cpp
#  Commands/cs_ticket.cpp
#  Commands/cs_aura.cpp
#  Commands/cs_unaura.cpp
#  Commands/cs_nameannounce.cpp
#  Commands/cs_gmnameannounce.cpp
#  Commands/cs_announce.cpp
#  Commands/cs_gmannounce.cpp
#  Commands/cs_notify.cpp
#  Commands/cs_gmnotify.cpp
#  Commands/cs_appear.cpp
#  Commands/cs_summon.cpp
#  Commands/cs_groupsummon.cpp
#  Commands/cs_commands.cpp
#  Commands/cs_demorph.cpp
#  Commands/cs_die.cpp
#  Commands/cs_revive.cpp
#  Commands/cs_dismount.cpp
#  Commands/cs_guid.cpp
#  Commands/cs_help.cpp
#  Commands/cs_itemmove.cpp
#  Commands/cs_cooldown.cpp
#  Commands/cs_unlearn.cpp
#  Commands/cs_distance.cpp
#  Commands/cs_recall.cpp
#  Commands/cs_save.cpp
#  Commands/cs_saveall.cpp
#  Commands/cs_kick.cpp
#  Commands/cs_ban.cpp
#  Commands/cs_unban.cpp
#  Commands/cs_baninfo.cpp
#  Commands/cs_banlist.cpp
#  Commands/cs_start.cpp
#  Commands/cs_taxicheat.cpp
#  Commands/cs_linkgrave.cpp
#  Commands/cs_neargrave.cpp
#  Commands/cs_explorecheat.cpp
#  Commands/cs_hover.cpp
#  Commands/cs_levelup.cpp
#  Commands/cs_showarea.cpp
#  Commands/cs_hidearea.cpp
#  Commands/cs_additem.cpp
#  Commands/cs_additemset.cpp
#  Commands/cs_bank.cpp
#  Commands/cs_wchange.cpp
#  Commands/cs_maxskill.cpp
#  Commands/cs_setskill.cpp
#  Commands/cs_whispers.cpp
#  Commands/cs_pinfo.cpp
#  Commands/cs_respawn.cpp
#  Commands/cs_send.cpp
#  Commands/cs_mute.cpp
#  Commands/cs_unmute.cpp
#  Commands/cs_movegens.cpp
#  Commands/cs_cometome.cpp
#  Commands/cs_damage.cpp
#  Commands/cs_combatstop.cpp
#  Commands/cs_flusharenapoints.cpp
#  Commands/cs_repairitems.cpp
#  Commands/cs_waterwalk.cpp
#  Commands/cs_freeze.cpp
#  Commands/cs_unfreeze.cpp
#  Commands/cs_listfreeze.cpp
#  Commands/cs_possess.cpp
#  Commands/cs_unpossess.cpp
#  Commands/cs_bindsight.cpp
#  Commands/cs_unbindsight.cpp
#  Commands/cs_playall.cpp
)

message("  -> Prepared: Commands")<|MERGE_RESOLUTION|>--- conflicted
+++ resolved
@@ -12,15 +12,7 @@
   ${scripts_STAT_SRCS}
   Commands/cs_account.cpp
   Commands/cs_achievement.cpp
-<<<<<<< HEAD
   Commands/cs_bf.cpp
-  Commands/cs_gm.cpp
-  Commands/cs_npc.cpp
-  Commands/cs_go.cpp
-  Commands/cs_learn.cpp
-  Commands/cs_modify.cpp
-=======
->>>>>>> b2698d69
   Commands/cs_debug.cpp
   Commands/cs_event.cpp
   Commands/cs_gm.cpp
