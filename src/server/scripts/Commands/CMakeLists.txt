# Copyright (C) 2008-2012 TrinityCore <http://www.trinitycore.org/>
#
# This file is free software; as a special exception the author gives
# unlimited permission to copy and/or distribute it, with or without
# modifications, as long as this notice is preserved.
#
# This program is distributed in the hope that it will be useful, but
# WITHOUT ANY WARRANTY, to the extent permitted by law; without even the
# implied warranty of MERCHANTABILITY or FITNESS FOR A PARTICULAR PURPOSE.

set(scripts_STAT_SRCS
  ${scripts_STAT_SRCS}
  Commands/cs_account.cpp
  Commands/cs_achievement.cpp
  Commands/cs_cast.cpp
  Commands/cs_debug.cpp
  Commands/cs_event.cpp
  Commands/cs_gm.cpp
  Commands/cs_go.cpp
  Commands/cs_gobject.cpp
  Commands/cs_honor.cpp
  Commands/cs_instance.cpp
  Commands/cs_learn.cpp
  Commands/cs_misc.cpp
  Commands/cs_modify.cpp
  Commands/cs_npc.cpp
  Commands/cs_quest.cpp
  Commands/cs_reload.cpp
  Commands/cs_tele.cpp
  Commands/cs_server.cpp
  Commands/cs_titles.cpp
  Commands/cs_wp.cpp
  Commands/cs_character.cpp
#  Commands/cs_list.cpp
#  Commands/cs_lookup.cpp
#  Commands/cs_pdump.cpp
#  Commands/cs_guild.cpp
#  Commands/cs_reset.cpp
<<<<<<< HEAD
#  Commands/cs_instance.cpp
=======
#  Commands/cs_server.cpp
>>>>>>> de3f982c
#  Commands/cs_channel.cpp
#  Commands/cs_pet.cpp
#  Commands/cs_ticket.cpp
#  Commands/cs_aura.cpp
#  Commands/cs_unaura.cpp
#  Commands/cs_nameannounce.cpp
#  Commands/cs_gmnameannounce.cpp
#  Commands/cs_announce.cpp
#  Commands/cs_gmannounce.cpp
#  Commands/cs_notify.cpp
#  Commands/cs_gmnotify.cpp
#  Commands/cs_appear.cpp
#  Commands/cs_summon.cpp
#  Commands/cs_groupsummon.cpp
#  Commands/cs_commands.cpp
#  Commands/cs_demorph.cpp
#  Commands/cs_die.cpp
#  Commands/cs_revive.cpp
#  Commands/cs_dismount.cpp
#  Commands/cs_guid.cpp
#  Commands/cs_help.cpp
#  Commands/cs_itemmove.cpp
#  Commands/cs_cooldown.cpp
#  Commands/cs_unlearn.cpp
#  Commands/cs_distance.cpp
#  Commands/cs_recall.cpp
#  Commands/cs_save.cpp
#  Commands/cs_saveall.cpp
#  Commands/cs_kick.cpp
#  Commands/cs_ban.cpp
#  Commands/cs_unban.cpp
#  Commands/cs_baninfo.cpp
#  Commands/cs_banlist.cpp
#  Commands/cs_start.cpp
#  Commands/cs_taxicheat.cpp
#  Commands/cs_linkgrave.cpp
#  Commands/cs_neargrave.cpp
#  Commands/cs_explorecheat.cpp
#  Commands/cs_hover.cpp
#  Commands/cs_levelup.cpp
#  Commands/cs_showarea.cpp
#  Commands/cs_hidearea.cpp
#  Commands/cs_additem.cpp
#  Commands/cs_additemset.cpp
#  Commands/cs_bank.cpp
#  Commands/cs_wchange.cpp
#  Commands/cs_maxskill.cpp
#  Commands/cs_setskill.cpp
#  Commands/cs_whispers.cpp
#  Commands/cs_pinfo.cpp
#  Commands/cs_respawn.cpp
#  Commands/cs_send.cpp
#  Commands/cs_mute.cpp
#  Commands/cs_unmute.cpp
#  Commands/cs_movegens.cpp
#  Commands/cs_cometome.cpp
#  Commands/cs_damage.cpp
#  Commands/cs_combatstop.cpp
#  Commands/cs_flusharenapoints.cpp
#  Commands/cs_repairitems.cpp
#  Commands/cs_waterwalk.cpp
#  Commands/cs_freeze.cpp
#  Commands/cs_unfreeze.cpp
#  Commands/cs_listfreeze.cpp
#  Commands/cs_possess.cpp
#  Commands/cs_unpossess.cpp
#  Commands/cs_bindsight.cpp
#  Commands/cs_unbindsight.cpp
#  Commands/cs_playall.cpp
)

message("  -> Prepared: Commands")<|MERGE_RESOLUTION|>--- conflicted
+++ resolved
@@ -36,11 +36,6 @@
 #  Commands/cs_pdump.cpp
 #  Commands/cs_guild.cpp
 #  Commands/cs_reset.cpp
-<<<<<<< HEAD
-#  Commands/cs_instance.cpp
-=======
-#  Commands/cs_server.cpp
->>>>>>> de3f982c
 #  Commands/cs_channel.cpp
 #  Commands/cs_pet.cpp
 #  Commands/cs_ticket.cpp
