# Copyright (C) 2008-2013 TrinityCore <http://www.trinitycore.org/>
#
# This file is free software; as a special exception the author gives
# unlimited permission to copy and/or distribute it, with or without
# modifications, as long as this notice is preserved.
#
# This program is distributed in the hope that it will be useful, but
# WITHOUT ANY WARRANTY, to the extent permitted by law; without even the
# implied warranty of MERCHANTABILITY or FITNESS FOR A PARTICULAR PURPOSE.

set(scripts_STAT_SRCS
  ${scripts_STAT_SRCS}
  Commands/cs_anticheat.cpp
  Commands/cs_account.cpp
  Commands/cs_achievement.cpp
  Commands/cs_ban.cpp
  Commands/cs_bf.cpp
  Commands/cs_cast.cpp
  Commands/cs_character.cpp
  Commands/cs_cheat.cpp
  Commands/cs_debug.cpp
  Commands/cs_disable.cpp
  Commands/cs_event.cpp
  Commands/cs_gm.cpp
  Commands/cs_go.cpp
  Commands/cs_gobject.cpp
  Commands/cs_guild.cpp
  Commands/cs_honor.cpp
  Commands/cs_instance.cpp
  Commands/cs_learn.cpp
  Commands/cs_lfg.cpp
  Commands/cs_list.cpp
  Commands/cs_lookup.cpp
  Commands/cs_message.cpp
  Commands/cs_misc.cpp
  Commands/cs_modify.cpp
  Commands/cs_npc.cpp
  Commands/cs_quest.cpp
<<<<<<< HEAD
  Commands/cs_rates.cpp
=======
  Commands/cs_rbac.cpp
>>>>>>> 5b45a87d
  Commands/cs_reload.cpp
  Commands/cs_reset.cpp
  Commands/cs_tele.cpp
  Commands/cs_ticket.cpp
  Commands/cs_server.cpp
  Commands/cs_titles.cpp
  Commands/cs_wp.cpp
  Commands/cs_mmaps.cpp
#  Commands/cs_pdump.cpp
#  Commands/cs_channel.cpp
#  Commands/cs_pet.cpp
#  Commands/cs_aura.cpp
#  Commands/cs_unaura.cpp
#  Commands/cs_nameannounce.cpp
#  Commands/cs_gmnameannounce.cpp
#  Commands/cs_announce.cpp
#  Commands/cs_gmannounce.cpp
#  Commands/cs_notify.cpp
#  Commands/cs_gmnotify.cpp
#  Commands/cs_appear.cpp
#  Commands/cs_summon.cpp
#  Commands/cs_groupsummon.cpp
#  Commands/cs_commands.cpp
#  Commands/cs_demorph.cpp
#  Commands/cs_die.cpp
#  Commands/cs_revive.cpp
#  Commands/cs_dismount.cpp
#  Commands/cs_guid.cpp
#  Commands/cs_help.cpp
#  Commands/cs_itemmove.cpp
#  Commands/cs_cooldown.cpp
#  Commands/cs_unlearn.cpp
#  Commands/cs_distance.cpp
#  Commands/cs_recall.cpp
#  Commands/cs_save.cpp
#  Commands/cs_saveall.cpp
#  Commands/cs_kick.cpp
#  Commands/cs_start.cpp
#  Commands/cs_taxicheat.cpp
#  Commands/cs_linkgrave.cpp
#  Commands/cs_neargrave.cpp
#  Commands/cs_explorecheat.cpp
#  Commands/cs_hover.cpp
#  Commands/cs_levelup.cpp
#  Commands/cs_showarea.cpp
#  Commands/cs_hidearea.cpp
#  Commands/cs_additem.cpp
#  Commands/cs_additemset.cpp
#  Commands/cs_bank.cpp
#  Commands/cs_wchange.cpp
#  Commands/cs_maxskill.cpp
#  Commands/cs_setskill.cpp
#  Commands/cs_whispers.cpp
#  Commands/cs_pinfo.cpp
#  Commands/cs_respawn.cpp
#  Commands/cs_send.cpp
#  Commands/cs_mute.cpp
#  Commands/cs_unmute.cpp
#  Commands/cs_movegens.cpp
#  Commands/cs_cometome.cpp
#  Commands/cs_damage.cpp
#  Commands/cs_combatstop.cpp
#  Commands/cs_flusharenapoints.cpp
#  Commands/cs_repairitems.cpp
#  Commands/cs_waterwalk.cpp
#  Commands/cs_freeze.cpp
#  Commands/cs_unfreeze.cpp
#  Commands/cs_listfreeze.cpp
#  Commands/cs_possess.cpp
#  Commands/cs_unpossess.cpp
#  Commands/cs_bindsight.cpp
#  Commands/cs_unbindsight.cpp
#  Commands/cs_playall.cpp
)

message("  -> Prepared: Commands")<|MERGE_RESOLUTION|>--- conflicted
+++ resolved
@@ -36,11 +36,8 @@
   Commands/cs_modify.cpp
   Commands/cs_npc.cpp
   Commands/cs_quest.cpp
-<<<<<<< HEAD
   Commands/cs_rates.cpp
-=======
   Commands/cs_rbac.cpp
->>>>>>> 5b45a87d
   Commands/cs_reload.cpp
   Commands/cs_reset.cpp
   Commands/cs_tele.cpp
