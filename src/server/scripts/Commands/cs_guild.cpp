/*
 * This file is part of the TrinityCore Project. See AUTHORS file for Copyright information
 *
 * This program is free software; you can redistribute it and/or modify it
 * under the terms of the GNU General Public License as published by the
 * Free Software Foundation; either version 2 of the License, or (at your
 * option) any later version.
 *
 * This program is distributed in the hope that it will be useful, but WITHOUT
 * ANY WARRANTY; without even the implied warranty of MERCHANTABILITY or
 * FITNESS FOR A PARTICULAR PURPOSE. See the GNU General Public License for
 * more details.
 *
 * You should have received a copy of the GNU General Public License along
 * with this program. If not, see <http://www.gnu.org/licenses/>.
 */

/* ScriptData
Name: guild_commandscript
%Complete: 100
Comment: All guild related commands
Category: commandscripts
EndScriptData */

#include "ScriptMgr.h"
<<<<<<< HEAD
=======
#include "AchievementMgr.h"
>>>>>>> 28d470c5
#include "CharacterCache.h"
#include "Chat.h"
#include "Guild.h"
#include "GuildMgr.h"
#include "Language.h"
#include "ObjectAccessor.h"
#include "ObjectMgr.h"
#include "Player.h"
#include "RBAC.h"
<<<<<<< HEAD

#if TRINITY_COMPILER == TRINITY_COMPILER_GNU
#pragma GCC diagnostic ignored "-Wdeprecated-declarations"
#endif
=======
#include <iomanip>
>>>>>>> 28d470c5

using namespace Trinity::ChatCommands;
class guild_commandscript : public CommandScript
{
public:
    guild_commandscript() : CommandScript("guild_commandscript") { }

    std::vector<ChatCommand> GetCommands() const override
    {
        static std::vector<ChatCommand> guildCommandTable =
        {
            { "create",   rbac::RBAC_PERM_COMMAND_GUILD_CREATE,   true, &HandleGuildCreateCommand,           "" },
            { "delete",   rbac::RBAC_PERM_COMMAND_GUILD_DELETE,   true, &HandleGuildDeleteCommand,           "" },
            { "invite",   rbac::RBAC_PERM_COMMAND_GUILD_INVITE,   true, &HandleGuildInviteCommand,           "" },
            { "uninvite", rbac::RBAC_PERM_COMMAND_GUILD_UNINVITE, true, &HandleGuildUninviteCommand,         "" },
            { "rank",     rbac::RBAC_PERM_COMMAND_GUILD_RANK,     true, &HandleGuildRankCommand,             "" },
            { "rename",   rbac::RBAC_PERM_COMMAND_GUILD_RENAME,   true, &HandleGuildRenameCommand,           "" },
            { "info",     rbac::RBAC_PERM_COMMAND_GUILD_INFO,     true, &HandleGuildInfoCommand,             "" },
        };
        static std::vector<ChatCommand> commandTable =
        {
            { "guild", rbac::RBAC_PERM_COMMAND_GUILD,  true, nullptr, "", guildCommandTable },
        };
        return commandTable;
    }

    /** \brief GM command level 3 - Create a guild.
     *
     * This command allows a GM (level 3) to create a guild.
     *
     * The "args" parameter contains the name of the guild leader
     * and then the name of the guild.
     *
     */
    static bool HandleGuildCreateCommand(ChatHandler* handler, char const* args)
    {
        if (!*args)
            return false;

        // if not guild name only (in "") then player name
        Player* target;
        if (!handler->extractPlayerTarget(*args != '"' ? (char*)args : nullptr, &target))
            return false;

        char* tailStr = *args != '"' ? strtok(nullptr, "") : (char*)args;
        if (!tailStr)
            return false;

        char* guildStr = handler->extractQuotedArg(tailStr);
        if (!guildStr)
            return false;

        std::string guildName = guildStr;

        if (target->GetGuildId())
        {
            handler->SendSysMessage(LANG_PLAYER_IN_GUILD);
            handler->SetSentErrorMessage(true);
            return false;
        }

        if (sGuildMgr->GetGuildByName(guildName))
        {
            handler->SendSysMessage(LANG_GUILD_RENAME_ALREADY_EXISTS);
            handler->SetSentErrorMessage(true);
            return false;
        }

        if (sObjectMgr->IsReservedName(guildName) || !sObjectMgr->IsValidCharterName(guildName))
        {
            handler->SendSysMessage(LANG_BAD_VALUE);
            handler->SetSentErrorMessage(true);
            return false;
        }

        Guild* guild = new Guild;
        if (!guild->Create(target, guildName))
        {
            delete guild;
            handler->SendSysMessage(LANG_GUILD_NOT_CREATED);
            handler->SetSentErrorMessage(true);
            return false;
        }

        sGuildMgr->AddGuild(guild);

        return true;
    }

    static bool HandleGuildDeleteCommand(ChatHandler* handler, char const* args)
    {
        if (!*args)
            return false;

        char* guildStr = handler->extractQuotedArg((char*)args);
        if (!guildStr)
            return false;

        std::string guildName = guildStr;

        Guild* targetGuild = sGuildMgr->GetGuildByName(guildName);
        if (!targetGuild)
            return false;

        targetGuild->Disband();
        delete targetGuild;

        return true;
    }

    static bool HandleGuildInviteCommand(ChatHandler* handler, char const* args)
    {
        if (!*args)
            return false;

        // if not guild name only (in "") then player name
        ObjectGuid targetGuid;
        if (!handler->extractPlayerTarget(*args != '"' ? (char*)args : nullptr, nullptr, &targetGuid))
            return false;

        char* tailStr = *args != '"' ? strtok(nullptr, "") : (char*)args;
        if (!tailStr)
            return false;

        char* guildStr = handler->extractQuotedArg(tailStr);
        if (!guildStr)
            return false;

        std::string guildName = guildStr;
        Guild* targetGuild = sGuildMgr->GetGuildByName(guildName);
        if (!targetGuild)
            return false;

        // player's guild membership checked in AddMember before add
        CharacterDatabaseTransaction trans(nullptr);
        return targetGuild->AddMember(trans, targetGuid);
    }

    static bool HandleGuildUninviteCommand(ChatHandler* handler, char const* args)
    {
        Player* target;
        ObjectGuid targetGuid;
        if (!handler->extractPlayerTarget((char*)args, &target, &targetGuid))
            return false;

        ObjectGuid::LowType guildId = target ? target->GetGuildId() : sCharacterCache->GetCharacterGuildIdByGuid(targetGuid);
        if (!guildId)
            return false;

        Guild* targetGuild = sGuildMgr->GetGuildById(guildId);
        if (!targetGuild)
            return false;

        CharacterDatabaseTransaction trans(nullptr);
        targetGuild->DeleteMember(trans, targetGuid, false, true, true);
        return true;
    }

    static bool HandleGuildRankCommand(ChatHandler* handler, Optional<PlayerIdentifier> player, uint8 rank)
    {
        if (!player)
            player = PlayerIdentifier::FromTargetOrSelf(handler);
        if (!player)
            return false;

<<<<<<< HEAD
        ObjectGuid::LowType guildId = player->IsConnected() ? player->GetConnectedPlayer()->GetGuildId() : sCharacterCache->GetCharacterGuildIdByGuid(*player);
=======
        ObjectGuid::LowType guildId = target ? target->GetGuildId() : sCharacterCache->GetCharacterGuildIdByGuid(targetGuid);
>>>>>>> 28d470c5
        if (!guildId)
            return false;

        Guild* targetGuild = sGuildMgr->GetGuildById(guildId);
        if (!targetGuild)
            return false;

<<<<<<< HEAD
        return targetGuild->ChangeMemberRank(nullptr, *player, rank);
=======
        uint8 newRank = uint8(atoi(rankStr));
        CharacterDatabaseTransaction trans(nullptr);
        return targetGuild->ChangeMemberRank(trans, targetGuid, newRank);
>>>>>>> 28d470c5
    }

    static bool HandleGuildRenameCommand(ChatHandler* handler, char const* _args)
    {
        if (!*_args)
            return false;

        char *args = (char *)_args;

        char const* oldGuildStr = handler->extractQuotedArg(args);
        if (!oldGuildStr)
        {
            handler->SendSysMessage(LANG_BAD_VALUE);
            handler->SetSentErrorMessage(true);
            return false;
        }

        char const* newGuildStr = handler->extractQuotedArg(strtok(nullptr, ""));
        if (!newGuildStr)
        {
            handler->SendSysMessage(LANG_INSERT_GUILD_NAME);
            handler->SetSentErrorMessage(true);
            return false;
        }

        Guild* guild = sGuildMgr->GetGuildByName(oldGuildStr);
        if (!guild)
        {
            handler->PSendSysMessage(LANG_COMMAND_COULDNOTFIND, oldGuildStr);
            handler->SetSentErrorMessage(true);
            return false;
        }

        if (sGuildMgr->GetGuildByName(newGuildStr))
        {
            handler->PSendSysMessage(LANG_GUILD_RENAME_ALREADY_EXISTS, newGuildStr);
            handler->SetSentErrorMessage(true);
            return false;
        }

        if (!guild->SetName(newGuildStr))
        {
            handler->SendSysMessage(LANG_BAD_VALUE);
            handler->SetSentErrorMessage(true);
            return false;
        }

        handler->PSendSysMessage(LANG_GUILD_RENAME_DONE, oldGuildStr, newGuildStr);
        return true;
    }

    static bool HandleGuildInfoCommand(ChatHandler* handler, char const* args)
    {
        Guild* guild = nullptr;

        if (args && args[0] != '\0')
        {
            if (isNumeric(args))
                guild = sGuildMgr->GetGuildById(strtoull(args, nullptr, 10));
            else
                guild = sGuildMgr->GetGuildByName(args);
        }
        else if (Player* target = handler->getSelectedPlayerOrSelf())
            guild = target->GetGuild();

        if (!guild)
            return false;

        // Display Guild Information
        handler->PSendSysMessage(LANG_GUILD_INFO_NAME, guild->GetName().c_str(), std::to_string(guild->GetId()).c_str()); // Guild Id + Name

        std::string guildMasterName;
        if (sCharacterCache->GetCharacterNameByGuid(guild->GetLeaderGUID(), guildMasterName))
<<<<<<< HEAD
            handler->PSendSysMessage(LANG_GUILD_INFO_GUILD_MASTER, guildMasterName.c_str(), guild->GetLeaderGUID().GetCounter()); // Guild Master
=======
            handler->PSendSysMessage(LANG_GUILD_INFO_GUILD_MASTER, guildMasterName.c_str(), guild->GetLeaderGUID().ToString().c_str()); // Guild Master
>>>>>>> 28d470c5

        // Format creation date
        char createdDateStr[20];
        time_t createdDate = guild->GetCreatedDate();
        tm localTm;
        strftime(createdDateStr, 20, "%Y-%m-%d %H:%M:%S", localtime_r(&createdDate, &localTm));

        handler->PSendSysMessage(LANG_GUILD_INFO_CREATION_DATE, createdDateStr); // Creation Date
        handler->PSendSysMessage(LANG_GUILD_INFO_MEMBER_COUNT, guild->GetMembersCount()); // Number of Members
        handler->PSendSysMessage(LANG_GUILD_INFO_BANK_GOLD, std::to_string(guild->GetBankMoney() / 100 / 100).c_str()); // Bank Gold (in gold coins)
        handler->PSendSysMessage(LANG_GUILD_INFO_LEVEL, guild->GetLevel()); // Level
        handler->PSendSysMessage(LANG_GUILD_INFO_MOTD, guild->GetMOTD().c_str()); // Message of the Day
        handler->PSendSysMessage(LANG_GUILD_INFO_EXTRA_INFO, guild->GetInfo().c_str()); // Extra Information
        return true;
    }
};

void AddSC_guild_commandscript()
{
    new guild_commandscript();
}<|MERGE_RESOLUTION|>--- conflicted
+++ resolved
@@ -23,10 +23,7 @@
 EndScriptData */
 
 #include "ScriptMgr.h"
-<<<<<<< HEAD
-=======
 #include "AchievementMgr.h"
->>>>>>> 28d470c5
 #include "CharacterCache.h"
 #include "Chat.h"
 #include "Guild.h"
@@ -36,16 +33,8 @@
 #include "ObjectMgr.h"
 #include "Player.h"
 #include "RBAC.h"
-<<<<<<< HEAD
-
-#if TRINITY_COMPILER == TRINITY_COMPILER_GNU
-#pragma GCC diagnostic ignored "-Wdeprecated-declarations"
-#endif
-=======
 #include <iomanip>
->>>>>>> 28d470c5
-
-using namespace Trinity::ChatCommands;
+
 class guild_commandscript : public CommandScript
 {
 public:
@@ -101,22 +90,7 @@
         if (target->GetGuildId())
         {
             handler->SendSysMessage(LANG_PLAYER_IN_GUILD);
-            handler->SetSentErrorMessage(true);
-            return false;
-        }
-
-        if (sGuildMgr->GetGuildByName(guildName))
-        {
-            handler->SendSysMessage(LANG_GUILD_RENAME_ALREADY_EXISTS);
-            handler->SetSentErrorMessage(true);
-            return false;
-        }
-
-        if (sObjectMgr->IsReservedName(guildName) || !sObjectMgr->IsValidCharterName(guildName))
-        {
-            handler->SendSysMessage(LANG_BAD_VALUE);
-            handler->SetSentErrorMessage(true);
-            return false;
+            return true;
         }
 
         Guild* guild = new Guild;
@@ -202,18 +176,21 @@
         return true;
     }
 
-    static bool HandleGuildRankCommand(ChatHandler* handler, Optional<PlayerIdentifier> player, uint8 rank)
-    {
-        if (!player)
-            player = PlayerIdentifier::FromTargetOrSelf(handler);
-        if (!player)
-            return false;
-
-<<<<<<< HEAD
-        ObjectGuid::LowType guildId = player->IsConnected() ? player->GetConnectedPlayer()->GetGuildId() : sCharacterCache->GetCharacterGuildIdByGuid(*player);
-=======
+    static bool HandleGuildRankCommand(ChatHandler* handler, char const* args)
+    {
+        char* nameStr;
+        char* rankStr;
+        handler->extractOptFirstArg((char*)args, &nameStr, &rankStr);
+        if (!rankStr)
+            return false;
+
+        Player* target;
+        ObjectGuid targetGuid;
+        std::string target_name;
+        if (!handler->extractPlayerTarget(nameStr, &target, &targetGuid, &target_name))
+            return false;
+
         ObjectGuid::LowType guildId = target ? target->GetGuildId() : sCharacterCache->GetCharacterGuildIdByGuid(targetGuid);
->>>>>>> 28d470c5
         if (!guildId)
             return false;
 
@@ -221,13 +198,9 @@
         if (!targetGuild)
             return false;
 
-<<<<<<< HEAD
-        return targetGuild->ChangeMemberRank(nullptr, *player, rank);
-=======
         uint8 newRank = uint8(atoi(rankStr));
         CharacterDatabaseTransaction trans(nullptr);
         return targetGuild->ChangeMemberRank(trans, targetGuid, newRank);
->>>>>>> 28d470c5
     }
 
     static bool HandleGuildRenameCommand(ChatHandler* handler, char const* _args)
@@ -301,11 +274,7 @@
 
         std::string guildMasterName;
         if (sCharacterCache->GetCharacterNameByGuid(guild->GetLeaderGUID(), guildMasterName))
-<<<<<<< HEAD
-            handler->PSendSysMessage(LANG_GUILD_INFO_GUILD_MASTER, guildMasterName.c_str(), guild->GetLeaderGUID().GetCounter()); // Guild Master
-=======
             handler->PSendSysMessage(LANG_GUILD_INFO_GUILD_MASTER, guildMasterName.c_str(), guild->GetLeaderGUID().ToString().c_str()); // Guild Master
->>>>>>> 28d470c5
 
         // Format creation date
         char createdDateStr[20];
