/*
 * Copyright (C) 2008-2013 TrinityCore <http://www.trinitycore.org/>
 *
 * This program is free software; you can redistribute it and/or modify it
 * under the terms of the GNU General Public License as published by the
 * Free Software Foundation; either version 2 of the License, or (at your
 * option) any later version.
 *
 * This program is distributed in the hope that it will be useful, but WITHOUT
 * ANY WARRANTY; without even the implied warranty of MERCHANTABILITY or
 * FITNESS FOR A PARTICULAR PURPOSE. See the GNU General Public License for
 * more details.
 *
 * You should have received a copy of the GNU General Public License along
 * with this program. If not, see <http://www.gnu.org/licenses/>.
 */

#include "Chat.h"
#include "ScriptMgr.h"
#include "AccountMgr.h"
#include "ArenaTeamMgr.h"
#include "CellImpl.h"
#include "GridNotifiers.h"
#include "Group.h"
#include "InstanceSaveMgr.h"
#include "Language.h"
#include "MovementGenerator.h"
#include "ObjectAccessor.h"
#include "Opcodes.h"
#include "SpellAuras.h"
#include "TargetedMovementGenerator.h"
#include "WeatherMgr.h"
#include "ace/INET_Addr.h"
#include "Player.h"
#include "Pet.h"
#include "LFG.h"
#include "GroupMgr.h"
#include "MMapFactory.h"

class misc_commandscript : public CommandScript
{
public:
    misc_commandscript() : CommandScript("misc_commandscript") { }

    ChatCommand* GetCommands() const
    {
        static ChatCommand groupCommandTable[] =
        {
            { "leader",         SEC_ADMINISTRATOR,          false,  &HandleGroupLeaderCommand,          "", NULL },
            { "disband",        SEC_ADMINISTRATOR,          false,  &HandleGroupDisbandCommand,         "", NULL },
            { "remove",         SEC_ADMINISTRATOR,          false,  &HandleGroupRemoveCommand,          "", NULL },
            { "join",           SEC_ADMINISTRATOR,          false,  &HandleGroupJoinCommand,            "", NULL },
            { "list",           SEC_ADMINISTRATOR,          false,  &HandleGroupListCommand,            "", NULL },
            { NULL,             0,                          false,  NULL,                               "", NULL }
        };
        static ChatCommand petCommandTable[] =
        {
            { "create",             SEC_GAMEMASTER,         false, &HandleCreatePetCommand,             "", NULL },
            { "learn",              SEC_GAMEMASTER,         false, &HandlePetLearnCommand,              "", NULL },
            { "unlearn",            SEC_GAMEMASTER,         false, &HandlePetUnlearnCommand,            "", NULL },
            { NULL,                 0,                      false, NULL,                                "", NULL }
        };
        static ChatCommand sendCommandTable[] =
        {
            { "items",              SEC_ADMINISTRATOR,      true,  &HandleSendItemsCommand,             "", NULL },
            { "mail",               SEC_MODERATOR,          true,  &HandleSendMailCommand,              "", NULL },
            { "message",            SEC_ADMINISTRATOR,      true,  &HandleSendMessageCommand,           "", NULL },
            { "money",              SEC_ADMINISTRATOR,      true,  &HandleSendMoneyCommand,             "", NULL },
            { NULL,                 0,                      false, NULL,                                "", NULL }
        };
        static ChatCommand commandTable[] =
        {
            { "dev",                SEC_ADMINISTRATOR,      false, &HandleDevCommand,                   "", NULL },
            { "gps",                SEC_ADMINISTRATOR,      false, &HandleGPSCommand,                   "", NULL },
            { "aura",               SEC_ADMINISTRATOR,      false, &HandleAuraCommand,                  "", NULL },
            { "unaura",             SEC_ADMINISTRATOR,      false, &HandleUnAuraCommand,                "", NULL },
            { "appear",             SEC_MODERATOR,          false, &HandleAppearCommand,                "", NULL },
            { "summon",             SEC_MODERATOR,          false, &HandleSummonCommand,                "", NULL },
            { "groupsummon",        SEC_MODERATOR,          false, &HandleGroupSummonCommand,           "", NULL },
            { "commands",           SEC_PLAYER,             true,  &HandleCommandsCommand,              "", NULL },
            { "die",                SEC_ADMINISTRATOR,      false, &HandleDieCommand,                   "", NULL },
            { "revive",             SEC_ADMINISTRATOR,      true,  &HandleReviveCommand,                "", NULL },
            { "dismount",           SEC_PLAYER,             false, &HandleDismountCommand,              "", NULL },
            { "guid",               SEC_GAMEMASTER,         false, &HandleGUIDCommand,                  "", NULL },
            { "help",               SEC_PLAYER,             true,  &HandleHelpCommand,                  "", NULL },
            { "itemmove",           SEC_GAMEMASTER,         false, &HandleItemMoveCommand,              "", NULL },
            { "cooldown",           SEC_ADMINISTRATOR,      false, &HandleCooldownCommand,              "", NULL },
            { "distance",           SEC_ADMINISTRATOR,      false, &HandleGetDistanceCommand,           "", NULL },
            { "recall",             SEC_MODERATOR,          false, &HandleRecallCommand,                "", NULL },
            { "save",               SEC_PLAYER,             false, &HandleSaveCommand,                  "", NULL },
            { "saveall",            SEC_MODERATOR,          true,  &HandleSaveAllCommand,               "", NULL },
            { "kick",               SEC_GAMEMASTER,         true,  &HandleKickPlayerCommand,            "", NULL },
            { "unstuck",            SEC_PLAYER,             true,  &HandleUnstuckCommand,               "", NULL },
            { "linkgrave",          SEC_ADMINISTRATOR,      false, &HandleLinkGraveCommand,             "", NULL },
            { "neargrave",          SEC_ADMINISTRATOR,      false, &HandleNearGraveCommand,             "", NULL },
            { "showarea",           SEC_ADMINISTRATOR,      false, &HandleShowAreaCommand,              "", NULL },
            { "hidearea",           SEC_ADMINISTRATOR,      false, &HandleHideAreaCommand,              "", NULL },
            { "additem",            SEC_ADMINISTRATOR,      false, &HandleAddItemCommand,               "", NULL },
            { "additemset",         SEC_ADMINISTRATOR,      false, &HandleAddItemSetCommand,            "", NULL },
            { "bank",               SEC_ADMINISTRATOR,      false, &HandleBankCommand,                  "", NULL },
            { "wchange",            SEC_ADMINISTRATOR,      false, &HandleChangeWeather,                "", NULL },
            { "maxskill",           SEC_ADMINISTRATOR,      false, &HandleMaxSkillCommand,              "", NULL },
            { "setskill",           SEC_ADMINISTRATOR,      false, &HandleSetSkillCommand,              "", NULL },
            { "pinfo",              SEC_GAMEMASTER,         true,  &HandlePInfoCommand,                 "", NULL },
            { "respawn",            SEC_ADMINISTRATOR,      false, &HandleRespawnCommand,               "", NULL },
            { "send",               SEC_MODERATOR,          true,  NULL,                                "", sendCommandTable },
            { "pet",                SEC_GAMEMASTER,         false, NULL,                                "", petCommandTable },
            { "mute",               SEC_MODERATOR,          true,  &HandleMuteCommand,                  "", NULL },
            { "unmute",             SEC_MODERATOR,          true,  &HandleUnmuteCommand,                "", NULL },
            { "movegens",           SEC_ADMINISTRATOR,      false, &HandleMovegensCommand,              "", NULL },
            { "cometome",           SEC_ADMINISTRATOR,      false, &HandleComeToMeCommand,              "", NULL },
            { "damage",             SEC_ADMINISTRATOR,      false, &HandleDamageCommand,                "", NULL },
            { "combatstop",         SEC_GAMEMASTER,         true,  &HandleCombatStopCommand,            "", NULL },
            { "flusharenapoints",   SEC_ADMINISTRATOR,      false, &HandleFlushArenaPointsCommand,      "", NULL },
            { "repairitems",        SEC_GAMEMASTER,         true,  &HandleRepairitemsCommand,           "", NULL },
            { "freeze",             SEC_MODERATOR,          false, &HandleFreezeCommand,                "", NULL },
            { "unfreeze",           SEC_MODERATOR,          false, &HandleUnFreezeCommand,              "", NULL },
            { "listfreeze",         SEC_MODERATOR,          false, &HandleListFreezeCommand,            "", NULL },
            { "group",              SEC_ADMINISTRATOR,      false, NULL,                                "", groupCommandTable },
            { "possess",            SEC_ADMINISTRATOR,      false, HandlePossessCommand,                "", NULL },
            { "unpossess",          SEC_ADMINISTRATOR,      false, HandleUnPossessCommand,              "", NULL },
            { "bindsight",          SEC_ADMINISTRATOR,      false, HandleBindSightCommand,              "", NULL },
            { "unbindsight",        SEC_ADMINISTRATOR,      false, HandleUnbindSightCommand,            "", NULL },
            { "playall",            SEC_GAMEMASTER,         false, HandlePlayAllCommand,                "", NULL },
            { NULL,                 0,                      false, NULL,                                "", NULL }
        };
        return commandTable;
    }

    static bool HandleDevCommand(ChatHandler* handler, char const* args)
    {
        if (!*args)
        {
            if (handler->GetSession()->GetPlayer()->HasFlag(PLAYER_FLAGS, PLAYER_FLAGS_DEVELOPER))
                handler->GetSession()->SendNotification(LANG_DEV_ON);
            else
                handler->GetSession()->SendNotification(LANG_DEV_OFF);
            return true;
        }

        std::string argstr = (char*)args;

        if (argstr == "on")
        {
            handler->GetSession()->GetPlayer()->SetFlag(PLAYER_FLAGS, PLAYER_FLAGS_DEVELOPER);
            handler->GetSession()->SendNotification(LANG_DEV_ON);
            return true;
        }

        if (argstr == "off")
        {
            handler->GetSession()->GetPlayer()->RemoveFlag(PLAYER_FLAGS, PLAYER_FLAGS_DEVELOPER);
            handler->GetSession()->SendNotification(LANG_DEV_OFF);
            return true;
        }

        handler->SendSysMessage(LANG_USE_BOL);
        handler->SetSentErrorMessage(true);
        return false;
    }

    static bool HandleGPSCommand(ChatHandler* handler, char const* args)
    {
        WorldObject* object = NULL;
        if (*args)
        {
            uint64 guid = handler->extractGuidFromLink((char*)args);
            if (guid)
                object = (WorldObject*)ObjectAccessor::GetObjectByTypeMask(*handler->GetSession()->GetPlayer(), guid, TYPEMASK_UNIT | TYPEMASK_GAMEOBJECT);

            if (!object)
            {
                handler->SendSysMessage(LANG_PLAYER_NOT_FOUND);
                handler->SetSentErrorMessage(true);
                return false;
            }
        }
        else
        {
            object = handler->getSelectedUnit();

            if (!object)
            {
                handler->SendSysMessage(LANG_SELECT_CHAR_OR_CREATURE);
                handler->SetSentErrorMessage(true);
                return false;
            }
        }

        CellCoord cellCoord = Trinity::ComputeCellCoord(object->GetPositionX(), object->GetPositionY());
        Cell cell(cellCoord);

        uint32 zoneId, areaId;
        object->GetZoneAndAreaId(zoneId, areaId);
        uint32 mapId = object->GetMapId();

        MapEntry const* mapEntry = sMapStore.LookupEntry(mapId);
        AreaTableEntry const* zoneEntry = GetAreaEntryByAreaID(zoneId);
        AreaTableEntry const* areaEntry = GetAreaEntryByAreaID(areaId);

        float zoneX = object->GetPositionX();
        float zoneY = object->GetPositionY();

        Map2ZoneCoordinates(zoneX, zoneY, zoneId);

        Map const* map = object->GetMap();
        float groundZ = map->GetHeight(object->GetPhaseMask(), object->GetPositionX(), object->GetPositionY(), MAX_HEIGHT);
        float floorZ = map->GetHeight(object->GetPhaseMask(), object->GetPositionX(), object->GetPositionY(), object->GetPositionZ());

        GridCoord gridCoord = Trinity::ComputeGridCoord(object->GetPositionX(), object->GetPositionY());

        // 63? WHY?
        int gridX = 63 - gridCoord.x_coord;
        int gridY = 63 - gridCoord.y_coord;

        uint32 haveMap = Map::ExistMap(mapId, gridX, gridY) ? 1 : 0;
        uint32 haveVMap = Map::ExistVMap(mapId, gridX, gridY) ? 1 : 0;
        uint32 haveMMap = (MMAP::MMapFactory::IsPathfindingEnabled(mapId) && MMAP::MMapFactory::createOrGetMMapManager()->GetNavMesh(handler->GetSession()->GetPlayer()->GetMapId())) ? 1 : 0;

        if (haveVMap)
        {
            if (map->IsOutdoors(object->GetPositionX(), object->GetPositionY(), object->GetPositionZ()))
                handler->PSendSysMessage("You are outdoors");
            else
                handler->PSendSysMessage("You are indoors");
        }
        else
            handler->PSendSysMessage("no VMAP available for area info");

        handler->PSendSysMessage(LANG_MAP_POSITION,
            mapId, (mapEntry ? mapEntry->name[handler->GetSessionDbcLocale()] : "<unknown>"),
            zoneId, (zoneEntry ? zoneEntry->area_name[handler->GetSessionDbcLocale()] : "<unknown>"),
            areaId, (areaEntry ? areaEntry->area_name[handler->GetSessionDbcLocale()] : "<unknown>"),
            object->GetPhaseMask(),
            object->GetPositionX(), object->GetPositionY(), object->GetPositionZ(), object->GetOrientation(),
            cell.GridX(), cell.GridY(), cell.CellX(), cell.CellY(), object->GetInstanceId(),
            zoneX, zoneY, groundZ, floorZ, haveMap, haveVMap, haveMMap);

        LiquidData liquidStatus;
        ZLiquidStatus status = map->getLiquidStatus(object->GetPositionX(), object->GetPositionY(), object->GetPositionZ(), MAP_ALL_LIQUIDS, &liquidStatus);

        if (status)
            handler->PSendSysMessage(LANG_LIQUID_STATUS, liquidStatus.level, liquidStatus.depth_level, liquidStatus.entry, liquidStatus.type_flags, status);

        return true;
    }

    static bool HandleAuraCommand(ChatHandler* handler, char const* args)
    {
        Unit* target = handler->getSelectedUnit();
        if (!target)
        {
            handler->SendSysMessage(LANG_SELECT_CHAR_OR_CREATURE);
            handler->SetSentErrorMessage(true);
            return false;
        }

        // number or [name] Shift-click form |color|Hspell:spell_id|h[name]|h|r or Htalent form
        uint32 spellId = handler->extractSpellIdFromLink((char*)args);

        if (SpellInfo const* spellInfo = sSpellMgr->GetSpellInfo(spellId))
            Aura::TryRefreshStackOrCreate(spellInfo, MAX_EFFECT_MASK, target, target);

        return true;
    }

    static bool HandleUnAuraCommand(ChatHandler* handler, char const* args)
    {
        Unit* target = handler->getSelectedUnit();
        if (!target)
        {
            handler->SendSysMessage(LANG_SELECT_CHAR_OR_CREATURE);
            handler->SetSentErrorMessage(true);
            return false;
        }

        std::string argstr = args;
        if (argstr == "all")
        {
            target->RemoveAllAuras();
            return true;
        }

        // number or [name] Shift-click form |color|Hspell:spell_id|h[name]|h|r or Htalent form
        uint32 spellId = handler->extractSpellIdFromLink((char*)args);
        if (!spellId)
            return false;

        target->RemoveAurasDueToSpell(spellId);

        return true;
    }
    // Teleport to Player
    static bool HandleAppearCommand(ChatHandler* handler, char const* args)
    {
        Player* target;
        uint64 targetGuid;
        std::string targetName;
        if (!handler->extractPlayerTarget((char*)args, &target, &targetGuid, &targetName))
            return false;

        Player* _player = handler->GetSession()->GetPlayer();
        if (target == _player || targetGuid == _player->GetGUID())
        {
            handler->SendSysMessage(LANG_CANT_TELEPORT_SELF);
            handler->SetSentErrorMessage(true);
            return false;
        }

        if (target)
        {
            // check online security
            if (handler->HasLowerSecurity(target, 0))
                return false;

            std::string chrNameLink = handler->playerLink(targetName);

            Map* map = target->GetMap();
            if (map->IsBattlegroundOrArena())
            {
                // only allow if gm mode is on
                if (!_player->isGameMaster())
                {
                    handler->PSendSysMessage(LANG_CANNOT_GO_TO_BG_GM, chrNameLink.c_str());
                    handler->SetSentErrorMessage(true);
                    return false;
                }
                // if both players are in different bgs
                else if (_player->GetBattlegroundId() && _player->GetBattlegroundId() != target->GetBattlegroundId())
                    _player->LeaveBattleground(false); // Note: should be changed so _player gets no Deserter debuff

                // all's well, set bg id
                // when porting out from the bg, it will be reset to 0
                _player->SetBattlegroundId(target->GetBattlegroundId(), target->GetBattlegroundTypeId());
                // remember current position as entry point for return at bg end teleportation
                if (!_player->GetMap()->IsBattlegroundOrArena())
                    _player->SetBattlegroundEntryPoint();
            }
            else if (map->IsDungeon())
            {
                // we have to go to instance, and can go to player only if:
                //   1) we are in his group (either as leader or as member)
                //   2) we are not bound to any group and have GM mode on
                if (_player->GetGroup())
                {
                    // we are in group, we can go only if we are in the player group
                    if (_player->GetGroup() != target->GetGroup())
                    {
                        handler->PSendSysMessage(LANG_CANNOT_GO_TO_INST_PARTY, chrNameLink.c_str());
                        handler->SetSentErrorMessage(true);
                        return false;
                    }
                }
                else
                {
                    // we are not in group, let's verify our GM mode
                    if (!_player->isGameMaster())
                    {
                        handler->PSendSysMessage(LANG_CANNOT_GO_TO_INST_GM, chrNameLink.c_str());
                        handler->SetSentErrorMessage(true);
                        return false;
                    }
                }

                // if the player or the player's group is bound to another instance
                // the player will not be bound to another one
                InstancePlayerBind* bind = _player->GetBoundInstance(target->GetMapId(), target->GetDifficulty(map->IsRaid()));
                if (!bind)
                {
                    Group* group = _player->GetGroup();
                    // if no bind exists, create a solo bind
                    InstanceGroupBind* gBind = group ? group->GetBoundInstance(target) : NULL;                // if no bind exists, create a solo bind
                    if (!gBind)
                        if (InstanceSave* save = sInstanceSaveMgr->GetInstanceSave(target->GetInstanceId()))
                            _player->BindToInstance(save, !save->CanReset());
                }

                if (map->IsRaid())
                    _player->SetRaidDifficulty(target->GetRaidDifficulty());
                else
                    _player->SetDungeonDifficulty(target->GetDungeonDifficulty());
            }

            handler->PSendSysMessage(LANG_APPEARING_AT, chrNameLink.c_str());

            // stop flight if need
            if (_player->isInFlight())
            {
                _player->GetMotionMaster()->MovementExpired();
                _player->CleanupAfterTaxiFlight();
            }
            // save only in non-flight case
            else
                _player->SaveRecallPosition();

            // to point to see at target with same orientation
            float x, y, z;
            target->GetContactPoint(_player, x, y, z);

            _player->TeleportTo(target->GetMapId(), x, y, z, _player->GetAngle(target), TELE_TO_GM_MODE);
            _player->SetPhaseMask(target->GetPhaseMask(), true);
        }
        else
        {
            // check offline security
            if (handler->HasLowerSecurity(NULL, targetGuid))
                return false;

            std::string nameLink = handler->playerLink(targetName);

            handler->PSendSysMessage(LANG_APPEARING_AT, nameLink.c_str());

            // to point where player stay (if loaded)
            float x, y, z, o;
            uint32 map;
            bool in_flight;
            if (!Player::LoadPositionFromDB(map, x, y, z, o, in_flight, targetGuid))
                return false;

            // stop flight if need
            if (_player->isInFlight())
            {
                _player->GetMotionMaster()->MovementExpired();
                _player->CleanupAfterTaxiFlight();
            }
            // save only in non-flight case
            else
                _player->SaveRecallPosition();

            _player->TeleportTo(map, x, y, z, _player->GetOrientation());
        }

        return true;
    }
    // Summon Player
    static bool HandleSummonCommand(ChatHandler* handler, char const* args)
    {
        Player* target;
        uint64 targetGuid;
        std::string targetName;
        if (!handler->extractPlayerTarget((char*)args, &target, &targetGuid, &targetName))
            return false;

        Player* _player = handler->GetSession()->GetPlayer();
        if (target == _player || targetGuid == _player->GetGUID())
        {
            handler->PSendSysMessage(LANG_CANT_TELEPORT_SELF);
            handler->SetSentErrorMessage(true);
            return false;
        }

        if (target)
        {
            std::string nameLink = handler->playerLink(targetName);
            // check online security
            if (handler->HasLowerSecurity(target, 0))
                return false;

            if (target->IsBeingTeleported())
            {
                handler->PSendSysMessage(LANG_IS_TELEPORTED, nameLink.c_str());
                handler->SetSentErrorMessage(true);
                return false;
            }

            Map* map = handler->GetSession()->GetPlayer()->GetMap();

            if (map->IsBattlegroundOrArena())
            {
                // only allow if gm mode is on
                if (!_player->isGameMaster())
                {
                    handler->PSendSysMessage(LANG_CANNOT_GO_TO_BG_GM, nameLink.c_str());
                    handler->SetSentErrorMessage(true);
                    return false;
                }
                // if both players are in different bgs
                else if (target->GetBattlegroundId() && handler->GetSession()->GetPlayer()->GetBattlegroundId() != target->GetBattlegroundId())
                    target->LeaveBattleground(false); // Note: should be changed so target gets no Deserter debuff

                // all's well, set bg id
                // when porting out from the bg, it will be reset to 0
                target->SetBattlegroundId(handler->GetSession()->GetPlayer()->GetBattlegroundId(), handler->GetSession()->GetPlayer()->GetBattlegroundTypeId());
                // remember current position as entry point for return at bg end teleportation
                if (!target->GetMap()->IsBattlegroundOrArena())
                    target->SetBattlegroundEntryPoint();
            }
            else if (map->IsDungeon())
            {
                Map* destMap = target->GetMap();

                if (destMap->Instanceable() && destMap->GetInstanceId() != map->GetInstanceId())
                    target->UnbindInstance(map->GetInstanceId(), target->GetDungeonDifficulty(), true);

                // we are in an instance, and can only summon players in our group with us as leader
                if (!handler->GetSession()->GetPlayer()->GetGroup() || !target->GetGroup() ||
                    (target->GetGroup()->GetLeaderGUID() != handler->GetSession()->GetPlayer()->GetGUID()) ||
                    (handler->GetSession()->GetPlayer()->GetGroup()->GetLeaderGUID() != handler->GetSession()->GetPlayer()->GetGUID()))
                    // the last check is a bit excessive, but let it be, just in case
                {
                    handler->PSendSysMessage(LANG_CANNOT_SUMMON_TO_INST, nameLink.c_str());
                    handler->SetSentErrorMessage(true);
                    return false;
                }
            }

            handler->PSendSysMessage(LANG_SUMMONING, nameLink.c_str(), "");
            if (handler->needReportToTarget(target))
                ChatHandler(target->GetSession()).PSendSysMessage(LANG_SUMMONED_BY, handler->playerLink(_player->GetName()).c_str());

            // stop flight if need
            if (target->isInFlight())
            {
                target->GetMotionMaster()->MovementExpired();
                target->CleanupAfterTaxiFlight();
            }
            // save only in non-flight case
            else
                target->SaveRecallPosition();

            // before GM
            float x, y, z;
            handler->GetSession()->GetPlayer()->GetClosePoint(x, y, z, target->GetObjectSize());
            target->TeleportTo(handler->GetSession()->GetPlayer()->GetMapId(), x, y, z, target->GetOrientation());
            target->SetPhaseMask(handler->GetSession()->GetPlayer()->GetPhaseMask(), true);
        }
        else
        {
            // check offline security
            if (handler->HasLowerSecurity(NULL, targetGuid))
                return false;

            std::string nameLink = handler->playerLink(targetName);

            handler->PSendSysMessage(LANG_SUMMONING, nameLink.c_str(), handler->GetTrinityString(LANG_OFFLINE));

            // in point where GM stay
            Player::SavePositionInDB(handler->GetSession()->GetPlayer()->GetMapId(),
                handler->GetSession()->GetPlayer()->GetPositionX(),
                handler->GetSession()->GetPlayer()->GetPositionY(),
                handler->GetSession()->GetPlayer()->GetPositionZ(),
                handler->GetSession()->GetPlayer()->GetOrientation(),
                handler->GetSession()->GetPlayer()->GetZoneId(),
                targetGuid);
        }

        return true;
    }
    // Summon group of player
    static bool HandleGroupSummonCommand(ChatHandler* handler, char const* args)
    {
        Player* target;
        if (!handler->extractPlayerTarget((char*)args, &target))
            return false;

        // check online security
        if (handler->HasLowerSecurity(target, 0))
            return false;

        Group* group = target->GetGroup();

        std::string nameLink = handler->GetNameLink(target);

        if (!group)
        {
            handler->PSendSysMessage(LANG_NOT_IN_GROUP, nameLink.c_str());
            handler->SetSentErrorMessage(true);
            return false;
        }

        Map* gmMap = handler->GetSession()->GetPlayer()->GetMap();
        bool toInstance = gmMap->Instanceable();

        // we are in instance, and can summon only player in our group with us as lead
        if (toInstance && (
            !handler->GetSession()->GetPlayer()->GetGroup() || (group->GetLeaderGUID() != handler->GetSession()->GetPlayer()->GetGUID()) ||
            (handler->GetSession()->GetPlayer()->GetGroup()->GetLeaderGUID() != handler->GetSession()->GetPlayer()->GetGUID())))
            // the last check is a bit excessive, but let it be, just in case
        {
            handler->SendSysMessage(LANG_CANNOT_SUMMON_TO_INST);
            handler->SetSentErrorMessage(true);
            return false;
        }

        for (GroupReference* itr = group->GetFirstMember(); itr != NULL; itr = itr->next())
        {
            Player* player = itr->getSource();

            if (!player || player == handler->GetSession()->GetPlayer() || !player->GetSession())
                continue;

            // check online security
            if (handler->HasLowerSecurity(player, 0))
                return false;

            std::string plNameLink = handler->GetNameLink(player);

            if (player->IsBeingTeleported() == true)
            {
                handler->PSendSysMessage(LANG_IS_TELEPORTED, plNameLink.c_str());
                handler->SetSentErrorMessage(true);
                return false;
            }

            if (toInstance)
            {
                Map* playerMap = player->GetMap();

                if (playerMap->Instanceable() && playerMap->GetInstanceId() != gmMap->GetInstanceId())
                {
                    // cannot summon from instance to instance
                    handler->PSendSysMessage(LANG_CANNOT_SUMMON_TO_INST, plNameLink.c_str());
                    handler->SetSentErrorMessage(true);
                    return false;
                }
            }

            handler->PSendSysMessage(LANG_SUMMONING, plNameLink.c_str(), "");
            if (handler->needReportToTarget(player))
                ChatHandler(player->GetSession()).PSendSysMessage(LANG_SUMMONED_BY, handler->GetNameLink().c_str());

            // stop flight if need
            if (player->isInFlight())
            {
                player->GetMotionMaster()->MovementExpired();
                player->CleanupAfterTaxiFlight();
            }
            // save only in non-flight case
            else
                player->SaveRecallPosition();

            // before GM
            float x, y, z;
            handler->GetSession()->GetPlayer()->GetClosePoint(x, y, z, player->GetObjectSize());
            player->TeleportTo(handler->GetSession()->GetPlayer()->GetMapId(), x, y, z, player->GetOrientation());
        }

        return true;
    }

    static bool HandleCommandsCommand(ChatHandler* handler, char const* /*args*/)
    {
        handler->ShowHelpForCommand(handler->getCommandTable(), "");
        return true;
    }

    static bool HandleDieCommand(ChatHandler* handler, char const* /*args*/)
    {
        Unit* target = handler->getSelectedUnit();

        if (!target || !handler->GetSession()->GetPlayer()->GetSelection())
        {
            handler->SendSysMessage(LANG_SELECT_CHAR_OR_CREATURE);
            handler->SetSentErrorMessage(true);
            return false;
        }

        if (target->GetTypeId() == TYPEID_PLAYER)
        {
            if (handler->HasLowerSecurity((Player*)target, 0, false))
                return false;
        }

        if (target->isAlive())
        {
            if (sWorld->getBoolConfig(CONFIG_DIE_COMMAND_MODE))
                handler->GetSession()->GetPlayer()->Kill(target);
            else
                handler->GetSession()->GetPlayer()->DealDamage(target, target->GetHealth(), NULL, DIRECT_DAMAGE, SPELL_SCHOOL_MASK_NORMAL, NULL, false);
        }

        return true;
    }

    static bool HandleReviveCommand(ChatHandler* handler, char const* args)
    {
        Player* target;
        uint64 targetGuid;
        if (!handler->extractPlayerTarget((char*)args, &target, &targetGuid))
            return false;

        if (target)
        {
            target->ResurrectPlayer(target->GetSession()->HasPermission(RBAC_PERM_RESURRECT_WITH_FULL_HPS) ? 1.0f : 0.5f);
            target->SpawnCorpseBones();
            target->SaveToDB();
        }
        else
            // will resurrected at login without corpse
            sObjectAccessor->ConvertCorpseForPlayer(targetGuid);

        return true;
    }

    static bool HandleDismountCommand(ChatHandler* handler, char const* /*args*/)
    {
        Player* player = handler->GetSession()->GetPlayer();

        // If player is not mounted, so go out :)
        if (!player->IsMounted())
        {
            handler->SendSysMessage(LANG_CHAR_NON_MOUNTED);
            handler->SetSentErrorMessage(true);
            return false;
        }

        if (player->isInFlight())
        {
            handler->SendSysMessage(LANG_YOU_IN_FLIGHT);
            handler->SetSentErrorMessage(true);
            return false;
        }

        player->Dismount();
        player->RemoveAurasByType(SPELL_AURA_MOUNTED);
        return true;
    }

    static bool HandleGUIDCommand(ChatHandler* handler, char const* /*args*/)
    {
        uint64 guid = handler->GetSession()->GetPlayer()->GetSelection();

        if (guid == 0)
        {
            handler->SendSysMessage(LANG_NO_SELECTION);
            handler->SetSentErrorMessage(true);
            return false;
        }

        handler->PSendSysMessage(LANG_OBJECT_GUID, GUID_LOPART(guid), GUID_HIPART(guid));
        return true;
    }

    static bool HandleHelpCommand(ChatHandler* handler, char const* args)
    {
        char const* cmd = strtok((char*)args, " ");
        if (!cmd)
        {
            handler->ShowHelpForCommand(handler->getCommandTable(), "help");
            handler->ShowHelpForCommand(handler->getCommandTable(), "");
        }
        else
        {
            if (!handler->ShowHelpForCommand(handler->getCommandTable(), cmd))
                handler->SendSysMessage(LANG_NO_HELP_CMD);
        }

        return true;
    }
    // move item to other slot
    static bool HandleItemMoveCommand(ChatHandler* handler, char const* args)
    {
        if (!*args)
            return false;

        char const* param1 = strtok((char*)args, " ");
        if (!param1)
            return false;

        char const* param2 = strtok(NULL, " ");
        if (!param2)
            return false;

        uint8 srcSlot = uint8(atoi(param1));
        uint8 dstSlot = uint8(atoi(param2));

        if (srcSlot == dstSlot)
            return true;

        if (!handler->GetSession()->GetPlayer()->IsValidPos(INVENTORY_SLOT_BAG_0, srcSlot, true))
            return false;

        if (!handler->GetSession()->GetPlayer()->IsValidPos(INVENTORY_SLOT_BAG_0, dstSlot, false))
            return false;

        uint16 src = ((INVENTORY_SLOT_BAG_0 << 8) | srcSlot);
        uint16 dst = ((INVENTORY_SLOT_BAG_0 << 8) | dstSlot);

        handler->GetSession()->GetPlayer()->SwapItem(src, dst);

        return true;
    }

    static bool HandleCooldownCommand(ChatHandler* handler, char const* args)
    {
        Player* target = handler->getSelectedPlayer();
        if (!target)
        {
            handler->SendSysMessage(LANG_PLAYER_NOT_FOUND);
            handler->SetSentErrorMessage(true);
            return false;
        }

        std::string nameLink = handler->GetNameLink(target);

        if (!*args)
        {
            target->RemoveAllSpellCooldown();
            handler->PSendSysMessage(LANG_REMOVEALL_COOLDOWN, nameLink.c_str());
        }
        else
        {
            // number or [name] Shift-click form |color|Hspell:spell_id|h[name]|h|r or Htalent form
            uint32 spellIid = handler->extractSpellIdFromLink((char*)args);
            if (!spellIid)
                return false;

            if (!sSpellMgr->GetSpellInfo(spellIid))
            {
                handler->PSendSysMessage(LANG_UNKNOWN_SPELL, target == handler->GetSession()->GetPlayer() ? handler->GetTrinityString(LANG_YOU) : nameLink.c_str());
                handler->SetSentErrorMessage(true);
                return false;
            }

            target->RemoveSpellCooldown(spellIid, true);
            handler->PSendSysMessage(LANG_REMOVE_COOLDOWN, spellIid, target == handler->GetSession()->GetPlayer() ? handler->GetTrinityString(LANG_YOU) : nameLink.c_str());
        }
        return true;
    }

    static bool HandleGetDistanceCommand(ChatHandler* handler, char const* args)
    {
        WorldObject* obj = NULL;

        if (*args)
        {
            uint64 guid = handler->extractGuidFromLink((char*)args);
            if (guid)
                obj = (WorldObject*)ObjectAccessor::GetObjectByTypeMask(*handler->GetSession()->GetPlayer(), guid, TYPEMASK_UNIT|TYPEMASK_GAMEOBJECT);

            if (!obj)
            {
                handler->SendSysMessage(LANG_PLAYER_NOT_FOUND);
                handler->SetSentErrorMessage(true);
                return false;
            }
        }
        else
        {
            obj = handler->getSelectedUnit();

            if (!obj)
            {
                handler->SendSysMessage(LANG_SELECT_CHAR_OR_CREATURE);
                handler->SetSentErrorMessage(true);
                return false;
            }
        }

        handler->PSendSysMessage(LANG_DISTANCE, handler->GetSession()->GetPlayer()->GetDistance(obj), handler->GetSession()->GetPlayer()->GetDistance2d(obj), handler->GetSession()->GetPlayer()->GetExactDist(obj), handler->GetSession()->GetPlayer()->GetExactDist2d(obj));
        return true;
    }
    // Teleport player to last position
    static bool HandleRecallCommand(ChatHandler* handler, char const* args)
    {
        Player* target;
        if (!handler->extractPlayerTarget((char*)args, &target))
            return false;

        // check online security
        if (handler->HasLowerSecurity(target, 0))
            return false;

        if (target->IsBeingTeleported())
        {
            handler->PSendSysMessage(LANG_IS_TELEPORTED, handler->GetNameLink(target).c_str());
            handler->SetSentErrorMessage(true);
            return false;
        }

        // stop flight if need
        if (target->isInFlight())
        {
            target->GetMotionMaster()->MovementExpired();
            target->CleanupAfterTaxiFlight();
        }

        target->TeleportTo(target->m_recallMap, target->m_recallX, target->m_recallY, target->m_recallZ, target->m_recallO);
        return true;
    }

    static bool HandleSaveCommand(ChatHandler* handler, char const* /*args*/)
    {
        Player* player = handler->GetSession()->GetPlayer();

        // save GM account without delay and output message
        if (handler->GetSession()->HasPermission(RBAC_PERM_COMMANDS_SAVE_WITHOUT_DELAY))
        {
            if (Player* target = handler->getSelectedPlayer())
                target->SaveToDB();
            else
                player->SaveToDB();
            handler->SendSysMessage(LANG_PLAYER_SAVED);
            return true;
        }

        // save if the player has last been saved over 20 seconds ago
        uint32 saveInterval = sWorld->getIntConfig(CONFIG_INTERVAL_SAVE);
        if (saveInterval == 0 || (saveInterval > 20 * IN_MILLISECONDS && player->GetSaveTimer() <= saveInterval - 20 * IN_MILLISECONDS))
            player->SaveToDB();

        return true;
    }

    // Save all players in the world
    static bool HandleSaveAllCommand(ChatHandler* handler, char const* /*args*/)
    {
        sObjectAccessor->SaveAllPlayers();
        handler->SendSysMessage(LANG_PLAYERS_SAVED);
        return true;
    }

    // kick player
    static bool HandleKickPlayerCommand(ChatHandler* handler, char const* args)
    {
        Player* target = NULL;
        std::string playerName;
        if (!handler->extractPlayerTarget((char*)args, &target, NULL, &playerName))
            return false;

        if (handler->GetSession() && target == handler->GetSession()->GetPlayer())
        {
            handler->SendSysMessage(LANG_COMMAND_KICKSELF);
            handler->SetSentErrorMessage(true);
            return false;
        }

        // check online security
        if (handler->HasLowerSecurity(target, 0))
            return false;

        if (sWorld->getBoolConfig(CONFIG_SHOW_KICK_IN_WORLD))
            sWorld->SendWorldText(LANG_COMMAND_KICKMESSAGE, playerName.c_str());
        else
            handler->PSendSysMessage(LANG_COMMAND_KICKMESSAGE, playerName.c_str());

        target->GetSession()->KickPlayer();

        return true;
    }

    static bool HandleUnstuckCommand(ChatHandler* handler, char const* args)
    {
        // No args required for players
        if (handler->GetSession() && !handler->GetSession()->HasPermission(RBAC_PERM_COMMANDS_USE_UNSTUCK_WITH_ARGS))
        {
            // 7355: "Stuck"
            if (Player* player = handler->GetSession()->GetPlayer())
                player->CastSpell(player, 7355, false);
            return true;
        }

        if (!*args)
            return false;

        char* player_str = strtok((char*)args, " ");
        if (!player_str)
            return false;

        std::string location_str = "inn";
        if (char const* loc = strtok(NULL, " "))
            location_str = loc;

        Player* player = NULL;
        if (!handler->extractPlayerTarget(player_str, &player))
            return false;

        if (player->isInFlight() || player->isInCombat())
        {
            SpellInfo const* spellInfo = sSpellMgr->GetSpellInfo(7355);
            if (!spellInfo)
                return false;

            if (Player* caster = handler->GetSession()->GetPlayer())
                Spell::SendCastResult(caster, spellInfo, 0, SPELL_FAILED_CANT_DO_THAT_RIGHT_NOW);

            return false;
        }

        if (location_str == "inn")
        {
            player->TeleportTo(player->m_homebindMapId, player->m_homebindX, player->m_homebindY, player->m_homebindZ, player->GetOrientation());
            return true;
        }

        if (location_str == "graveyard")
        {
            player->RepopAtGraveyard();
            return true;
        }

        if (location_str == "startzone")
        {
            player->TeleportTo(player->GetStartPosition());
            return true;
        }

        //Not a supported argument
        return false;

    }

    static bool HandleLinkGraveCommand(ChatHandler* handler, char const* args)
    {
        if (!*args)
            return false;

        char* px = strtok((char*)args, " ");
        if (!px)
            return false;

        uint32 graveyardId = uint32(atoi(px));

        uint32 team;

        char* px2 = strtok(NULL, " ");

        if (!px2)
            team = 0;
        else if (strncmp(px2, "horde", 6) == 0)
            team = HORDE;
        else if (strncmp(px2, "alliance", 9) == 0)
            team = ALLIANCE;
        else
            return false;

        WorldSafeLocsEntry const* graveyard = sWorldSafeLocsStore.LookupEntry(graveyardId);

        if (!graveyard)
        {
            handler->PSendSysMessage(LANG_COMMAND_GRAVEYARDNOEXIST, graveyardId);
            handler->SetSentErrorMessage(true);
            return false;
        }

        Player* player = handler->GetSession()->GetPlayer();

        uint32 zoneId = player->GetZoneId();

        AreaTableEntry const* areaEntry = GetAreaEntryByAreaID(zoneId);
        if (!areaEntry || areaEntry->zone !=0)
        {
            handler->PSendSysMessage(LANG_COMMAND_GRAVEYARDWRONGZONE, graveyardId, zoneId);
            handler->SetSentErrorMessage(true);
            return false;
        }

        if (sObjectMgr->AddGraveYardLink(graveyardId, zoneId, team))
            handler->PSendSysMessage(LANG_COMMAND_GRAVEYARDLINKED, graveyardId, zoneId);
        else
            handler->PSendSysMessage(LANG_COMMAND_GRAVEYARDALRLINKED, graveyardId, zoneId);

        return true;
    }

    static bool HandleNearGraveCommand(ChatHandler* handler, char const* args)
    {
        uint32 team;

        size_t argStr = strlen(args);

        if (!*args)
            team = 0;
        else if (strncmp((char*)args, "horde", argStr) == 0)
            team = HORDE;
        else if (strncmp((char*)args, "alliance", argStr) == 0)
            team = ALLIANCE;
        else
            return false;

        Player* player = handler->GetSession()->GetPlayer();
        uint32 zone_id = player->GetZoneId();

        WorldSafeLocsEntry const* graveyard = sObjectMgr->GetClosestGraveYard(player->GetPositionX(), player->GetPositionY(), player->GetPositionZ(), player->GetMapId(), team);
        if (graveyard)
        {
            uint32 graveyardId = graveyard->ID;

            GraveYardData const* data = sObjectMgr->FindGraveYardData(graveyardId, zone_id);
            if (!data)
            {
                handler->PSendSysMessage(LANG_COMMAND_GRAVEYARDERROR, graveyardId);
                handler->SetSentErrorMessage(true);
                return false;
            }

            team = data->team;

            std::string team_name = handler->GetTrinityString(LANG_COMMAND_GRAVEYARD_NOTEAM);

            if (team == 0)
                team_name = handler->GetTrinityString(LANG_COMMAND_GRAVEYARD_ANY);
            else if (team == HORDE)
                team_name = handler->GetTrinityString(LANG_COMMAND_GRAVEYARD_HORDE);
            else if (team == ALLIANCE)
                team_name = handler->GetTrinityString(LANG_COMMAND_GRAVEYARD_ALLIANCE);

            handler->PSendSysMessage(LANG_COMMAND_GRAVEYARDNEAREST, graveyardId, team_name.c_str(), zone_id);
        }
        else
        {
            std::string team_name;

            if (team == HORDE)
                team_name = handler->GetTrinityString(LANG_COMMAND_GRAVEYARD_HORDE);
            else if (team == ALLIANCE)
                team_name = handler->GetTrinityString(LANG_COMMAND_GRAVEYARD_ALLIANCE);

            if (!team)
                handler->PSendSysMessage(LANG_COMMAND_ZONENOGRAVEYARDS, zone_id);
            else
                handler->PSendSysMessage(LANG_COMMAND_ZONENOGRAFACTION, zone_id, team_name.c_str());
        }

        return true;
    }

    static bool HandleShowAreaCommand(ChatHandler* handler, char const* args)
    {
        if (!*args)
            return false;

        Player* playerTarget = handler->getSelectedPlayer();
        if (!playerTarget)
        {
            handler->SendSysMessage(LANG_NO_CHAR_SELECTED);
            handler->SetSentErrorMessage(true);
            return false;
        }

        int32 area = GetAreaFlagByAreaID(atoi((char*)args));
        int32 offset = area / 32;
        uint32 val = uint32((1 << (area % 32)));

        if (area<0 || offset >= PLAYER_EXPLORED_ZONES_SIZE)
        {
            handler->SendSysMessage(LANG_BAD_VALUE);
            handler->SetSentErrorMessage(true);
            return false;
        }

        uint32 currFields = playerTarget->GetUInt32Value(PLAYER_EXPLORED_ZONES_1 + offset);
        playerTarget->SetUInt32Value(PLAYER_EXPLORED_ZONES_1 + offset, uint32((currFields | val)));

        handler->SendSysMessage(LANG_EXPLORE_AREA);
        return true;
    }

    static bool HandleHideAreaCommand(ChatHandler* handler, char const* args)
    {
        if (!*args)
            return false;

        Player* playerTarget = handler->getSelectedPlayer();
        if (!playerTarget)
        {
            handler->SendSysMessage(LANG_NO_CHAR_SELECTED);
            handler->SetSentErrorMessage(true);
            return false;
        }

        int32 area = GetAreaFlagByAreaID(atoi((char*)args));
        int32 offset = area / 32;
        uint32 val = uint32((1 << (area % 32)));

        if (area < 0 || offset >= PLAYER_EXPLORED_ZONES_SIZE)
        {
            handler->SendSysMessage(LANG_BAD_VALUE);
            handler->SetSentErrorMessage(true);
            return false;
        }

        uint32 currFields = playerTarget->GetUInt32Value(PLAYER_EXPLORED_ZONES_1 + offset);
        playerTarget->SetUInt32Value(PLAYER_EXPLORED_ZONES_1 + offset, uint32((currFields ^ val)));

        handler->SendSysMessage(LANG_UNEXPLORE_AREA);
        return true;
    }

    static bool HandleAddItemCommand(ChatHandler* handler, char const* args)
    {
        if (!*args)
            return false;

        uint32 itemId = 0;

        if (args[0] == '[')                                        // [name] manual form
        {
            char const* itemNameStr = strtok((char*)args, "]");

            if (itemNameStr && itemNameStr[0])
            {
                std::string itemName = itemNameStr+1;
                WorldDatabase.EscapeString(itemName);

                PreparedStatement* stmt = WorldDatabase.GetPreparedStatement(WORLD_SEL_ITEM_TEMPLATE_BY_NAME);
                stmt->setString(0, itemName);
                PreparedQueryResult result = WorldDatabase.Query(stmt);

                if (!result)
                {
                    handler->PSendSysMessage(LANG_COMMAND_COULDNOTFIND, itemNameStr+1);
                    handler->SetSentErrorMessage(true);
                    return false;
                }
                itemId = result->Fetch()->GetUInt32();
            }
            else
                return false;
        }
        else                                                    // item_id or [name] Shift-click form |color|Hitem:item_id:0:0:0|h[name]|h|r
        {
            char const* id = handler->extractKeyFromLink((char*)args, "Hitem");
            if (!id)
                return false;
            itemId = uint32(atol(id));
        }

        char const* ccount = strtok(NULL, " ");

        int32 count = 1;

        if (ccount)
            count = strtol(ccount, NULL, 10);

        if (count == 0)
            count = 1;

        Player* player = handler->GetSession()->GetPlayer();
        Player* playerTarget = handler->getSelectedPlayer();
        if (!playerTarget)
            playerTarget = player;

        TC_LOG_DEBUG(LOG_FILTER_GENERAL, handler->GetTrinityString(LANG_ADDITEM), itemId, count);

        ItemTemplate const* itemTemplate = sObjectMgr->GetItemTemplate(itemId);
        if (!itemTemplate)
        {
            handler->PSendSysMessage(LANG_COMMAND_ITEMIDINVALID, itemId);
            handler->SetSentErrorMessage(true);
            return false;
        }

        // Subtract
        if (count < 0)
        {
            playerTarget->DestroyItemCount(itemId, -count, true, false);
            handler->PSendSysMessage(LANG_REMOVEITEM, itemId, -count, handler->GetNameLink(playerTarget).c_str());
            return true;
        }

        // Adding items
        uint32 noSpaceForCount = 0;

        // check space and find places
        ItemPosCountVec dest;
        InventoryResult msg = playerTarget->CanStoreNewItem(NULL_BAG, NULL_SLOT, dest, itemId, count, &noSpaceForCount);
        if (msg != EQUIP_ERR_OK)                               // convert to possible store amount
            count -= noSpaceForCount;

        if (count == 0 || dest.empty())                         // can't add any
        {
            handler->PSendSysMessage(LANG_ITEM_CANNOT_CREATE, itemId, noSpaceForCount);
            handler->SetSentErrorMessage(true);
            return false;
        }

        Item* item = playerTarget->StoreNewItem(dest, itemId, true, Item::GenerateItemRandomPropertyId(itemId));

        // remove binding (let GM give it to another player later)
        if (player == playerTarget)
            for (ItemPosCountVec::const_iterator itr = dest.begin(); itr != dest.end(); ++itr)
                if (Item* item1 = player->GetItemByPos(itr->pos))
                    item1->SetBinding(false);

        if (count > 0 && item)
        {
            player->SendNewItem(item, count, false, true);
            if (player != playerTarget)
                playerTarget->SendNewItem(item, count, true, false);
        }

        if (noSpaceForCount > 0)
            handler->PSendSysMessage(LANG_ITEM_CANNOT_CREATE, itemId, noSpaceForCount);

        return true;
    }

    static bool HandleAddItemSetCommand(ChatHandler* handler, char const* args)
    {
        if (!*args)
            return false;

        char const* id = handler->extractKeyFromLink((char*)args, "Hitemset"); // number or [name] Shift-click form |color|Hitemset:itemset_id|h[name]|h|r
        if (!id)
            return false;

        uint32 itemSetId = atol(id);

        // prevent generation all items with itemset field value '0'
        if (itemSetId == 0)
        {
            handler->PSendSysMessage(LANG_NO_ITEMS_FROM_ITEMSET_FOUND, itemSetId);
            handler->SetSentErrorMessage(true);
            return false;
        }

        Player* player = handler->GetSession()->GetPlayer();
        Player* playerTarget = handler->getSelectedPlayer();
        if (!playerTarget)
            playerTarget = player;

        TC_LOG_DEBUG(LOG_FILTER_GENERAL, handler->GetTrinityString(LANG_ADDITEMSET), itemSetId);

        bool found = false;
        ItemTemplateContainer const* its = sObjectMgr->GetItemTemplateStore();
        for (ItemTemplateContainer::const_iterator itr = its->begin(); itr != its->end(); ++itr)
        {
            if (itr->second.ItemSet == itemSetId)
            {
                found = true;
                ItemPosCountVec dest;
                InventoryResult msg = playerTarget->CanStoreNewItem(NULL_BAG, NULL_SLOT, dest, itr->second.ItemId, 1);
                if (msg == EQUIP_ERR_OK)
                {
                    Item* item = playerTarget->StoreNewItem(dest, itr->second.ItemId, true);

                    // remove binding (let GM give it to another player later)
                    if (player == playerTarget)
                        item->SetBinding(false);

                    player->SendNewItem(item, 1, false, true);
                    if (player != playerTarget)
                        playerTarget->SendNewItem(item, 1, true, false);
                }
                else
                {
                    player->SendEquipError(msg, NULL, NULL, itr->second.ItemId);
                    handler->PSendSysMessage(LANG_ITEM_CANNOT_CREATE, itr->second.ItemId, 1);
                }
            }
        }

        if (!found)
        {
            handler->PSendSysMessage(LANG_NO_ITEMS_FROM_ITEMSET_FOUND, itemSetId);
            handler->SetSentErrorMessage(true);
            return false;
        }

        return true;
    }

    static bool HandleBankCommand(ChatHandler* handler, char const* /*args*/)
    {
        handler->GetSession()->SendShowBank(handler->GetSession()->GetPlayer()->GetGUID());
        return true;
    }

    static bool HandleChangeWeather(ChatHandler* handler, char const* args)
    {
        if (!*args)
            return false;

        // Weather is OFF
        if (!sWorld->getBoolConfig(CONFIG_WEATHER))
        {
            handler->SendSysMessage(LANG_WEATHER_DISABLED);
            handler->SetSentErrorMessage(true);
            return false;
        }

        // *Change the weather of a cell
        char const* px = strtok((char*)args, " ");
        char const* py = strtok(NULL, " ");

        if (!px || !py)
            return false;

        uint32 type = uint32(atoi(px));                         //0 to 3, 0: fine, 1: rain, 2: snow, 3: sand
        float grade = float(atof(py));                          //0 to 1, sending -1 is instand good weather

        Player* player = handler->GetSession()->GetPlayer();
        uint32 zoneid = player->GetZoneId();

        Weather* weather = WeatherMgr::FindWeather(zoneid);

        if (!weather)
            weather = WeatherMgr::AddWeather(zoneid);
        if (!weather)
        {
            handler->SendSysMessage(LANG_NO_WEATHER);
            handler->SetSentErrorMessage(true);
            return false;
        }

        weather->SetWeather(WeatherType(type), grade);

        return true;
    }


    static bool HandleMaxSkillCommand(ChatHandler* handler, char const* /*args*/)
    {
        Player* SelectedPlayer = handler->getSelectedPlayer();
        if (!SelectedPlayer)
        {
            handler->SendSysMessage(LANG_NO_CHAR_SELECTED);
            handler->SetSentErrorMessage(true);
            return false;
        }

        // each skills that have max skill value dependent from level seted to current level max skill value
        SelectedPlayer->UpdateSkillsToMaxSkillsForLevel();
        return true;
    }

    static bool HandleSetSkillCommand(ChatHandler* handler, char const* args)
    {
        // number or [name] Shift-click form |color|Hskill:skill_id|h[name]|h|r
        char const* skillStr = handler->extractKeyFromLink((char*)args, "Hskill");
        if (!skillStr)
            return false;

        char const* levelStr = strtok(NULL, " ");
        if (!levelStr)
            return false;

        char const* maxPureSkill = strtok(NULL, " ");

        int32 skill = atoi(skillStr);
        if (skill <= 0)
        {
            handler->PSendSysMessage(LANG_INVALID_SKILL_ID, skill);
            handler->SetSentErrorMessage(true);
            return false;
        }

        int32 level = uint32(atol(levelStr));

        Player* target = handler->getSelectedPlayer();
        if (!target)
        {
            handler->SendSysMessage(LANG_NO_CHAR_SELECTED);
            handler->SetSentErrorMessage(true);
            return false;
        }

        SkillLineEntry const* skillLine = sSkillLineStore.LookupEntry(skill);
        if (!skillLine)
        {
            handler->PSendSysMessage(LANG_INVALID_SKILL_ID, skill);
            handler->SetSentErrorMessage(true);
            return false;
        }

        std::string tNameLink = handler->GetNameLink(target);

        if (!target->GetSkillValue(skill))
        {
            handler->PSendSysMessage(LANG_SET_SKILL_ERROR, tNameLink.c_str(), skill, skillLine->name[handler->GetSessionDbcLocale()]);
            handler->SetSentErrorMessage(true);
            return false;
        }

        uint16 max = maxPureSkill ? atol (maxPureSkill) : target->GetPureMaxSkillValue(skill);

        if (level <= 0 || level > max || max <= 0)
            return false;

        target->SetSkill(skill, target->GetSkillStep(skill), level, max);
        handler->PSendSysMessage(LANG_SET_SKILL, skill, skillLine->name[handler->GetSessionDbcLocale()], tNameLink.c_str(), level, max);

        return true;
    }

    /**
    * @name Player command: .pinfo
    * @date 05/19/2013
    *
    * @brief Prints information about a character and it's linked account to the commander
    *
    * Non-applying information, e.g. a character that is not in gm mode right now or
    * that is not banned/muted, is not printed
    *
    * This can be done either by giving a name or by targeting someone, else, it'll use the commander
    *
    * @param args name   Prints information according to the given name to the commander
    *             target Prints information on the target to the commander
    *             none   No given args results in printing information on the commander
    *
    * @return Several pieces of information about the character and the account
    **/

    static bool HandlePInfoCommand(ChatHandler* handler, char const* args)
    {
        // Define ALL the player variables!
        Player* target;
        uint64 targetGuid;
        std::string targetName;

        // To make sure we get a target, we convert our guid to an omniversal...
        uint32 parseGUID = MAKE_NEW_GUID(atol((char*)args), 0, HIGHGUID_PLAYER);

        // ... and make sure we get a target, somehow.
        if (sObjectMgr->GetPlayerNameByGUID(parseGUID, targetName))
        {
            target = sObjectMgr->GetPlayerByLowGUID(parseGUID);
            targetGuid = parseGUID;
        }
        // if not, then return false. Which shouldn't happen, now should it ?
        else if (!handler->extractPlayerTarget((char*)args, &target, &targetGuid, &targetName))
            return false;

<<<<<<< HEAD
        uint32 accId            = 0;
        uint32 money            = 0;
        uint32 totalPlayerTime  = 0;
        uint8 level             = 0;
        uint32 latency          = 0;
        uint8 race;
        uint8 Class;
        int64 muteTime          = 0;
        int64 banTime           = -1;
        //uint32 mapId;
        //uint32 areaId;
        //uint32 phase            = 0;
=======
        /* The variables we extract for the command. They are
         * default as "does not exist" to prevent problems
         * The output is printed in the follow manner:
         *
         * Player %s %s (guid: %u)                   - I.    LANG_PINFO_PLAYER
         * ** GM Mode active, Phase: -1              - II.   LANG_PINFO_GM_ACTIVE (if GM)
         * ** Banned: (Type, Reason, Time, By)       - III.  LANG_PINFO_BANNED (if banned)
         * ** Muted: (Time, Reason, By)              - IV.   LANG_PINFO_MUTED (if muted)
         * * Account: %s (id: %u), GM Level: %u      - V.    LANG_PINFO_ACC_ACCOUNT
         * * Last Login: %u (Failed Logins: %u)      - VI.   LANG_PINFO_ACC_LASTLOGIN
         * * Uses OS: %s - Latency: %u ms - Email %s - VII.  LANG_PINFO_ACC_OS
         * * Last IP: %u (Locked: %s)                - VIII. LANG_PINFO_ACC_IP
         * * Level: %u (%u/%u XP (%u XP left)        - IX.   LANG_PINFO_CHR_LEVEL
         * * Race: %s %s, Class %s                   - X.    LANG_PINFO_CHR_RACE
         * * Alive ?: %s                             - XI.   LANG_PINFO_CHR_ALIVE
         * * Phase: %s                               - XII.  LANG_PINFO_CHR_PHASE (if not GM)
         * * Money: %ug%us%uc                        - XIII. LANG_PINFO_CHR_MONEY
         * * Map: %s, Area: %s                       - XIV.  LANG_PINFO_CHR_MAP
         * * Guild: %s (Id: %u)                      - XV.   LANG_PINFO_CHR_GUILD (if in guild)
         * ** Rank: %s                               - XVI.  LANG_PINFO_CHR_GUILD_RANK (if in guild)
         * ** Note: %s                               - XVII. LANG_PINFO_CHR_GUILD_NOTE (if in guild and has note)
         * ** O. Note: %s                            - XVIII.LANG_PINFO_CHR_GUILD_ONOTE (if in guild and has officer note)
         * * Played time: %s                         - XIX.  LANG_PINFO_CHR_PLAYEDTIME
         * * Mails: %u Read/%u Total                 - XX.   LANG_PINFO_CHR_MAILS (if has mails)
         *
         * Not all of them can be moved to the top. These should
         * place the most important ones to the head, though.
         *
         * For a cleaner overview, I segment each output in Roman numerals
         */

        // Account data print variables
        std::string userName          = handler->GetTrinityString(LANG_ERROR);
        uint32 accId                  = 0;
        uint32 lowguid                = GUID_LOPART(targetGuid);
        std::string eMail             = handler->GetTrinityString(LANG_ERROR);
        uint32 security               = 0;
        std::string lastIp            = handler->GetTrinityString(LANG_ERROR);
        uint32 locked                 = 0;
        std::string lastLogin         = handler->GetTrinityString(LANG_ERROR);
        int16 flogin                  = 0;
        uint32 latency                = 0;
        std::string OS                = "None";

        // Mute data print variables
        int64 muteTime                = -1;
        std::string muteReason        = "unknown";
        std::string muteBy            = "unknown";

        // Ban data print variables
        int64 banTime                 = -1;
        std::string banType           = "None";
        std::string banReason         = "Unknown";
        std::string bannedBy          = "Unknown";

        // Character data print variables
        uint8 raceid, classid           = 0; //RACE_NONE, CLASS_NONE
        std::string raceStr, classStr   = "None";
        uint8 gender                    = 0;
        int8 locale                     = handler->GetSessionDbcLocale();
        std::string genderStr           = handler->GetTrinityString(LANG_ERROR);
        uint32 totalPlayerTime          = 0;
        uint8 level                     = 0;
        std::string alive               = handler->GetTrinityString(LANG_ERROR);
        uint32 money                    = 0;
        uint32 xp                       = 0;
        uint32 xptotal                  = 0;

        // Position data print
        uint32 mapId;
        uint32 areaId;
        uint32 phase            = 0;
        std::string areaName    = "<unknown>";
        std::string zoneName    = "<unknown>";

        // Guild data print is only defined if part of Guild

        // Mail data print is only defined if you have a mail
>>>>>>> 03aa05a7

        if (target)
        {
            // check online security
            if (handler->HasLowerSecurity(target, 0))
                return false;

            accId             = target->GetSession()->GetAccountId();
            money             = target->GetMoney();
            totalPlayerTime   = target->GetTotalPlayedTime();
            level             = target->getLevel();
            latency           = target->GetSession()->GetLatency();
            raceid            = target->getRace();
            classid           = target->getClass();
            muteTime          = target->GetSession()->m_muteTime;
<<<<<<< HEAD
            //mapId             = target->GetMapId();
            //areaId            = target->GetAreaId();
            //phase             = target->GetPhaseMask();
=======
            mapId             = target->GetMapId();
            areaId            = target->GetAreaId();
            alive             = target->isAlive() ? "Yes" : "No";
            gender            = target->getGender();
            phase             = target->GetPhaseMask();
>>>>>>> 03aa05a7
        }
        // get additional information from DB
        else
        {
            // check offline security
            if (handler->HasLowerSecurity(NULL, targetGuid))
                return false;

            // Query informations from the DB
            PreparedStatement* stmt = CharacterDatabase.GetPreparedStatement(CHAR_SEL_CHAR_PINFO);
            stmt->setUInt32(0, lowguid);
            PreparedQueryResult result = CharacterDatabase.Query(stmt);

            if (!result)
                return false;

            Field* fields     = result->Fetch();
            totalPlayerTime   = fields[0].GetUInt32();
            level             = fields[1].GetUInt8();
            money             = fields[2].GetUInt32();
            accId             = fields[3].GetUInt32();
<<<<<<< HEAD
            race              = fields[4].GetUInt8();
            Class             = fields[5].GetUInt8();
            //mapId             = fields[6].GetUInt16();
            //areaId            = fields[7].GetUInt16();
=======
            raceid            = fields[4].GetUInt8();
            classid           = fields[5].GetUInt8();
            mapId             = fields[6].GetUInt16();
            areaId            = fields[7].GetUInt16();
            gender            = fields[8].GetUInt8();
>>>>>>> 03aa05a7
        }

        // Query the prepared statement for login data
        PreparedStatement* stmt = LoginDatabase.GetPreparedStatement(LOGIN_SEL_PINFO);
        stmt->setInt32(0, int32(realmID));
        stmt->setUInt32(1, accId);
        PreparedQueryResult result = LoginDatabase.Query(stmt);

        if (result)
        {
            Field* fields = result->Fetch();
            userName      = fields[0].GetString();
            security      = fields[1].GetUInt8();
            eMail         = fields[2].GetString();

            // Only fetch these fields if commander has sufficient rights AND is online (prevent cheating)
            /// @TODO: Add RBAC for "Can query ip and login data"
            if (!handler->GetSession() || handler->GetSession()->GetSecurity() >= AccountTypes(security))
            {
                lastIp = fields[3].GetString();
                lastLogin = fields[4].GetString();

                // For crossplattforming. Quoting ByteConverter.h
                /** ByteConverter reverses the byte order. This is used
                    for cross platform where they have different endians.
                */

                uint32 ip = inet_addr(lastIp.c_str());
                #if TRINITY_ENDIAN == BIGENDIAN
                EndianConvertReverse(ip);
                #endif

                // If ip2nation table is populated, it displays the country
                PreparedStatement* stmt = LoginDatabase.GetPreparedStatement(LOGIN_SEL_IP2NATION_COUNTRY);
                stmt->setUInt32(0, ip);
                if (PreparedQueryResult result2 = LoginDatabase.Query(stmt))
                {
                    Field* fields2 = result2->Fetch();
                    lastIp.append(" (");
                    lastIp.append(fields2[0].GetString());
                    lastIp.append(")");
                }
            }
            muteTime      = fields[5].GetUInt64();
            muteReason    = fields[6].GetString();
            muteBy        = fields[7].GetString();
            flogin        = fields[8].GetInt16();
            locked        = fields[9].GetUInt16();
            OS            = fields[10].GetString();
        }

        // Creates a chat link to the character. Returns nameLink
        std::string nameLink = handler->playerLink(targetName);

        // Returns banType, banTime, bannedBy, banreason
        PreparedStatement* stmt2 = LoginDatabase.GetPreparedStatement(LOGIN_SEL_PINFO_BANS);
        stmt2->setUInt32(0, accId);
        PreparedQueryResult result2 = LoginDatabase.Query(stmt2);
        if (!result2)
        {
            banType = "Character";
            stmt = CharacterDatabase.GetPreparedStatement(CHAR_SEL_PINFO_BANS);
            stmt->setUInt32(0, lowguid);
            result2 = CharacterDatabase.Query(stmt);
        }

        if (result2)
        {
            Field* fields = result2->Fetch();
            banTime       = int64(fields[1].GetUInt64() ? 0 : fields[0].GetUInt32());
            bannedBy      = fields[2].GetString();
            banReason     = fields[3].GetString();
        }

        // Can be used to query data from World database
        stmt2 = WorldDatabase.GetPreparedStatement(WORLD_SEL_REQ_XP);
        stmt2->setUInt8(0, level);
        PreparedQueryResult result3 = WorldDatabase.Query(stmt2);

        if (result3)
        {
            Field* fields = result3->Fetch();
            xptotal       = fields[0].GetUInt32();
        }

        // Can be used to query data from Characters database
        stmt2 = CharacterDatabase.GetPreparedStatement(CHAR_SEL_PINFO_XP);
        stmt2->setUInt32(0, lowguid);
        PreparedQueryResult result4 = CharacterDatabase.Query(stmt2);

        if (result4)
        {
            Field* fields = result4->Fetch();
            xp            = fields[0].GetUInt32();
        }

        // Initiate output
        // Output I. LANG_PINFO_PLAYER
        handler->PSendSysMessage(LANG_PINFO_PLAYER, target ? "" : handler->GetTrinityString(LANG_OFFLINE), nameLink.c_str(), lowguid);

        // Output II. LANG_PINFO_GM_ACTIVE
        if (target && target->isGameMaster())
            handler->PSendSysMessage(LANG_PINFO_GM_ACTIVE);

        // Output III. LANG_PINFO_BANNED if ban exists and is applied
        if (banTime >= 0)
<<<<<<< HEAD
            handler->PSendSysMessage(LANG_PINFO_BAN, banTime > 0 ? secsToTimeString(banTime - time(NULL), true).c_str() : "permanently", bannedby.c_str(), banreason.c_str());

        std::string raceStr, ClassStr;
        switch (race)
        {
            case RACE_HUMAN:
                raceStr = "Human";
                break;
            case RACE_ORC:
                raceStr = "Orc";
                break;
            case RACE_DWARF:
                raceStr = "Dwarf";
                break;
            case RACE_NIGHTELF:
                raceStr = "Night Elf";
                break;
            case RACE_UNDEAD_PLAYER:
                raceStr = "Undead";
                break;
            case RACE_TAUREN:
                raceStr = "Tauren";
                break;
            case RACE_GNOME:
                raceStr = "Gnome";
                break;
            case RACE_TROLL:
                raceStr = "Troll";
                break;
            case RACE_BLOODELF:
                raceStr = "Blood Elf";
                break;
            case RACE_DRAENEI:
                raceStr = "Draenei";
                break;
        }

        switch (Class)
        {
            case CLASS_WARRIOR:
                ClassStr = "Warrior";
                break;
            case CLASS_PALADIN:
                ClassStr = "Paladin";
                break;
            case CLASS_HUNTER:
                ClassStr = "Hunter";
                break;
            case CLASS_ROGUE:
                ClassStr = "Rogue";
                break;
            case CLASS_PRIEST:
                ClassStr = "Priest";
                break;
            case CLASS_DEATH_KNIGHT:
                ClassStr = "Death Knight";
                break;
            case CLASS_SHAMAN:
                ClassStr = "Shaman";
                break;
            case CLASS_MAGE:
                ClassStr = "Mage";
                break;
            case CLASS_WARLOCK:
                ClassStr = "Warlock";
                break;
            case CLASS_DRUID:
                ClassStr = "Druid";
                break;
        }

        std::string timeStr = secsToTimeString(totalPlayerTime, true, true);
        uint32 gold = money /GOLD;
        uint32 silv = (money % GOLD) / SILVER;
        uint32 copp = (money % GOLD) % SILVER;
        handler->PSendSysMessage(LANG_PINFO_LEVEL, raceStr.c_str(), ClassStr.c_str(), timeStr.c_str(), level, gold, silv, copp);

        // Add map, zone, subzone and phase to output
        /* int locale = handler->GetSessionDbcLocale();
        std::string areaName = "<unknown>";
        std::string zoneName = "";
=======
            handler->PSendSysMessage(LANG_PINFO_BANNED,	banType.c_str(), banTime > 0 ? secsToTimeString(banTime - time(NULL), true).c_str() : "permanently", banReason.c_str(), bannedBy.c_str());
>>>>>>> 03aa05a7

        // Output IV. LANG_PINFO_MUTED if mute is applied
        if (muteTime > 0)
            handler->PSendSysMessage(LANG_PINFO_MUTED, secsToTimeString(muteTime - time(NULL), true).c_str(), muteReason.c_str(), muteBy.c_str());

        // Output V. LANG_PINFO_ACC_ACCOUNT
        handler->PSendSysMessage(LANG_PINFO_ACC_ACCOUNT, userName.c_str(), accId, security);

        // Output VI. LANG_PINFO_ACC_LASTLOGIN
        handler->PSendSysMessage(LANG_PINFO_ACC_LASTLOGIN, lastLogin.c_str(), flogin);

        // Output VIII. LANG_PINFO_ACC_OS
        handler->PSendSysMessage(LANG_PINFO_ACC_OS, OS.c_str(), latency, eMail.c_str());

        // Output IX. LANG_PINFO_ACC_IP
        handler->PSendSysMessage(LANG_PINFO_ACC_IP, lastIp.c_str(), locked == 0 ? "No" : "Yes");

        // Output X. LANG_PINFO_CHR_LEVEL
        handler->PSendSysMessage(LANG_PINFO_CHR_LEVEL, level, xp, xptotal, (xptotal - xp));

        // Output XI. LANG_PINFO_CHR_RACE
        raceStr  = GetRaceName(raceid, locale);
        classStr = GetClassName(classid, locale);
        handler->PSendSysMessage(LANG_PINFO_CHR_RACE, (gender == 0 ? handler->GetTrinityString(LANG_CHARACTER_GENDER_MALE) : handler->GetTrinityString(LANG_CHARACTER_GENDER_FEMALE)), raceStr.c_str(), classStr.c_str());

        // Output XII. LANG_PINFO_CHR_ALIVE
        handler->PSendSysMessage(LANG_PINFO_CHR_ALIVE, alive.c_str());

        // Output XIII. LANG_PINFO_CHR_PHASE if player is not in GM mode (GM is in every phase)
        if (target && !target->isGameMaster())                            // IsInWorld() returns false on loadingscreen, so it's more
            handler->PSendSysMessage(LANG_PINFO_CHR_PHASE, phase);        // precise than just target (safer ?).
                                                                          // However, as we usually just require a target here, we use target instead.
        // Output XIV. LANG_PINFO_CHR_MONEY
        uint32 gold                   = money / GOLD;
        uint32 silv                   = (money % GOLD) / SILVER;
        uint32 copp                   = (money % GOLD) % SILVER;
        handler->PSendSysMessage(LANG_PINFO_CHR_MONEY, gold, silv, copp);

        // Position data
        MapEntry const* map = sMapStore.LookupEntry(mapId);
        AreaTableEntry const* area = GetAreaEntryByAreaID(areaId);
        if (area)
        {
            areaName = area->area_name[locale];

            AreaTableEntry const* zone = GetAreaEntryByAreaID(area->zone);
            if (zone)
                zoneName = zone->area_name[locale];
        }

        if (target)
            handler->PSendSysMessage(LANG_PINFO_CHR_MAP, map->name[locale], (!zoneName.empty() ? zoneName.c_str() : "<Unknown>"), (!areaName.empty() ? areaName.c_str() : "<Unknown>"));

        // Guild Data - an own query, because it may not happen.
        PreparedStatement* stmt3 = CharacterDatabase.GetPreparedStatement(CHAR_SEL_GUILD_MEMBER_EXTENDED);
        stmt3->setUInt32(0, lowguid);
        PreparedQueryResult result5 = CharacterDatabase.Query(stmt3);
        if (result5)
        {
            Field* fields = result5->Fetch();
            uint32 guildId         = fields[0].GetUInt32();
            std::string guildName  = fields[1].GetString();
            std::string guildRank  = fields[2].GetString();
            std::string note       = fields[3].GetString();
            std::string officeNote = fields[4].GetString();

        // Output XVII. - XX.
        handler->PSendSysMessage(LANG_PINFO_CHR_GUILD, guildName.c_str(), guildId);
        handler->PSendSysMessage(LANG_PINFO_CHR_GUILD_RANK, guildRank.c_str());
        // Only output XIX and XX if they are not empty
        if (!note.empty())
            handler->PSendSysMessage(LANG_PINFO_CHR_GUILD_NOTE, note.c_str());
        if (!officeNote.empty())
            handler->PSendSysMessage(LANG_PINFO_CHR_GUILD_ONOTE, officeNote.c_str());
        }
<<<<<<< HEAD
        else
           handler->PSendSysMessage(LANG_PINFO_MAP_OFFLINE, map->name[locale], areaName.c_str()); */
=======
>>>>>>> 03aa05a7

        // Output XXI. LANG_PINFO_CHR_PLAYEDTIME
        handler->PSendSysMessage(LANG_PINFO_CHR_PLAYEDTIME, (secsToTimeString(totalPlayerTime, true, true)).c_str());

        // Mail Data - an own query, because it may or may not be useful.
        // SQL: "SELECT SUM(CASE WHEN (checked & 1) THEN 1 ELSE 0 END) AS 'readmail', COUNT(*) AS 'totalmail' FROM mail WHERE `receiver` = ?"
        stmt3 = CharacterDatabase.GetPreparedStatement(CHAR_SEL_PINFO_MAILS);
        stmt3->setUInt32(0, lowguid);
        PreparedQueryResult result6 = CharacterDatabase.Query(stmt3);
        if (result6)
        {
            // Define the variables, so the compiler knows they exist
            int rmailint = 0;

            // Fetch the fields - readmail is a SUM(x) and given out as char! Thus...
            Field* fields         = result6->Fetch();
            const char* readmail  = fields[0].GetCString();
            uint64 totalmail      = fields[1].GetUInt64();

            // ... we have to convert it from Char to int. We can use totalmail as it is
            if (readmail)
                rmailint = atoi(readmail);

            // Output XXII. LANG_INFO_CHR_MAILS if at least one mails is given
            if (totalmail >= 1)
               handler->PSendSysMessage(LANG_PINFO_CHR_MAILS, rmailint, totalmail);
        }

        return true;
    }

    static bool HandleRespawnCommand(ChatHandler* handler, char const* /*args*/)
    {
        Player* player = handler->GetSession()->GetPlayer();

        // accept only explicitly selected target (not implicitly self targeting case)
        Unit* target = handler->getSelectedUnit();
        if (player->GetSelection() && target)
        {
            if (target->GetTypeId() != TYPEID_UNIT || target->isPet())
            {
                handler->SendSysMessage(LANG_SELECT_CREATURE);
                handler->SetSentErrorMessage(true);
                return false;
            }

            if (target->isDead())
                target->ToCreature()->Respawn();
            return true;
        }

        CellCoord p(Trinity::ComputeCellCoord(player->GetPositionX(), player->GetPositionY()));
        Cell cell(p);
        cell.SetNoCreate();

        Trinity::RespawnDo u_do;
        Trinity::WorldObjectWorker<Trinity::RespawnDo> worker(player, u_do);

        TypeContainerVisitor<Trinity::WorldObjectWorker<Trinity::RespawnDo>, GridTypeMapContainer > obj_worker(worker);
        cell.Visit(p, obj_worker, *player->GetMap(), *player, player->GetGridActivationRange());

        return true;
    }

    // mute player for some times
    static bool HandleMuteCommand(ChatHandler* handler, char const* args)
    {
        char* nameStr;
        char* delayStr;
        handler->extractOptFirstArg((char*)args, &nameStr, &delayStr);
        if (!delayStr)
            return false;

        char const* muteReason = strtok(NULL, "\r");
        std::string muteReasonStr = "No reason";
        if (muteReason != NULL)
            muteReasonStr = muteReason;

        Player* target;
        uint64 targetGuid;
        std::string targetName;
        if (!handler->extractPlayerTarget(nameStr, &target, &targetGuid, &targetName))
            return false;

        uint32 accountId = target ? target->GetSession()->GetAccountId() : sObjectMgr->GetPlayerAccountIdByGUID(targetGuid);

        // find only player from same account if any
        if (!target)
            if (WorldSession* session = sWorld->FindSession(accountId))
                target = session->GetPlayer();

        uint32 notSpeakTime = uint32(atoi(delayStr));

        // must have strong lesser security level
        if (handler->HasLowerSecurity (target, targetGuid, true))
            return false;

        PreparedStatement* stmt = LoginDatabase.GetPreparedStatement(LOGIN_UPD_MUTE_TIME);
        std::string muteBy = "";
        if (handler->GetSession())
            muteBy = handler->GetSession()->GetPlayerName();
        else
            muteBy = "Console";

        if (target)
        {
            // Target is online, mute will be in effect right away.
            int64 muteTime = time(NULL) + notSpeakTime * MINUTE;
            target->GetSession()->m_muteTime = muteTime;
            stmt->setInt64(0, muteTime);
            ChatHandler(target->GetSession()).PSendSysMessage(LANG_YOUR_CHAT_DISABLED, notSpeakTime, muteBy.c_str(), muteReasonStr.c_str());
        }
        else
        {
            // Target is offline, mute will be in effect starting from the next login.
            int32 muteTime = -int32(notSpeakTime * MINUTE);
            stmt->setInt64(0, muteTime);
        }

        stmt->setString(1, muteReasonStr.c_str());
        stmt->setString(2, muteBy.c_str());
        stmt->setUInt32(3, accountId);
        LoginDatabase.Execute(stmt);
        std::string nameLink = handler->playerLink(targetName);

        handler->PSendSysMessage(target ? LANG_YOU_DISABLE_CHAT : LANG_COMMAND_DISABLE_CHAT_DELAYED, nameLink.c_str(), notSpeakTime, muteReasonStr.c_str());

        return true;
    }

    // unmute player
    static bool HandleUnmuteCommand(ChatHandler* handler, char const* args)
    {
        Player* target;
        uint64 targetGuid;
        std::string targetName;
        if (!handler->extractPlayerTarget((char*)args, &target, &targetGuid, &targetName))
            return false;

        uint32 accountId = target ? target->GetSession()->GetAccountId() : sObjectMgr->GetPlayerAccountIdByGUID(targetGuid);

        // find only player from same account if any
        if (!target)
            if (WorldSession* session = sWorld->FindSession(accountId))
                target = session->GetPlayer();

        // must have strong lesser security level
        if (handler->HasLowerSecurity (target, targetGuid, true))
            return false;

        if (target)
        {
            if (target->CanSpeak())
            {
                handler->SendSysMessage(LANG_CHAT_ALREADY_ENABLED);
                handler->SetSentErrorMessage(true);
                return false;
            }

            target->GetSession()->m_muteTime = 0;
        }

        PreparedStatement* stmt = LoginDatabase.GetPreparedStatement(LOGIN_UPD_MUTE_TIME);
        stmt->setInt64(0, 0);
        stmt->setString(1, "");
        stmt->setString(2, "");
        stmt->setUInt32(3, accountId);
        LoginDatabase.Execute(stmt);

        if (target)
            ChatHandler(target->GetSession()).PSendSysMessage(LANG_YOUR_CHAT_ENABLED);

        std::string nameLink = handler->playerLink(targetName);

        handler->PSendSysMessage(LANG_YOU_ENABLE_CHAT, nameLink.c_str());

        return true;
    }


    static bool HandleMovegensCommand(ChatHandler* handler, char const* /*args*/)
    {
        Unit* unit = handler->getSelectedUnit();
        if (!unit)
        {
            handler->SendSysMessage(LANG_SELECT_CHAR_OR_CREATURE);
            handler->SetSentErrorMessage(true);
            return false;
        }

        handler->PSendSysMessage(LANG_MOVEGENS_LIST, (unit->GetTypeId() == TYPEID_PLAYER ? "Player" : "Creature"), unit->GetGUIDLow());

        MotionMaster* motionMaster = unit->GetMotionMaster();
        float x, y, z;
        motionMaster->GetDestination(x, y, z);

        for (uint8 i = 0; i < MAX_MOTION_SLOT; ++i)
        {
            MovementGenerator* movementGenerator = motionMaster->GetMotionSlot(i);
            if (!movementGenerator)
            {
                handler->SendSysMessage("Empty");
                continue;
            }

            switch (movementGenerator->GetMovementGeneratorType())
            {
                case IDLE_MOTION_TYPE:
                    handler->SendSysMessage(LANG_MOVEGENS_IDLE);
                    break;
                case RANDOM_MOTION_TYPE:
                    handler->SendSysMessage(LANG_MOVEGENS_RANDOM);
                    break;
                case WAYPOINT_MOTION_TYPE:
                    handler->SendSysMessage(LANG_MOVEGENS_WAYPOINT);
                    break;
                case ANIMAL_RANDOM_MOTION_TYPE:
                    handler->SendSysMessage(LANG_MOVEGENS_ANIMAL_RANDOM);
                    break;
                case CONFUSED_MOTION_TYPE:
                    handler->SendSysMessage(LANG_MOVEGENS_CONFUSED);
                    break;
                case CHASE_MOTION_TYPE:
                {
                    Unit* target = NULL;
                    if (unit->GetTypeId() == TYPEID_PLAYER)
                        target = static_cast<ChaseMovementGenerator<Player> const*>(movementGenerator)->GetTarget();
                    else
                        target = static_cast<ChaseMovementGenerator<Creature> const*>(movementGenerator)->GetTarget();

                    if (!target)
                        handler->SendSysMessage(LANG_MOVEGENS_CHASE_NULL);
                    else if (target->GetTypeId() == TYPEID_PLAYER)
                        handler->PSendSysMessage(LANG_MOVEGENS_CHASE_PLAYER, target->GetName().c_str(), target->GetGUIDLow());
                    else
                        handler->PSendSysMessage(LANG_MOVEGENS_CHASE_CREATURE, target->GetName().c_str(), target->GetGUIDLow());
                    break;
                }
                case FOLLOW_MOTION_TYPE:
                {
                    Unit* target = NULL;
                    if (unit->GetTypeId() == TYPEID_PLAYER)
                        target = static_cast<FollowMovementGenerator<Player> const*>(movementGenerator)->GetTarget();
                    else
                        target = static_cast<FollowMovementGenerator<Creature> const*>(movementGenerator)->GetTarget();

                    if (!target)
                        handler->SendSysMessage(LANG_MOVEGENS_FOLLOW_NULL);
                    else if (target->GetTypeId() == TYPEID_PLAYER)
                        handler->PSendSysMessage(LANG_MOVEGENS_FOLLOW_PLAYER, target->GetName().c_str(), target->GetGUIDLow());
                    else
                        handler->PSendSysMessage(LANG_MOVEGENS_FOLLOW_CREATURE, target->GetName().c_str(), target->GetGUIDLow());
                    break;
                }
                case HOME_MOTION_TYPE:
                {
                    if (unit->GetTypeId() == TYPEID_UNIT)
                        handler->PSendSysMessage(LANG_MOVEGENS_HOME_CREATURE, x, y, z);
                    else
                        handler->SendSysMessage(LANG_MOVEGENS_HOME_PLAYER);
                    break;
                }
                case FLIGHT_MOTION_TYPE:
                    handler->SendSysMessage(LANG_MOVEGENS_FLIGHT);
                    break;
                case POINT_MOTION_TYPE:
                {
                    handler->PSendSysMessage(LANG_MOVEGENS_POINT, x, y, z);
                    break;
                }
                case FLEEING_MOTION_TYPE:
                    handler->SendSysMessage(LANG_MOVEGENS_FEAR);
                    break;
                case DISTRACT_MOTION_TYPE:
                    handler->SendSysMessage(LANG_MOVEGENS_DISTRACT);
                    break;
                case EFFECT_MOTION_TYPE:
                    handler->SendSysMessage(LANG_MOVEGENS_EFFECT);
                    break;
                default:
                    handler->PSendSysMessage(LANG_MOVEGENS_UNKNOWN, movementGenerator->GetMovementGeneratorType());
                    break;
            }
        }
        return true;
    }
    /*
    ComeToMe command REQUIRED for 3rd party scripting library to have access to PointMovementGenerator
    Without this function 3rd party scripting library will get linking errors (unresolved external)
    when attempting to use the PointMovementGenerator
    */
    static bool HandleComeToMeCommand(ChatHandler* handler, char const* args)
    {
        char const* newFlagStr = strtok((char*)args, " ");
        if (!newFlagStr)
            return false;

        Creature* caster = handler->getSelectedCreature();
        if (!caster)
        {
            handler->SendSysMessage(LANG_SELECT_CREATURE);
            handler->SetSentErrorMessage(true);
            return false;
        }

        Player* player = handler->GetSession()->GetPlayer();

        caster->GetMotionMaster()->MovePoint(0, player->GetPositionX(), player->GetPositionY(), player->GetPositionZ());

        return true;
    }

    static bool HandleDamageCommand(ChatHandler* handler, char const* args)
    {
        if (!*args)
            return false;

        char* str = strtok((char*)args, " ");

        if (strcmp(str, "go") == 0)
        {
            char* guidStr = strtok(NULL, " ");
            if (!guidStr)
            {
                handler->SendSysMessage(LANG_BAD_VALUE);
                handler->SetSentErrorMessage(true);
                return false;
            }

            int32 guid = atoi(guidStr);
            if (!guid)
            {
                handler->SendSysMessage(LANG_BAD_VALUE);
                handler->SetSentErrorMessage(true);
                return false;
            }

            char* damageStr = strtok(NULL, " ");
            if (!damageStr)
            {
                handler->SendSysMessage(LANG_BAD_VALUE);
                handler->SetSentErrorMessage(true);
                return false;
            }

            int32 damage = atoi(damageStr);
            if (!damage)
            {
                handler->SendSysMessage(LANG_BAD_VALUE);
                handler->SetSentErrorMessage(true);
                return false;
            }

            if (Player* player = handler->GetSession()->GetPlayer())
            {
                GameObject* go = NULL;

                if (GameObjectData const* goData = sObjectMgr->GetGOData(guid))
                    go = handler->GetObjectGlobalyWithGuidOrNearWithDbGuid(guid, goData->id);

                if (!go)
                {
                    handler->PSendSysMessage(LANG_COMMAND_OBJNOTFOUND, guid);
                    handler->SetSentErrorMessage(true);
                    return false;
                }

                if (!go->IsDestructibleBuilding())
                {
                    handler->SendSysMessage(LANG_INVALID_GAMEOBJECT_TYPE);
                    handler->SetSentErrorMessage(true);
                    return false;
                }

                go->ModifyHealth(-damage, player);
                handler->PSendSysMessage(LANG_GAMEOBJECT_DAMAGED, go->GetName().c_str(), guid, -damage, go->GetGOValue()->Building.Health);
            }

            return true;
        }

        Unit* target = handler->getSelectedUnit();
        if (!target || !handler->GetSession()->GetPlayer()->GetSelection())
        {
            handler->SendSysMessage(LANG_SELECT_CHAR_OR_CREATURE);
            handler->SetSentErrorMessage(true);
            return false;
        }

        if (target->GetTypeId() == TYPEID_PLAYER)
        {
            if (handler->HasLowerSecurity((Player*)target, 0, false))
                return false;
        }

        if (!target->isAlive())
            return true;

        char* damageStr = strtok((char*)args, " ");
        if (!damageStr)
            return false;

        int32 damage_int = atoi((char*)damageStr);
        if (damage_int <= 0)
            return true;

        uint32 damage = damage_int;

        char* schoolStr = strtok((char*)NULL, " ");

        // flat melee damage without resistence/etc reduction
        if (!schoolStr)
        {
            handler->GetSession()->GetPlayer()->DealDamage(target, damage, NULL, DIRECT_DAMAGE, SPELL_SCHOOL_MASK_NORMAL, NULL, false);
            if (target != handler->GetSession()->GetPlayer())
                handler->GetSession()->GetPlayer()->SendAttackStateUpdate (HITINFO_AFFECTS_VICTIM, target, 1, SPELL_SCHOOL_MASK_NORMAL, damage, 0, 0, VICTIMSTATE_HIT, 0);
            return true;
        }

        uint32 school = atoi((char*)schoolStr);
        if (school >= MAX_SPELL_SCHOOL)
            return false;

        SpellSchoolMask schoolmask = SpellSchoolMask(1 << school);

        if (Unit::IsDamageReducedByArmor(schoolmask))
            damage = handler->GetSession()->GetPlayer()->CalcArmorReducedDamage(target, damage, NULL, BASE_ATTACK);

        char* spellStr = strtok((char*)NULL, " ");

        // melee damage by specific school
        if (!spellStr)
        {
            uint32 absorb = 0;
            uint32 resist = 0;

            handler->GetSession()->GetPlayer()->CalcAbsorbResist(target, schoolmask, SPELL_DIRECT_DAMAGE, damage, &absorb, &resist);

            if (damage <= absorb + resist)
                return true;

            damage -= absorb + resist;

            handler->GetSession()->GetPlayer()->DealDamageMods(target, damage, &absorb);
            handler->GetSession()->GetPlayer()->DealDamage(target, damage, NULL, DIRECT_DAMAGE, schoolmask, NULL, false);
            handler->GetSession()->GetPlayer()->SendAttackStateUpdate (HITINFO_AFFECTS_VICTIM, target, 1, schoolmask, damage, absorb, resist, VICTIMSTATE_HIT, 0);
            return true;
        }

        // non-melee damage

        // number or [name] Shift-click form |color|Hspell:spell_id|h[name]|h|r or Htalent form
        uint32 spellid = handler->extractSpellIdFromLink((char*)args);
        if (!spellid || !sSpellMgr->GetSpellInfo(spellid))
            return false;

        handler->GetSession()->GetPlayer()->SpellNonMeleeDamageLog(target, spellid, damage);
        return true;
    }

    static bool HandleCombatStopCommand(ChatHandler* handler, char const* args)
    {
        Player* target = NULL;

        if (args && strlen(args) > 0)
        {
            target = sObjectAccessor->FindPlayerByName(args);
            if (!target)
            {
                handler->SendSysMessage(LANG_PLAYER_NOT_FOUND);
                handler->SetSentErrorMessage(true);
                return false;
            }
        }

        if (!target)
        {
            if (!handler->extractPlayerTarget((char*)args, &target))
                return false;
        }

        // check online security
        if (handler->HasLowerSecurity(target, 0))
            return false;

        target->CombatStop();
        target->getHostileRefManager().deleteReferences();
        return true;
    }

    static bool HandleFlushArenaPointsCommand(ChatHandler* /*handler*/, char const* /*args*/)
    {
        sArenaTeamMgr->DistributeArenaPoints();
        return true;
    }

    static bool HandleRepairitemsCommand(ChatHandler* handler, char const* args)
    {
        Player* target;
        if (!handler->extractPlayerTarget((char*)args, &target))
            return false;

        // check online security
        if (handler->HasLowerSecurity(target, 0))
            return false;

        // Repair items
        target->DurabilityRepairAll(false, 0, false);

        handler->PSendSysMessage(LANG_YOU_REPAIR_ITEMS, handler->GetNameLink(target).c_str());
        if (handler->needReportToTarget(target))
            ChatHandler(target->GetSession()).PSendSysMessage(LANG_YOUR_ITEMS_REPAIRED, handler->GetNameLink().c_str());

        return true;
    }

    // Send mail by command
    static bool HandleSendMailCommand(ChatHandler* handler, char const* args)
    {
        // format: name "subject text" "mail text"
        Player* target;
        uint64 targetGuid;
        std::string targetName;
        if (!handler->extractPlayerTarget((char*)args, &target, &targetGuid, &targetName))
            return false;

        char* tail1 = strtok(NULL, "");
        if (!tail1)
            return false;

        char const* msgSubject = handler->extractQuotedArg(tail1);
        if (!msgSubject)
            return false;

        char* tail2 = strtok(NULL, "");
        if (!tail2)
            return false;

        char const* msgText = handler->extractQuotedArg(tail2);
        if (!msgText)
            return false;

        // msgSubject, msgText isn't NUL after prev. check
        std::string subject = msgSubject;
        std::string text    = msgText;

        // from console show not existed sender
        MailSender sender(MAIL_NORMAL, handler->GetSession() ? handler->GetSession()->GetPlayer()->GetGUIDLow() : 0, MAIL_STATIONERY_GM);

        /// @todo Fix poor design
        SQLTransaction trans = CharacterDatabase.BeginTransaction();
        MailDraft(subject, text)
            .SendMailTo(trans, MailReceiver(target, GUID_LOPART(targetGuid)), sender);

        CharacterDatabase.CommitTransaction(trans);

        std::string nameLink = handler->playerLink(targetName);
        handler->PSendSysMessage(LANG_MAIL_SENT, nameLink.c_str());
        return true;
    }
    // Send items by mail
    static bool HandleSendItemsCommand(ChatHandler* handler, char const* args)
    {
        // format: name "subject text" "mail text" item1[:count1] item2[:count2] ... item12[:count12]
        Player* receiver;
        uint64 receiverGuid;
        std::string receiverName;
        if (!handler->extractPlayerTarget((char*)args, &receiver, &receiverGuid, &receiverName))
            return false;

        char* tail1 = strtok(NULL, "");
        if (!tail1)
            return false;

        char const* msgSubject = handler->extractQuotedArg(tail1);
        if (!msgSubject)
            return false;

        char* tail2 = strtok(NULL, "");
        if (!tail2)
            return false;

        char const* msgText = handler->extractQuotedArg(tail2);
        if (!msgText)
            return false;

        // msgSubject, msgText isn't NUL after prev. check
        std::string subject = msgSubject;
        std::string text    = msgText;

        // extract items
        typedef std::pair<uint32, uint32> ItemPair;
        typedef std::list< ItemPair > ItemPairs;
        ItemPairs items;

        // get all tail string
        char* tail = strtok(NULL, "");

        // get from tail next item str
        while (char* itemStr = strtok(tail, " "))
        {
            // and get new tail
            tail = strtok(NULL, "");

            // parse item str
            char const* itemIdStr = strtok(itemStr, ":");
            char const* itemCountStr = strtok(NULL, " ");

            uint32 itemId = atoi(itemIdStr);
            if (!itemId)
                return false;

            ItemTemplate const* item_proto = sObjectMgr->GetItemTemplate(itemId);
            if (!item_proto)
            {
                handler->PSendSysMessage(LANG_COMMAND_ITEMIDINVALID, itemId);
                handler->SetSentErrorMessage(true);
                return false;
            }

            uint32 itemCount = itemCountStr ? atoi(itemCountStr) : 1;
            if (itemCount < 1 || (item_proto->MaxCount > 0 && itemCount > uint32(item_proto->MaxCount)))
            {
                handler->PSendSysMessage(LANG_COMMAND_INVALID_ITEM_COUNT, itemCount, itemId);
                handler->SetSentErrorMessage(true);
                return false;
            }

            while (itemCount > item_proto->GetMaxStackSize())
            {
                items.push_back(ItemPair(itemId, item_proto->GetMaxStackSize()));
                itemCount -= item_proto->GetMaxStackSize();
            }

            items.push_back(ItemPair(itemId, itemCount));

            if (items.size() > MAX_MAIL_ITEMS)
            {
                handler->PSendSysMessage(LANG_COMMAND_MAIL_ITEMS_LIMIT, MAX_MAIL_ITEMS);
                handler->SetSentErrorMessage(true);
                return false;
            }
        }

        // from console show not existed sender
        MailSender sender(MAIL_NORMAL, handler->GetSession() ? handler->GetSession()->GetPlayer()->GetGUIDLow() : 0, MAIL_STATIONERY_GM);

        // fill mail
        MailDraft draft(subject, text);

        SQLTransaction trans = CharacterDatabase.BeginTransaction();

        for (ItemPairs::const_iterator itr = items.begin(); itr != items.end(); ++itr)
        {
            if (Item* item = Item::CreateItem(itr->first, itr->second, handler->GetSession() ? handler->GetSession()->GetPlayer() : 0))
            {
                item->SaveToDB(trans);                               // save for prevent lost at next mail load, if send fail then item will deleted
                draft.AddItem(item);
            }
        }

        draft.SendMailTo(trans, MailReceiver(receiver, GUID_LOPART(receiverGuid)), sender);
        CharacterDatabase.CommitTransaction(trans);

        std::string nameLink = handler->playerLink(receiverName);
        handler->PSendSysMessage(LANG_MAIL_SENT, nameLink.c_str());
        return true;
    }
    /// Send money by mail
    static bool HandleSendMoneyCommand(ChatHandler* handler, char const* args)
    {
        /// format: name "subject text" "mail text" money

        Player* receiver;
        uint64 receiverGuid;
        std::string receiverName;
        if (!handler->extractPlayerTarget((char*)args, &receiver, &receiverGuid, &receiverName))
            return false;

        char* tail1 = strtok(NULL, "");
        if (!tail1)
            return false;

        char* msgSubject = handler->extractQuotedArg(tail1);
        if (!msgSubject)
            return false;

        char* tail2 = strtok(NULL, "");
        if (!tail2)
            return false;

        char* msgText = handler->extractQuotedArg(tail2);
        if (!msgText)
            return false;

        char* moneyStr = strtok(NULL, "");
        int32 money = moneyStr ? atoi(moneyStr) : 0;
        if (money <= 0)
            return false;

        // msgSubject, msgText isn't NUL after prev. check
        std::string subject = msgSubject;
        std::string text    = msgText;

        // from console show not existed sender
        MailSender sender(MAIL_NORMAL, handler->GetSession() ? handler->GetSession()->GetPlayer()->GetGUIDLow() : 0, MAIL_STATIONERY_GM);

        SQLTransaction trans = CharacterDatabase.BeginTransaction();

        MailDraft(subject, text)
            .AddMoney(money)
            .SendMailTo(trans, MailReceiver(receiver, GUID_LOPART(receiverGuid)), sender);

        CharacterDatabase.CommitTransaction(trans);

        std::string nameLink = handler->playerLink(receiverName);
        handler->PSendSysMessage(LANG_MAIL_SENT, nameLink.c_str());
        return true;
    }
    /// Send a message to a player in game
    static bool HandleSendMessageCommand(ChatHandler* handler, char const* args)
    {
        /// - Find the player
        Player* player;
        if (!handler->extractPlayerTarget((char*)args, &player))
            return false;

        char* msgStr = strtok(NULL, "");
        if (!msgStr)
            return false;

        ///- Check that he is not logging out.
        if (player->GetSession()->isLogingOut())
        {
            handler->SendSysMessage(LANG_PLAYER_NOT_FOUND);
            handler->SetSentErrorMessage(true);
            return false;
        }

        /// - Send the message
        // Use SendAreaTriggerMessage for fastest delivery.
        player->GetSession()->SendAreaTriggerMessage("%s", msgStr);
        player->GetSession()->SendAreaTriggerMessage("|cffff0000[Message from administrator]:|r");

        // Confirmation message
        std::string nameLink = handler->GetNameLink(player);
        handler->PSendSysMessage(LANG_SENDMESSAGE, nameLink.c_str(), msgStr);

        return true;
    }

    static bool HandleCreatePetCommand(ChatHandler* handler, char const* /*args*/)
    {
        Player* player = handler->GetSession()->GetPlayer();
        Creature* creatureTarget = handler->getSelectedCreature();

        if (!creatureTarget || creatureTarget->isPet() || creatureTarget->GetTypeId() == TYPEID_PLAYER)
        {
            handler->PSendSysMessage(LANG_SELECT_CREATURE);
            handler->SetSentErrorMessage(true);
            return false;
        }

        CreatureTemplate const* creatrueTemplate = sObjectMgr->GetCreatureTemplate(creatureTarget->GetEntry());
        // Creatures with family 0 crashes the server
        if (!creatrueTemplate->family)
        {
            handler->PSendSysMessage("This creature cannot be tamed. (family id: 0).");
            handler->SetSentErrorMessage(true);
            return false;
        }

        if (player->GetPetGUID())
        {
            handler->PSendSysMessage("You already have a pet");
            handler->SetSentErrorMessage(true);
            return false;
        }

        // Everything looks OK, create new pet
        Pet* pet = new Pet(player, HUNTER_PET);
        if (!pet->CreateBaseAtCreature(creatureTarget))
        {
            delete pet;
            handler->PSendSysMessage("Error 1");
            return false;
        }

        creatureTarget->setDeathState(JUST_DIED);
        creatureTarget->RemoveCorpse();
        creatureTarget->SetHealth(0); // just for nice GM-mode view

        pet->SetUInt64Value(UNIT_FIELD_CREATEDBY, player->GetGUID());
        pet->SetUInt32Value(UNIT_FIELD_FACTIONTEMPLATE, player->getFaction());

        if (!pet->InitStatsForLevel(creatureTarget->getLevel()))
        {
            TC_LOG_ERROR(LOG_FILTER_GENERAL, "InitStatsForLevel() in EffectTameCreature failed! Pet deleted.");
            handler->PSendSysMessage("Error 2");
            delete pet;
            return false;
        }

        // prepare visual effect for levelup
        pet->SetUInt32Value(UNIT_FIELD_LEVEL, creatureTarget->getLevel()-1);

        pet->GetCharmInfo()->SetPetNumber(sObjectMgr->GeneratePetNumber(), true);
        // this enables pet details window (Shift+P)
        pet->InitPetCreateSpells();
        pet->SetFullHealth();

        pet->GetMap()->AddToMap(pet->ToCreature());

        // visual effect for levelup
        pet->SetUInt32Value(UNIT_FIELD_LEVEL, creatureTarget->getLevel());

        player->SetMinion(pet, true);
        pet->SavePetToDB(PET_SAVE_AS_CURRENT);
        player->PetSpellInitialize();

        return true;
    }

    static bool HandlePetLearnCommand(ChatHandler* handler, char const* args)
    {
        if (!*args)
            return false;

        Player* player = handler->GetSession()->GetPlayer();
        Pet* pet = player->GetPet();

        if (!pet)
        {
            handler->PSendSysMessage("You have no pet");
            handler->SetSentErrorMessage(true);
            return false;
        }

        uint32 spellId = handler->extractSpellIdFromLink((char*)args);

        if (!spellId || !sSpellMgr->GetSpellInfo(spellId))
            return false;

        // Check if pet already has it
        if (pet->HasSpell(spellId))
        {
            handler->PSendSysMessage("Pet already has spell: %u", spellId);
            handler->SetSentErrorMessage(true);
            return false;
        }

        // Check if spell is valid
        SpellInfo const* spellInfo = sSpellMgr->GetSpellInfo(spellId);
        if (!spellInfo || !SpellMgr::IsSpellValid(spellInfo))
        {
            handler->PSendSysMessage(LANG_COMMAND_SPELL_BROKEN, spellId);
            handler->SetSentErrorMessage(true);
            return false;
        }

        pet->learnSpell(spellId);

        handler->PSendSysMessage("Pet has learned spell %u", spellId);
        return true;
    }

    static bool HandlePetUnlearnCommand(ChatHandler* handler, char const* args)
    {
        if (!*args)
            return false;

        Player* player = handler->GetSession()->GetPlayer();
        Pet* pet = player->GetPet();
        if (!pet)
        {
            handler->PSendSysMessage("You have no pet");
            handler->SetSentErrorMessage(true);
            return false;
        }

        uint32 spellId = handler->extractSpellIdFromLink((char*)args);

        if (pet->HasSpell(spellId))
            pet->removeSpell(spellId, false);
        else
            handler->PSendSysMessage("Pet doesn't have that spell");

        return true;
    }

    static bool HandleFreezeCommand(ChatHandler* handler, char const* args)
    {
        std::string name;
        Player* player;
        char const* TargetName = strtok((char*)args, " "); // get entered name
        if (!TargetName) // if no name entered use target
        {
            player = handler->getSelectedPlayer();
            if (player) //prevent crash with creature as target
            {
                name = player->GetName();
                normalizePlayerName(name);
            }
        }
        else // if name entered
        {
            name = TargetName;
            normalizePlayerName(name);
            player = sObjectAccessor->FindPlayerByName(name);
        }

        if (!player)
        {
            handler->SendSysMessage(LANG_COMMAND_FREEZE_WRONG);
            return true;
        }

        if (player == handler->GetSession()->GetPlayer())
        {
            handler->SendSysMessage(LANG_COMMAND_FREEZE_ERROR);
            return true;
        }

        // effect
        if (player && (player != handler->GetSession()->GetPlayer()))
        {
            handler->PSendSysMessage(LANG_COMMAND_FREEZE, name.c_str());

            // stop combat + make player unattackable + duel stop + stop some spells
            player->setFaction(35);
            player->CombatStop();
            if (player->IsNonMeleeSpellCasted(true))
                player->InterruptNonMeleeSpells(true);
            player->SetFlag(UNIT_FIELD_FLAGS, UNIT_FLAG_NON_ATTACKABLE);

            // if player class = hunter || warlock remove pet if alive
            if ((player->getClass() == CLASS_HUNTER) || (player->getClass() == CLASS_WARLOCK))
            {
                if (Pet* pet = player->GetPet())
                {
                    pet->SavePetToDB(PET_SAVE_AS_CURRENT);
                    // not let dismiss dead pet
                    if (pet->isAlive())
                        player->RemovePet(pet, PET_SAVE_NOT_IN_SLOT);
                }
            }

            if (SpellInfo const* spellInfo = sSpellMgr->GetSpellInfo(9454))
                Aura::TryRefreshStackOrCreate(spellInfo, MAX_EFFECT_MASK, player, player);

            // save player
            player->SaveToDB();
        }

        return true;
    }

    static bool HandleUnFreezeCommand(ChatHandler* handler, char const*args)
    {
        std::string name;
        Player* player;
        char* targetName = strtok((char*)args, " "); // Get entered name

        if (targetName)
        {
            name = targetName;
            normalizePlayerName(name);
            player = sObjectAccessor->FindPlayerByName(name);
        }
        else // If no name was entered - use target
        {
            player = handler->getSelectedPlayer();
            if (player)
                name = player->GetName();
        }

        if (player)
        {
            handler->PSendSysMessage(LANG_COMMAND_UNFREEZE, name.c_str());

            // Reset player faction + allow combat + allow duels
            player->setFactionForRace(player->getRace());
            player->RemoveFlag(UNIT_FIELD_FLAGS, UNIT_FLAG_NON_ATTACKABLE);

            // Remove Freeze spell (allowing movement and spells)
            player->RemoveAurasDueToSpell(9454);

            // Save player
            player->SaveToDB();
        }
        else
        {
            if (targetName)
            {
                // Check for offline players
                PreparedStatement* stmt = CharacterDatabase.GetPreparedStatement(CHAR_SEL_CHAR_GUID_BY_NAME);
                stmt->setString(0, name);
                PreparedQueryResult result = CharacterDatabase.Query(stmt);

                if (!result)
                {
                    handler->SendSysMessage(LANG_COMMAND_FREEZE_WRONG);
                    return true;
                }

                // If player found: delete his freeze aura
                Field* fields = result->Fetch();
                uint32 lowGuid = fields[0].GetUInt32();

                stmt = CharacterDatabase.GetPreparedStatement(CHAR_DEL_CHAR_AURA_FROZEN);
                stmt->setUInt32(0, lowGuid);
                CharacterDatabase.Execute(stmt);

                handler->PSendSysMessage(LANG_COMMAND_UNFREEZE, name.c_str());
                return true;
            }
            else
            {
                handler->SendSysMessage(LANG_COMMAND_FREEZE_WRONG);
                return true;
            }
        }

        return true;
    }

    static bool HandleListFreezeCommand(ChatHandler* handler, char const* /*args*/)
    {
        // Get names from DB
        PreparedStatement* stmt = CharacterDatabase.GetPreparedStatement(CHAR_SEL_CHARACTER_AURA_FROZEN);
        PreparedQueryResult result = CharacterDatabase.Query(stmt);
        if (!result)
        {
            handler->SendSysMessage(LANG_COMMAND_NO_FROZEN_PLAYERS);
            return true;
        }

        // Header of the names
        handler->PSendSysMessage(LANG_COMMAND_LIST_FREEZE);

        // Output of the results
        do
        {
            Field* fields = result->Fetch();
            std::string player = fields[0].GetString();
            handler->PSendSysMessage(LANG_COMMAND_FROZEN_PLAYERS, player.c_str());
        }
        while (result->NextRow());

        return true;
    }

    static bool HandleGroupLeaderCommand(ChatHandler* handler, char const* args)
    {
        Player* player = NULL;
        Group* group = NULL;
        uint64 guid = 0;
        char* nameStr = strtok((char*)args, " ");

        if (handler->GetPlayerGroupAndGUIDByName(nameStr, player, group, guid))
            if (group && group->GetLeaderGUID() != guid)
            {
                group->ChangeLeader(guid);
                group->SendUpdate();
            }

            return true;
    }

    static bool HandleGroupDisbandCommand(ChatHandler* handler, char const* args)
    {
        Player* player = NULL;
        Group* group = NULL;
        uint64 guid = 0;
        char* nameStr = strtok((char*)args, " ");

        if (handler->GetPlayerGroupAndGUIDByName(nameStr, player, group, guid))
            if (group)
                group->Disband();

        return true;
    }

    static bool HandleGroupRemoveCommand(ChatHandler* handler, char const* args)
    {
        Player* player = NULL;
        Group* group = NULL;
        uint64 guid = 0;
        char* nameStr = strtok((char*)args, " ");

        if (handler->GetPlayerGroupAndGUIDByName(nameStr, player, group, guid, true))
            if (group)
                group->RemoveMember(guid);

        return true;
    }

    static bool HandleGroupJoinCommand(ChatHandler* handler, char const* args)
    {
        if (!*args)
            return false;

        Player* playerSource = NULL;
        Player* playerTarget = NULL;
        Group* groupSource = NULL;
        Group* groupTarget = NULL;
        uint64 guidSource = 0;
        uint64 guidTarget = 0;
        char* nameplgrStr = strtok((char*)args, " ");
        char* nameplStr = strtok(NULL, " ");

        if (handler->GetPlayerGroupAndGUIDByName(nameplgrStr, playerSource, groupSource, guidSource, true))
        {
            if (groupSource)
            {
                if (handler->GetPlayerGroupAndGUIDByName(nameplStr, playerTarget, groupTarget, guidTarget, true))
                {
                    if (!groupTarget && playerTarget->GetGroup() != groupSource)
                    {
                        if (!groupSource->IsFull())
                        {
                            groupSource->AddMember(playerTarget);
                            groupSource->BroadcastGroupUpdate();
                            handler->PSendSysMessage(LANG_GROUP_PLAYER_JOINED, playerTarget->GetName().c_str(), playerSource->GetName().c_str());
                            return true;
                        }
                        else
                        {
                            // group is full
                            handler->PSendSysMessage(LANG_GROUP_FULL);
                            return true;
                        }
                    }
                    else
                    {
                        // group is full or target player already in a group
                        handler->PSendSysMessage(LANG_GROUP_ALREADY_IN_GROUP, playerTarget->GetName().c_str());
                        return true;
                    }
                }
            }
            else
            {
                // specified source player is not in a group
                handler->PSendSysMessage(LANG_GROUP_NOT_IN_GROUP, playerSource->GetName().c_str());
                return true;
            }
        }

        return true;
    }

    static bool HandleGroupListCommand(ChatHandler* handler, char const* args)
    {
        Player* playerTarget;
        uint64 guidTarget;
        std::string nameTarget;

        uint32 parseGUID = MAKE_NEW_GUID(atol((char*)args), 0, HIGHGUID_PLAYER);

        if (sObjectMgr->GetPlayerNameByGUID(parseGUID, nameTarget))
        {
            playerTarget = sObjectMgr->GetPlayerByLowGUID(parseGUID);
            guidTarget = parseGUID;
        }
        else if (!handler->extractPlayerTarget((char*)args, &playerTarget, &guidTarget, &nameTarget))
            return false;

        Group* groupTarget = NULL;
        if (playerTarget)
            groupTarget = playerTarget->GetGroup();

        if (!groupTarget)
        {
            PreparedStatement* stmt = CharacterDatabase.GetPreparedStatement(CHAR_SEL_GROUP_MEMBER);
            stmt->setUInt32(0, guidTarget);
            PreparedQueryResult resultGroup = CharacterDatabase.Query(stmt);
            if (resultGroup)
                groupTarget = sGroupMgr->GetGroupByDbStoreId((*resultGroup)[0].GetUInt32());
        }

        if (groupTarget)
        {
            handler->PSendSysMessage(LANG_GROUP_TYPE, (groupTarget->isRaidGroup() ? "raid" : "party"));
            Group::MemberSlotList const& members = groupTarget->GetMemberSlots();
            for (Group::MemberSlotList::const_iterator itr = members.begin(); itr != members.end(); ++itr)
            {
                Group::MemberSlot const& slot = *itr;

                std::string flags;
                if (slot.flags & MEMBER_FLAG_ASSISTANT)
                    flags = "Assistant";

                if (slot.flags & MEMBER_FLAG_MAINTANK)
                {
                    if (!flags.empty())
                        flags.append(", ");
                    flags.append("MainTank");
                }

                if (slot.flags & MEMBER_FLAG_MAINASSIST)
                {
                    if (!flags.empty())
                        flags.append(", ");
                    flags.append("MainAssist");
                }

                if (flags.empty())
                    flags = "None";

                Player* p = ObjectAccessor::FindPlayer((*itr).guid);
                const char* onlineState = (p && p->IsInWorld()) ? "online" : "offline";

                handler->PSendSysMessage(LANG_GROUP_PLAYER_NAME_GUID, slot.name.c_str(), onlineState,
                    GUID_LOPART(slot.guid), flags.c_str(), lfg::GetRolesString(slot.roles).c_str());
            }
        }
        else
            handler->PSendSysMessage(LANG_GROUP_NOT_IN_GROUP, nameTarget.c_str());

        return true;
    }

    static bool HandlePlayAllCommand(ChatHandler* handler, char const* args)
    {
        if (!*args)
            return false;

        uint32 soundId = atoi((char*)args);

        if (!sSoundEntriesStore.LookupEntry(soundId))
        {
            handler->PSendSysMessage(LANG_SOUND_NOT_EXIST, soundId);
            handler->SetSentErrorMessage(true);
            return false;
        }

        WorldPacket data(SMSG_PLAY_SOUND, 4);
        data << uint32(soundId) << handler->GetSession()->GetPlayer()->GetGUID();
        sWorld->SendGlobalMessage(&data);

        handler->PSendSysMessage(LANG_COMMAND_PLAYED_TO_ALL, soundId);
        return true;
    }

    static bool HandlePossessCommand(ChatHandler* handler, char const* /*args*/)
    {
        Unit* unit = handler->getSelectedUnit();
        if (!unit)
            return false;

        handler->GetSession()->GetPlayer()->CastSpell(unit, 530, true);
        return true;
    }

    static bool HandleUnPossessCommand(ChatHandler* handler, char const* /*args*/)
    {
        Unit* unit = handler->getSelectedUnit();
        if (!unit)
            unit = handler->GetSession()->GetPlayer();

        unit->RemoveCharmAuras();

        return true;
    }

    static bool HandleBindSightCommand(ChatHandler* handler, char const* /*args*/)
    {
        Unit* unit = handler->getSelectedUnit();
        if (!unit)
            return false;

        handler->GetSession()->GetPlayer()->CastSpell(unit, 6277, true);
        return true;
    }

    static bool HandleUnbindSightCommand(ChatHandler* handler, char const* /*args*/)
    {
        Player* player = handler->GetSession()->GetPlayer();

        if (player->isPossessing())
            return false;

        player->StopCastingBindSight();
        return true;
    }
};

void AddSC_misc_commandscript()
{
    new misc_commandscript();
}<|MERGE_RESOLUTION|>--- conflicted
+++ resolved
@@ -1512,20 +1512,6 @@
         else if (!handler->extractPlayerTarget((char*)args, &target, &targetGuid, &targetName))
             return false;
 
-<<<<<<< HEAD
-        uint32 accId            = 0;
-        uint32 money            = 0;
-        uint32 totalPlayerTime  = 0;
-        uint8 level             = 0;
-        uint32 latency          = 0;
-        uint8 race;
-        uint8 Class;
-        int64 muteTime          = 0;
-        int64 banTime           = -1;
-        //uint32 mapId;
-        //uint32 areaId;
-        //uint32 phase            = 0;
-=======
         /* The variables we extract for the command. They are
          * default as "does not exist" to prevent problems
          * The output is printed in the follow manner:
@@ -1604,7 +1590,6 @@
         // Guild data print is only defined if part of Guild
 
         // Mail data print is only defined if you have a mail
->>>>>>> 03aa05a7
 
         if (target)
         {
@@ -1620,17 +1605,11 @@
             raceid            = target->getRace();
             classid           = target->getClass();
             muteTime          = target->GetSession()->m_muteTime;
-<<<<<<< HEAD
-            //mapId             = target->GetMapId();
-            //areaId            = target->GetAreaId();
-            //phase             = target->GetPhaseMask();
-=======
             mapId             = target->GetMapId();
             areaId            = target->GetAreaId();
             alive             = target->isAlive() ? "Yes" : "No";
             gender            = target->getGender();
             phase             = target->GetPhaseMask();
->>>>>>> 03aa05a7
         }
         // get additional information from DB
         else
@@ -1652,18 +1631,11 @@
             level             = fields[1].GetUInt8();
             money             = fields[2].GetUInt32();
             accId             = fields[3].GetUInt32();
-<<<<<<< HEAD
-            race              = fields[4].GetUInt8();
-            Class             = fields[5].GetUInt8();
-            //mapId             = fields[6].GetUInt16();
-            //areaId            = fields[7].GetUInt16();
-=======
             raceid            = fields[4].GetUInt8();
             classid           = fields[5].GetUInt8();
             mapId             = fields[6].GetUInt16();
             areaId            = fields[7].GetUInt16();
             gender            = fields[8].GetUInt8();
->>>>>>> 03aa05a7
         }
 
         // Query the prepared statement for login data
@@ -1770,91 +1742,7 @@
 
         // Output III. LANG_PINFO_BANNED if ban exists and is applied
         if (banTime >= 0)
-<<<<<<< HEAD
-            handler->PSendSysMessage(LANG_PINFO_BAN, banTime > 0 ? secsToTimeString(banTime - time(NULL), true).c_str() : "permanently", bannedby.c_str(), banreason.c_str());
-
-        std::string raceStr, ClassStr;
-        switch (race)
-        {
-            case RACE_HUMAN:
-                raceStr = "Human";
-                break;
-            case RACE_ORC:
-                raceStr = "Orc";
-                break;
-            case RACE_DWARF:
-                raceStr = "Dwarf";
-                break;
-            case RACE_NIGHTELF:
-                raceStr = "Night Elf";
-                break;
-            case RACE_UNDEAD_PLAYER:
-                raceStr = "Undead";
-                break;
-            case RACE_TAUREN:
-                raceStr = "Tauren";
-                break;
-            case RACE_GNOME:
-                raceStr = "Gnome";
-                break;
-            case RACE_TROLL:
-                raceStr = "Troll";
-                break;
-            case RACE_BLOODELF:
-                raceStr = "Blood Elf";
-                break;
-            case RACE_DRAENEI:
-                raceStr = "Draenei";
-                break;
-        }
-
-        switch (Class)
-        {
-            case CLASS_WARRIOR:
-                ClassStr = "Warrior";
-                break;
-            case CLASS_PALADIN:
-                ClassStr = "Paladin";
-                break;
-            case CLASS_HUNTER:
-                ClassStr = "Hunter";
-                break;
-            case CLASS_ROGUE:
-                ClassStr = "Rogue";
-                break;
-            case CLASS_PRIEST:
-                ClassStr = "Priest";
-                break;
-            case CLASS_DEATH_KNIGHT:
-                ClassStr = "Death Knight";
-                break;
-            case CLASS_SHAMAN:
-                ClassStr = "Shaman";
-                break;
-            case CLASS_MAGE:
-                ClassStr = "Mage";
-                break;
-            case CLASS_WARLOCK:
-                ClassStr = "Warlock";
-                break;
-            case CLASS_DRUID:
-                ClassStr = "Druid";
-                break;
-        }
-
-        std::string timeStr = secsToTimeString(totalPlayerTime, true, true);
-        uint32 gold = money /GOLD;
-        uint32 silv = (money % GOLD) / SILVER;
-        uint32 copp = (money % GOLD) % SILVER;
-        handler->PSendSysMessage(LANG_PINFO_LEVEL, raceStr.c_str(), ClassStr.c_str(), timeStr.c_str(), level, gold, silv, copp);
-
-        // Add map, zone, subzone and phase to output
-        /* int locale = handler->GetSessionDbcLocale();
-        std::string areaName = "<unknown>";
-        std::string zoneName = "";
-=======
             handler->PSendSysMessage(LANG_PINFO_BANNED,	banType.c_str(), banTime > 0 ? secsToTimeString(banTime - time(NULL), true).c_str() : "permanently", banReason.c_str(), bannedBy.c_str());
->>>>>>> 03aa05a7
 
         // Output IV. LANG_PINFO_MUTED if mute is applied
         if (muteTime > 0)
@@ -1930,11 +1818,6 @@
         if (!officeNote.empty())
             handler->PSendSysMessage(LANG_PINFO_CHR_GUILD_ONOTE, officeNote.c_str());
         }
-<<<<<<< HEAD
-        else
-           handler->PSendSysMessage(LANG_PINFO_MAP_OFFLINE, map->name[locale], areaName.c_str()); */
-=======
->>>>>>> 03aa05a7
 
         // Output XXI. LANG_PINFO_CHR_PLAYEDTIME
         handler->PSendSysMessage(LANG_PINFO_CHR_PLAYEDTIME, (secsToTimeString(totalPlayerTime, true, true)).c_str());
