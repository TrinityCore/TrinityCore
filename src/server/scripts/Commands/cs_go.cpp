/*
 * Copyright (C) 2008-2011 TrinityCore <http://www.trinitycore.org/>
 *
 * This program is free software; you can redistribute it and/or modify it
 * under the terms of the GNU General Public License as published by the
 * Free Software Foundation; either version 2 of the License, or (at your
 * option) any later version.
 *
 * This program is distributed in the hope that it will be useful, but WITHOUT
 * ANY WARRANTY; without even the implied warranty of MERCHANTABILITY or
 * FITNESS FOR A PARTICULAR PURPOSE. See the GNU General Public License for
 * more details.
 *
 * You should have received a copy of the GNU General Public License along
 * with this program. If not, see <http://www.gnu.org/licenses/>.
 */

/* ScriptData
Name: go_commandscript
%Complete: 100
Comment: All go related commands
Category: commandscripts
EndScriptData */

#include "ScriptMgr.h"
#include "ObjectMgr.h"
#include "MapManager.h"
#include "TicketMgr.h"
#include "Chat.h"

class go_commandscript : public CommandScript
{
public:
    go_commandscript() : CommandScript("go_commandscript") { }

    ChatCommand* GetCommands() const
    {
        static ChatCommand goCommandTable[] =
        {
<<<<<<< HEAD
            { "creature",       SEC_ANWAERTER,      false, &HandleGoCreatureCommand,          "", NULL },
            { "graveyard",      SEC_ANWAERTER,      false, &HandleGoGraveyardCommand,         "", NULL },
            { "grid",           SEC_ANWAERTER,      false, &HandleGoGridCommand,              "", NULL },
            { "object",         SEC_ANWAERTER,      false, &HandleGoObjectCommand,            "", NULL },
            { "taxinode",       SEC_ANWAERTER,      false, &HandleGoTaxinodeCommand,          "", NULL },
            { "trigger",        SEC_ANWAERTER,      false, &HandleGoTriggerCommand,           "", NULL },
            { "zonexy",         SEC_ANWAERTER,      false, &HandleGoZoneXYCommand,            "", NULL },
            { "xy",             SEC_ANWAERTER,      false, &HandleGoXYCommand,                "", NULL },
            { "xyz",            SEC_ANWAERTER,      false, &HandleGoXYZCommand,               "", NULL },
            { "ticket",         SEC_ANWAERTER,      false, &HandleGoTicketCommand,            "", NULL },
            { "",               SEC_ANWAERTER,      false, &HandleGoXYZCommand,               "", NULL },
=======
            { "creature",       SEC_MODERATOR,      false, &HandleGoCreatureCommand,          "", NULL },
            { "graveyard",      SEC_MODERATOR,      false, &HandleGoGraveyardCommand,         "", NULL },
            { "grid",           SEC_MODERATOR,      false, &HandleGoGridCommand,              "", NULL },
            { "object",         SEC_MODERATOR,      false, &HandleGoObjectCommand,            "", NULL },
            { "taxinode",       SEC_MODERATOR,      false, &HandleGoTaxinodeCommand,          "", NULL },
            { "trigger",        SEC_MODERATOR,      false, &HandleGoTriggerCommand,           "", NULL },
            { "zonexy",         SEC_MODERATOR,      false, &HandleGoZoneXYCommand,            "", NULL },
            { "xyz",            SEC_MODERATOR,      false, &HandleGoXYZCommand,               "", NULL },
            { "ticket",         SEC_MODERATOR,      false, &HandleGoTicketCommand,            "", NULL },
            { "",               SEC_MODERATOR,      false, &HandleGoXYZCommand,               "", NULL },
>>>>>>> cf8f3e84
            { NULL,             0,                  false, NULL,                              "", NULL }
        };

        static ChatCommand commandTable[] =
        {
            { "go",             SEC_ANWAERTER,      false, NULL,                     "", goCommandTable },
            { NULL,             0,                  false, NULL,                               "", NULL }
        };
        return commandTable;
    }
    /** \brief Teleport the GM to the specified creature
    *
    * .gocreature <GUID>      --> TP using creature.guid
    * .gocreature azuregos    --> TP player to the mob with this name
    *                             Warning: If there is more than one mob with this name
    *                                      you will be teleported to the first one that is found.
    * .gocreature id 6109     --> TP player to the mob, that has this creature_template.entry
    *                             Warning: If there is more than one mob with this "id"
    *                                      you will be teleported to the first one that is found.
    */
    //teleport to creature
    static bool HandleGoCreatureCommand(ChatHandler* handler, const char* args)
    {
        if (!*args)
            return false;
        Player* _player = handler->GetSession()->GetPlayer();

        // "id" or number or [name] Shift-click form |color|Hcreature_entry:creature_id|h[name]|h|r
        char* pParam1 = handler->extractKeyFromLink((char*)args, "Hcreature");
        if (!pParam1)
            return false;

        std::ostringstream whereClause;

        // User wants to teleport to the NPC's template entry
        if (strcmp(pParam1, "id") == 0)
        {
            //sLog->outError("DEBUG: ID found");

            // Get the "creature_template.entry"
            // number or [name] Shift-click form |color|Hcreature_entry:creature_id|h[name]|h|r
            char* tail = strtok(NULL, "");
            if (!tail)
                return false;
            char* cId = handler->extractKeyFromLink(tail, "Hcreature_entry");
            if (!cId)
                return false;

            int32 tEntry = atoi(cId);
            //sLog->outError("DEBUG: ID value: %d", tEntry);
            if (!tEntry)
                return false;

            whereClause << "WHERE id = '" << tEntry << '\'';
        }
        else
        {
            //sLog->outError("DEBUG: ID *not found*");

            int32 guid = atoi(pParam1);

            // Number is invalid - maybe the user specified the mob's name
            if (!guid)
            {
                std::string name = pParam1;
                WorldDatabase.EscapeString(name);
                whereClause << ", creature_template WHERE creature.id = creature_template.entry AND creature_template.name "_LIKE_" '" << name << '\'';
            }
            else
            {
                whereClause <<  "WHERE guid = '" << guid << '\'';
            }
        }
        //sLog->outError("DEBUG: %s", whereClause.c_str());

        QueryResult result = WorldDatabase.PQuery("SELECT position_x, position_y, position_z, orientation, map, guid, id FROM creature %s", whereClause.str().c_str());
        if (!result)
        {
            handler->SendSysMessage(LANG_COMMAND_GOCREATNOTFOUND);
            handler->SetSentErrorMessage(true);
            return false;
        }
        if (result->GetRowCount() > 1)
            handler->SendSysMessage(LANG_COMMAND_GOCREATMULTIPLE);

        Field *fields = result->Fetch();
        float x = fields[0].GetFloat();
        float y = fields[1].GetFloat();
        float z = fields[2].GetFloat();
        float ort = fields[3].GetFloat();
        int mapid = fields[4].GetUInt16();
        uint32 guid = fields[5].GetUInt32();
        uint32 id = fields[6].GetUInt32();

        // if creature is in same map with caster go at its current location
        if (Creature* creature = sObjectAccessor->GetCreature(*_player, MAKE_NEW_GUID(guid, id, HIGHGUID_UNIT)))
        {
            x = creature->GetPositionX();
            y = creature->GetPositionY();
            z = creature->GetPositionZ();
            ort = creature->GetOrientation();
        }

        if (!MapManager::IsValidMapCoord(mapid, x, y, z, ort))
        {
            handler->PSendSysMessage(LANG_INVALID_TARGET_COORD, x, y, mapid);
            handler->SetSentErrorMessage(true);
            return false;
        }

        // stop flight if need
        if (_player->isInFlight())
        {
            _player->GetMotionMaster()->MovementExpired();
            _player->CleanupAfterTaxiFlight();
        }
        // save only in non-flight case
        else
            _player->SaveRecallPosition();

        _player->TeleportTo(mapid, x, y, z, ort);
        return true;
    }
    static bool HandleGoGraveyardCommand(ChatHandler* handler, const char* args)
    {
        Player* _player = handler->GetSession()->GetPlayer();

        if (!*args)
            return false;

        char *gyId = strtok((char*)args, " ");
        if (!gyId)
            return false;

        int32 i_gyId = atoi(gyId);

        if (!i_gyId)
            return false;

        WorldSafeLocsEntry const* gy = sWorldSafeLocsStore.LookupEntry(i_gyId);
        if (!gy)
        {
            handler->PSendSysMessage(LANG_COMMAND_GRAVEYARDNOEXIST, i_gyId);
            handler->SetSentErrorMessage(true);
            return false;
        }

        if (!MapManager::IsValidMapCoord(gy->map_id, gy->x, gy->y, gy->z))
        {
            handler->PSendSysMessage(LANG_INVALID_TARGET_COORD, gy->x, gy->y, gy->map_id);
            handler->SetSentErrorMessage(true);
            return false;
        }

        // stop flight if need
        if (_player->isInFlight())
        {
            _player->GetMotionMaster()->MovementExpired();
            _player->CleanupAfterTaxiFlight();
        }
        // save only in non-flight case
        else
            _player->SaveRecallPosition();

        _player->TeleportTo(gy->map_id, gy->x, gy->y, gy->z, _player->GetOrientation());
        return true;
    }
    //teleport to grid
    static bool HandleGoGridCommand(ChatHandler* handler, const char* args)
    {
        if (!*args)    return false;
        Player* _player = handler->GetSession()->GetPlayer();

        char* px = strtok((char*)args, " ");
        char* py = strtok(NULL, " ");
        char* pmapid = strtok(NULL, " ");

        if (!px || !py)
            return false;

        float grid_x = (float)atof(px);
        float grid_y = (float)atof(py);
        uint32 mapid;
        if (pmapid)
            mapid = (uint32)atoi(pmapid);
        else mapid = _player->GetMapId();

        // center of grid
        float x = (grid_x-CENTER_GRID_ID+0.5f)*SIZE_OF_GRIDS;
        float y = (grid_y-CENTER_GRID_ID+0.5f)*SIZE_OF_GRIDS;

        if (!MapManager::IsValidMapCoord(mapid, x, y))
        {
            handler->PSendSysMessage(LANG_INVALID_TARGET_COORD, x, y, mapid);
            handler->SetSentErrorMessage(true);
            return false;
        }

        // stop flight if need
        if (_player->isInFlight())
        {
            _player->GetMotionMaster()->MovementExpired();
            _player->CleanupAfterTaxiFlight();
        }
        // save only in non-flight case
        else
            _player->SaveRecallPosition();

        Map const *map = sMapMgr->CreateBaseMap(mapid);
        float z = std::max(map->GetHeight(x, y, MAX_HEIGHT), map->GetWaterLevel(x, y));
        _player->TeleportTo(mapid, x, y, z, _player->GetOrientation());

        return true;
    }
    //teleport to gameobject
    static bool HandleGoObjectCommand(ChatHandler* handler, const char* args)
    {
        if (!*args)
            return false;

        Player* _player = handler->GetSession()->GetPlayer();

        // number or [name] Shift-click form |color|Hgameobject:go_guid|h[name]|h|r
        char* cId = handler->extractKeyFromLink((char*)args, "Hgameobject");
        if (!cId)
            return false;

        int32 guid = atoi(cId);
        if (!guid)
            return false;

        float x, y, z, ort;
        int mapid;

        // by DB guid
        if (GameObjectData const* go_data = sObjectMgr->GetGOData(guid))
        {
            x = go_data->posX;
            y = go_data->posY;
            z = go_data->posZ;
            ort = go_data->orientation;
            mapid = go_data->mapid;
        }
        else
        {
            handler->SendSysMessage(LANG_COMMAND_GOOBJNOTFOUND);
            handler->SetSentErrorMessage(true);
            return false;
        }

        if (!MapManager::IsValidMapCoord(mapid, x, y, z, ort))
        {
            handler->PSendSysMessage(LANG_INVALID_TARGET_COORD, x, y, mapid);
            handler->SetSentErrorMessage(true);
            return false;
        }

        // stop flight if need
        if (_player->isInFlight())
        {
            _player->GetMotionMaster()->MovementExpired();
            _player->CleanupAfterTaxiFlight();
        }
        // save only in non-flight case
        else
            _player->SaveRecallPosition();

        _player->TeleportTo(mapid, x, y, z, ort);
        return true;
    }
    static bool HandleGoTaxinodeCommand(ChatHandler* handler, const char* args)
    {
        Player* _player = handler->GetSession()->GetPlayer();

        if (!*args)
            return false;

        char* cNodeId = handler->extractKeyFromLink((char*)args, "Htaxinode");
        if (!cNodeId)
            return false;

        int32 i_nodeId = atoi(cNodeId);
        if (!i_nodeId)
            return false;

        TaxiNodesEntry const* node = sTaxiNodesStore.LookupEntry(i_nodeId);
        if (!node)
        {
            handler->PSendSysMessage(LANG_COMMAND_GOTAXINODENOTFOUND, i_nodeId);
            handler->SetSentErrorMessage(true);
            return false;
        }

        if ((node->x == 0.0f && node->y == 0.0f && node->z == 0.0f) ||
            !MapManager::IsValidMapCoord(node->map_id, node->x, node->y, node->z))
        {
            handler->PSendSysMessage(LANG_INVALID_TARGET_COORD, node->x, node->y, node->map_id);
            handler->SetSentErrorMessage(true);
            return false;
        }

        // stop flight if need
        if (_player->isInFlight())
        {
            _player->GetMotionMaster()->MovementExpired();
            _player->CleanupAfterTaxiFlight();
        }
        // save only in non-flight case
        else
            _player->SaveRecallPosition();

        _player->TeleportTo(node->map_id, node->x, node->y, node->z, _player->GetOrientation());
        return true;
    }
    static bool HandleGoTriggerCommand(ChatHandler* handler, const char* args)
    {
        Player* _player = handler->GetSession()->GetPlayer();

        if (!*args)
            return false;

        char *atId = strtok((char*)args, " ");
        if (!atId)
            return false;

        int32 i_atId = atoi(atId);

        if (!i_atId)
            return false;

        AreaTriggerEntry const* at = sAreaTriggerStore.LookupEntry(i_atId);
        if (!at)
        {
            handler->PSendSysMessage(LANG_COMMAND_GOAREATRNOTFOUND, i_atId);
            handler->SetSentErrorMessage(true);
            return false;
        }

        if (!MapManager::IsValidMapCoord(at->mapid, at->x, at->y, at->z))
        {
            handler->PSendSysMessage(LANG_INVALID_TARGET_COORD, at->x, at->y, at->mapid);
            handler->SetSentErrorMessage(true);
            return false;
        }

        // stop flight if need
        if (_player->isInFlight())
        {
            _player->GetMotionMaster()->MovementExpired();
            _player->CleanupAfterTaxiFlight();
        }
        // save only in non-flight case
        else
            _player->SaveRecallPosition();

        _player->TeleportTo(at->mapid, at->x, at->y, at->z, _player->GetOrientation());
        return true;
    }
    //teleport at coordinates
    static bool HandleGoZoneXYCommand(ChatHandler* handler, const char* args)
    {
        if (!*args)
            return false;

        Player* _player = handler->GetSession()->GetPlayer();

        char* px = strtok((char*)args, " ");
        char* py = strtok(NULL, " ");
        char* tail = strtok(NULL, "");

        char* cAreaId = handler->extractKeyFromLink(tail, "Harea");       // string or [name] Shift-click form |color|Harea:area_id|h[name]|h|r

        if (!px || !py)
            return false;

        float x = (float)atof(px);
        float y = (float)atof(py);

        // prevent accept wrong numeric args
        if ((x == 0.0f && *px != '0') || (y == 0.0f && *py != '0'))
            return false;

        uint32 areaid = cAreaId ? (uint32)atoi(cAreaId) : _player->GetZoneId();

        AreaTableEntry const* areaEntry = GetAreaEntryByAreaID(areaid);

        if (x < 0 || x > 100 || y < 0 || y > 100 || !areaEntry)
        {
            handler->PSendSysMessage(LANG_INVALID_ZONE_COORD, x, y, areaid);
            handler->SetSentErrorMessage(true);
            return false;
        }

        // update to parent zone if exist (client map show only zones without parents)
        AreaTableEntry const* zoneEntry = areaEntry->zone ? GetAreaEntryByAreaID(areaEntry->zone) : areaEntry;

        Map const *map = sMapMgr->CreateBaseMap(zoneEntry->mapid);

        if (map->Instanceable())
        {
            handler->PSendSysMessage(LANG_INVALID_ZONE_MAP, areaEntry->ID, areaEntry->area_name[handler->GetSessionDbcLocale()], map->GetId(), map->GetMapName());
            handler->SetSentErrorMessage(true);
            return false;
        }

        Zone2MapCoordinates(x, y, zoneEntry->ID);

        if (!MapManager::IsValidMapCoord(zoneEntry->mapid, x, y))
        {
            handler->PSendSysMessage(LANG_INVALID_TARGET_COORD, x, y, zoneEntry->mapid);
            handler->SetSentErrorMessage(true);
            return false;
        }

        // stop flight if need
        if (_player->isInFlight())
        {
            _player->GetMotionMaster()->MovementExpired();
            _player->CleanupAfterTaxiFlight();
        }
        // save only in non-flight case
        else
            _player->SaveRecallPosition();

        float z = std::max(map->GetHeight(x, y, MAX_HEIGHT), map->GetWaterLevel(x, y));
        _player->TeleportTo(zoneEntry->mapid, x, y, z, _player->GetOrientation());

        return true;
    }
    //teleport at coordinates, including Z and orientation
    static bool HandleGoXYZCommand(ChatHandler* handler, const char* args)
    {
        if (!*args)
            return false;

        Player* _player = handler->GetSession()->GetPlayer();

        char* px = strtok((char*)args, " ");
        char* py = strtok(NULL, " ");
        char* pz = strtok(NULL, " ");
        char* pmapid = strtok(NULL, " ");
        char* port = strtok(NULL, " ");

        if (!px || !py)
            return false;

        float x = (float)atof(px);
        float y = (float)atof(py);
        float z;
        float ort;
        uint32 mapid;
        
        if (pmapid)
            mapid = (uint32)atoi(pmapid);
        else
            mapid = _player->GetMapId();
            
        if( port )
            ort = (float)atof(port);
        else
            ort = _player->GetOrientation();
        
        if( pz )
        {
            z = (float)atof(pz);
            if (!MapManager::IsValidMapCoord(mapid, x, y, z))
            {
                handler->PSendSysMessage(LANG_INVALID_TARGET_COORD, x, y, mapid);
                handler->SetSentErrorMessage(true);
                return false;
            }
        }
        else
        {
            if (!MapManager::IsValidMapCoord(mapid, x, y))
            {
                handler->PSendSysMessage(LANG_INVALID_TARGET_COORD, x, y, mapid);
                handler->SetSentErrorMessage(true);
                return false;
            }
            Map const *map = sMapMgr->CreateBaseMap(mapid);
            z = std::max(map->GetHeight(x, y, MAX_HEIGHT), map->GetWaterLevel(x, y));
        }
        
        // stop flight if need
        if (_player->isInFlight())
        {
            _player->GetMotionMaster()->MovementExpired();
            _player->CleanupAfterTaxiFlight();
        }
        // save only in non-flight case
        else
            _player->SaveRecallPosition();

        _player->TeleportTo(mapid, x, y, z, ort);

        return true;
    }
    static bool HandleGoTicketCommand(ChatHandler* handler, const char* args)
    {
        if (!*args)
            return false;

        char *sTicketId = strtok((char*)args, " ");
        if (!sTicketId)
            return false;

        uint32 ticketId = atoi(sTicketId);
        if (!ticketId)
            return false;

        GmTicket* ticket = sTicketMgr->GetTicket(ticketId);
        if (!ticket)
        {
            handler->SendSysMessage(LANG_COMMAND_TICKETNOTEXIST);
            return true;
        }

        Player* _player = handler->GetSession()->GetPlayer();
        if (_player->isInFlight())
        {
            _player->GetMotionMaster()->MovementExpired();
            _player->CleanupAfterTaxiFlight();
        }
        else
            _player->SaveRecallPosition();

        ticket->TeleportTo(_player);
        return true;
    }
};

void AddSC_go_commandscript()
{
    new go_commandscript();
}<|MERGE_RESOLUTION|>--- conflicted
+++ resolved
@@ -37,7 +37,6 @@
     {
         static ChatCommand goCommandTable[] =
         {
-<<<<<<< HEAD
             { "creature",       SEC_ANWAERTER,      false, &HandleGoCreatureCommand,          "", NULL },
             { "graveyard",      SEC_ANWAERTER,      false, &HandleGoGraveyardCommand,         "", NULL },
             { "grid",           SEC_ANWAERTER,      false, &HandleGoGridCommand,              "", NULL },
@@ -45,22 +44,9 @@
             { "taxinode",       SEC_ANWAERTER,      false, &HandleGoTaxinodeCommand,          "", NULL },
             { "trigger",        SEC_ANWAERTER,      false, &HandleGoTriggerCommand,           "", NULL },
             { "zonexy",         SEC_ANWAERTER,      false, &HandleGoZoneXYCommand,            "", NULL },
-            { "xy",             SEC_ANWAERTER,      false, &HandleGoXYCommand,                "", NULL },
             { "xyz",            SEC_ANWAERTER,      false, &HandleGoXYZCommand,               "", NULL },
             { "ticket",         SEC_ANWAERTER,      false, &HandleGoTicketCommand,            "", NULL },
             { "",               SEC_ANWAERTER,      false, &HandleGoXYZCommand,               "", NULL },
-=======
-            { "creature",       SEC_MODERATOR,      false, &HandleGoCreatureCommand,          "", NULL },
-            { "graveyard",      SEC_MODERATOR,      false, &HandleGoGraveyardCommand,         "", NULL },
-            { "grid",           SEC_MODERATOR,      false, &HandleGoGridCommand,              "", NULL },
-            { "object",         SEC_MODERATOR,      false, &HandleGoObjectCommand,            "", NULL },
-            { "taxinode",       SEC_MODERATOR,      false, &HandleGoTaxinodeCommand,          "", NULL },
-            { "trigger",        SEC_MODERATOR,      false, &HandleGoTriggerCommand,           "", NULL },
-            { "zonexy",         SEC_MODERATOR,      false, &HandleGoZoneXYCommand,            "", NULL },
-            { "xyz",            SEC_MODERATOR,      false, &HandleGoXYZCommand,               "", NULL },
-            { "ticket",         SEC_MODERATOR,      false, &HandleGoTicketCommand,            "", NULL },
-            { "",               SEC_MODERATOR,      false, &HandleGoXYZCommand,               "", NULL },
->>>>>>> cf8f3e84
             { NULL,             0,                  false, NULL,                              "", NULL }
         };
 
