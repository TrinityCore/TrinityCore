/*
 * Copyright (C) 2008-2013 TrinityCore <http://www.trinitycore.org/>
 *
 * This program is free software; you can redistribute it and/or modify it
 * under the terms of the GNU General Public License as published by the
 * Free Software Foundation; either version 2 of the License, or (at your
 * option) any later version.
 *
 * This program is distributed in the hope that it will be useful, but WITHOUT
 * ANY WARRANTY; without even the implied warranty of MERCHANTABILITY or
 * FITNESS FOR A PARTICULAR PURPOSE. See the GNU General Public License for
 * more details.
 *
 * You should have received a copy of the GNU General Public License along
 * with this program. If not, see <http://www.gnu.org/licenses/>.
 */

/* ScriptData
Name: reload_commandscript
%Complete: 100
Comment: All reload related commands
Category: commandscripts
EndScriptData */

#include "AccountMgr.h"
#include "AchievementMgr.h"
#include "AuctionHouseMgr.h"
#include "Chat.h"
#include "CreatureTextMgr.h"
#include "DisableMgr.h"
#include "Language.h"
#include "LFGMgr.h"
#include "MapManager.h"
#include "ObjectMgr.h"
#include "ScriptMgr.h"
#include "SkillDiscovery.h"
#include "SkillExtraItems.h"
#include "SmartAI.h"
#include "SpellMgr.h"
#include "TicketMgr.h"
#include "WardenCheckMgr.h"
#include "WaypointManager.h"

class reload_commandscript : public CommandScript
{
public:
    reload_commandscript() : CommandScript("reload_commandscript") { }

    ChatCommand* GetCommands() const
    {
        static ChatCommand reloadAllCommandTable[] =
        {
            { "achievement", rbac::RBAC_PERM_COMMAND_RELOAD_ALL_ACHIEVEMENT, true,  &HandleReloadAllAchievementCommand, "", NULL },
            { "area",        rbac::RBAC_PERM_COMMAND_RELOAD_ALL_AREA,        true,  &HandleReloadAllAreaCommand,       "", NULL },
            { "gossips",     rbac::RBAC_PERM_COMMAND_RELOAD_ALL_GOSSIP,      true,  &HandleReloadAllGossipsCommand,    "", NULL },
            { "item",        rbac::RBAC_PERM_COMMAND_RELOAD_ALL_ITEM,        true,  &HandleReloadAllItemCommand,       "", NULL },
            { "locales",     rbac::RBAC_PERM_COMMAND_RELOAD_ALL_LOCALES,     true,  &HandleReloadAllLocalesCommand,    "", NULL },
            { "loot",        rbac::RBAC_PERM_COMMAND_RELOAD_ALL_LOOT,        true,  &HandleReloadAllLootCommand,       "", NULL },
            { "npc",         rbac::RBAC_PERM_COMMAND_RELOAD_ALL_NPC,         true,  &HandleReloadAllNpcCommand,        "", NULL },
            { "quest",       rbac::RBAC_PERM_COMMAND_RELOAD_ALL_QUEST,       true,  &HandleReloadAllQuestCommand,      "", NULL },
            { "scripts",     rbac::RBAC_PERM_COMMAND_RELOAD_ALL_SCRIPTS,     true,  &HandleReloadAllScriptsCommand,    "", NULL },
            { "spell",       rbac::RBAC_PERM_COMMAND_RELOAD_ALL_SPELL,       true,  &HandleReloadAllSpellCommand,      "", NULL },
            { "",            rbac::RBAC_PERM_COMMAND_RELOAD_ALL,             true,  &HandleReloadAllCommand,           "", NULL },
            { NULL,          0,                  false, NULL,                              "", NULL }
        };
        static ChatCommand reloadCommandTable[] =
        {
            { "auctions",                      rbac::RBAC_PERM_COMMAND_RELOAD_AUCTIONS, true,  &HandleReloadAuctionsCommand,                   "", NULL },
            { "access_requirement",            rbac::RBAC_PERM_COMMAND_RELOAD_ACCESS_REQUIREMENT, true,  &HandleReloadAccessRequirementCommand,          "", NULL },
            { "achievement_criteria_data",     rbac::RBAC_PERM_COMMAND_RELOAD_ACHIEVEMENT_CRITERIA_DATA, true,  &HandleReloadAchievementCriteriaDataCommand,    "", NULL },
            { "achievement_reward",            rbac::RBAC_PERM_COMMAND_RELOAD_ACHIEVEMENT_REWARD, true,  &HandleReloadAchievementRewardCommand,          "", NULL },
            { "all",                           rbac::RBAC_PERM_COMMAND_RELOAD_ALL, true,  NULL,                          "", reloadAllCommandTable },
            { "areatrigger_involvedrelation",  rbac::RBAC_PERM_COMMAND_RELOAD_AREATRIGGER_INVOLVEDRELATION, true,  &HandleReloadQuestAreaTriggersCommand,          "", NULL },
            { "areatrigger_tavern",            rbac::RBAC_PERM_COMMAND_RELOAD_AREATRIGGER_TAVERN, true,  &HandleReloadAreaTriggerTavernCommand,          "", NULL },
            { "areatrigger_teleport",          rbac::RBAC_PERM_COMMAND_RELOAD_AREATRIGGER_TELEPORT, true,  &HandleReloadAreaTriggerTeleportCommand,        "", NULL },
            { "autobroadcast",                 rbac::RBAC_PERM_COMMAND_RELOAD_AUTOBROADCAST, true,  &HandleReloadAutobroadcastCommand,              "", NULL },
            { "command",                       rbac::RBAC_PERM_COMMAND_RELOAD_COMMAND, true,  &HandleReloadCommandCommand,                    "", NULL },
            { "conditions",                    rbac::RBAC_PERM_COMMAND_RELOAD_CONDITIONS, true,  &HandleReloadConditions,                        "", NULL },
            { "config",                        rbac::RBAC_PERM_COMMAND_RELOAD_CONFIG, true,  &HandleReloadConfigCommand,                     "", NULL },
            { "creature_text",                 rbac::RBAC_PERM_COMMAND_RELOAD_CREATURE_TEXT, true,  &HandleReloadCreatureText,                      "", NULL },
            { "creature_questender",           rbac::RBAC_PERM_COMMAND_RELOAD_CREATURE_QUESTENDER, true,  &HandleReloadCreatureQuestEnderCommand,  "", NULL },
            { "creature_linked_respawn",       rbac::RBAC_PERM_COMMAND_RELOAD_CREATURE_LINKED_RESPAWN,    true,  &HandleReloadLinkedRespawnCommand,              "", NULL },
            { "creature_loot_template",        rbac::RBAC_PERM_COMMAND_RELOAD_CREATURE_LOOT_TEMPLATE, true,  &HandleReloadLootTemplatesCreatureCommand,      "", NULL },
            { "creature_onkill_reputation",    rbac::RBAC_PERM_COMMAND_RELOAD_CREATURE_ONKILL_REPUTATION, true,  &HandleReloadOnKillReputationCommand,           "", NULL },
            { "creature_queststarter",         rbac::RBAC_PERM_COMMAND_RELOAD_CREATURE_QUESTSTARTER, true,  &HandleReloadCreatureQuestStarterCommand,     "", NULL },
            { "creature_summon_groups",        rbac::RBAC_PERM_COMMAND_RELOAD_CREATURE_SUMMON_GROUPS, true,  &HandleReloadCreatureSummonGroupsCommand,       "", NULL },
            { "creature_template",             rbac::RBAC_PERM_COMMAND_RELOAD_CREATURE_TEMPLATE, true,  &HandleReloadCreatureTemplateCommand,           "", NULL },
            //{ "db_script_string",              rbac::RBAC_PERM_COMMAND_RELOAD_, true,  &HandleReloadDbScriptStringCommand,            "", NULL },
            { "disables",                      rbac::RBAC_PERM_COMMAND_RELOAD_DISABLES, true,  &HandleReloadDisablesCommand,                   "", NULL },
            { "disenchant_loot_template",      rbac::RBAC_PERM_COMMAND_RELOAD_DISENCHANT_LOOT_TEMPLATE, true,  &HandleReloadLootTemplatesDisenchantCommand,    "", NULL },
            { "event_scripts",                 rbac::RBAC_PERM_COMMAND_RELOAD_EVENT_SCRIPTS, true,  &HandleReloadEventScriptsCommand,               "", NULL },
            { "fishing_loot_template",         rbac::RBAC_PERM_COMMAND_RELOAD_FISHING_LOOT_TEMPLATE, true,  &HandleReloadLootTemplatesFishingCommand,       "", NULL },
            { "game_graveyard_zone",           rbac::RBAC_PERM_COMMAND_RELOAD_GAME_GRAVEYARD_ZONE, true,  &HandleReloadGameGraveyardZoneCommand,          "", NULL },
            { "game_tele",                     rbac::RBAC_PERM_COMMAND_RELOAD_GAME_TELE, true,  &HandleReloadGameTeleCommand,                   "", NULL },
            { "gameobject_questender",         rbac::RBAC_PERM_COMMAND_RELOAD_GAMEOBJECT_QUESTENDER, true,  &HandleReloadGOQuestEnderCommand,        "", NULL },
            { "gameobject_loot_template",      rbac::RBAC_PERM_COMMAND_RELOAD_GAMEOBJECT_QUEST_LOOT_TEMPLATE, true,  &HandleReloadLootTemplatesGameobjectCommand,    "", NULL },
            { "gameobject_queststarter",       rbac::RBAC_PERM_COMMAND_RELOAD_GAMEOBJECT_QUESTSTARTER, true,  &HandleReloadGOQuestStarterCommand,           "", NULL },
            { "gm_tickets",                    rbac::RBAC_PERM_COMMAND_RELOAD_GM_TICKETS, true,  &HandleReloadGMTicketsCommand,                  "", NULL },
            { "gossip_menu",                   rbac::RBAC_PERM_COMMAND_RELOAD_GOSSIP_MENU, true,  &HandleReloadGossipMenuCommand,                 "", NULL },
            { "gossip_menu_option",            rbac::RBAC_PERM_COMMAND_RELOAD_GOSSIP_MENU_OPTION, true,  &HandleReloadGossipMenuOptionCommand,           "", NULL },
            { "item_enchantment_template",     rbac::RBAC_PERM_COMMAND_RELOAD_ITEM_ENCHANTMENT_TEMPLATE, true,  &HandleReloadItemEnchantementsCommand,          "", NULL },
            { "item_loot_template",            rbac::RBAC_PERM_COMMAND_RELOAD_ITEM_LOOT_TEMPLATE, true,  &HandleReloadLootTemplatesItemCommand,          "", NULL },
            { "lfg_dungeon_rewards",           rbac::RBAC_PERM_COMMAND_RELOAD_LFG_DUNGEON_REWARDS, true,  &HandleReloadLfgRewardsCommand,                 "", NULL },
            { "locales_achievement_reward",    rbac::RBAC_PERM_COMMAND_RELOAD_LOCALES_ACHIEVEMENT_REWARD, true,  &HandleReloadLocalesAchievementRewardCommand,   "", NULL },
            { "locales_creature",              rbac::RBAC_PERM_COMMAND_RELOAD_LOCALES_CRETURE, true,  &HandleReloadLocalesCreatureCommand,            "", NULL },
            { "locales_creature_text",         rbac::RBAC_PERM_COMMAND_RELOAD_LOCALES_CRETURE_TEXT, true,  &HandleReloadLocalesCreatureTextCommand,        "", NULL },
            { "locales_gameobject",            rbac::RBAC_PERM_COMMAND_RELOAD_LOCALES_GAMEOBJECT, true,  &HandleReloadLocalesGameobjectCommand,          "", NULL },
            { "locales_gossip_menu_option",    rbac::RBAC_PERM_COMMAND_RELOAD_LOCALES_GOSSIP_MENU_OPTION, true,  &HandleReloadLocalesGossipMenuOptionCommand,    "", NULL },
            { "locales_item",                  rbac::RBAC_PERM_COMMAND_RELOAD_LOCALES_ITEM, true,  &HandleReloadLocalesItemCommand,                "", NULL },
            { "locales_npc_text",              rbac::RBAC_PERM_COMMAND_RELOAD_LOCALES_NPC_TEXT, true,  &HandleReloadLocalesNpcTextCommand,             "", NULL },
            { "locales_page_text",             rbac::RBAC_PERM_COMMAND_RELOAD_LOCALES_PAGE_TEXT, true,  &HandleReloadLocalesPageTextCommand,            "", NULL },
            { "locales_points_of_interest",    rbac::RBAC_PERM_COMMAND_RELOAD_LOCALES_POINTS_OF_INTEREST, true,  &HandleReloadLocalesPointsOfInterestCommand,    "", NULL },
            { "locales_quest",                 rbac::RBAC_PERM_COMMAND_RELOAD_LOCALES_QUEST, true,  &HandleReloadLocalesQuestCommand,               "", NULL },
            { "mail_level_reward",             rbac::RBAC_PERM_COMMAND_RELOAD_MAIL_LEVEL_REWARD, true,  &HandleReloadMailLevelRewardCommand,            "", NULL },
            { "mail_loot_template",            rbac::RBAC_PERM_COMMAND_RELOAD_MAIL_LOOT_TEMPLATE, true,  &HandleReloadLootTemplatesMailCommand,          "", NULL },
            { "milling_loot_template",         rbac::RBAC_PERM_COMMAND_RELOAD_MILLING_LOOT_TEMPLATE, true,  &HandleReloadLootTemplatesMillingCommand,       "", NULL },
            { "npc_spellclick_spells",         rbac::RBAC_PERM_COMMAND_RELOAD_NPC_SPELLCLICK_SPELLS, true,  &HandleReloadSpellClickSpellsCommand,           "", NULL},
            { "npc_trainer",                   rbac::RBAC_PERM_COMMAND_RELOAD_NPC_TRAINER, true,  &HandleReloadNpcTrainerCommand,                 "", NULL },
            { "npc_vendor",                    rbac::RBAC_PERM_COMMAND_RELOAD_NPC_VENDOR, true,  &HandleReloadNpcVendorCommand,                  "", NULL },
            { "page_text",                     rbac::RBAC_PERM_COMMAND_RELOAD_PAGE_TEXT, true,  &HandleReloadPageTextsCommand,                  "", NULL },
            { "pickpocketing_loot_template",   rbac::RBAC_PERM_COMMAND_RELOAD_PICKPOCKETING_LOOT_TEMPLATE, true,  &HandleReloadLootTemplatesPickpocketingCommand, "", NULL},
            { "points_of_interest",            rbac::RBAC_PERM_COMMAND_RELOAD_POINTS_OF_INTEREST, true,  &HandleReloadPointsOfInterestCommand,           "", NULL },
            { "prospecting_loot_template",     rbac::RBAC_PERM_COMMAND_RELOAD_PROSPECTING_LOOT_TEMPLATE, true,  &HandleReloadLootTemplatesProspectingCommand,   "", NULL },
            { "quest_poi",                     rbac::RBAC_PERM_COMMAND_RELOAD_QUEST_POI, true,  &HandleReloadQuestPOICommand,                   "", NULL },
            { "quest_template",                rbac::RBAC_PERM_COMMAND_RELOAD_QUEST_TEMPLATE, true,  &HandleReloadQuestTemplateCommand,              "", NULL },
            { "rbac",                          rbac::RBAC_PERM_COMMAND_RELOAD_RBAC, true,  &HandleReloadRBACCommand,                       "", NULL },
            { "reference_loot_template",       rbac::RBAC_PERM_COMMAND_RELOAD_REFERENCE_LOOT_TEMPLATE, true,  &HandleReloadLootTemplatesReferenceCommand,     "", NULL },
            { "reserved_name",                 rbac::RBAC_PERM_COMMAND_RELOAD_RESERVED_NAME, true,  &HandleReloadReservedNameCommand,               "", NULL },
            { "reputation_reward_rate",        rbac::RBAC_PERM_COMMAND_RELOAD_REPUTATION_REWARD_RATE, true,  &HandleReloadReputationRewardRateCommand,       "", NULL },
            { "reputation_spillover_template", rbac::RBAC_PERM_COMMAND_RELOAD_SPILLOVER_TEMPLATE, true,  &HandleReloadReputationRewardRateCommand,       "", NULL },
            { "skill_discovery_template",      rbac::RBAC_PERM_COMMAND_RELOAD_SKILL_DISCOVERY_TEMPLATE, true,  &HandleReloadSkillDiscoveryTemplateCommand,     "", NULL },
            { "skill_extra_item_template",     rbac::RBAC_PERM_COMMAND_RELOAD_SKILL_EXTRA_ITEM_TEMPLATE, true,  &HandleReloadSkillExtraItemTemplateCommand,     "", NULL },
            { "skill_fishing_base_level",      rbac::RBAC_PERM_COMMAND_RELOAD_SKILL_FISHING_BASE_LEVEL, true,  &HandleReloadSkillFishingBaseLevelCommand,      "", NULL },
            { "skinning_loot_template",        rbac::RBAC_PERM_COMMAND_RELOAD_SKINNING_LOOT_TEMPLATE, true,  &HandleReloadLootTemplatesSkinningCommand,      "", NULL },
            { "smart_scripts",                 rbac::RBAC_PERM_COMMAND_RELOAD_SMART_SCRIPTS, true,  &HandleReloadSmartScripts,                      "", NULL },
            { "spell_required",                rbac::RBAC_PERM_COMMAND_RELOAD_SPELL_REQUIRED, true,  &HandleReloadSpellRequiredCommand,              "", NULL },
            { "spell_area",                    rbac::RBAC_PERM_COMMAND_RELOAD_SPELL_AREA, true,  &HandleReloadSpellAreaCommand,                  "", NULL },
            { "spell_bonus_data",              rbac::RBAC_PERM_COMMAND_RELOAD_SPELL_BONUS_DATA, true,  &HandleReloadSpellBonusesCommand,               "", NULL },
            { "spell_group",                   rbac::RBAC_PERM_COMMAND_RELOAD_SPELL_GROUP, true,  &HandleReloadSpellGroupsCommand,                "", NULL },
            { "spell_learn_spell",             rbac::RBAC_PERM_COMMAND_RELOAD_SPELL_LEARN_SPELL, true,  &HandleReloadSpellLearnSpellCommand,            "", NULL },
            { "spell_loot_template",           rbac::RBAC_PERM_COMMAND_RELOAD_SPELL_LOOT_TEMPLATE, true,  &HandleReloadLootTemplatesSpellCommand,         "", NULL },
            { "spell_linked_spell",            rbac::RBAC_PERM_COMMAND_RELOAD_SPELL_LINKED_SPELL, true,  &HandleReloadSpellLinkedSpellCommand,           "", NULL },
            { "spell_pet_auras",               rbac::RBAC_PERM_COMMAND_RELOAD_SPELL_PET_AURAS, true,  &HandleReloadSpellPetAurasCommand,              "", NULL },
            { "spell_proc_event",              rbac::RBAC_PERM_COMMAND_RELOAD_SPELL_PROC_EVENT, true,  &HandleReloadSpellProcEventCommand,             "", NULL },
            { "spell_proc",                    rbac::RBAC_PERM_COMMAND_RELOAD_SPELL_PROC, true,  &HandleReloadSpellProcsCommand,                 "", NULL },
            { "spell_scripts",                 rbac::RBAC_PERM_COMMAND_RELOAD_SPELL_SCRIPTS, true,  &HandleReloadSpellScriptsCommand,               "", NULL },
            { "spell_target_position",         rbac::RBAC_PERM_COMMAND_RELOAD_SPELL_TARGET_POSITION, true,  &HandleReloadSpellTargetPositionCommand,        "", NULL },
            { "spell_threats",                 rbac::RBAC_PERM_COMMAND_RELOAD_SPELL_THREATS, true,  &HandleReloadSpellThreatsCommand,               "", NULL },
            { "spell_group_stack_rules",       rbac::RBAC_PERM_COMMAND_RELOAD_SPELL_GROUP_STACK_RULES, true,  &HandleReloadSpellGroupStackRulesCommand,       "", NULL },
            { "trinity_string",                rbac::RBAC_PERM_COMMAND_RELOAD_TRINITY_STRING, true,  &HandleReloadTrinityStringCommand,              "", NULL },
            { "warden_action",                 rbac::RBAC_PERM_COMMAND_RELOAD_WARDEN_ACTION, true,  &HandleReloadWardenactionCommand,               "", NULL },
            { "waypoint_scripts",              rbac::RBAC_PERM_COMMAND_RELOAD_WAYPOINT_SCRIPTS, true,  &HandleReloadWpScriptsCommand,                  "", NULL },
            { "waypoint_data",                 rbac::RBAC_PERM_COMMAND_RELOAD_WAYPOINT_DATA, true,  &HandleReloadWpCommand,                         "", NULL },
            { "vehicle_accessory",             rbac::RBAC_PERM_COMMAND_RELOAD_VEHICLE_ACCESORY, true,  &HandleReloadVehicleAccessoryCommand,           "", NULL },
            { "vehicle_template_accessory",    rbac::RBAC_PERM_COMMAND_RELOAD_VEHICLE_TEMPLATE_ACCESSORY, true,  &HandleReloadVehicleTemplateAccessoryCommand,   "", NULL },
            { NULL,                            0,                          false, NULL,                                           "", NULL }
        };
        static ChatCommand commandTable[] =
        {
            { "reload", rbac::RBAC_PERM_COMMAND_RELOAD,  true, NULL, "", reloadCommandTable },
            { NULL,     0,                         false, NULL,               "", NULL }
        };
        return commandTable;
    }

    //reload commands
    static bool HandleReloadGMTicketsCommand(ChatHandler* /*handler*/, const char* /*args*/)
    {
        sTicketMgr->LoadTickets();
        return true;
    }

    static bool HandleReloadAllCommand(ChatHandler* handler, const char* /*args*/)
    {
        HandleReloadSkillFishingBaseLevelCommand(handler, "");

        HandleReloadAllAchievementCommand(handler, "");
        HandleReloadAllAreaCommand(handler, "");
        HandleReloadAllLootCommand(handler, "");
        HandleReloadAllNpcCommand(handler, "");
        HandleReloadAllQuestCommand(handler, "");
        HandleReloadAllSpellCommand(handler, "");
        HandleReloadAllItemCommand(handler, "");
        HandleReloadAllGossipsCommand(handler, "");
        HandleReloadAllLocalesCommand(handler, "");

        HandleReloadAccessRequirementCommand(handler, "");
        HandleReloadMailLevelRewardCommand(handler, "");
        HandleReloadCommandCommand(handler, "");
        HandleReloadReservedNameCommand(handler, "");
        HandleReloadTrinityStringCommand(handler, "");
        HandleReloadGameTeleCommand(handler, "");

        HandleReloadCreatureSummonGroupsCommand(handler, "");

        HandleReloadVehicleAccessoryCommand(handler, "");
        HandleReloadVehicleTemplateAccessoryCommand(handler, "");

        HandleReloadAutobroadcastCommand(handler, "");
        return true;
    }

    static bool HandleReloadAllAchievementCommand(ChatHandler* handler, const char* /*args*/)
    {
        HandleReloadAchievementCriteriaDataCommand(handler, "");
        HandleReloadAchievementRewardCommand(handler, "");
        return true;
    }

    static bool HandleReloadAllAreaCommand(ChatHandler* handler, const char* /*args*/)
    {
        //HandleReloadQuestAreaTriggersCommand(handler, ""); -- reloaded in HandleReloadAllQuestCommand
        HandleReloadAreaTriggerTeleportCommand(handler, "");
        HandleReloadAreaTriggerTavernCommand(handler, "");
        HandleReloadGameGraveyardZoneCommand(handler, "");
        return true;
    }

    static bool HandleReloadAllLootCommand(ChatHandler* handler, const char* /*args*/)
    {
        TC_LOG_INFO("misc", "Re-Loading Loot Tables...");
        LoadLootTables();
        handler->SendGlobalGMSysMessage("DB tables `*_loot_template` reloaded.");
        sConditionMgr->LoadConditions(true);
        return true;
    }

    static bool HandleReloadAllNpcCommand(ChatHandler* handler, const char* args)
    {
        if (*args != 'a')                                          // will be reloaded from all_gossips
        HandleReloadNpcTrainerCommand(handler, "a");
        HandleReloadNpcVendorCommand(handler, "a");
        HandleReloadPointsOfInterestCommand(handler, "a");
        HandleReloadSpellClickSpellsCommand(handler, "a");
        return true;
    }

    static bool HandleReloadAllQuestCommand(ChatHandler* handler, const char* /*args*/)
    {
        HandleReloadQuestAreaTriggersCommand(handler, "a");
        HandleReloadQuestPOICommand(handler, "a");
        HandleReloadQuestTemplateCommand(handler, "a");

        TC_LOG_INFO("misc", "Re-Loading Quests Relations...");
        sObjectMgr->LoadQuestStartersAndEnders();
        handler->SendGlobalGMSysMessage("DB tables `*_queststarter` and `*_questender` reloaded.");
        return true;
    }

    static bool HandleReloadAllScriptsCommand(ChatHandler* handler, const char* /*args*/)
    {
        if (sScriptMgr->IsScriptScheduled())
        {
            handler->PSendSysMessage("DB scripts used currently, please attempt reload later.");
            handler->SetSentErrorMessage(true);
            return false;
        }

        TC_LOG_INFO("misc", "Re-Loading Scripts...");
        HandleReloadEventScriptsCommand(handler, "a");
        HandleReloadSpellScriptsCommand(handler, "a");
        handler->SendGlobalGMSysMessage("DB tables `*_scripts` reloaded.");
        HandleReloadDbScriptStringCommand(handler, "a");
        HandleReloadWpScriptsCommand(handler, "a");
        HandleReloadWpCommand(handler, "a");
        return true;
    }

    static bool HandleReloadAllSpellCommand(ChatHandler* handler, const char* /*args*/)
    {
        HandleReloadSkillDiscoveryTemplateCommand(handler, "a");
        HandleReloadSkillExtraItemTemplateCommand(handler, "a");
        HandleReloadSpellRequiredCommand(handler, "a");
        HandleReloadSpellAreaCommand(handler, "a");
        HandleReloadSpellGroupsCommand(handler, "a");
        HandleReloadSpellLearnSpellCommand(handler, "a");
        HandleReloadSpellLinkedSpellCommand(handler, "a");
        HandleReloadSpellProcEventCommand(handler, "a");
        HandleReloadSpellProcsCommand(handler, "a");
        HandleReloadSpellBonusesCommand(handler, "a");
        HandleReloadSpellTargetPositionCommand(handler, "a");
        HandleReloadSpellThreatsCommand(handler, "a");
        HandleReloadSpellGroupStackRulesCommand(handler, "a");
        HandleReloadSpellPetAurasCommand(handler, "a");
        return true;
    }

    static bool HandleReloadAllGossipsCommand(ChatHandler* handler, const char* args)
    {
        HandleReloadGossipMenuCommand(handler, "a");
        HandleReloadGossipMenuOptionCommand(handler, "a");
        if (*args != 'a')                                          // already reload from all_scripts
        HandleReloadPointsOfInterestCommand(handler, "a");
        return true;
    }

    static bool HandleReloadAllItemCommand(ChatHandler* handler, const char* /*args*/)
    {
        HandleReloadPageTextsCommand(handler, "a");
        HandleReloadItemEnchantementsCommand(handler, "a");
        return true;
    }

    static bool HandleReloadAllLocalesCommand(ChatHandler* handler, const char* /*args*/)
    {
        HandleReloadLocalesAchievementRewardCommand(handler, "a");
        HandleReloadLocalesCreatureCommand(handler, "a");
        HandleReloadLocalesCreatureTextCommand(handler, "a");
        HandleReloadLocalesGameobjectCommand(handler, "a");
        HandleReloadLocalesGossipMenuOptionCommand(handler, "a");
        HandleReloadLocalesItemCommand(handler, "a");
        HandleReloadLocalesNpcTextCommand(handler, "a");
        HandleReloadLocalesPageTextCommand(handler, "a");
        HandleReloadLocalesPointsOfInterestCommand(handler, "a");
        HandleReloadLocalesQuestCommand(handler, "a");
        return true;
    }

    static bool HandleReloadConfigCommand(ChatHandler* handler, const char* /*args*/)
    {
        TC_LOG_INFO("misc", "Re-Loading config settings...");
        sWorld->LoadConfigSettings(true);
        sMapMgr->InitializeVisibilityDistanceInfo();
        handler->SendGlobalGMSysMessage("World config settings reloaded.");
        return true;
    }

    static bool HandleReloadAccessRequirementCommand(ChatHandler* handler, const char* /*args*/)
    {
        TC_LOG_INFO("misc", "Re-Loading Access Requirement definitions...");
        sObjectMgr->LoadAccessRequirements();
        handler->SendGlobalGMSysMessage("DB table `access_requirement` reloaded.");
        return true;
    }

    static bool HandleReloadAchievementCriteriaDataCommand(ChatHandler* handler, const char* /*args*/)
    {
        TC_LOG_INFO("misc", "Re-Loading Additional Achievement Criteria Data...");
        sAchievementMgr->LoadAchievementCriteriaData();
        handler->SendGlobalGMSysMessage("DB table `achievement_criteria_data` reloaded.");
        return true;
    }

    static bool HandleReloadAchievementRewardCommand(ChatHandler* handler, const char* /*args*/)
    {
        TC_LOG_INFO("misc", "Re-Loading Achievement Reward Data...");
        sAchievementMgr->LoadRewards();
        handler->SendGlobalGMSysMessage("DB table `achievement_reward` reloaded.");
        return true;
    }

    static bool HandleReloadAreaTriggerTavernCommand(ChatHandler* handler, const char* /*args*/)
    {
        TC_LOG_INFO("misc", "Re-Loading Tavern Area Triggers...");
        sObjectMgr->LoadTavernAreaTriggers();
        handler->SendGlobalGMSysMessage("DB table `areatrigger_tavern` reloaded.");
        return true;
    }

    static bool HandleReloadAreaTriggerTeleportCommand(ChatHandler* handler, const char* /*args*/)
    {
        TC_LOG_INFO("misc", "Re-Loading AreaTrigger teleport definitions...");
        sObjectMgr->LoadAreaTriggerTeleports();
        handler->SendGlobalGMSysMessage("DB table `areatrigger_teleport` reloaded.");
        return true;
    }

    static bool HandleReloadAutobroadcastCommand(ChatHandler* handler, const char* /*args*/)
    {
        TC_LOG_INFO("misc", "Re-Loading Autobroadcasts...");
        sWorld->LoadAutobroadcasts();
        handler->SendGlobalGMSysMessage("DB table `autobroadcast` reloaded.");
        return true;
    }

    static bool HandleReloadCommandCommand(ChatHandler* handler, const char* /*args*/)
    {
        handler->SetLoadCommandTable(true);
        handler->SendGlobalGMSysMessage("DB table `command` will be reloaded at next chat command use.");
        return true;
    }

    static bool HandleReloadOnKillReputationCommand(ChatHandler* handler, const char* /*args*/)
    {
        TC_LOG_INFO("misc", "Re-Loading creature award reputation definitions...");
        sObjectMgr->LoadReputationOnKill();
        handler->SendGlobalGMSysMessage("DB table `creature_onkill_reputation` reloaded.");
        return true;
    }

    static bool HandleReloadCreatureSummonGroupsCommand(ChatHandler* handler, const char* /*args*/)
    {
        TC_LOG_INFO("misc", "Reloading creature summon groups...");
        sObjectMgr->LoadTempSummons();
        handler->SendGlobalGMSysMessage("DB table `creature_summon_groups` reloaded.");
        return true;
    }

    static bool HandleReloadCreatureTemplateCommand(ChatHandler* handler, const char* args)
    {
        if (!*args)
            return false;

        Tokenizer entries(std::string(args), ' ');

        for (Tokenizer::const_iterator itr = entries.begin(); itr != entries.end(); ++itr)
        {
            uint32 entry = uint32(atoi(*itr));

            PreparedStatement* stmt = WorldDatabase.GetPreparedStatement(WORLD_SEL_CREATURE_TEMPLATE);
            stmt->setUInt32(0, entry);
            PreparedQueryResult result = WorldDatabase.Query(stmt);

            if (!result)
            {
                handler->PSendSysMessage(LANG_COMMAND_CREATURETEMPLATE_NOTFOUND, entry);
                continue;
            }

            CreatureTemplate* cInfo = const_cast<CreatureTemplate*>(sObjectMgr->GetCreatureTemplate(entry));
            if (!cInfo)
            {
                handler->PSendSysMessage(LANG_COMMAND_CREATURESTORAGE_NOTFOUND, entry);
                continue;
            }

            TC_LOG_INFO("misc", "Reloading creature template entry %u", entry);

            Field* fields = result->Fetch();

            for (uint8 i = 0; i < MAX_DIFFICULTY - 1; ++i)
                cInfo->DifficultyEntry[i] = fields[0 + i].GetUInt32();

            for (uint8 i = 0; i < MAX_KILL_CREDIT; ++i)
                cInfo->KillCredit[i] = fields[3 + i].GetUInt32();

            cInfo->Modelid1           = fields[5].GetUInt32();
            cInfo->Modelid2           = fields[6].GetUInt32();
            cInfo->Modelid3           = fields[7].GetUInt32();
            cInfo->Modelid4           = fields[8].GetUInt32();
            cInfo->Name               = fields[9].GetString();
            cInfo->SubName            = fields[10].GetString();
            cInfo->IconName           = fields[11].GetString();
            cInfo->GossipMenuId       = fields[12].GetUInt32();
            cInfo->minlevel           = fields[13].GetUInt8();
            cInfo->maxlevel           = fields[14].GetUInt8();
            cInfo->expansion          = fields[15].GetUInt16();
            cInfo->expansionUnknown   = fields[16].GetUInt16();
            cInfo->faction_A          = fields[17].GetUInt16();
            cInfo->faction_H          = fields[18].GetUInt16();
            cInfo->npcflag            = fields[19].GetUInt32();
            cInfo->speed_walk         = fields[20].GetFloat();
            cInfo->speed_run          = fields[21].GetFloat();
            cInfo->scale              = fields[22].GetFloat();
            cInfo->rank               = fields[23].GetUInt8();
            cInfo->mindmg             = fields[24].GetFloat();
            cInfo->maxdmg             = fields[25].GetFloat();
            cInfo->dmgschool          = fields[26].GetUInt8();
            cInfo->attackpower        = fields[27].GetUInt32();
            cInfo->dmg_multiplier     = fields[28].GetFloat();
            cInfo->baseattacktime     = fields[29].GetUInt32();
            cInfo->rangeattacktime    = fields[30].GetUInt32();
            cInfo->unit_class         = fields[31].GetUInt8();
            cInfo->unit_flags         = fields[32].GetUInt32();
            cInfo->unit_flags2        = fields[33].GetUInt32();
            cInfo->dynamicflags       = fields[34].GetUInt32();
            cInfo->family             = fields[35].GetUInt8();
            cInfo->trainer_type       = fields[36].GetUInt8();
            cInfo->trainer_class      = fields[37].GetUInt8();
            cInfo->trainer_race       = fields[38].GetUInt8();
            cInfo->minrangedmg        = fields[39].GetFloat();
            cInfo->maxrangedmg        = fields[40].GetFloat();
            cInfo->rangedattackpower  = fields[41].GetUInt16();
            cInfo->type               = fields[42].GetUInt8();
            cInfo->type_flags         = fields[43].GetUInt32();
            cInfo->type_flags2        = fields[44].GetUInt32();
            cInfo->lootid             = fields[45].GetUInt32();
            cInfo->pickpocketLootId   = fields[46].GetUInt32();
            cInfo->SkinLootId         = fields[47].GetUInt32();

            for (uint8 i = SPELL_SCHOOL_HOLY; i < MAX_SPELL_SCHOOL; ++i)
                cInfo->resistance[i] = fields[48 + i -1].GetUInt16();

            for (uint8 i = 0; i < CREATURE_MAX_SPELLS; ++i)
                cInfo->spells[i] = fields[54 + i].GetUInt32();

            cInfo->PetSpellDataId     = fields[62].GetUInt32();
            cInfo->VehicleId          = fields[63].GetUInt32();
            cInfo->mingold            = fields[64].GetUInt32();
            cInfo->maxgold            = fields[65].GetUInt32();
            cInfo->AIName             = fields[66].GetString();
            cInfo->MovementType       = fields[67].GetUInt8();
            cInfo->InhabitType        = fields[68].GetUInt8();
            cInfo->HoverHeight        = fields[69].GetFloat();
            cInfo->ModHealth          = fields[70].GetFloat();
            cInfo->ModMana            = fields[71].GetFloat();
            cInfo->ModManaExtra       = fields[72].GetFloat();
            cInfo->ModArmor           = fields[73].GetFloat();
            cInfo->RacialLeader       = fields[74].GetBool();

            for (uint8 i = 0; i < MAX_CREATURE_QUEST_ITEMS; ++i)
                cInfo->questItems[i] = fields[75 + i].GetUInt32();

            cInfo->movementId         = fields[81].GetUInt32();
            cInfo->RegenHealth        = fields[82].GetBool();
            cInfo->MechanicImmuneMask = fields[83].GetUInt32();
            cInfo->flags_extra        = fields[84].GetUInt32();
            cInfo->ScriptID           = sObjectMgr->GetScriptId(fields[85].GetCString());

            sObjectMgr->CheckCreatureTemplate(cInfo);
        }

        handler->SendGlobalGMSysMessage("Creature template reloaded.");
        return true;
    }

    static bool HandleReloadCreatureQuestStarterCommand(ChatHandler* handler, const char* /*args*/)
    {
        TC_LOG_INFO("misc", "Loading Quests Relations... (`creature_queststarter`)");
        sObjectMgr->LoadCreatureQuestStarters();
        handler->SendGlobalGMSysMessage("DB table `creature_queststarter` reloaded.");
        return true;
    }

    static bool HandleReloadLinkedRespawnCommand(ChatHandler* handler, const char* /*args*/)
    {
        TC_LOG_INFO("misc", "Loading Linked Respawns... (`creature_linked_respawn`)");
        sObjectMgr->LoadLinkedRespawn();
        handler->SendGlobalGMSysMessage("DB table `creature_linked_respawn` (creature linked respawns) reloaded.");
        return true;
    }

    static bool HandleReloadCreatureQuestEnderCommand(ChatHandler* handler, const char* /*args*/)
    {
        TC_LOG_INFO("misc", "Loading Quests Relations... (`creature_questender`)");
        sObjectMgr->LoadCreatureQuestEnders();
        handler->SendGlobalGMSysMessage("DB table `creature_questender` reloaded.");
        return true;
    }

    static bool HandleReloadGossipMenuCommand(ChatHandler* handler, const char* /*args*/)
    {
        TC_LOG_INFO("misc", "Re-Loading `gossip_menu` Table!");
        sObjectMgr->LoadGossipMenu();
        handler->SendGlobalGMSysMessage("DB table `gossip_menu` reloaded.");
        sConditionMgr->LoadConditions(true);
        return true;
    }

    static bool HandleReloadGossipMenuOptionCommand(ChatHandler* handler, const char* /*args*/)
    {
        TC_LOG_INFO("misc", "Re-Loading `gossip_menu_option` Table!");
        sObjectMgr->LoadGossipMenuItems();
        handler->SendGlobalGMSysMessage("DB table `gossip_menu_option` reloaded.");
        sConditionMgr->LoadConditions(true);
        return true;
    }

    static bool HandleReloadGOQuestStarterCommand(ChatHandler* handler, const char* /*args*/)
    {
        TC_LOG_INFO("misc", "Loading Quests Relations... (`gameobject_queststarter`)");
        sObjectMgr->LoadGameobjectQuestStarters();
        handler->SendGlobalGMSysMessage("DB table `gameobject_queststarter` reloaded.");
        return true;
    }

    static bool HandleReloadGOQuestEnderCommand(ChatHandler* handler, const char* /*args*/)
    {
        TC_LOG_INFO("misc", "Loading Quests Relations... (`gameobject_questender`)");
        sObjectMgr->LoadGameobjectQuestEnders();
        handler->SendGlobalGMSysMessage("DB table `gameobject_questender` reloaded.");
        return true;
    }

    static bool HandleReloadQuestAreaTriggersCommand(ChatHandler* handler, const char* /*args*/)
    {
        TC_LOG_INFO("misc", "Re-Loading Quest Area Triggers...");
        sObjectMgr->LoadQuestAreaTriggers();
        handler->SendGlobalGMSysMessage("DB table `areatrigger_involvedrelation` (quest area triggers) reloaded.");
        return true;
    }

    static bool HandleReloadQuestTemplateCommand(ChatHandler* handler, const char* /*args*/)
    {
        TC_LOG_INFO("misc", "Re-Loading Quest Templates...");
        sObjectMgr->LoadQuests();
        handler->SendGlobalGMSysMessage("DB table `quest_template` (quest definitions) reloaded.");

        /// dependent also from `gameobject` but this table not reloaded anyway
        TC_LOG_INFO("misc", "Re-Loading GameObjects for quests...");
        sObjectMgr->LoadGameObjectForQuests();
        handler->SendGlobalGMSysMessage("Data GameObjects for quests reloaded.");
        return true;
    }

    static bool HandleReloadLootTemplatesCreatureCommand(ChatHandler* handler, const char* /*args*/)
    {
        TC_LOG_INFO("misc", "Re-Loading Loot Tables... (`creature_loot_template`)");
        LoadLootTemplates_Creature();
        LootTemplates_Creature.CheckLootRefs();
        handler->SendGlobalGMSysMessage("DB table `creature_loot_template` reloaded.");
        sConditionMgr->LoadConditions(true);
        return true;
    }

    static bool HandleReloadLootTemplatesDisenchantCommand(ChatHandler* handler, const char* /*args*/)
    {
        TC_LOG_INFO("misc", "Re-Loading Loot Tables... (`disenchant_loot_template`)");
        LoadLootTemplates_Disenchant();
        LootTemplates_Disenchant.CheckLootRefs();
        handler->SendGlobalGMSysMessage("DB table `disenchant_loot_template` reloaded.");
        sConditionMgr->LoadConditions(true);
        return true;
    }

    static bool HandleReloadLootTemplatesFishingCommand(ChatHandler* handler, const char* /*args*/)
    {
        TC_LOG_INFO("misc", "Re-Loading Loot Tables... (`fishing_loot_template`)");
        LoadLootTemplates_Fishing();
        LootTemplates_Fishing.CheckLootRefs();
        handler->SendGlobalGMSysMessage("DB table `fishing_loot_template` reloaded.");
        sConditionMgr->LoadConditions(true);
        return true;
    }

    static bool HandleReloadLootTemplatesGameobjectCommand(ChatHandler* handler, const char* /*args*/)
    {
        TC_LOG_INFO("misc", "Re-Loading Loot Tables... (`gameobject_loot_template`)");
        LoadLootTemplates_Gameobject();
        LootTemplates_Gameobject.CheckLootRefs();
        handler->SendGlobalGMSysMessage("DB table `gameobject_loot_template` reloaded.");
        sConditionMgr->LoadConditions(true);
        return true;
    }

    static bool HandleReloadLootTemplatesItemCommand(ChatHandler* handler, const char* /*args*/)
    {
        TC_LOG_INFO("misc", "Re-Loading Loot Tables... (`item_loot_template`)");
        LoadLootTemplates_Item();
        LootTemplates_Item.CheckLootRefs();
        handler->SendGlobalGMSysMessage("DB table `item_loot_template` reloaded.");
        sConditionMgr->LoadConditions(true);
        return true;
    }

    static bool HandleReloadLootTemplatesMillingCommand(ChatHandler* handler, const char* /*args*/)
    {
        TC_LOG_INFO("misc", "Re-Loading Loot Tables... (`milling_loot_template`)");
        LoadLootTemplates_Milling();
        LootTemplates_Milling.CheckLootRefs();
        handler->SendGlobalGMSysMessage("DB table `milling_loot_template` reloaded.");
        sConditionMgr->LoadConditions(true);
        return true;
    }

    static bool HandleReloadLootTemplatesPickpocketingCommand(ChatHandler* handler, const char* /*args*/)
    {
        TC_LOG_INFO("misc", "Re-Loading Loot Tables... (`pickpocketing_loot_template`)");
        LoadLootTemplates_Pickpocketing();
        LootTemplates_Pickpocketing.CheckLootRefs();
        handler->SendGlobalGMSysMessage("DB table `pickpocketing_loot_template` reloaded.");
        sConditionMgr->LoadConditions(true);
        return true;
    }

    static bool HandleReloadLootTemplatesProspectingCommand(ChatHandler* handler, const char* /*args*/)
    {
        TC_LOG_INFO("misc", "Re-Loading Loot Tables... (`prospecting_loot_template`)");
        LoadLootTemplates_Prospecting();
        LootTemplates_Prospecting.CheckLootRefs();
        handler->SendGlobalGMSysMessage("DB table `prospecting_loot_template` reloaded.");
        sConditionMgr->LoadConditions(true);
        return true;
    }

    static bool HandleReloadLootTemplatesMailCommand(ChatHandler* handler, const char* /*args*/)
    {
        TC_LOG_INFO("misc", "Re-Loading Loot Tables... (`mail_loot_template`)");
        LoadLootTemplates_Mail();
        LootTemplates_Mail.CheckLootRefs();
        handler->SendGlobalGMSysMessage("DB table `mail_loot_template` reloaded.");
        sConditionMgr->LoadConditions(true);
        return true;
    }

    static bool HandleReloadLootTemplatesReferenceCommand(ChatHandler* handler, const char* /*args*/)
    {
        TC_LOG_INFO("misc", "Re-Loading Loot Tables... (`reference_loot_template`)");
        LoadLootTemplates_Reference();
        handler->SendGlobalGMSysMessage("DB table `reference_loot_template` reloaded.");
        sConditionMgr->LoadConditions(true);
        return true;
    }

    static bool HandleReloadLootTemplatesSkinningCommand(ChatHandler* handler, const char* /*args*/)
    {
        TC_LOG_INFO("misc", "Re-Loading Loot Tables... (`skinning_loot_template`)");
        LoadLootTemplates_Skinning();
        LootTemplates_Skinning.CheckLootRefs();
        handler->SendGlobalGMSysMessage("DB table `skinning_loot_template` reloaded.");
        sConditionMgr->LoadConditions(true);
        return true;
    }

    static bool HandleReloadLootTemplatesSpellCommand(ChatHandler* handler, const char* /*args*/)
    {
        TC_LOG_INFO("misc", "Re-Loading Loot Tables... (`spell_loot_template`)");
        LoadLootTemplates_Spell();
        LootTemplates_Spell.CheckLootRefs();
        handler->SendGlobalGMSysMessage("DB table `spell_loot_template` reloaded.");
        sConditionMgr->LoadConditions(true);
        return true;
    }

    static bool HandleReloadTrinityStringCommand(ChatHandler* handler, const char* /*args*/)
    {
        TC_LOG_INFO("misc", "Re-Loading trinity_string Table!");
        sObjectMgr->LoadTrinityStrings();
        handler->SendGlobalGMSysMessage("DB table `trinity_string` reloaded.");
        return true;
    }

    static bool HandleReloadWardenactionCommand(ChatHandler* handler, const char* /*args*/)
    {
        if (!sWorld->getBoolConfig(CONFIG_WARDEN_ENABLED))
        {
            handler->SendSysMessage("Warden system disabled by config - reloading warden_action skipped.");
            handler->SetSentErrorMessage(true);
            return false;
        }

        TC_LOG_INFO("misc", "Re-Loading warden_action Table!");
        sWardenCheckMgr->LoadWardenOverrides();
        handler->SendGlobalGMSysMessage("DB table `warden_action` reloaded.");
        return true;
    }

    static bool HandleReloadNpcTrainerCommand(ChatHandler* handler, const char* /*args*/)
    {
        TC_LOG_INFO("misc", "Re-Loading `npc_trainer` Table!");
        sObjectMgr->LoadTrainerSpell();
        handler->SendGlobalGMSysMessage("DB table `npc_trainer` reloaded.");
        return true;
    }

    static bool HandleReloadNpcVendorCommand(ChatHandler* handler, const char* /*args*/)
    {
        TC_LOG_INFO("misc", "Re-Loading `npc_vendor` Table!");
        sObjectMgr->LoadVendors();
        handler->SendGlobalGMSysMessage("DB table `npc_vendor` reloaded.");
        return true;
    }

    static bool HandleReloadPointsOfInterestCommand(ChatHandler* handler, const char* /*args*/)
    {
        TC_LOG_INFO("misc", "Re-Loading `points_of_interest` Table!");
        sObjectMgr->LoadPointsOfInterest();
        handler->SendGlobalGMSysMessage("DB table `points_of_interest` reloaded.");
        return true;
    }

    static bool HandleReloadQuestPOICommand(ChatHandler* handler, const char* /*args*/)
    {
        TC_LOG_INFO("misc", "Re-Loading Quest POI ..." );
        sObjectMgr->LoadQuestPOI();
        handler->SendGlobalGMSysMessage("DB Table `quest_poi` and `quest_poi_points` reloaded.");
        return true;
    }

    static bool HandleReloadSpellClickSpellsCommand(ChatHandler* handler, const char* /*args*/)
    {
        TC_LOG_INFO("misc", "Re-Loading `npc_spellclick_spells` Table!");
        sObjectMgr->LoadNPCSpellClickSpells();
        handler->SendGlobalGMSysMessage("DB table `npc_spellclick_spells` reloaded.");
        return true;
    }

    static bool HandleReloadReservedNameCommand(ChatHandler* handler, const char* /*args*/)
    {
        TC_LOG_INFO("misc", "Loading ReservedNames... (`reserved_name`)");
        sObjectMgr->LoadReservedPlayersNames();
        handler->SendGlobalGMSysMessage("DB table `reserved_name` (player reserved names) reloaded.");
        return true;
    }

    static bool HandleReloadReputationRewardRateCommand(ChatHandler* handler, const char* /*args*/)
    {
        TC_LOG_INFO("misc", "Re-Loading `reputation_reward_rate` Table!" );
        sObjectMgr->LoadReputationRewardRate();
        handler->SendGlobalSysMessage("DB table `reputation_reward_rate` reloaded.");
        return true;
    }

    static bool HandleReloadReputationSpilloverTemplateCommand(ChatHandler* handler, const char* /*args*/)
    {
        TC_LOG_INFO("misc", "Re-Loading `reputation_spillover_template` Table!" );
        sObjectMgr->LoadReputationSpilloverTemplate();
        handler->SendGlobalSysMessage("DB table `reputation_spillover_template` reloaded.");
        return true;
    }

    static bool HandleReloadSkillDiscoveryTemplateCommand(ChatHandler* handler, const char* /*args*/)
    {
        TC_LOG_INFO("misc", "Re-Loading Skill Discovery Table...");
        LoadSkillDiscoveryTable();
        handler->SendGlobalGMSysMessage("DB table `skill_discovery_template` (recipes discovered at crafting) reloaded.");
        return true;
    }

    static bool HandleReloadSkillExtraItemTemplateCommand(ChatHandler* handler, const char* /*args*/)
    {
        TC_LOG_INFO("misc", "Re-Loading Skill Extra Item Table...");
        LoadSkillExtraItemTable();
        handler->SendGlobalGMSysMessage("DB table `skill_extra_item_template` (extra item creation when crafting) reloaded.");
        return true;
    }

    static bool HandleReloadSkillFishingBaseLevelCommand(ChatHandler* handler, const char* /*args*/)
    {
        TC_LOG_INFO("misc", "Re-Loading Skill Fishing base level requirements...");
        sObjectMgr->LoadFishingBaseSkillLevel();
        handler->SendGlobalGMSysMessage("DB table `skill_fishing_base_level` (fishing base level for zone/subzone) reloaded.");
        return true;
    }

    static bool HandleReloadSpellAreaCommand(ChatHandler* handler, const char* /*args*/)
    {
        TC_LOG_INFO("misc", "Re-Loading SpellArea Data...");
        sSpellMgr->LoadSpellAreas();
        handler->SendGlobalGMSysMessage("DB table `spell_area` (spell dependences from area/quest/auras state) reloaded.");
        return true;
    }

    static bool HandleReloadSpellRequiredCommand(ChatHandler* handler, const char* /*args*/)
    {
        TC_LOG_INFO("misc", "Re-Loading Spell Required Data... ");
        sSpellMgr->LoadSpellRequired();
        handler->SendGlobalGMSysMessage("DB table `spell_required` reloaded.");
        return true;
    }

    static bool HandleReloadSpellGroupsCommand(ChatHandler* handler, const char* /*args*/)
    {
        TC_LOG_INFO("misc", "Re-Loading Spell Groups...");
        sSpellMgr->LoadSpellGroups();
        handler->SendGlobalGMSysMessage("DB table `spell_group` (spell groups) reloaded.");
        return true;
    }

    static bool HandleReloadSpellLearnSpellCommand(ChatHandler* handler, const char* /*args*/)
    {
        TC_LOG_INFO("misc", "Re-Loading Spell Learn Spells...");
        sSpellMgr->LoadSpellLearnSpells();
        handler->SendGlobalGMSysMessage("DB table `spell_learn_spell` reloaded.");
        return true;
    }

    static bool HandleReloadSpellLinkedSpellCommand(ChatHandler* handler, const char* /*args*/)
    {
        TC_LOG_INFO("misc", "Re-Loading Spell Linked Spells...");
        sSpellMgr->LoadSpellLinked();
        handler->SendGlobalGMSysMessage("DB table `spell_linked_spell` reloaded.");
        return true;
    }

    static bool HandleReloadSpellProcEventCommand(ChatHandler* handler, const char* /*args*/)
    {
        TC_LOG_INFO("misc", "Re-Loading Spell Proc Event conditions...");
        sSpellMgr->LoadSpellProcEvents();
        handler->SendGlobalGMSysMessage("DB table `spell_proc_event` (spell proc trigger requirements) reloaded.");
        return true;
    }

    static bool HandleReloadSpellProcsCommand(ChatHandler* handler, const char* /*args*/)
    {
        TC_LOG_INFO("misc", "Re-Loading Spell Proc conditions and data...");
        sSpellMgr->LoadSpellProcs();
        handler->SendGlobalGMSysMessage("DB table `spell_proc` (spell proc conditions and data) reloaded.");
        return true;
    }

    static bool HandleReloadSpellBonusesCommand(ChatHandler* handler, const char* /*args*/)
    {
        TC_LOG_INFO("misc", "Re-Loading Spell Bonus Data...");
        sSpellMgr->LoadSpellBonusess();
        handler->SendGlobalGMSysMessage("DB table `spell_bonus_data` (spell damage/healing coefficients) reloaded.");
        return true;
    }

    static bool HandleReloadSpellTargetPositionCommand(ChatHandler* handler, const char* /*args*/)
    {
        TC_LOG_INFO("misc", "Re-Loading Spell target coordinates...");
        sSpellMgr->LoadSpellTargetPositions();
        handler->SendGlobalGMSysMessage("DB table `spell_target_position` (destination coordinates for spell targets) reloaded.");
        return true;
    }

    static bool HandleReloadSpellThreatsCommand(ChatHandler* handler, const char* /*args*/)
    {
        TC_LOG_INFO("misc", "Re-Loading Aggro Spells Definitions...");
        sSpellMgr->LoadSpellThreats();
        handler->SendGlobalGMSysMessage("DB table `spell_threat` (spell aggro definitions) reloaded.");
        return true;
    }

    static bool HandleReloadSpellGroupStackRulesCommand(ChatHandler* handler, const char* /*args*/)
    {
        TC_LOG_INFO("misc", "Re-Loading Spell Group Stack Rules...");
        sSpellMgr->LoadSpellGroupStackRules();
        handler->SendGlobalGMSysMessage("DB table `spell_group_stack_rules` (spell stacking definitions) reloaded.");
        return true;
    }

    static bool HandleReloadSpellPetAurasCommand(ChatHandler* handler, const char* /*args*/)
    {
        TC_LOG_INFO("misc", "Re-Loading Spell pet auras...");
        sSpellMgr->LoadSpellPetAuras();
        handler->SendGlobalGMSysMessage("DB table `spell_pet_auras` reloaded.");
        return true;
    }

    static bool HandleReloadPageTextsCommand(ChatHandler* handler, const char* /*args*/)
    {
        TC_LOG_INFO("misc", "Re-Loading Page Texts...");
        sObjectMgr->LoadPageTexts();
        handler->SendGlobalGMSysMessage("DB table `page_texts` reloaded.");
        return true;
    }

    static bool HandleReloadItemEnchantementsCommand(ChatHandler* handler, const char* /*args*/)
    {
        TC_LOG_INFO("misc", "Re-Loading Item Random Enchantments Table...");
        LoadRandomEnchantmentsTable();
        handler->SendGlobalGMSysMessage("DB table `item_enchantment_template` reloaded.");
        return true;
    }

<<<<<<< HEAD
=======
    static bool HandleReloadItemSetNamesCommand(ChatHandler* handler, const char* /*args*/)
    {
        TC_LOG_INFO("misc", "Re-Loading Item set names...");
        sObjectMgr->LoadItemSetNames();
        handler->SendGlobalGMSysMessage("DB table `item_set_names` reloaded.");
        return true;
    }

>>>>>>> 94e2b933
    static bool HandleReloadEventScriptsCommand(ChatHandler* handler, const char* args)
    {
        if (sScriptMgr->IsScriptScheduled())
        {
            handler->SendSysMessage("DB scripts used currently, please attempt reload later.");
            handler->SetSentErrorMessage(true);
            return false;
        }

        if (*args != 'a')
            TC_LOG_INFO("misc", "Re-Loading Scripts from `event_scripts`...");

        sObjectMgr->LoadEventScripts();

        if (*args != 'a')
            handler->SendGlobalGMSysMessage("DB table `event_scripts` reloaded.");

        return true;
    }

    static bool HandleReloadWpScriptsCommand(ChatHandler* handler, const char* args)
    {
        if (sScriptMgr->IsScriptScheduled())
        {
            handler->SendSysMessage("DB scripts used currently, please attempt reload later.");
            handler->SetSentErrorMessage(true);
            return false;
        }

        if (*args != 'a')
            TC_LOG_INFO("misc", "Re-Loading Scripts from `waypoint_scripts`...");

        sObjectMgr->LoadWaypointScripts();

        if (*args != 'a')
            handler->SendGlobalGMSysMessage("DB table `waypoint_scripts` reloaded.");

        return true;
    }

    static bool HandleReloadWpCommand(ChatHandler* handler, const char* args)
    {
        if (*args != 'a')
            TC_LOG_INFO("misc", "Re-Loading Waypoints data from 'waypoints_data'");

        sWaypointMgr->Load();

        if (*args != 'a')
            handler->SendGlobalGMSysMessage("DB Table 'waypoint_data' reloaded.");

        return true;
    }

<<<<<<< HEAD
=======
    static bool HandleReloadEventAITextsCommand(ChatHandler* handler, const char* /*args*/)
    {

        TC_LOG_INFO("misc", "Re-Loading Texts from `creature_ai_texts`...");
        sEventAIMgr->LoadCreatureEventAI_Texts();
        handler->SendGlobalGMSysMessage("DB table `creature_ai_texts` reloaded.");
        return true;
    }

    static bool HandleReloadEventAIScriptsCommand(ChatHandler* handler, const char* /*args*/)
    {
        TC_LOG_INFO("misc", "Re-Loading Scripts from `creature_ai_scripts`...");
        sEventAIMgr->LoadCreatureEventAI_Scripts();
        handler->SendGlobalGMSysMessage("DB table `creature_ai_scripts` reloaded.");
        return true;
    }

>>>>>>> 94e2b933
    static bool HandleReloadSpellScriptsCommand(ChatHandler* handler, const char* args)
    {
        if (sScriptMgr->IsScriptScheduled())
        {
            handler->SendSysMessage("DB scripts used currently, please attempt reload later.");
            handler->SetSentErrorMessage(true);
            return false;
        }

        if (*args != 'a')
            TC_LOG_INFO("misc", "Re-Loading Scripts from `spell_scripts`...");

        sObjectMgr->LoadSpellScripts();

        if (*args != 'a')
            handler->SendGlobalGMSysMessage("DB table `spell_scripts` reloaded.");

        return true;
    }

    static bool HandleReloadDbScriptStringCommand(ChatHandler* handler, const char* /*args*/)
    {
        TC_LOG_INFO("misc", "Re-Loading Script strings from `db_script_string`...");
        sObjectMgr->LoadDbScriptStrings();
        handler->SendGlobalGMSysMessage("DB table `db_script_string` reloaded.");
        return true;
    }

    static bool HandleReloadGameGraveyardZoneCommand(ChatHandler* handler, const char* /*args*/)
    {
        TC_LOG_INFO("misc", "Re-Loading Graveyard-zone links...");

        sObjectMgr->LoadGraveyardZones();

        handler->SendGlobalGMSysMessage("DB table `game_graveyard_zone` reloaded.");

        return true;
    }

    static bool HandleReloadGameTeleCommand(ChatHandler* handler, const char* /*args*/)
    {
        TC_LOG_INFO("misc", "Re-Loading Game Tele coordinates...");

        sObjectMgr->LoadGameTele();

        handler->SendGlobalGMSysMessage("DB table `game_tele` reloaded.");

        return true;
    }

    static bool HandleReloadDisablesCommand(ChatHandler* handler, const char* /*args*/)
    {
        TC_LOG_INFO("misc", "Re-Loading disables table...");
        DisableMgr::LoadDisables();
        TC_LOG_INFO("misc", "Checking quest disables...");
        DisableMgr::CheckQuestDisables();
        handler->SendGlobalGMSysMessage("DB table `disables` reloaded.");
        return true;
    }

    static bool HandleReloadLocalesAchievementRewardCommand(ChatHandler* handler, const char* /*args*/)
    {
        TC_LOG_INFO("misc", "Re-Loading Locales Achievement Reward Data...");
        sAchievementMgr->LoadRewardLocales();
        handler->SendGlobalGMSysMessage("DB table `locales_achievement_reward` reloaded.");
        return true;
    }

    static bool HandleReloadLfgRewardsCommand(ChatHandler* handler, const char* /*args*/)
    {
        TC_LOG_INFO("misc", "Re-Loading lfg dungeon rewards...");
        sLFGMgr->LoadRewards();
        handler->SendGlobalGMSysMessage("DB table `lfg_dungeon_rewards` reloaded.");
        return true;
    }

    static bool HandleReloadLocalesCreatureCommand(ChatHandler* handler, const char* /*args*/)
    {
        TC_LOG_INFO("misc", "Re-Loading Locales Creature ...");
        sObjectMgr->LoadCreatureLocales();
        handler->SendGlobalGMSysMessage("DB table `locales_creature` reloaded.");
        return true;
    }

    static bool HandleReloadLocalesCreatureTextCommand(ChatHandler* handler, const char* /*args*/)
    {
        TC_LOG_INFO("misc", "Re-Loading Locales Creature Texts...");
        sCreatureTextMgr->LoadCreatureTextLocales();
        handler->SendGlobalGMSysMessage("DB table `locales_creature_text` reloaded.");
        return true;
    }

    static bool HandleReloadLocalesGameobjectCommand(ChatHandler* handler, const char* /*args*/)
    {
        TC_LOG_INFO("misc", "Re-Loading Locales Gameobject ... ");
        sObjectMgr->LoadGameObjectLocales();
        handler->SendGlobalGMSysMessage("DB table `locales_gameobject` reloaded.");
        return true;
    }

    static bool HandleReloadLocalesGossipMenuOptionCommand(ChatHandler* handler, const char* /*args*/)
    {
        TC_LOG_INFO("misc", "Re-Loading Locales Gossip Menu Option ... ");
        sObjectMgr->LoadGossipMenuItemsLocales();
        handler->SendGlobalGMSysMessage("DB table `locales_gossip_menu_option` reloaded.");
        return true;
    }

    static bool HandleReloadLocalesItemCommand(ChatHandler* handler, const char* /*args*/)
    {
        TC_LOG_INFO("misc", "Re-Loading Locales Item ... ");
        sObjectMgr->LoadItemLocales();
        handler->SendGlobalGMSysMessage("DB table `locales_item` reloaded.");
        return true;
    }

<<<<<<< HEAD
=======
    static bool HandleReloadLocalesItemSetNameCommand(ChatHandler* handler, const char* /*args*/)
    {
        TC_LOG_INFO("misc", "Re-Loading Locales Item set name... ");
        sObjectMgr->LoadItemSetNameLocales();
        handler->SendGlobalGMSysMessage("DB table `locales_item_set_name` reloaded.");
        return true;
    }

>>>>>>> 94e2b933
    static bool HandleReloadLocalesNpcTextCommand(ChatHandler* handler, const char* /*args*/)
    {
        TC_LOG_INFO("misc", "Re-Loading Locales NPC Text ... ");
        sObjectMgr->LoadNpcTextLocales();
        handler->SendGlobalGMSysMessage("DB table `locales_npc_text` reloaded.");
        return true;
    }

    static bool HandleReloadLocalesPageTextCommand(ChatHandler* handler, const char* /*args*/)
    {
        TC_LOG_INFO("misc", "Re-Loading Locales Page Text ... ");
        sObjectMgr->LoadPageTextLocales();
        handler->SendGlobalGMSysMessage("DB table `locales_page_text` reloaded.");
        return true;
    }

    static bool HandleReloadLocalesPointsOfInterestCommand(ChatHandler* handler, const char* /*args*/)
    {
        TC_LOG_INFO("misc", "Re-Loading Locales Points Of Interest ... ");
        sObjectMgr->LoadPointOfInterestLocales();
        handler->SendGlobalGMSysMessage("DB table `locales_points_of_interest` reloaded.");
        return true;
    }

    static bool HandleReloadLocalesQuestCommand(ChatHandler* handler, const char* /*args*/)
    {
        TC_LOG_INFO("misc", "Re-Loading Locales Quest ... ");
        sObjectMgr->LoadQuestLocales();
        handler->SendGlobalGMSysMessage("DB table `locales_quest` reloaded.");
        return true;
    }

    static bool HandleReloadMailLevelRewardCommand(ChatHandler* handler, const char* /*args*/)
    {
        TC_LOG_INFO("misc", "Re-Loading Player level dependent mail rewards...");
        sObjectMgr->LoadMailLevelRewards();
        handler->SendGlobalGMSysMessage("DB table `mail_level_reward` reloaded.");
        return true;
    }

    static bool HandleReloadAuctionsCommand(ChatHandler* handler, const char* /*args*/)
    {
        ///- Reload dynamic data tables from the database
        TC_LOG_INFO("misc", "Re-Loading Auctions...");
        sAuctionMgr->LoadAuctionItems();
        sAuctionMgr->LoadAuctions();
        handler->SendGlobalGMSysMessage("Auctions reloaded.");
        return true;
    }

    static bool HandleReloadConditions(ChatHandler* handler, const char* /*args*/)
    {
        TC_LOG_INFO("misc", "Re-Loading Conditions...");
        sConditionMgr->LoadConditions(true);
        handler->SendGlobalGMSysMessage("Conditions reloaded.");
        return true;
    }

    static bool HandleReloadCreatureText(ChatHandler* handler, const char* /*args*/)
    {
        TC_LOG_INFO("misc", "Re-Loading Creature Texts...");
        sCreatureTextMgr->LoadCreatureTexts();
        handler->SendGlobalGMSysMessage("Creature Texts reloaded.");
        return true;
    }

    static bool HandleReloadSmartScripts(ChatHandler* handler, const char* /*args*/)
    {
        TC_LOG_INFO("misc", "Re-Loading Smart Scripts...");
        sSmartScriptMgr->LoadSmartAIFromDB();
        handler->SendGlobalGMSysMessage("Smart Scripts reloaded.");
        return true;
    }

    static bool HandleReloadVehicleAccessoryCommand(ChatHandler* handler, const char* /*args*/)
    {
        TC_LOG_INFO("misc", "Reloading vehicle_accessory table...");
        sObjectMgr->LoadVehicleAccessories();
        handler->SendGlobalGMSysMessage("Vehicle accessories reloaded.");
        return true;
    }

    static bool HandleReloadVehicleTemplateAccessoryCommand(ChatHandler* handler, const char* /*args*/)
    {
        TC_LOG_INFO("misc", "Reloading vehicle_template_accessory table...");
        sObjectMgr->LoadVehicleTemplateAccessories();
        handler->SendGlobalGMSysMessage("Vehicle template accessories reloaded.");
        return true;
    }


    static bool HandleReloadPhaseDefinitionsCommand(ChatHandler* handler, const char* /*args*/)
    {
        TC_LOG_INFO(LOG_FILTER_GENERAL, "Reloading phase_definitions table...");
        sObjectMgr->LoadPhaseDefinitions();
        sWorld->UpdatePhaseDefinitions();
        handler->SendGlobalGMSysMessage("Phase Definitions reloaded.");
        return true;
    }

    static bool HandleReloadRBACCommand(ChatHandler* handler, const char* /*args*/)
    {
        TC_LOG_INFO("misc", "Reloading RBAC tables...");
        sAccountMgr->LoadRBAC();
        sWorld->ReloadRBAC();
        handler->SendGlobalGMSysMessage("RBAC data reloaded.");
        return true;
    }
};

void AddSC_reload_commandscript()
{
    new reload_commandscript();
}<|MERGE_RESOLUTION|>--- conflicted
+++ resolved
@@ -935,17 +935,6 @@
         return true;
     }
 
-<<<<<<< HEAD
-=======
-    static bool HandleReloadItemSetNamesCommand(ChatHandler* handler, const char* /*args*/)
-    {
-        TC_LOG_INFO("misc", "Re-Loading Item set names...");
-        sObjectMgr->LoadItemSetNames();
-        handler->SendGlobalGMSysMessage("DB table `item_set_names` reloaded.");
-        return true;
-    }
-
->>>>>>> 94e2b933
     static bool HandleReloadEventScriptsCommand(ChatHandler* handler, const char* args)
     {
         if (sScriptMgr->IsScriptScheduled())
@@ -999,26 +988,6 @@
         return true;
     }
 
-<<<<<<< HEAD
-=======
-    static bool HandleReloadEventAITextsCommand(ChatHandler* handler, const char* /*args*/)
-    {
-
-        TC_LOG_INFO("misc", "Re-Loading Texts from `creature_ai_texts`...");
-        sEventAIMgr->LoadCreatureEventAI_Texts();
-        handler->SendGlobalGMSysMessage("DB table `creature_ai_texts` reloaded.");
-        return true;
-    }
-
-    static bool HandleReloadEventAIScriptsCommand(ChatHandler* handler, const char* /*args*/)
-    {
-        TC_LOG_INFO("misc", "Re-Loading Scripts from `creature_ai_scripts`...");
-        sEventAIMgr->LoadCreatureEventAI_Scripts();
-        handler->SendGlobalGMSysMessage("DB table `creature_ai_scripts` reloaded.");
-        return true;
-    }
-
->>>>>>> 94e2b933
     static bool HandleReloadSpellScriptsCommand(ChatHandler* handler, const char* args)
     {
         if (sScriptMgr->IsScriptScheduled())
@@ -1135,17 +1104,6 @@
         return true;
     }
 
-<<<<<<< HEAD
-=======
-    static bool HandleReloadLocalesItemSetNameCommand(ChatHandler* handler, const char* /*args*/)
-    {
-        TC_LOG_INFO("misc", "Re-Loading Locales Item set name... ");
-        sObjectMgr->LoadItemSetNameLocales();
-        handler->SendGlobalGMSysMessage("DB table `locales_item_set_name` reloaded.");
-        return true;
-    }
-
->>>>>>> 94e2b933
     static bool HandleReloadLocalesNpcTextCommand(ChatHandler* handler, const char* /*args*/)
     {
         TC_LOG_INFO("misc", "Re-Loading Locales NPC Text ... ");
@@ -1239,7 +1197,7 @@
 
     static bool HandleReloadPhaseDefinitionsCommand(ChatHandler* handler, const char* /*args*/)
     {
-        TC_LOG_INFO(LOG_FILTER_GENERAL, "Reloading phase_definitions table...");
+        TC_LOG_INFO("misc", "Reloading phase_definitions table...");
         sObjectMgr->LoadPhaseDefinitions();
         sWorld->UpdatePhaseDefinitions();
         handler->SendGlobalGMSysMessage("Phase Definitions reloaded.");
