--- conflicted
+++ resolved
@@ -192,14 +192,10 @@
         HandleReloadTrinityStringCommand(handler,(char*)"");
         HandleReloadGameTeleCommand(handler,(char*)"");
 
-<<<<<<< HEAD
         HandleReloadAutobroadcastCommand(handler,(char*)"");
-=======
-        HandleReloadVehicleAccessoryCommand(handler, "");
-        HandleReloadVehicleTemplateAccessoryCommand(handler, "");
-
-        HandleReloadAutobroadcastCommand(handler,"");
->>>>>>> 6e158f90
+
+        HandleReloadVehicleAccessoryCommand(handler,(char*)"");
+        HandleReloadVehicleTemplateAccessoryCommand(handler,(char*)"");
         return true;
     }
 
@@ -1283,7 +1279,7 @@
         return true;
     }
 
-    static bool HandleReloadVehicleAccessoryCommand(ChatHandler* handler, const char* /*args*/)
+    static bool HandleReloadVehicleAccessoryCommand(ChatHandler* handler, char* /*args*/)
     {
         sLog->outString("Reloading vehicle_accessory table...");
         sObjectMgr->LoadVehicleAccessories();
@@ -1291,7 +1287,7 @@
         return true;
     }
 
-    static bool HandleReloadVehicleTemplateAccessoryCommand(ChatHandler* handler, const char* /*args*/)
+    static bool HandleReloadVehicleTemplateAccessoryCommand(ChatHandler* handler, char* /*args*/)
     {
         sLog->outString("Reloading vehicle_template_accessory table...");
         sObjectMgr->LoadVehicleTemplateAccessories();
