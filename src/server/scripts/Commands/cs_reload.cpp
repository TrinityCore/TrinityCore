--- conflicted
+++ resolved
@@ -527,7 +527,6 @@
         return true;
     }
 
-<<<<<<< HEAD
     static bool HandleReloadQuestGreetingCommand(ChatHandler* handler, const char* /*args*/)
     {
         TC_LOG_INFO("misc", "Re-Loading Quest Greeting ...");
@@ -544,10 +543,7 @@
         return true;
     }
 
-    static bool HandleReloadQuestTemplateCommand(ChatHandler* handler, const char* /*args*/)
-=======
     static bool HandleReloadQuestTemplateCommand(ChatHandler* handler, char const* /*args*/)
->>>>>>> 445c5a00
     {
         TC_LOG_INFO("misc", "Re-Loading Quest Templates...");
         sObjectMgr->LoadQuests();
