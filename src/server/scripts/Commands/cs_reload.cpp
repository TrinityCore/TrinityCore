/*
 * This file is part of the TrinityCore Project. See AUTHORS file for Copyright information
 *
 * This program is free software; you can redistribute it and/or modify it
 * under the terms of the GNU General Public License as published by the
 * Free Software Foundation; either version 2 of the License, or (at your
 * option) any later version.
 *
 * This program is distributed in the hope that it will be useful, but WITHOUT
 * ANY WARRANTY; without even the implied warranty of MERCHANTABILITY or
 * FITNESS FOR A PARTICULAR PURPOSE. See the GNU General Public License for
 * more details.
 *
 * You should have received a copy of the GNU General Public License along
 * with this program. If not, see <http://www.gnu.org/licenses/>.
 */

/* ScriptData
Name: reload_commandscript
%Complete: 100
Comment: All reload related commands
Category: commandscripts
EndScriptData */

#include "ScriptMgr.h"
#include "AccountMgr.h"
#include "AchievementMgr.h"
#include "AreaTriggerDataStore.h"
#include "AuctionHouseMgr.h"
#include "BattlegroundMgr.h"
#include "CharacterTemplateDataStore.h"
#include "Chat.h"
<<<<<<< HEAD
#include "Creature.h"
#include "CreatureOutfit.h"
=======
#include "ConversationDataStore.h"
>>>>>>> 28d470c5
#include "CreatureTextMgr.h"
#include "DatabaseEnv.h"
#include "DisableMgr.h"
#include "ItemEnchantmentMgr.h"
#include "Language.h"
#include "LFGMgr.h"
#include "Log.h"
#include "LootMgr.h"
#include "MapManager.h"
#include "ObjectMgr.h"
#include "SkillDiscovery.h"
#include "SkillExtraItems.h"
#include "SmartAI.h"
#include "SpellMgr.h"
<<<<<<< HEAD
#include "StringConvert.h"
#include "TicketMgr.h"
#include "WaypointManager.h"
#include "World.h"

#if TRINITY_COMPILER == TRINITY_COMPILER_GNU
#pragma GCC diagnostic ignored "-Wdeprecated-declarations"
#endif
=======
#include "SupportMgr.h"
#include "WardenCheckMgr.h"
#include "WaypointManager.h"
#include "World.h"
>>>>>>> 28d470c5

class reload_commandscript : public CommandScript
{
public:
    reload_commandscript() : CommandScript("reload_commandscript") { }

    std::vector<ChatCommand> GetCommands() const override
    {
        static std::vector<ChatCommand> reloadAllCommandTable =
        {
            { "achievement",                   rbac::RBAC_PERM_COMMAND_RELOAD_ALL_ACHIEVEMENT,                  true,  &HandleReloadAllAchievementCommand,              "" },
            { "area",                          rbac::RBAC_PERM_COMMAND_RELOAD_ALL_AREA,                         true,  &HandleReloadAllAreaCommand,                     "" },
            { "gossips",                       rbac::RBAC_PERM_COMMAND_RELOAD_ALL_GOSSIP,                       true,  &HandleReloadAllGossipsCommand,                  "" },
            { "item",                          rbac::RBAC_PERM_COMMAND_RELOAD_ALL_ITEM,                         true,  &HandleReloadAllItemCommand,                     "" },
            { "locales",                       rbac::RBAC_PERM_COMMAND_RELOAD_ALL_LOCALES,                      true,  &HandleReloadAllLocalesCommand,                  "" },
            { "loot",                          rbac::RBAC_PERM_COMMAND_RELOAD_ALL_LOOT,                         true,  &HandleReloadAllLootCommand,                     "" },
            { "npc",                           rbac::RBAC_PERM_COMMAND_RELOAD_ALL_NPC,                          true,  &HandleReloadAllNpcCommand,                      "" },
            { "quest",                         rbac::RBAC_PERM_COMMAND_RELOAD_ALL_QUEST,                        true,  &HandleReloadAllQuestCommand,                    "" },
            { "scripts",                       rbac::RBAC_PERM_COMMAND_RELOAD_ALL_SCRIPTS,                      true,  &HandleReloadAllScriptsCommand,                  "" },
            { "spell",                         rbac::RBAC_PERM_COMMAND_RELOAD_ALL_SPELL,                        true,  &HandleReloadAllSpellCommand,                    "" },
            { "",                              rbac::RBAC_PERM_COMMAND_RELOAD_ALL,                              true,  &HandleReloadAllCommand,                         "" },
        };
        static std::vector<ChatCommand> reloadCommandTable =
        {
            { "auctions",                      rbac::RBAC_PERM_COMMAND_RELOAD_AUCTIONS,                         true,  &HandleReloadAuctionsCommand,                   "" },
            { "access_requirement",            rbac::RBAC_PERM_COMMAND_RELOAD_ACCESS_REQUIREMENT,               true,  &HandleReloadAccessRequirementCommand,          "" },
<<<<<<< HEAD
            { "achievement_criteria_data",     rbac::RBAC_PERM_COMMAND_RELOAD_ACHIEVEMENT_CRITERIA_DATA,        true,  &HandleReloadAchievementCriteriaDataCommand,    "" },
            { "achievement_reward",            rbac::RBAC_PERM_COMMAND_RELOAD_ACHIEVEMENT_REWARD,               true,  &HandleReloadAchievementRewardCommand,          "" },
            { "all",                           rbac::RBAC_PERM_COMMAND_RELOAD_ALL,                              true,  nullptr,                                           "", reloadAllCommandTable },
            { "areatrigger_involvedrelation",  rbac::RBAC_PERM_COMMAND_RELOAD_AREATRIGGER_INVOLVEDRELATION,     true,  &HandleReloadQuestAreaTriggersCommand,          "" },
            { "areatrigger_tavern",            rbac::RBAC_PERM_COMMAND_RELOAD_AREATRIGGER_TAVERN,               true,  &HandleReloadAreaTriggerTavernCommand,          "" },
            { "areatrigger_teleport",          rbac::RBAC_PERM_COMMAND_RELOAD_AREATRIGGER_TELEPORT,             true,  &HandleReloadAreaTriggerTeleportCommand,        "" },
            { "autobroadcast",                 rbac::RBAC_PERM_COMMAND_RELOAD_AUTOBROADCAST,                    true,  &HandleReloadAutobroadcastCommand,              "" },
            { "battleground_template",         rbac::RBAC_PERM_COMMAND_RELOAD_BATTLEGROUND_TEMPLATE,            true,  &HandleReloadBattlegroundTemplate,              "" },
            { "broadcast_text",                rbac::RBAC_PERM_COMMAND_RELOAD_BROADCAST_TEXT,                   true,  &HandleReloadBroadcastTextCommand,              "" },
            { "conditions",                    rbac::RBAC_PERM_COMMAND_RELOAD_CONDITIONS,                       true,  &HandleReloadConditions,                        "" },
            { "config",                        rbac::RBAC_PERM_COMMAND_RELOAD_CONFIG,                           true,  &HandleReloadConfigCommand,                     "" },
=======
            { "achievement_reward",            rbac::RBAC_PERM_COMMAND_RELOAD_ACHIEVEMENT_REWARD,               true,  &HandleReloadAchievementRewardCommand,          "" },
            { "all",                           rbac::RBAC_PERM_COMMAND_RELOAD_ALL,                              true,  nullptr,                                        "", reloadAllCommandTable },
            { "areatrigger_involvedrelation",  rbac::RBAC_PERM_COMMAND_RELOAD_AREATRIGGER_INVOLVEDRELATION,     true,  &HandleReloadQuestAreaTriggersCommand,          "" },
            { "areatrigger_tavern",            rbac::RBAC_PERM_COMMAND_RELOAD_AREATRIGGER_TAVERN,               true,  &HandleReloadAreaTriggerTavernCommand,          "" },
            { "areatrigger_teleport",          rbac::RBAC_PERM_COMMAND_RELOAD_AREATRIGGER_TELEPORT,             true,  &HandleReloadAreaTriggerTeleportCommand,        "" },
            { "areatrigger_template",          rbac::RBAC_PERM_COMMAND_RELOAD_AREATRIGGER_TEMPLATE,             true,  &HandleReloadAreaTriggerTemplateCommand,        "" },
            { "autobroadcast",                 rbac::RBAC_PERM_COMMAND_RELOAD_AUTOBROADCAST,                    true,  &HandleReloadAutobroadcastCommand,              "" },
            { "battleground_template",         rbac::RBAC_PERM_COMMAND_RELOAD_BATTLEGROUND_TEMPLATE,            true,  &HandleReloadBattlegroundTemplate,              "" },
            { "character_template",            rbac::RBAC_PERM_COMMAND_RELOAD_CHARACTER_TEMPLATE,               true,  &HandleReloadCharacterTemplate,                 "" },
            { "command",                       rbac::RBAC_PERM_COMMAND_RELOAD_COMMAND,                          true,  &HandleReloadCommandCommand,                    "" },
            { "conditions",                    rbac::RBAC_PERM_COMMAND_RELOAD_CONDITIONS,                       true,  &HandleReloadConditions,                        "" },
            { "config",                        rbac::RBAC_PERM_COMMAND_RELOAD_CONFIG,                           true,  &HandleReloadConfigCommand,                     "" },
            { "conversation_template",         rbac::RBAC_PERM_COMMAND_RELOAD_CONVERSATION_TEMPLATE,            true,  &HandleReloadConversationTemplateCommand,       "" },
>>>>>>> 28d470c5
            { "creature_text",                 rbac::RBAC_PERM_COMMAND_RELOAD_CREATURE_TEXT,                    true,  &HandleReloadCreatureText,                      "" },
            { "creature_questender",           rbac::RBAC_PERM_COMMAND_RELOAD_CREATURE_QUESTENDER,              true,  &HandleReloadCreatureQuestEnderCommand,         "" },
            { "creature_linked_respawn",       rbac::RBAC_PERM_COMMAND_RELOAD_CREATURE_LINKED_RESPAWN,          true,  &HandleReloadLinkedRespawnCommand,              "" },
            { "creature_loot_template",        rbac::RBAC_PERM_COMMAND_RELOAD_CREATURE_LOOT_TEMPLATE,           true,  &HandleReloadLootTemplatesCreatureCommand,      "" },
<<<<<<< HEAD
            { "creature_movement_override",    rbac::RBAC_PERM_COMMAND_RELOAD_CREATURE_MOVEMENT_OVERRIDE,       true,  &HandleReloadCreatureMovementOverrideCommand,   "" },
=======
>>>>>>> 28d470c5
            { "creature_onkill_reputation",    rbac::RBAC_PERM_COMMAND_RELOAD_CREATURE_ONKILL_REPUTATION,       true,  &HandleReloadOnKillReputationCommand,           "" },
            { "creature_queststarter",         rbac::RBAC_PERM_COMMAND_RELOAD_CREATURE_QUESTSTARTER,            true,  &HandleReloadCreatureQuestStarterCommand,       "" },
            { "creature_summon_groups",        rbac::RBAC_PERM_COMMAND_RELOAD_CREATURE_SUMMON_GROUPS,           true,  &HandleReloadCreatureSummonGroupsCommand,       "" },
            { "creature_template",             rbac::RBAC_PERM_COMMAND_RELOAD_CREATURE_TEMPLATE,                true,  &HandleReloadCreatureTemplateCommand,           "" },
<<<<<<< HEAD
            { "creature_template_outfits",     rbac::RBAC_PERM_COMMAND_RELOAD_CREATURE_TEMPLATE,                true,  &HandleReloadCreatureTemplateOutfitsCommand,    "" },
=======
            { "criteria_data",                 rbac::RBAC_PERM_COMMAND_RELOAD_CRITERIA_DATA,                    true,  &HandleReloadCriteriaDataCommand,               "" },
>>>>>>> 28d470c5
            { "disables",                      rbac::RBAC_PERM_COMMAND_RELOAD_DISABLES,                         true,  &HandleReloadDisablesCommand,                   "" },
            { "disenchant_loot_template",      rbac::RBAC_PERM_COMMAND_RELOAD_DISENCHANT_LOOT_TEMPLATE,         true,  &HandleReloadLootTemplatesDisenchantCommand,    "" },
            { "event_scripts",                 rbac::RBAC_PERM_COMMAND_RELOAD_EVENT_SCRIPTS,                    true,  &HandleReloadEventScriptsCommand,               "" },
            { "fishing_loot_template",         rbac::RBAC_PERM_COMMAND_RELOAD_FISHING_LOOT_TEMPLATE,            true,  &HandleReloadLootTemplatesFishingCommand,       "" },
            { "graveyard_zone",                rbac::RBAC_PERM_COMMAND_RELOAD_GRAVEYARD_ZONE,                   true,  &HandleReloadGameGraveyardZoneCommand,          "" },
            { "game_tele",                     rbac::RBAC_PERM_COMMAND_RELOAD_GAME_TELE,                        true,  &HandleReloadGameTeleCommand,                   "" },
            { "gameobject_questender",         rbac::RBAC_PERM_COMMAND_RELOAD_GAMEOBJECT_QUESTENDER,            true,  &HandleReloadGOQuestEnderCommand,               "" },
            { "gameobject_loot_template",      rbac::RBAC_PERM_COMMAND_RELOAD_GAMEOBJECT_QUEST_LOOT_TEMPLATE,   true,  &HandleReloadLootTemplatesGameobjectCommand,    "" },
            { "gameobject_queststarter",       rbac::RBAC_PERM_COMMAND_RELOAD_GAMEOBJECT_QUESTSTARTER,          true,  &HandleReloadGOQuestStarterCommand,             "" },
<<<<<<< HEAD
            { "gm_tickets",                    rbac::RBAC_PERM_COMMAND_RELOAD_GM_TICKETS,                       true,  &HandleReloadGMTicketsCommand,                  "" },
            { "gossip_menu",                   rbac::RBAC_PERM_COMMAND_RELOAD_GOSSIP_MENU,                      true,  &HandleReloadGossipMenuCommand,                 "" },
            { "gossip_menu_option",            rbac::RBAC_PERM_COMMAND_RELOAD_GOSSIP_MENU_OPTION,               true,  &HandleReloadGossipMenuOptionCommand,           "" },
            { "item_enchantment_template",     rbac::RBAC_PERM_COMMAND_RELOAD_ITEM_ENCHANTMENT_TEMPLATE,        true,  &HandleReloadItemEnchantementsCommand,          "" },
            { "item_loot_template",            rbac::RBAC_PERM_COMMAND_RELOAD_ITEM_LOOT_TEMPLATE,               true,  &HandleReloadLootTemplatesItemCommand,          "" },
            { "item_set_names",                rbac::RBAC_PERM_COMMAND_RELOAD_ITEM_SET_NAMES,                   true,  &HandleReloadItemSetNamesCommand,               "" },
=======
            { "gossip_menu",                   rbac::RBAC_PERM_COMMAND_RELOAD_GOSSIP_MENU,                      true,  &HandleReloadGossipMenuCommand,                 "" },
            { "gossip_menu_option",            rbac::RBAC_PERM_COMMAND_RELOAD_GOSSIP_MENU_OPTION,               true,  &HandleReloadGossipMenuOptionCommand,           "" },
            { "item_random_bonus_list_template", rbac::RBAC_PERM_COMMAND_RELOAD_ITEM_RANDOM_BONUS_LIST_TEMPLATE, true, &HandleReloadItemRandomBonusListTemplatesCommand, "" },
            { "item_loot_template",            rbac::RBAC_PERM_COMMAND_RELOAD_ITEM_LOOT_TEMPLATE,               true,  &HandleReloadLootTemplatesItemCommand,          "" },
>>>>>>> 28d470c5
            { "lfg_dungeon_rewards",           rbac::RBAC_PERM_COMMAND_RELOAD_LFG_DUNGEON_REWARDS,              true,  &HandleReloadLfgRewardsCommand,                 "" },
            { "achievement_reward_locale",     rbac::RBAC_PERM_COMMAND_RELOAD_ACHIEVEMENT_REWARD_LOCALE,        true,  &HandleReloadLocalesAchievementRewardCommand,   "" },
            { "creature_template_locale",      rbac::RBAC_PERM_COMMAND_RELOAD_CRETURE_TEMPLATE_LOCALE,          true,  &HandleReloadLocalesCreatureCommand,            "" },
            { "creature_text_locale",          rbac::RBAC_PERM_COMMAND_RELOAD_CRETURE_TEXT_LOCALE,              true,  &HandleReloadLocalesCreatureTextCommand,        "" },
            { "gameobject_template_locale",    rbac::RBAC_PERM_COMMAND_RELOAD_GAMEOBJECT_TEMPLATE_LOCALE,       true,  &HandleReloadLocalesGameobjectCommand,          "" },
            { "gossip_menu_option_locale",     rbac::RBAC_PERM_COMMAND_RELOAD_GOSSIP_MENU_OPTION_LOCALE,        true,  &HandleReloadLocalesGossipMenuOptionCommand,    "" },
<<<<<<< HEAD
            { "item_template_locale",          rbac::RBAC_PERM_COMMAND_RELOAD_ITEM_TEMPLATE_LOCALE,             true,  &HandleReloadLocalesItemCommand,                "" },
            { "item_set_name_locale",          rbac::RBAC_PERM_COMMAND_RELOAD_ITEM_SET_NAME_LOCALE,             true,  &HandleReloadLocalesItemSetNameCommand,         "" },
            { "npc_text_locale",               rbac::RBAC_PERM_COMMAND_RELOAD_NPC_TEXT_LOCALE,                  true,  &HandleReloadLocalesNpcTextCommand,             "" },
            { "page_text_locale",              rbac::RBAC_PERM_COMMAND_RELOAD_PAGE_TEXT_LOCALE,                 true,  &HandleReloadLocalesPageTextCommand,            "" },
            { "points_of_interest_locale",     rbac::RBAC_PERM_COMMAND_RELOAD_POINTS_OF_INTEREST_LOCALE,        true,  &HandleReloadLocalesPointsOfInterestCommand,    "" },
            { "quest_template_locale",         rbac::RBAC_PERM_COMMAND_RELOAD_QUEST_TEMPLATE_LOCALE,            true,  &HandleReloadLocalesQuestCommand,               "" },
=======
            { "page_text_locale",              rbac::RBAC_PERM_COMMAND_RELOAD_PAGE_TEXT_LOCALE,                 true,  &HandleReloadLocalesPageTextCommand,            "" },
            { "points_of_interest_locale",     rbac::RBAC_PERM_COMMAND_RELOAD_POINTS_OF_INTEREST_LOCALE,        true,  &HandleReloadLocalesPointsOfInterestCommand,    "" },
>>>>>>> 28d470c5
            { "mail_level_reward",             rbac::RBAC_PERM_COMMAND_RELOAD_MAIL_LEVEL_REWARD,                true,  &HandleReloadMailLevelRewardCommand,            "" },
            { "mail_loot_template",            rbac::RBAC_PERM_COMMAND_RELOAD_MAIL_LOOT_TEMPLATE,               true,  &HandleReloadLootTemplatesMailCommand,          "" },
            { "milling_loot_template",         rbac::RBAC_PERM_COMMAND_RELOAD_MILLING_LOOT_TEMPLATE,            true,  &HandleReloadLootTemplatesMillingCommand,       "" },
            { "npc_spellclick_spells",         rbac::RBAC_PERM_COMMAND_RELOAD_NPC_SPELLCLICK_SPELLS,            true,  &HandleReloadSpellClickSpellsCommand,           "" },
            { "npc_vendor",                    rbac::RBAC_PERM_COMMAND_RELOAD_NPC_VENDOR,                       true,  &HandleReloadNpcVendorCommand,                  "" },
            { "page_text",                     rbac::RBAC_PERM_COMMAND_RELOAD_PAGE_TEXT,                        true,  &HandleReloadPageTextsCommand,                  "" },
            { "pickpocketing_loot_template",   rbac::RBAC_PERM_COMMAND_RELOAD_PICKPOCKETING_LOOT_TEMPLATE,      true,  &HandleReloadLootTemplatesPickpocketingCommand, "" },
            { "points_of_interest",            rbac::RBAC_PERM_COMMAND_RELOAD_POINTS_OF_INTEREST,               true,  &HandleReloadPointsOfInterestCommand,           "" },
            { "prospecting_loot_template",     rbac::RBAC_PERM_COMMAND_RELOAD_PROSPECTING_LOOT_TEMPLATE,        true,  &HandleReloadLootTemplatesProspectingCommand,   "" },
            { "quest_greeting",                rbac::RBAC_PERM_COMMAND_RELOAD_QUEST_GREETING,                   true,  &HandleReloadQuestGreetingCommand,              "" },
<<<<<<< HEAD
            { "quest_greeting_locale",         rbac::RBAC_PERM_COMMAND_RELOAD_QUEST_GREETING_LOCALE,            true,  &HandleReloadLocalesQuestGreetingCommand,       "" },
=======
            { "quest_locale",                  rbac::RBAC_PERM_COMMAND_RELOAD_QUEST_TEMPLATE_LOCALE,            true,  &HandleReloadQuestLocaleCommand,                "" },
>>>>>>> 28d470c5
            { "quest_poi",                     rbac::RBAC_PERM_COMMAND_RELOAD_QUEST_POI,                        true,  &HandleReloadQuestPOICommand,                   "" },
            { "quest_template",                rbac::RBAC_PERM_COMMAND_RELOAD_QUEST_TEMPLATE,                   true,  &HandleReloadQuestTemplateCommand,              "" },
            { "rbac",                          rbac::RBAC_PERM_COMMAND_RELOAD_RBAC,                             true,  &HandleReloadRBACCommand,                       "" },
            { "reference_loot_template",       rbac::RBAC_PERM_COMMAND_RELOAD_REFERENCE_LOOT_TEMPLATE,          true,  &HandleReloadLootTemplatesReferenceCommand,     "" },
            { "reserved_name",                 rbac::RBAC_PERM_COMMAND_RELOAD_RESERVED_NAME,                    true,  &HandleReloadReservedNameCommand,               "" },
            { "reputation_reward_rate",        rbac::RBAC_PERM_COMMAND_RELOAD_REPUTATION_REWARD_RATE,           true,  &HandleReloadReputationRewardRateCommand,       "" },
            { "reputation_spillover_template", rbac::RBAC_PERM_COMMAND_RELOAD_SPILLOVER_TEMPLATE,               true,  &HandleReloadReputationRewardRateCommand,       "" },
            { "skill_discovery_template",      rbac::RBAC_PERM_COMMAND_RELOAD_SKILL_DISCOVERY_TEMPLATE,         true,  &HandleReloadSkillDiscoveryTemplateCommand,     "" },
<<<<<<< HEAD
=======
            { "scene_template",                rbac::RBAC_PERM_COMMAND_RELOAD_SCENE_TEMPLATE,                   true,  &HandleReloadSceneTemplateCommand,              "" },
>>>>>>> 28d470c5
            { "skill_extra_item_template",     rbac::RBAC_PERM_COMMAND_RELOAD_SKILL_EXTRA_ITEM_TEMPLATE,        true,  &HandleReloadSkillExtraItemTemplateCommand,     "" },
            { "skill_fishing_base_level",      rbac::RBAC_PERM_COMMAND_RELOAD_SKILL_FISHING_BASE_LEVEL,         true,  &HandleReloadSkillFishingBaseLevelCommand,      "" },
            { "skinning_loot_template",        rbac::RBAC_PERM_COMMAND_RELOAD_SKINNING_LOOT_TEMPLATE,           true,  &HandleReloadLootTemplatesSkinningCommand,      "" },
            { "smart_scripts",                 rbac::RBAC_PERM_COMMAND_RELOAD_SMART_SCRIPTS,                    true,  &HandleReloadSmartScripts,                      "" },
            { "spell_required",                rbac::RBAC_PERM_COMMAND_RELOAD_SPELL_REQUIRED,                   true,  &HandleReloadSpellRequiredCommand,              "" },
            { "spell_area",                    rbac::RBAC_PERM_COMMAND_RELOAD_SPELL_AREA,                       true,  &HandleReloadSpellAreaCommand,                  "" },
<<<<<<< HEAD
            { "spell_bonus_data",              rbac::RBAC_PERM_COMMAND_RELOAD_SPELL_BONUS_DATA,                 true,  &HandleReloadSpellBonusesCommand,               "" },
=======
>>>>>>> 28d470c5
            { "spell_group",                   rbac::RBAC_PERM_COMMAND_RELOAD_SPELL_GROUP,                      true,  &HandleReloadSpellGroupsCommand,                "" },
            { "spell_learn_spell",             rbac::RBAC_PERM_COMMAND_RELOAD_SPELL_LEARN_SPELL,                true,  &HandleReloadSpellLearnSpellCommand,            "" },
            { "spell_loot_template",           rbac::RBAC_PERM_COMMAND_RELOAD_SPELL_LOOT_TEMPLATE,              true,  &HandleReloadLootTemplatesSpellCommand,         "" },
            { "spell_linked_spell",            rbac::RBAC_PERM_COMMAND_RELOAD_SPELL_LINKED_SPELL,               true,  &HandleReloadSpellLinkedSpellCommand,           "" },
            { "spell_pet_auras",               rbac::RBAC_PERM_COMMAND_RELOAD_SPELL_PET_AURAS,                  true,  &HandleReloadSpellPetAurasCommand,              "" },
            { "spell_proc",                    rbac::RBAC_PERM_COMMAND_RELOAD_SPELL_PROC,                       true,  &HandleReloadSpellProcsCommand,                 "" },
            { "spell_scripts",                 rbac::RBAC_PERM_COMMAND_RELOAD_SPELL_SCRIPTS,                    true,  &HandleReloadSpellScriptsCommand,               "" },
            { "spell_target_position",         rbac::RBAC_PERM_COMMAND_RELOAD_SPELL_TARGET_POSITION,            true,  &HandleReloadSpellTargetPositionCommand,        "" },
            { "spell_threats",                 rbac::RBAC_PERM_COMMAND_RELOAD_SPELL_THREATS,                    true,  &HandleReloadSpellThreatsCommand,               "" },
            { "spell_group_stack_rules",       rbac::RBAC_PERM_COMMAND_RELOAD_SPELL_GROUP_STACK_RULES,          true,  &HandleReloadSpellGroupStackRulesCommand,       "" },
<<<<<<< HEAD
            { "trainer",                       rbac::RBAC_PERM_COMMAND_RELOAD_TRAINER,                          true,  &HandleReloadTrainerCommand,                    "" },
            { "trinity_string",                rbac::RBAC_PERM_COMMAND_RELOAD_TRINITY_STRING,                   true,  &HandleReloadTrinityStringCommand,              "" },
            { "waypoint_scripts",              rbac::RBAC_PERM_COMMAND_RELOAD_WAYPOINT_SCRIPTS,                 true,  &HandleReloadWpScriptsCommand,                  "" },
            { "waypoint_data",                 rbac::RBAC_PERM_COMMAND_RELOAD_WAYPOINT_DATA,                    true,  &HandleReloadWpCommand,                         "" },
=======
            { "support",                       rbac::RBAC_PERM_COMMAND_RELOAD_SUPPORT_SYSTEM,                   true,  &HandleReloadSupportSystemCommand,              "" },
            { "trainer",                       rbac::RBAC_PERM_COMMAND_RELOAD_TRAINER,                          true,  &HandleReloadTrainerCommand,                    "" },
            { "trinity_string",                rbac::RBAC_PERM_COMMAND_RELOAD_TRINITY_STRING,                   true,  &HandleReloadTrinityStringCommand,              "" },
            { "warden_action",                 rbac::RBAC_PERM_COMMAND_RELOAD_WARDEN_ACTION,                    true,  &HandleReloadWardenactionCommand,               "" },
            { "waypoint_scripts",              rbac::RBAC_PERM_COMMAND_RELOAD_WAYPOINT_SCRIPTS,                 true,  &HandleReloadWpScriptsCommand,                  "" },
            { "waypoint_data",                 rbac::RBAC_PERM_COMMAND_RELOAD_WAYPOINT_DATA,                    true,  &HandleReloadWpCommand,                         "" },
            { "vehicle_template",              rbac::RBAC_PERM_COMMAND_RELOAD_VEHICLE_TEMPLATE,                 true,  &HandleReloadVehicleTemplateCommand,            "" },
>>>>>>> 28d470c5
            { "vehicle_accessory",             rbac::RBAC_PERM_COMMAND_RELOAD_VEHICLE_ACCESORY,                 true,  &HandleReloadVehicleAccessoryCommand,           "" },
            { "vehicle_template_accessory",    rbac::RBAC_PERM_COMMAND_RELOAD_VEHICLE_TEMPLATE_ACCESSORY,       true,  &HandleReloadVehicleTemplateAccessoryCommand,   "" },
        };
        static std::vector<ChatCommand> commandTable =
        {
<<<<<<< HEAD
            { "reload",                        rbac::RBAC_PERM_COMMAND_RELOAD,                                  true,  nullptr,                                           "", reloadCommandTable },
=======
            { "reload",                        rbac::RBAC_PERM_COMMAND_RELOAD,                                  true,  nullptr,                                        "", reloadCommandTable },
>>>>>>> 28d470c5
        };
        return commandTable;
    }

    //reload commands
<<<<<<< HEAD
    static bool HandleReloadGMTicketsCommand(ChatHandler* /*handler*/, char const* /*args*/)
=======
    static bool HandleReloadSupportSystemCommand(ChatHandler* handler, char const* /*args*/)
>>>>>>> 28d470c5
    {
        TC_LOG_INFO("misc", "Re-Loading Support System Tables...");
        sSupportMgr->LoadBugTickets();
        sSupportMgr->LoadComplaintTickets();
        sSupportMgr->LoadSuggestionTickets();
        handler->SendGlobalGMSysMessage("DB tables `gm_*` reloaded.");
        return true;
    }

    static bool HandleReloadAllCommand(ChatHandler* handler, char const* /*args*/)
    {
        HandleReloadSkillFishingBaseLevelCommand(handler, "");

        HandleReloadAllAchievementCommand(handler, "");
        HandleReloadAllAreaCommand(handler, "");
        HandleReloadAllLootCommand(handler, "");
        HandleReloadAllNpcCommand(handler, "");
        HandleReloadAllQuestCommand(handler, "");
        HandleReloadAllSpellCommand(handler, "");
        HandleReloadAllItemCommand(handler, "");
        HandleReloadAllGossipsCommand(handler, "");
        HandleReloadAllLocalesCommand(handler, "");

        HandleReloadAccessRequirementCommand(handler, "");
        HandleReloadMailLevelRewardCommand(handler, "");
        HandleReloadReservedNameCommand(handler, "");
        HandleReloadTrinityStringCommand(handler, "");
        HandleReloadGameTeleCommand(handler, "");

        HandleReloadCreatureMovementOverrideCommand(handler, "");
        HandleReloadCreatureSummonGroupsCommand(handler);
        HandleReloadCreatureTemplateOutfitsCommand(handler, "");

        HandleReloadVehicleAccessoryCommand(handler, "");
        HandleReloadVehicleTemplateAccessoryCommand(handler, "");

        HandleReloadAutobroadcastCommand(handler, "");
        HandleReloadBattlegroundTemplate(handler, "");
        HandleReloadCharacterTemplate(handler, "");
        return true;
    }

    static bool HandleReloadAllAchievementCommand(ChatHandler* handler, char const* /*args*/)
    {
        HandleReloadCriteriaDataCommand(handler, "");
        HandleReloadAchievementRewardCommand(handler, "");
        return true;
    }

    static bool HandleReloadAllAreaCommand(ChatHandler* handler, char const* /*args*/)
    {
        //HandleReloadQuestAreaTriggersCommand(handler, ""); -- reloaded in HandleReloadAllQuestCommand
        HandleReloadAreaTriggerTeleportCommand(handler, "");
        HandleReloadAreaTriggerTavernCommand(handler, "");
        HandleReloadGameGraveyardZoneCommand(handler, "");
        return true;
    }

    static bool HandleReloadAllLootCommand(ChatHandler* handler, char const* /*args*/)
    {
        TC_LOG_INFO("misc", "Re-Loading Loot Tables...");
        LoadLootTables();
        handler->SendGlobalGMSysMessage("DB tables `*_loot_template` reloaded.");
        sConditionMgr->LoadConditions(true);
        return true;
    }

    static bool HandleReloadAllNpcCommand(ChatHandler* handler, char const* args)
    {
        if (*args != 'a')                                          // will be reloaded from all_gossips
        HandleReloadTrainerCommand(handler, "a");
        HandleReloadNpcVendorCommand(handler, "a");
        HandleReloadPointsOfInterestCommand(handler, "a");
        HandleReloadSpellClickSpellsCommand(handler, "a");
        return true;
    }

    static bool HandleReloadAllQuestCommand(ChatHandler* handler, char const* /*args*/)
    {
        HandleReloadQuestGreetingCommand(handler, "");
        HandleReloadQuestAreaTriggersCommand(handler, "a");
        HandleReloadQuestGreetingCommand(handler, "a");
        HandleReloadQuestPOICommand(handler, "a");
        HandleReloadQuestTemplateCommand(handler, "a");

        TC_LOG_INFO("misc", "Re-Loading Quests Relations...");
        sObjectMgr->LoadQuestStartersAndEnders();
        handler->SendGlobalGMSysMessage("DB tables `*_queststarter` and `*_questender` reloaded.");
        return true;
    }

    static bool HandleReloadAllScriptsCommand(ChatHandler* handler, char const* /*args*/)
    {
        if (sMapMgr->IsScriptScheduled())
        {
            handler->PSendSysMessage("DB scripts used currently, please attempt reload later.");
            handler->SetSentErrorMessage(true);
            return false;
        }

        TC_LOG_INFO("misc", "Re-Loading Scripts...");
        HandleReloadEventScriptsCommand(handler, "a");
        HandleReloadSpellScriptsCommand(handler, "a");
        handler->SendGlobalGMSysMessage("DB tables `*_scripts` reloaded.");
        HandleReloadWpScriptsCommand(handler, "a");
        HandleReloadWpCommand(handler, "a");
        return true;
    }

    static bool HandleReloadAllSpellCommand(ChatHandler* handler, char const* /*args*/)
    {
        HandleReloadSkillDiscoveryTemplateCommand(handler, "a");
        HandleReloadSkillExtraItemTemplateCommand(handler, "a");
        HandleReloadSpellRequiredCommand(handler, "a");
        HandleReloadSpellAreaCommand(handler, "a");
        HandleReloadSpellGroupsCommand(handler, "a");
        HandleReloadSpellLearnSpellCommand(handler, "a");
        HandleReloadSpellLinkedSpellCommand(handler, "a");
        HandleReloadSpellProcsCommand(handler, "a");
        HandleReloadSpellTargetPositionCommand(handler, "a");
        HandleReloadSpellThreatsCommand(handler, "a");
        HandleReloadSpellGroupStackRulesCommand(handler, "a");
        HandleReloadSpellPetAurasCommand(handler, "a");
        return true;
    }

    static bool HandleReloadAllGossipsCommand(ChatHandler* handler, char const* args)
    {
        HandleReloadGossipMenuCommand(handler, "a");
        HandleReloadGossipMenuOptionCommand(handler, "a");
        if (*args != 'a')                                          // already reload from all_scripts
        HandleReloadPointsOfInterestCommand(handler, "a");
        return true;
    }

    static bool HandleReloadAllItemCommand(ChatHandler* handler, char const* /*args*/)
    {
        HandleReloadPageTextsCommand(handler, "a");
        HandleReloadItemRandomBonusListTemplatesCommand(handler, "a");
        return true;
    }

    static bool HandleReloadAllLocalesCommand(ChatHandler* handler, char const* /*args*/)
    {
        HandleReloadLocalesAchievementRewardCommand(handler, "a");
        HandleReloadLocalesCreatureCommand(handler, "a");
        HandleReloadLocalesCreatureTextCommand(handler, "a");
        HandleReloadLocalesGameobjectCommand(handler, "a");
        HandleReloadLocalesGossipMenuOptionCommand(handler, "a");
        HandleReloadLocalesPageTextCommand(handler, "a");
        HandleReloadLocalesPointsOfInterestCommand(handler, "a");
<<<<<<< HEAD
        HandleReloadLocalesQuestCommand(handler, "a");
        HandleReloadLocalesQuestOfferRewardCommand(handler, "a");
        HandleReloadLocalesQuestRequestItemsCommand(handler, "a");
        HandleReloadLocalesQuestGreetingCommand(handler, "");
=======
        HandleReloadQuestLocaleCommand(handler, "a");
>>>>>>> 28d470c5
        return true;
    }

    static bool HandleReloadConfigCommand(ChatHandler* handler, char const* /*args*/)
    {
        TC_LOG_INFO("misc", "Re-Loading config settings...");
        sWorld->LoadConfigSettings(true);
        sMapMgr->InitializeVisibilityDistanceInfo();
        handler->SendGlobalGMSysMessage("World config settings reloaded.");
        return true;
    }

    static bool HandleReloadAccessRequirementCommand(ChatHandler* handler, char const* /*args*/)
    {
        TC_LOG_INFO("misc", "Re-Loading Access Requirement definitions...");
        sObjectMgr->LoadAccessRequirements();
        handler->SendGlobalGMSysMessage("DB table `access_requirement` reloaded.");
        return true;
    }

<<<<<<< HEAD
    static bool HandleReloadAchievementCriteriaDataCommand(ChatHandler* handler, char const* /*args*/)
=======
    static bool HandleReloadCriteriaDataCommand(ChatHandler* handler, char const* /*args*/)
>>>>>>> 28d470c5
    {
        TC_LOG_INFO("misc", "Re-Loading Additional Criteria Data...");
        sCriteriaMgr->LoadCriteriaData();
        handler->SendGlobalGMSysMessage("DB table `criteria_data` reloaded.");
        return true;
    }

    static bool HandleReloadAchievementRewardCommand(ChatHandler* handler, char const* /*args*/)
    {
        TC_LOG_INFO("misc", "Re-Loading Achievement Reward Data...");
        sAchievementMgr->LoadRewards();
        handler->SendGlobalGMSysMessage("DB table `achievement_reward` reloaded.");
        return true;
    }

    static bool HandleReloadAreaTriggerTavernCommand(ChatHandler* handler, char const* /*args*/)
    {
        TC_LOG_INFO("misc", "Re-Loading Tavern Area Triggers...");
        sObjectMgr->LoadTavernAreaTriggers();
        handler->SendGlobalGMSysMessage("DB table `areatrigger_tavern` reloaded.");
        return true;
    }

    static bool HandleReloadAreaTriggerTeleportCommand(ChatHandler* handler, char const* /*args*/)
    {
        TC_LOG_INFO("misc", "Re-Loading AreaTrigger teleport definitions...");
        sObjectMgr->LoadAreaTriggerTeleports();
        handler->SendGlobalGMSysMessage("DB table `areatrigger_teleport` reloaded.");
        return true;
    }

    static bool HandleReloadAutobroadcastCommand(ChatHandler* handler, char const* /*args*/)
    {
        TC_LOG_INFO("misc", "Re-Loading Autobroadcasts...");
        sWorld->LoadAutobroadcasts();
        handler->SendGlobalGMSysMessage("DB table `autobroadcast` reloaded.");
        return true;
    }

    static bool HandleReloadBattlegroundTemplate(ChatHandler* handler, char const* /*args*/)
    {
        TC_LOG_INFO("misc", "Re-Loading Battleground Templates...");
        sBattlegroundMgr->LoadBattlegroundTemplates();
        handler->SendGlobalGMSysMessage("DB table `battleground_template` reloaded.");
        return true;
    }

<<<<<<< HEAD
    static bool HandleReloadBroadcastTextCommand(ChatHandler* handler, char const* /*args*/)
=======
    static bool HandleReloadCharacterTemplate(ChatHandler* handler, char const* /*args*/)
>>>>>>> 28d470c5
    {
        TC_LOG_INFO("misc", "Re-Loading Character Templates...");
        sCharacterTemplateDataStore->LoadCharacterTemplates();
        handler->SendGlobalGMSysMessage("DB table `character_template` and `character_template_class` reloaded.");
        return true;
    }

<<<<<<< HEAD
=======
    static bool HandleReloadCommandCommand(ChatHandler* handler, char const* /*args*/)
    {
        ChatHandler::invalidateCommandTable();
        handler->SendGlobalGMSysMessage("DB table `command` will be reloaded at next chat command use.");
        return true;
    }

>>>>>>> 28d470c5
    static bool HandleReloadOnKillReputationCommand(ChatHandler* handler, char const* /*args*/)
    {
        TC_LOG_INFO("misc", "Re-Loading creature award reputation definitions...");
        sObjectMgr->LoadReputationOnKill();
        handler->SendGlobalGMSysMessage("DB table `creature_onkill_reputation` reloaded.");
        return true;
    }

<<<<<<< HEAD
    static bool HandleReloadCreatureSummonGroupsCommand(ChatHandler* handler)
=======
    static bool HandleReloadCreatureSummonGroupsCommand(ChatHandler* handler, char const* /*args*/)
>>>>>>> 28d470c5
    {
        TC_LOG_INFO("misc", "Reloading creature summon groups...");
        sObjectMgr->LoadTempSummons();
        handler->SendGlobalGMSysMessage("DB table `creature_summon_groups` reloaded.");
        return true;
    }

    static bool HandleReloadCreatureTemplateCommand(ChatHandler* handler, char const* args)
    {
        if (!*args)
            return false;

        for (std::string_view entryStr : Trinity::Tokenize(args, ' ', false))
        {
<<<<<<< HEAD
            uint32 entry = Trinity::StringTo<uint32>(entryStr).value_or(0);
=======
            uint32 entry = atoul(*itr);
>>>>>>> 28d470c5

            WorldDatabasePreparedStatement* stmt = WorldDatabase.GetPreparedStatement(WORLD_SEL_CREATURE_TEMPLATE);
            stmt->setUInt32(0, entry);
            stmt->setUInt32(1, 0);
            PreparedQueryResult result = WorldDatabase.Query(stmt);

            if (!result)
            {
                handler->PSendSysMessage(LANG_COMMAND_CREATURETEMPLATE_NOTFOUND, entry);
                continue;
            }

            CreatureTemplate const* cInfo = sObjectMgr->GetCreatureTemplate(entry);
            if (!cInfo)
            {
                handler->PSendSysMessage(LANG_COMMAND_CREATURESTORAGE_NOTFOUND, entry);
                continue;
            }

            TC_LOG_INFO("misc", "Reloading creature template entry %u", entry);

            Field* fields = result->Fetch();
            sObjectMgr->LoadCreatureTemplate(fields);
            sObjectMgr->CheckCreatureTemplate(cInfo);
        }

        sObjectMgr->InitializeQueriesData(QUERY_DATA_CREATURES);
        handler->SendGlobalGMSysMessage("Creature template reloaded.");
        return true;
    }

<<<<<<< HEAD
    static bool HandleReloadCreatureTemplateOutfitsCommand(ChatHandler* handler, const char* /*args*/)
    {
        TC_LOG_INFO("misc", "Loading Creature Outfits... (`creature_template_outfits`)");
        sObjectMgr->LoadCreatureOutfits();
        sMapMgr->DoForAllMaps([](Map* map)
        {
            for (auto e : map->GetCreatureBySpawnIdStore())
            {
                auto const & outfit = e.second->GetOutfit();
                if (outfit && outfit->GetId())
                    e.second->SetDisplayId(outfit->GetId());
            }
        });

        handler->SendGlobalGMSysMessage("DB table `creature_template_outfits` reloaded.");
        return true;
    }

=======
>>>>>>> 28d470c5
    static bool HandleReloadCreatureQuestStarterCommand(ChatHandler* handler, char const* /*args*/)
    {
        TC_LOG_INFO("misc", "Loading Quests Relations... (`creature_queststarter`)");
        sObjectMgr->LoadCreatureQuestStarters();
        handler->SendGlobalGMSysMessage("DB table `creature_queststarter` reloaded.");
        return true;
    }

    static bool HandleReloadLinkedRespawnCommand(ChatHandler* handler, char const* /*args*/)
    {
        TC_LOG_INFO("misc", "Loading Linked Respawns... (`creature_linked_respawn`)");
        sObjectMgr->LoadLinkedRespawn();
        handler->SendGlobalGMSysMessage("DB table `creature_linked_respawn` (creature linked respawns) reloaded.");
        return true;
    }

    static bool HandleReloadCreatureQuestEnderCommand(ChatHandler* handler, char const* /*args*/)
    {
        TC_LOG_INFO("misc", "Loading Quests Relations... (`creature_questender`)");
        sObjectMgr->LoadCreatureQuestEnders();
        handler->SendGlobalGMSysMessage("DB table `creature_questender` reloaded.");
        return true;
    }

    static bool HandleReloadGossipMenuCommand(ChatHandler* handler, char const* /*args*/)
    {
        TC_LOG_INFO("misc", "Re-Loading `gossip_menu` Table!");
        sObjectMgr->LoadGossipMenu();
        handler->SendGlobalGMSysMessage("DB table `gossip_menu` reloaded.");
        sConditionMgr->LoadConditions(true);
        return true;
    }

    static bool HandleReloadGossipMenuOptionCommand(ChatHandler* handler, char const* /*args*/)
    {
        TC_LOG_INFO("misc", "Re-Loading `gossip_menu_option` Table!");
        sObjectMgr->LoadGossipMenuItems();
        handler->SendGlobalGMSysMessage("DB table `gossip_menu_option` reloaded.");
        sConditionMgr->LoadConditions(true);
        return true;
    }

    static bool HandleReloadGOQuestStarterCommand(ChatHandler* handler, char const* /*args*/)
    {
        TC_LOG_INFO("misc", "Loading Quests Relations... (`gameobject_queststarter`)");
        sObjectMgr->LoadGameobjectQuestStarters();
        handler->SendGlobalGMSysMessage("DB table `gameobject_queststarter` reloaded.");
        return true;
    }

    static bool HandleReloadGOQuestEnderCommand(ChatHandler* handler, char const* /*args*/)
    {
        TC_LOG_INFO("misc", "Loading Quests Relations... (`gameobject_questender`)");
        sObjectMgr->LoadGameobjectQuestEnders();
        handler->SendGlobalGMSysMessage("DB table `gameobject_questender` reloaded.");
        return true;
    }

    static bool HandleReloadQuestAreaTriggersCommand(ChatHandler* handler, char const* /*args*/)
    {
        TC_LOG_INFO("misc", "Re-Loading Quest Area Triggers...");
        sObjectMgr->LoadQuestAreaTriggers();
        handler->SendGlobalGMSysMessage("DB table `areatrigger_involvedrelation` (quest area triggers) reloaded.");
        return true;
    }

    static bool HandleReloadQuestGreetingCommand(ChatHandler* handler, char const* /*args*/)
    {
<<<<<<< HEAD
        TC_LOG_INFO("misc", "Re-Loading Quest Greeting ...");
=======
        TC_LOG_INFO("misc", "Re-Loading Quest Greeting ... ");
>>>>>>> 28d470c5
        sObjectMgr->LoadQuestGreetings();
        handler->SendGlobalGMSysMessage("DB table `quest_greeting` reloaded.");
        return true;
    }

<<<<<<< HEAD
    static bool HandleReloadLocalesQuestGreetingCommand(ChatHandler* handler, char const* /*args*/)
    {
        TC_LOG_INFO("misc", "Re-Loading Quest Greeting locales...");
        sObjectMgr->LoadQuestGreetingLocales();
        handler->SendGlobalGMSysMessage("DB table `quest_greeting_locale` reloaded.");
        return true;
    }

=======
>>>>>>> 28d470c5
    static bool HandleReloadQuestTemplateCommand(ChatHandler* handler, char const* /*args*/)
    {
        TC_LOG_INFO("misc", "Re-Loading Quest Templates...");
        sObjectMgr->LoadQuests();
        sObjectMgr->InitializeQueriesData(QUERY_DATA_QUESTS);
        handler->SendGlobalGMSysMessage("DB table `quest_template` (quest definitions) reloaded.");

        /// dependent also from `gameobject` but this table not reloaded anyway
        TC_LOG_INFO("misc", "Re-Loading GameObjects for quests...");
        sObjectMgr->LoadGameObjectForQuests();
        handler->SendGlobalGMSysMessage("Data GameObjects for quests reloaded.");
        return true;
    }

    static bool HandleReloadLootTemplatesCreatureCommand(ChatHandler* handler, char const* /*args*/)
    {
        TC_LOG_INFO("misc", "Re-Loading Loot Tables... (`creature_loot_template`)");
        LoadLootTemplates_Creature();
        LootTemplates_Creature.CheckLootRefs();
        handler->SendGlobalGMSysMessage("DB table `creature_loot_template` reloaded.");
        sConditionMgr->LoadConditions(true);
        return true;
    }

<<<<<<< HEAD
    static bool HandleReloadCreatureMovementOverrideCommand(ChatHandler* handler, char const* /*args*/)
    {
        TC_LOG_INFO("misc", "Re-Loading Creature movement overrides...");
        sObjectMgr->LoadCreatureMovementOverrides();
        handler->SendGlobalGMSysMessage("DB table `creature_movement_override` reloaded.");
        return true;
    }

=======
>>>>>>> 28d470c5
    static bool HandleReloadLootTemplatesDisenchantCommand(ChatHandler* handler, char const* /*args*/)
    {
        TC_LOG_INFO("misc", "Re-Loading Loot Tables... (`disenchant_loot_template`)");
        LoadLootTemplates_Disenchant();
        LootTemplates_Disenchant.CheckLootRefs();
        handler->SendGlobalGMSysMessage("DB table `disenchant_loot_template` reloaded.");
        sConditionMgr->LoadConditions(true);
        return true;
    }

    static bool HandleReloadLootTemplatesFishingCommand(ChatHandler* handler, char const* /*args*/)
    {
        TC_LOG_INFO("misc", "Re-Loading Loot Tables... (`fishing_loot_template`)");
        LoadLootTemplates_Fishing();
        LootTemplates_Fishing.CheckLootRefs();
        handler->SendGlobalGMSysMessage("DB table `fishing_loot_template` reloaded.");
        sConditionMgr->LoadConditions(true);
        return true;
    }

    static bool HandleReloadLootTemplatesGameobjectCommand(ChatHandler* handler, char const* /*args*/)
    {
        TC_LOG_INFO("misc", "Re-Loading Loot Tables... (`gameobject_loot_template`)");
        LoadLootTemplates_Gameobject();
        LootTemplates_Gameobject.CheckLootRefs();
        handler->SendGlobalGMSysMessage("DB table `gameobject_loot_template` reloaded.");
        sConditionMgr->LoadConditions(true);
        return true;
    }

    static bool HandleReloadLootTemplatesItemCommand(ChatHandler* handler, char const* /*args*/)
    {
        TC_LOG_INFO("misc", "Re-Loading Loot Tables... (`item_loot_template`)");
        LoadLootTemplates_Item();
        LootTemplates_Item.CheckLootRefs();
        handler->SendGlobalGMSysMessage("DB table `item_loot_template` reloaded.");
        sConditionMgr->LoadConditions(true);
        return true;
    }

    static bool HandleReloadLootTemplatesMillingCommand(ChatHandler* handler, char const* /*args*/)
    {
        TC_LOG_INFO("misc", "Re-Loading Loot Tables... (`milling_loot_template`)");
        LoadLootTemplates_Milling();
        LootTemplates_Milling.CheckLootRefs();
        handler->SendGlobalGMSysMessage("DB table `milling_loot_template` reloaded.");
        sConditionMgr->LoadConditions(true);
        return true;
    }

    static bool HandleReloadLootTemplatesPickpocketingCommand(ChatHandler* handler, char const* /*args*/)
    {
        TC_LOG_INFO("misc", "Re-Loading Loot Tables... (`pickpocketing_loot_template`)");
        LoadLootTemplates_Pickpocketing();
        LootTemplates_Pickpocketing.CheckLootRefs();
        handler->SendGlobalGMSysMessage("DB table `pickpocketing_loot_template` reloaded.");
        sConditionMgr->LoadConditions(true);
        return true;
    }

    static bool HandleReloadLootTemplatesProspectingCommand(ChatHandler* handler, char const* /*args*/)
    {
        TC_LOG_INFO("misc", "Re-Loading Loot Tables... (`prospecting_loot_template`)");
        LoadLootTemplates_Prospecting();
        LootTemplates_Prospecting.CheckLootRefs();
        handler->SendGlobalGMSysMessage("DB table `prospecting_loot_template` reloaded.");
        sConditionMgr->LoadConditions(true);
        return true;
    }

    static bool HandleReloadLootTemplatesMailCommand(ChatHandler* handler, char const* /*args*/)
    {
        TC_LOG_INFO("misc", "Re-Loading Loot Tables... (`mail_loot_template`)");
        LoadLootTemplates_Mail();
        LootTemplates_Mail.CheckLootRefs();
        handler->SendGlobalGMSysMessage("DB table `mail_loot_template` reloaded.");
        sConditionMgr->LoadConditions(true);
        return true;
    }

    static bool HandleReloadLootTemplatesReferenceCommand(ChatHandler* handler, char const* /*args*/)
    {
        TC_LOG_INFO("misc", "Re-Loading Loot Tables... (`reference_loot_template`)");
        LoadLootTemplates_Reference();
        handler->SendGlobalGMSysMessage("DB table `reference_loot_template` reloaded.");
        sConditionMgr->LoadConditions(true);
        return true;
    }

    static bool HandleReloadLootTemplatesSkinningCommand(ChatHandler* handler, char const* /*args*/)
    {
        TC_LOG_INFO("misc", "Re-Loading Loot Tables... (`skinning_loot_template`)");
        LoadLootTemplates_Skinning();
        LootTemplates_Skinning.CheckLootRefs();
        handler->SendGlobalGMSysMessage("DB table `skinning_loot_template` reloaded.");
        sConditionMgr->LoadConditions(true);
        return true;
    }

    static bool HandleReloadLootTemplatesSpellCommand(ChatHandler* handler, char const* /*args*/)
    {
        TC_LOG_INFO("misc", "Re-Loading Loot Tables... (`spell_loot_template`)");
        LoadLootTemplates_Spell();
        LootTemplates_Spell.CheckLootRefs();
        handler->SendGlobalGMSysMessage("DB table `spell_loot_template` reloaded.");
        sConditionMgr->LoadConditions(true);
        return true;
    }

    static bool HandleReloadTrinityStringCommand(ChatHandler* handler, char const* /*args*/)
    {
        TC_LOG_INFO("misc", "Re-Loading trinity_string Table!");
        sObjectMgr->LoadTrinityStrings();
        handler->SendGlobalGMSysMessage("DB table `trinity_string` reloaded.");
        return true;
    }

<<<<<<< HEAD
=======
    static bool HandleReloadWardenactionCommand(ChatHandler* handler, char const* /*args*/)
    {
        if (!sWorld->getBoolConfig(CONFIG_WARDEN_ENABLED))
        {
            handler->SendSysMessage("Warden system disabled by config - reloading warden_action skipped.");
            handler->SetSentErrorMessage(true);
            return false;
        }

        TC_LOG_INFO("misc", "Re-Loading warden_action Table!");
        sWardenCheckMgr->LoadWardenOverrides();
        handler->SendGlobalGMSysMessage("DB table `warden_action` reloaded.");
        return true;
    }

>>>>>>> 28d470c5
    static bool HandleReloadTrainerCommand(ChatHandler* handler, char const* /*args*/)
    {
        TC_LOG_INFO("misc", "Re-Loading `trainer` Table!");
        sObjectMgr->LoadTrainers();
<<<<<<< HEAD
        sObjectMgr->LoadCreatureDefaultTrainers();
        handler->SendGlobalGMSysMessage("DB table `trainer` reloaded.");
        handler->SendGlobalGMSysMessage("DB table `trainer_locale` reloaded.");
        handler->SendGlobalGMSysMessage("DB table `trainer_spell` reloaded.");
        handler->SendGlobalGMSysMessage("DB table `creature_default_trainer` reloaded.");
=======
        sObjectMgr->LoadCreatureTrainers();
        handler->SendGlobalGMSysMessage("DB table `trainer` reloaded.");
        handler->SendGlobalGMSysMessage("DB table `trainer_locale` reloaded.");
        handler->SendGlobalGMSysMessage("DB table `trainer_spell` reloaded.");
        handler->SendGlobalGMSysMessage("DB table `creature_trainer` reloaded.");
>>>>>>> 28d470c5
        return true;
    }

    static bool HandleReloadNpcVendorCommand(ChatHandler* handler, char const* /*args*/)
    {
        TC_LOG_INFO("misc", "Re-Loading `npc_vendor` Table!");
        sObjectMgr->LoadVendors();
        handler->SendGlobalGMSysMessage("DB table `npc_vendor` reloaded.");
        return true;
    }

    static bool HandleReloadPointsOfInterestCommand(ChatHandler* handler, char const* /*args*/)
    {
        TC_LOG_INFO("misc", "Re-Loading `points_of_interest` Table!");
        sObjectMgr->LoadPointsOfInterest();
        handler->SendGlobalGMSysMessage("DB table `points_of_interest` reloaded.");
        return true;
    }

    static bool HandleReloadQuestPOICommand(ChatHandler* handler, char const* /*args*/)
    {
        TC_LOG_INFO("misc", "Re-Loading Quest POI ..." );
        sObjectMgr->LoadQuestPOI();
        sObjectMgr->InitializeQueriesData(QUERY_DATA_POIS);
        handler->SendGlobalGMSysMessage("DB Table `quest_poi` and `quest_poi_points` reloaded.");
        return true;
    }

    static bool HandleReloadSpellClickSpellsCommand(ChatHandler* handler, char const* /*args*/)
    {
        TC_LOG_INFO("misc", "Re-Loading `npc_spellclick_spells` Table!");
        sObjectMgr->LoadNPCSpellClickSpells();
        handler->SendGlobalGMSysMessage("DB table `npc_spellclick_spells` reloaded.");
        return true;
    }

    static bool HandleReloadReservedNameCommand(ChatHandler* handler, char const* /*args*/)
    {
        TC_LOG_INFO("misc", "Loading ReservedNames... (`reserved_name`)");
        sObjectMgr->LoadReservedPlayersNames();
        handler->SendGlobalGMSysMessage("DB table `reserved_name` (player reserved names) reloaded.");
        return true;
    }

    static bool HandleReloadReputationRewardRateCommand(ChatHandler* handler, char const* /*args*/)
    {
        TC_LOG_INFO("misc", "Re-Loading `reputation_reward_rate` Table!" );
        sObjectMgr->LoadReputationRewardRate();
        handler->SendGlobalSysMessage("DB table `reputation_reward_rate` reloaded.");
        return true;
    }

    static bool HandleReloadReputationSpilloverTemplateCommand(ChatHandler* handler, char const* /*args*/)
    {
        TC_LOG_INFO("misc", "Re-Loading `reputation_spillover_template` Table!" );
        sObjectMgr->LoadReputationSpilloverTemplate();
        handler->SendGlobalSysMessage("DB table `reputation_spillover_template` reloaded.");
        return true;
    }

    static bool HandleReloadSkillDiscoveryTemplateCommand(ChatHandler* handler, char const* /*args*/)
    {
        TC_LOG_INFO("misc", "Re-Loading Skill Discovery Table...");
        LoadSkillDiscoveryTable();
        handler->SendGlobalGMSysMessage("DB table `skill_discovery_template` (recipes discovered at crafting) reloaded.");
        return true;
    }

    static bool HandleReloadSkillPerfectItemTemplateCommand(ChatHandler* handler, char const* /*args*/)
    { // latched onto HandleReloadSkillExtraItemTemplateCommand as it's part of that table group (and i don't want to chance all the command IDs)
        TC_LOG_INFO("misc", "Re-Loading Skill Perfection Data Table...");
        LoadSkillPerfectItemTable();
        handler->SendGlobalGMSysMessage("DB table `skill_perfect_item_template` (perfect item procs when crafting) reloaded.");
        return true;
    }

    static bool HandleReloadSkillExtraItemTemplateCommand(ChatHandler* handler, char const* args)
    {
        TC_LOG_INFO("misc", "Re-Loading Skill Extra Item Table...");
        LoadSkillExtraItemTable();
        handler->SendGlobalGMSysMessage("DB table `skill_extra_item_template` (extra item creation when crafting) reloaded.");

        return HandleReloadSkillPerfectItemTemplateCommand(handler, args);
    }

    static bool HandleReloadSkillFishingBaseLevelCommand(ChatHandler* handler, char const* /*args*/)
    {
        TC_LOG_INFO("misc", "Re-Loading Skill Fishing base level requirements...");
        sObjectMgr->LoadFishingBaseSkillLevel();
        handler->SendGlobalGMSysMessage("DB table `skill_fishing_base_level` (fishing base level for zone/subzone) reloaded.");
        return true;
    }

    static bool HandleReloadSpellAreaCommand(ChatHandler* handler, char const* /*args*/)
    {
        TC_LOG_INFO("misc", "Re-Loading SpellArea Data...");
        sSpellMgr->LoadSpellAreas();
        handler->SendGlobalGMSysMessage("DB table `spell_area` (spell dependences from area/quest/auras state) reloaded.");
        return true;
    }

    static bool HandleReloadSpellRequiredCommand(ChatHandler* handler, char const* /*args*/)
    {
        TC_LOG_INFO("misc", "Re-Loading Spell Required Data... ");
        sSpellMgr->LoadSpellRequired();
        handler->SendGlobalGMSysMessage("DB table `spell_required` reloaded.");
        return true;
    }

    static bool HandleReloadSpellGroupsCommand(ChatHandler* handler, char const* /*args*/)
    {
        TC_LOG_INFO("misc", "Re-Loading Spell Groups...");
        sSpellMgr->LoadSpellGroups();
        handler->SendGlobalGMSysMessage("DB table `spell_group` (spell groups) reloaded.");
        return true;
    }

    static bool HandleReloadSpellLearnSpellCommand(ChatHandler* handler, char const* /*args*/)
    {
        TC_LOG_INFO("misc", "Re-Loading Spell Learn Spells...");
        sSpellMgr->LoadSpellLearnSpells();
        handler->SendGlobalGMSysMessage("DB table `spell_learn_spell` reloaded.");
        return true;
    }

    static bool HandleReloadSpellLinkedSpellCommand(ChatHandler* handler, char const* /*args*/)
    {
        TC_LOG_INFO("misc", "Re-Loading Spell Linked Spells...");
        sSpellMgr->LoadSpellLinked();
        handler->SendGlobalGMSysMessage("DB table `spell_linked_spell` reloaded.");
        return true;
    }

    static bool HandleReloadSpellProcsCommand(ChatHandler* handler, char const* /*args*/)
    {
        TC_LOG_INFO("misc", "Re-Loading Spell Proc conditions and data...");
        sSpellMgr->LoadSpellProcs();
        handler->SendGlobalGMSysMessage("DB table `spell_proc` (spell proc conditions and data) reloaded.");
        return true;
    }

<<<<<<< HEAD
    static bool HandleReloadSpellBonusesCommand(ChatHandler* handler, char const* /*args*/)
    {
        TC_LOG_INFO("misc", "Re-Loading Spell Bonus Data...");
        sSpellMgr->LoadSpellBonuses();
        handler->SendGlobalGMSysMessage("DB table `spell_bonus_data` (spell damage/healing coefficients) reloaded.");
        return true;
    }

=======
>>>>>>> 28d470c5
    static bool HandleReloadSpellTargetPositionCommand(ChatHandler* handler, char const* /*args*/)
    {
        TC_LOG_INFO("misc", "Re-Loading Spell target coordinates...");
        sSpellMgr->LoadSpellTargetPositions();
        handler->SendGlobalGMSysMessage("DB table `spell_target_position` (destination coordinates for spell targets) reloaded.");
        return true;
    }

    static bool HandleReloadSpellThreatsCommand(ChatHandler* handler, char const* /*args*/)
    {
        TC_LOG_INFO("misc", "Re-Loading Aggro Spells Definitions...");
        sSpellMgr->LoadSpellThreats();
        handler->SendGlobalGMSysMessage("DB table `spell_threat` (spell aggro definitions) reloaded.");
        return true;
    }

    static bool HandleReloadSpellGroupStackRulesCommand(ChatHandler* handler, char const* /*args*/)
    {
        TC_LOG_INFO("misc", "Re-Loading Spell Group Stack Rules...");
        sSpellMgr->LoadSpellGroupStackRules();
        handler->SendGlobalGMSysMessage("DB table `spell_group_stack_rules` (spell stacking definitions) reloaded.");
        return true;
    }

    static bool HandleReloadSpellPetAurasCommand(ChatHandler* handler, char const* /*args*/)
    {
        TC_LOG_INFO("misc", "Re-Loading Spell pet auras...");
        sSpellMgr->LoadSpellPetAuras();
        handler->SendGlobalGMSysMessage("DB table `spell_pet_auras` reloaded.");
        return true;
    }

    static bool HandleReloadPageTextsCommand(ChatHandler* handler, char const* /*args*/)
    {
        TC_LOG_INFO("misc", "Re-Loading Page Text...");
        sObjectMgr->LoadPageTexts();
        handler->SendGlobalGMSysMessage("DB table `page_text` reloaded.");
        return true;
    }

<<<<<<< HEAD
    static bool HandleReloadItemEnchantementsCommand(ChatHandler* handler, char const* /*args*/)
=======
    static bool HandleReloadItemRandomBonusListTemplatesCommand(ChatHandler* handler, char const* /*args*/)
>>>>>>> 28d470c5
    {
        TC_LOG_INFO("misc", "Re-Loading Random item bonus list definitions...");
        LoadItemRandomBonusListTemplates();
        handler->SendGlobalGMSysMessage("DB table `item_random_bonus_list_template` reloaded.");
        return true;
    }

<<<<<<< HEAD
    static bool HandleReloadItemSetNamesCommand(ChatHandler* handler, char const* /*args*/)
    {
        TC_LOG_INFO("misc", "Re-Loading Item set names...");
        sObjectMgr->LoadItemSetNames();
        handler->SendGlobalGMSysMessage("DB table `item_set_names` reloaded.");
        return true;
    }

    static bool HandleReloadEventScriptsCommand(ChatHandler* handler, char const* args)
    {
=======
    static bool HandleReloadEventScriptsCommand(ChatHandler* handler, char const* args)
    {
>>>>>>> 28d470c5
        if (sMapMgr->IsScriptScheduled())
        {
            handler->SendSysMessage("DB scripts used currently, please attempt reload later.");
            handler->SetSentErrorMessage(true);
            return false;
        }

        if (*args != 'a')
            TC_LOG_INFO("misc", "Re-Loading Scripts from `event_scripts`...");

        sObjectMgr->LoadEventScripts();

        if (*args != 'a')
            handler->SendGlobalGMSysMessage("DB table `event_scripts` reloaded.");

        return true;
    }

    static bool HandleReloadWpScriptsCommand(ChatHandler* handler, char const* args)
    {
        if (sMapMgr->IsScriptScheduled())
        {
            handler->SendSysMessage("DB scripts used currently, please attempt reload later.");
            handler->SetSentErrorMessage(true);
            return false;
        }

        if (*args != 'a')
            TC_LOG_INFO("misc", "Re-Loading Scripts from `waypoint_scripts`...");

        sObjectMgr->LoadWaypointScripts();

        if (*args != 'a')
            handler->SendGlobalGMSysMessage("DB table `waypoint_scripts` reloaded.");

        return true;
    }

    static bool HandleReloadWpCommand(ChatHandler* handler, char const* args)
    {
        if (*args != 'a')
            TC_LOG_INFO("misc", "Re-Loading Waypoints data from 'waypoints_data'");

        sWaypointMgr->Load();

        if (*args != 'a')
            handler->SendGlobalGMSysMessage("DB Table 'waypoint_data' reloaded.");

        return true;
    }

    static bool HandleReloadSpellScriptsCommand(ChatHandler* handler, char const* args)
    {
        if (sMapMgr->IsScriptScheduled())
        {
            handler->SendSysMessage("DB scripts used currently, please attempt reload later.");
            handler->SetSentErrorMessage(true);
            return false;
        }

        if (*args != 'a')
            TC_LOG_INFO("misc", "Re-Loading Scripts from `spell_scripts`...");

        sObjectMgr->LoadSpellScripts();

        if (*args != 'a')
            handler->SendGlobalGMSysMessage("DB table `spell_scripts` reloaded.");

        return true;
    }

    static bool HandleReloadGameGraveyardZoneCommand(ChatHandler* handler, char const* /*args*/)
    {
        TC_LOG_INFO("misc", "Re-Loading Graveyard-zone links...");

        sObjectMgr->LoadGraveyardZones();

        handler->SendGlobalGMSysMessage("DB table `graveyard_zone` reloaded.");

        return true;
    }

    static bool HandleReloadGameTeleCommand(ChatHandler* handler, char const* /*args*/)
    {
        TC_LOG_INFO("misc", "Re-Loading Game Tele coordinates...");

        sObjectMgr->LoadGameTele();

        handler->SendGlobalGMSysMessage("DB table `game_tele` reloaded.");

        return true;
    }

    static bool HandleReloadDisablesCommand(ChatHandler* handler, char const* /*args*/)
    {
        TC_LOG_INFO("misc", "Re-Loading disables table...");
        DisableMgr::LoadDisables();
        TC_LOG_INFO("misc", "Checking quest disables...");
        DisableMgr::CheckQuestDisables();
        handler->SendGlobalGMSysMessage("DB table `disables` reloaded.");
        return true;
    }

    static bool HandleReloadLocalesAchievementRewardCommand(ChatHandler* handler, char const* /*args*/)
    {
        TC_LOG_INFO("misc", "Re-Loading Achievement Reward Data Locale...");
        sAchievementMgr->LoadRewardLocales();
        handler->SendGlobalGMSysMessage("DB table `achievement_reward_locale` reloaded.");
        return true;
    }

    static bool HandleReloadLfgRewardsCommand(ChatHandler* handler, char const* /*args*/)
    {
        TC_LOG_INFO("misc", "Re-Loading lfg dungeon rewards...");
        sLFGMgr->LoadRewards();
        handler->SendGlobalGMSysMessage("DB table `lfg_dungeon_rewards` reloaded.");
        return true;
    }

    static bool HandleReloadLocalesCreatureCommand(ChatHandler* handler, char const* /*args*/)
    {
        TC_LOG_INFO("misc", "Re-Loading Creature Template Locale...");
        sObjectMgr->LoadCreatureLocales();
        handler->SendGlobalGMSysMessage("DB table `creature_template_locale` reloaded.");
        return true;
    }

    static bool HandleReloadLocalesCreatureTextCommand(ChatHandler* handler, char const* /*args*/)
    {
        TC_LOG_INFO("misc", "Re-Loading Creature Texts Locale...");
        sCreatureTextMgr->LoadCreatureTextLocales();
        handler->SendGlobalGMSysMessage("DB table `creature_text_locale` reloaded.");
        return true;
    }

    static bool HandleReloadLocalesGameobjectCommand(ChatHandler* handler, char const* /*args*/)
    {
        TC_LOG_INFO("misc", "Re-Loading Gameobject Template Locale... ");
        sObjectMgr->LoadGameObjectLocales();
        handler->SendGlobalGMSysMessage("DB table `gameobject_template_locale` reloaded.");
        return true;
    }

    static bool HandleReloadLocalesGossipMenuOptionCommand(ChatHandler* handler, char const* /*args*/)
    {
        TC_LOG_INFO("misc", "Re-Loading Gossip Menu Option Locale... ");
        sObjectMgr->LoadGossipMenuItemsLocales();
        handler->SendGlobalGMSysMessage("DB table `gossip_menu_option_locale` reloaded.");
        return true;
    }

<<<<<<< HEAD
    static bool HandleReloadLocalesItemCommand(ChatHandler* handler, char const* /*args*/)
    {
        TC_LOG_INFO("misc", "Re-Loading Item Template Locale... ");
        sObjectMgr->LoadItemLocales();
        handler->SendGlobalGMSysMessage("DB table `item_template_locale` reloaded.");
        return true;
    }

    static bool HandleReloadLocalesItemSetNameCommand(ChatHandler* handler, char const* /*args*/)
    {
        TC_LOG_INFO("misc", "Re-Loading Item set name Locale... ");
        sObjectMgr->LoadItemSetNameLocales();
        handler->SendGlobalGMSysMessage("DB table `item_set_name_locale` reloaded.");
        return true;
    }

    static bool HandleReloadLocalesNpcTextCommand(ChatHandler* handler, char const* /*args*/)
    {
        TC_LOG_INFO("misc", "Re-Loading NPC Text Locale... ");
        sObjectMgr->LoadNpcTextLocales();
        handler->SendGlobalGMSysMessage("DB table `npc_text_locale` reloaded.");
        return true;
    }

    static bool HandleReloadLocalesPageTextCommand(ChatHandler* handler, char const* /*args*/)
    {
=======
    static bool HandleReloadLocalesPageTextCommand(ChatHandler* handler, char const* /*args*/)
    {
>>>>>>> 28d470c5
        TC_LOG_INFO("misc", "Re-Loading Page Text Locale... ");
        sObjectMgr->LoadPageTextLocales();
        handler->SendGlobalGMSysMessage("DB table `page_text_locale` reloaded.");
        return true;
    }

    static bool HandleReloadLocalesPointsOfInterestCommand(ChatHandler* handler, char const* /*args*/)
    {
        TC_LOG_INFO("misc", "Re-Loading Points Of Interest Locale... ");
        sObjectMgr->LoadPointOfInterestLocales();
        handler->SendGlobalGMSysMessage("DB table `points_of_interest_locale` reloaded.");
        return true;
    }

<<<<<<< HEAD
    static bool HandleReloadLocalesQuestCommand(ChatHandler* handler, char const* /*args*/)
    {
        TC_LOG_INFO("misc", "Re-Loading Quest Template Locale... ");
        sObjectMgr->LoadQuestLocales();
        handler->SendGlobalGMSysMessage("DB table `quest_template_locale` reloaded.");
        return true;
    }

    static bool HandleReloadLocalesQuestOfferRewardCommand(ChatHandler* handler, char const* /*args*/)
    {
        TC_LOG_INFO("misc", "Re-Loading Quest Offer Reward Locale... ");
        sObjectMgr->LoadQuestOfferRewardLocale();
        handler->SendGlobalGMSysMessage("DB table `quest_offer_reward_locale` reloaded.");
        return true;
    }

    static bool HandleReloadLocalesQuestRequestItemsCommand(ChatHandler* handler, char const* /*args*/)
    {
        TC_LOG_INFO("misc", "Re-Loading Quest Request Item Locale... ");
        sObjectMgr->LoadQuestRequestItemsLocale();
        handler->SendGlobalGMSysMessage("DB table `quest_request_item_locale` reloaded.");
=======
    static bool HandleReloadQuestLocaleCommand(ChatHandler* handler, char const* /*args*/)
    {
        TC_LOG_INFO("misc", "Re-Loading Quest Locale ... ");
        sObjectMgr->LoadQuestTemplateLocale();
        sObjectMgr->LoadQuestObjectivesLocale();
        sObjectMgr->LoadQuestGreetingLocales();
        sObjectMgr->LoadQuestOfferRewardLocale();
        sObjectMgr->LoadQuestRequestItemsLocale();
        handler->SendGlobalGMSysMessage("DB table `quest_template_locale` reloaded.");
        handler->SendGlobalGMSysMessage("DB table `quest_objectives_locale` reloaded.");
        handler->SendGlobalGMSysMessage("DB table `quest_greeting_locale` reloaded.");
        handler->SendGlobalGMSysMessage("DB table `quest_offer_reward_locale` reloaded.");
        handler->SendGlobalGMSysMessage("DB table `quest_request_items_locale` reloaded.");
>>>>>>> 28d470c5
        return true;
    }

    static bool HandleReloadMailLevelRewardCommand(ChatHandler* handler, char const* /*args*/)
    {
        TC_LOG_INFO("misc", "Re-Loading Player level dependent mail rewards...");
        sObjectMgr->LoadMailLevelRewards();
        handler->SendGlobalGMSysMessage("DB table `mail_level_reward` reloaded.");
        return true;
    }

    static bool HandleReloadAuctionsCommand(ChatHandler* handler, char const* /*args*/)
    {
        ///- Reload dynamic data tables from the database
        TC_LOG_INFO("misc", "Re-Loading Auctions...");
        sAuctionMgr->LoadAuctions();
        handler->SendGlobalGMSysMessage("Auctions reloaded.");
        return true;
    }

    static bool HandleReloadConditions(ChatHandler* handler, char const* /*args*/)
    {
        TC_LOG_INFO("misc", "Re-Loading Conditions...");
        sConditionMgr->LoadConditions(true);
        handler->SendGlobalGMSysMessage("Conditions reloaded.");
        return true;
    }

    static bool HandleReloadCreatureText(ChatHandler* handler, char const* /*args*/)
    {
        TC_LOG_INFO("misc", "Re-Loading Creature Texts...");
        sCreatureTextMgr->LoadCreatureTexts();
        handler->SendGlobalGMSysMessage("Creature Texts reloaded.");
        return true;
    }

    static bool HandleReloadSmartScripts(ChatHandler* handler, char const* /*args*/)
    {
        TC_LOG_INFO("misc", "Re-Loading Smart Scripts...");
        sSmartScriptMgr->LoadSmartAIFromDB();
        handler->SendGlobalGMSysMessage("Smart Scripts reloaded.");
        return true;
    }

<<<<<<< HEAD
=======
    static bool HandleReloadVehicleTemplateCommand(ChatHandler* handler, char const* /*args*/)
    {
        TC_LOG_INFO("misc", "Reloading vehicle_template table...");
        sObjectMgr->LoadVehicleTemplate();
        handler->SendGlobalGMSysMessage("Vehicle templates reloaded.");
        return true;
    }

>>>>>>> 28d470c5
    static bool HandleReloadVehicleAccessoryCommand(ChatHandler* handler, char const* /*args*/)
    {
        TC_LOG_INFO("misc", "Reloading vehicle_accessory table...");
        sObjectMgr->LoadVehicleAccessories();
        handler->SendGlobalGMSysMessage("Vehicle accessories reloaded.");
        return true;
    }

    static bool HandleReloadVehicleTemplateAccessoryCommand(ChatHandler* handler, char const* /*args*/)
    {
        TC_LOG_INFO("misc", "Reloading vehicle_template_accessory table...");
        sObjectMgr->LoadVehicleTemplateAccessories();
        handler->SendGlobalGMSysMessage("Vehicle template accessories reloaded.");
        return true;
    }

<<<<<<< HEAD
=======
    static bool HandleReloadAreaTriggerTemplateCommand(ChatHandler* handler, char const* /*args*/)
    {
        TC_LOG_INFO("misc", "Reloading areatrigger_template table...");
        sAreaTriggerDataStore->LoadAreaTriggerTemplates();
        handler->SendGlobalGMSysMessage("AreaTrigger templates reloaded. Already spawned AT won't be affected. New scriptname need a reboot.");
        return true;
    }

    static bool HandleReloadSceneTemplateCommand(ChatHandler* handler, char const* /*args*/)
    {
        TC_LOG_INFO("misc", "Reloading scene_template table...");
        sObjectMgr->LoadSceneTemplates();
        handler->SendGlobalGMSysMessage("Scenes templates reloaded. New scriptname need a reboot.");
        return true;
    }

    static bool HandleReloadConversationTemplateCommand(ChatHandler* handler, char const* /*args*/)
    {
        TC_LOG_INFO("misc", "Reloading conversation_* tables...");
        sConversationDataStore->LoadConversationTemplates();
        handler->SendGlobalGMSysMessage("Conversation templates reloaded.");
        return true;
    }

>>>>>>> 28d470c5
    static bool HandleReloadRBACCommand(ChatHandler* handler, char const* /*args*/)
    {
        TC_LOG_INFO("misc", "Reloading RBAC tables...");
        sAccountMgr->LoadRBAC();
        sWorld->ReloadRBAC();
        handler->SendGlobalGMSysMessage("RBAC data reloaded.");
        return true;
    }
};

void AddSC_reload_commandscript()
{
    new reload_commandscript();
}<|MERGE_RESOLUTION|>--- conflicted
+++ resolved
@@ -30,12 +30,7 @@
 #include "BattlegroundMgr.h"
 #include "CharacterTemplateDataStore.h"
 #include "Chat.h"
-<<<<<<< HEAD
-#include "Creature.h"
-#include "CreatureOutfit.h"
-=======
 #include "ConversationDataStore.h"
->>>>>>> 28d470c5
 #include "CreatureTextMgr.h"
 #include "DatabaseEnv.h"
 #include "DisableMgr.h"
@@ -50,21 +45,10 @@
 #include "SkillExtraItems.h"
 #include "SmartAI.h"
 #include "SpellMgr.h"
-<<<<<<< HEAD
-#include "StringConvert.h"
-#include "TicketMgr.h"
-#include "WaypointManager.h"
-#include "World.h"
-
-#if TRINITY_COMPILER == TRINITY_COMPILER_GNU
-#pragma GCC diagnostic ignored "-Wdeprecated-declarations"
-#endif
-=======
 #include "SupportMgr.h"
 #include "WardenCheckMgr.h"
 #include "WaypointManager.h"
 #include "World.h"
->>>>>>> 28d470c5
 
 class reload_commandscript : public CommandScript
 {
@@ -91,19 +75,6 @@
         {
             { "auctions",                      rbac::RBAC_PERM_COMMAND_RELOAD_AUCTIONS,                         true,  &HandleReloadAuctionsCommand,                   "" },
             { "access_requirement",            rbac::RBAC_PERM_COMMAND_RELOAD_ACCESS_REQUIREMENT,               true,  &HandleReloadAccessRequirementCommand,          "" },
-<<<<<<< HEAD
-            { "achievement_criteria_data",     rbac::RBAC_PERM_COMMAND_RELOAD_ACHIEVEMENT_CRITERIA_DATA,        true,  &HandleReloadAchievementCriteriaDataCommand,    "" },
-            { "achievement_reward",            rbac::RBAC_PERM_COMMAND_RELOAD_ACHIEVEMENT_REWARD,               true,  &HandleReloadAchievementRewardCommand,          "" },
-            { "all",                           rbac::RBAC_PERM_COMMAND_RELOAD_ALL,                              true,  nullptr,                                           "", reloadAllCommandTable },
-            { "areatrigger_involvedrelation",  rbac::RBAC_PERM_COMMAND_RELOAD_AREATRIGGER_INVOLVEDRELATION,     true,  &HandleReloadQuestAreaTriggersCommand,          "" },
-            { "areatrigger_tavern",            rbac::RBAC_PERM_COMMAND_RELOAD_AREATRIGGER_TAVERN,               true,  &HandleReloadAreaTriggerTavernCommand,          "" },
-            { "areatrigger_teleport",          rbac::RBAC_PERM_COMMAND_RELOAD_AREATRIGGER_TELEPORT,             true,  &HandleReloadAreaTriggerTeleportCommand,        "" },
-            { "autobroadcast",                 rbac::RBAC_PERM_COMMAND_RELOAD_AUTOBROADCAST,                    true,  &HandleReloadAutobroadcastCommand,              "" },
-            { "battleground_template",         rbac::RBAC_PERM_COMMAND_RELOAD_BATTLEGROUND_TEMPLATE,            true,  &HandleReloadBattlegroundTemplate,              "" },
-            { "broadcast_text",                rbac::RBAC_PERM_COMMAND_RELOAD_BROADCAST_TEXT,                   true,  &HandleReloadBroadcastTextCommand,              "" },
-            { "conditions",                    rbac::RBAC_PERM_COMMAND_RELOAD_CONDITIONS,                       true,  &HandleReloadConditions,                        "" },
-            { "config",                        rbac::RBAC_PERM_COMMAND_RELOAD_CONFIG,                           true,  &HandleReloadConfigCommand,                     "" },
-=======
             { "achievement_reward",            rbac::RBAC_PERM_COMMAND_RELOAD_ACHIEVEMENT_REWARD,               true,  &HandleReloadAchievementRewardCommand,          "" },
             { "all",                           rbac::RBAC_PERM_COMMAND_RELOAD_ALL,                              true,  nullptr,                                        "", reloadAllCommandTable },
             { "areatrigger_involvedrelation",  rbac::RBAC_PERM_COMMAND_RELOAD_AREATRIGGER_INVOLVEDRELATION,     true,  &HandleReloadQuestAreaTriggersCommand,          "" },
@@ -117,24 +88,15 @@
             { "conditions",                    rbac::RBAC_PERM_COMMAND_RELOAD_CONDITIONS,                       true,  &HandleReloadConditions,                        "" },
             { "config",                        rbac::RBAC_PERM_COMMAND_RELOAD_CONFIG,                           true,  &HandleReloadConfigCommand,                     "" },
             { "conversation_template",         rbac::RBAC_PERM_COMMAND_RELOAD_CONVERSATION_TEMPLATE,            true,  &HandleReloadConversationTemplateCommand,       "" },
->>>>>>> 28d470c5
             { "creature_text",                 rbac::RBAC_PERM_COMMAND_RELOAD_CREATURE_TEXT,                    true,  &HandleReloadCreatureText,                      "" },
             { "creature_questender",           rbac::RBAC_PERM_COMMAND_RELOAD_CREATURE_QUESTENDER,              true,  &HandleReloadCreatureQuestEnderCommand,         "" },
             { "creature_linked_respawn",       rbac::RBAC_PERM_COMMAND_RELOAD_CREATURE_LINKED_RESPAWN,          true,  &HandleReloadLinkedRespawnCommand,              "" },
             { "creature_loot_template",        rbac::RBAC_PERM_COMMAND_RELOAD_CREATURE_LOOT_TEMPLATE,           true,  &HandleReloadLootTemplatesCreatureCommand,      "" },
-<<<<<<< HEAD
-            { "creature_movement_override",    rbac::RBAC_PERM_COMMAND_RELOAD_CREATURE_MOVEMENT_OVERRIDE,       true,  &HandleReloadCreatureMovementOverrideCommand,   "" },
-=======
->>>>>>> 28d470c5
             { "creature_onkill_reputation",    rbac::RBAC_PERM_COMMAND_RELOAD_CREATURE_ONKILL_REPUTATION,       true,  &HandleReloadOnKillReputationCommand,           "" },
             { "creature_queststarter",         rbac::RBAC_PERM_COMMAND_RELOAD_CREATURE_QUESTSTARTER,            true,  &HandleReloadCreatureQuestStarterCommand,       "" },
             { "creature_summon_groups",        rbac::RBAC_PERM_COMMAND_RELOAD_CREATURE_SUMMON_GROUPS,           true,  &HandleReloadCreatureSummonGroupsCommand,       "" },
             { "creature_template",             rbac::RBAC_PERM_COMMAND_RELOAD_CREATURE_TEMPLATE,                true,  &HandleReloadCreatureTemplateCommand,           "" },
-<<<<<<< HEAD
-            { "creature_template_outfits",     rbac::RBAC_PERM_COMMAND_RELOAD_CREATURE_TEMPLATE,                true,  &HandleReloadCreatureTemplateOutfitsCommand,    "" },
-=======
             { "criteria_data",                 rbac::RBAC_PERM_COMMAND_RELOAD_CRITERIA_DATA,                    true,  &HandleReloadCriteriaDataCommand,               "" },
->>>>>>> 28d470c5
             { "disables",                      rbac::RBAC_PERM_COMMAND_RELOAD_DISABLES,                         true,  &HandleReloadDisablesCommand,                   "" },
             { "disenchant_loot_template",      rbac::RBAC_PERM_COMMAND_RELOAD_DISENCHANT_LOOT_TEMPLATE,         true,  &HandleReloadLootTemplatesDisenchantCommand,    "" },
             { "event_scripts",                 rbac::RBAC_PERM_COMMAND_RELOAD_EVENT_SCRIPTS,                    true,  &HandleReloadEventScriptsCommand,               "" },
@@ -144,36 +106,18 @@
             { "gameobject_questender",         rbac::RBAC_PERM_COMMAND_RELOAD_GAMEOBJECT_QUESTENDER,            true,  &HandleReloadGOQuestEnderCommand,               "" },
             { "gameobject_loot_template",      rbac::RBAC_PERM_COMMAND_RELOAD_GAMEOBJECT_QUEST_LOOT_TEMPLATE,   true,  &HandleReloadLootTemplatesGameobjectCommand,    "" },
             { "gameobject_queststarter",       rbac::RBAC_PERM_COMMAND_RELOAD_GAMEOBJECT_QUESTSTARTER,          true,  &HandleReloadGOQuestStarterCommand,             "" },
-<<<<<<< HEAD
-            { "gm_tickets",                    rbac::RBAC_PERM_COMMAND_RELOAD_GM_TICKETS,                       true,  &HandleReloadGMTicketsCommand,                  "" },
-            { "gossip_menu",                   rbac::RBAC_PERM_COMMAND_RELOAD_GOSSIP_MENU,                      true,  &HandleReloadGossipMenuCommand,                 "" },
-            { "gossip_menu_option",            rbac::RBAC_PERM_COMMAND_RELOAD_GOSSIP_MENU_OPTION,               true,  &HandleReloadGossipMenuOptionCommand,           "" },
-            { "item_enchantment_template",     rbac::RBAC_PERM_COMMAND_RELOAD_ITEM_ENCHANTMENT_TEMPLATE,        true,  &HandleReloadItemEnchantementsCommand,          "" },
-            { "item_loot_template",            rbac::RBAC_PERM_COMMAND_RELOAD_ITEM_LOOT_TEMPLATE,               true,  &HandleReloadLootTemplatesItemCommand,          "" },
-            { "item_set_names",                rbac::RBAC_PERM_COMMAND_RELOAD_ITEM_SET_NAMES,                   true,  &HandleReloadItemSetNamesCommand,               "" },
-=======
             { "gossip_menu",                   rbac::RBAC_PERM_COMMAND_RELOAD_GOSSIP_MENU,                      true,  &HandleReloadGossipMenuCommand,                 "" },
             { "gossip_menu_option",            rbac::RBAC_PERM_COMMAND_RELOAD_GOSSIP_MENU_OPTION,               true,  &HandleReloadGossipMenuOptionCommand,           "" },
             { "item_random_bonus_list_template", rbac::RBAC_PERM_COMMAND_RELOAD_ITEM_RANDOM_BONUS_LIST_TEMPLATE, true, &HandleReloadItemRandomBonusListTemplatesCommand, "" },
             { "item_loot_template",            rbac::RBAC_PERM_COMMAND_RELOAD_ITEM_LOOT_TEMPLATE,               true,  &HandleReloadLootTemplatesItemCommand,          "" },
->>>>>>> 28d470c5
             { "lfg_dungeon_rewards",           rbac::RBAC_PERM_COMMAND_RELOAD_LFG_DUNGEON_REWARDS,              true,  &HandleReloadLfgRewardsCommand,                 "" },
             { "achievement_reward_locale",     rbac::RBAC_PERM_COMMAND_RELOAD_ACHIEVEMENT_REWARD_LOCALE,        true,  &HandleReloadLocalesAchievementRewardCommand,   "" },
             { "creature_template_locale",      rbac::RBAC_PERM_COMMAND_RELOAD_CRETURE_TEMPLATE_LOCALE,          true,  &HandleReloadLocalesCreatureCommand,            "" },
             { "creature_text_locale",          rbac::RBAC_PERM_COMMAND_RELOAD_CRETURE_TEXT_LOCALE,              true,  &HandleReloadLocalesCreatureTextCommand,        "" },
             { "gameobject_template_locale",    rbac::RBAC_PERM_COMMAND_RELOAD_GAMEOBJECT_TEMPLATE_LOCALE,       true,  &HandleReloadLocalesGameobjectCommand,          "" },
             { "gossip_menu_option_locale",     rbac::RBAC_PERM_COMMAND_RELOAD_GOSSIP_MENU_OPTION_LOCALE,        true,  &HandleReloadLocalesGossipMenuOptionCommand,    "" },
-<<<<<<< HEAD
-            { "item_template_locale",          rbac::RBAC_PERM_COMMAND_RELOAD_ITEM_TEMPLATE_LOCALE,             true,  &HandleReloadLocalesItemCommand,                "" },
-            { "item_set_name_locale",          rbac::RBAC_PERM_COMMAND_RELOAD_ITEM_SET_NAME_LOCALE,             true,  &HandleReloadLocalesItemSetNameCommand,         "" },
-            { "npc_text_locale",               rbac::RBAC_PERM_COMMAND_RELOAD_NPC_TEXT_LOCALE,                  true,  &HandleReloadLocalesNpcTextCommand,             "" },
             { "page_text_locale",              rbac::RBAC_PERM_COMMAND_RELOAD_PAGE_TEXT_LOCALE,                 true,  &HandleReloadLocalesPageTextCommand,            "" },
             { "points_of_interest_locale",     rbac::RBAC_PERM_COMMAND_RELOAD_POINTS_OF_INTEREST_LOCALE,        true,  &HandleReloadLocalesPointsOfInterestCommand,    "" },
-            { "quest_template_locale",         rbac::RBAC_PERM_COMMAND_RELOAD_QUEST_TEMPLATE_LOCALE,            true,  &HandleReloadLocalesQuestCommand,               "" },
-=======
-            { "page_text_locale",              rbac::RBAC_PERM_COMMAND_RELOAD_PAGE_TEXT_LOCALE,                 true,  &HandleReloadLocalesPageTextCommand,            "" },
-            { "points_of_interest_locale",     rbac::RBAC_PERM_COMMAND_RELOAD_POINTS_OF_INTEREST_LOCALE,        true,  &HandleReloadLocalesPointsOfInterestCommand,    "" },
->>>>>>> 28d470c5
             { "mail_level_reward",             rbac::RBAC_PERM_COMMAND_RELOAD_MAIL_LEVEL_REWARD,                true,  &HandleReloadMailLevelRewardCommand,            "" },
             { "mail_loot_template",            rbac::RBAC_PERM_COMMAND_RELOAD_MAIL_LOOT_TEMPLATE,               true,  &HandleReloadLootTemplatesMailCommand,          "" },
             { "milling_loot_template",         rbac::RBAC_PERM_COMMAND_RELOAD_MILLING_LOOT_TEMPLATE,            true,  &HandleReloadLootTemplatesMillingCommand,       "" },
@@ -184,11 +128,7 @@
             { "points_of_interest",            rbac::RBAC_PERM_COMMAND_RELOAD_POINTS_OF_INTEREST,               true,  &HandleReloadPointsOfInterestCommand,           "" },
             { "prospecting_loot_template",     rbac::RBAC_PERM_COMMAND_RELOAD_PROSPECTING_LOOT_TEMPLATE,        true,  &HandleReloadLootTemplatesProspectingCommand,   "" },
             { "quest_greeting",                rbac::RBAC_PERM_COMMAND_RELOAD_QUEST_GREETING,                   true,  &HandleReloadQuestGreetingCommand,              "" },
-<<<<<<< HEAD
-            { "quest_greeting_locale",         rbac::RBAC_PERM_COMMAND_RELOAD_QUEST_GREETING_LOCALE,            true,  &HandleReloadLocalesQuestGreetingCommand,       "" },
-=======
             { "quest_locale",                  rbac::RBAC_PERM_COMMAND_RELOAD_QUEST_TEMPLATE_LOCALE,            true,  &HandleReloadQuestLocaleCommand,                "" },
->>>>>>> 28d470c5
             { "quest_poi",                     rbac::RBAC_PERM_COMMAND_RELOAD_QUEST_POI,                        true,  &HandleReloadQuestPOICommand,                   "" },
             { "quest_template",                rbac::RBAC_PERM_COMMAND_RELOAD_QUEST_TEMPLATE,                   true,  &HandleReloadQuestTemplateCommand,              "" },
             { "rbac",                          rbac::RBAC_PERM_COMMAND_RELOAD_RBAC,                             true,  &HandleReloadRBACCommand,                       "" },
@@ -197,20 +137,13 @@
             { "reputation_reward_rate",        rbac::RBAC_PERM_COMMAND_RELOAD_REPUTATION_REWARD_RATE,           true,  &HandleReloadReputationRewardRateCommand,       "" },
             { "reputation_spillover_template", rbac::RBAC_PERM_COMMAND_RELOAD_SPILLOVER_TEMPLATE,               true,  &HandleReloadReputationRewardRateCommand,       "" },
             { "skill_discovery_template",      rbac::RBAC_PERM_COMMAND_RELOAD_SKILL_DISCOVERY_TEMPLATE,         true,  &HandleReloadSkillDiscoveryTemplateCommand,     "" },
-<<<<<<< HEAD
-=======
             { "scene_template",                rbac::RBAC_PERM_COMMAND_RELOAD_SCENE_TEMPLATE,                   true,  &HandleReloadSceneTemplateCommand,              "" },
->>>>>>> 28d470c5
             { "skill_extra_item_template",     rbac::RBAC_PERM_COMMAND_RELOAD_SKILL_EXTRA_ITEM_TEMPLATE,        true,  &HandleReloadSkillExtraItemTemplateCommand,     "" },
             { "skill_fishing_base_level",      rbac::RBAC_PERM_COMMAND_RELOAD_SKILL_FISHING_BASE_LEVEL,         true,  &HandleReloadSkillFishingBaseLevelCommand,      "" },
             { "skinning_loot_template",        rbac::RBAC_PERM_COMMAND_RELOAD_SKINNING_LOOT_TEMPLATE,           true,  &HandleReloadLootTemplatesSkinningCommand,      "" },
             { "smart_scripts",                 rbac::RBAC_PERM_COMMAND_RELOAD_SMART_SCRIPTS,                    true,  &HandleReloadSmartScripts,                      "" },
             { "spell_required",                rbac::RBAC_PERM_COMMAND_RELOAD_SPELL_REQUIRED,                   true,  &HandleReloadSpellRequiredCommand,              "" },
             { "spell_area",                    rbac::RBAC_PERM_COMMAND_RELOAD_SPELL_AREA,                       true,  &HandleReloadSpellAreaCommand,                  "" },
-<<<<<<< HEAD
-            { "spell_bonus_data",              rbac::RBAC_PERM_COMMAND_RELOAD_SPELL_BONUS_DATA,                 true,  &HandleReloadSpellBonusesCommand,               "" },
-=======
->>>>>>> 28d470c5
             { "spell_group",                   rbac::RBAC_PERM_COMMAND_RELOAD_SPELL_GROUP,                      true,  &HandleReloadSpellGroupsCommand,                "" },
             { "spell_learn_spell",             rbac::RBAC_PERM_COMMAND_RELOAD_SPELL_LEARN_SPELL,                true,  &HandleReloadSpellLearnSpellCommand,            "" },
             { "spell_loot_template",           rbac::RBAC_PERM_COMMAND_RELOAD_SPELL_LOOT_TEMPLATE,              true,  &HandleReloadLootTemplatesSpellCommand,         "" },
@@ -221,12 +154,6 @@
             { "spell_target_position",         rbac::RBAC_PERM_COMMAND_RELOAD_SPELL_TARGET_POSITION,            true,  &HandleReloadSpellTargetPositionCommand,        "" },
             { "spell_threats",                 rbac::RBAC_PERM_COMMAND_RELOAD_SPELL_THREATS,                    true,  &HandleReloadSpellThreatsCommand,               "" },
             { "spell_group_stack_rules",       rbac::RBAC_PERM_COMMAND_RELOAD_SPELL_GROUP_STACK_RULES,          true,  &HandleReloadSpellGroupStackRulesCommand,       "" },
-<<<<<<< HEAD
-            { "trainer",                       rbac::RBAC_PERM_COMMAND_RELOAD_TRAINER,                          true,  &HandleReloadTrainerCommand,                    "" },
-            { "trinity_string",                rbac::RBAC_PERM_COMMAND_RELOAD_TRINITY_STRING,                   true,  &HandleReloadTrinityStringCommand,              "" },
-            { "waypoint_scripts",              rbac::RBAC_PERM_COMMAND_RELOAD_WAYPOINT_SCRIPTS,                 true,  &HandleReloadWpScriptsCommand,                  "" },
-            { "waypoint_data",                 rbac::RBAC_PERM_COMMAND_RELOAD_WAYPOINT_DATA,                    true,  &HandleReloadWpCommand,                         "" },
-=======
             { "support",                       rbac::RBAC_PERM_COMMAND_RELOAD_SUPPORT_SYSTEM,                   true,  &HandleReloadSupportSystemCommand,              "" },
             { "trainer",                       rbac::RBAC_PERM_COMMAND_RELOAD_TRAINER,                          true,  &HandleReloadTrainerCommand,                    "" },
             { "trinity_string",                rbac::RBAC_PERM_COMMAND_RELOAD_TRINITY_STRING,                   true,  &HandleReloadTrinityStringCommand,              "" },
@@ -234,27 +161,18 @@
             { "waypoint_scripts",              rbac::RBAC_PERM_COMMAND_RELOAD_WAYPOINT_SCRIPTS,                 true,  &HandleReloadWpScriptsCommand,                  "" },
             { "waypoint_data",                 rbac::RBAC_PERM_COMMAND_RELOAD_WAYPOINT_DATA,                    true,  &HandleReloadWpCommand,                         "" },
             { "vehicle_template",              rbac::RBAC_PERM_COMMAND_RELOAD_VEHICLE_TEMPLATE,                 true,  &HandleReloadVehicleTemplateCommand,            "" },
->>>>>>> 28d470c5
             { "vehicle_accessory",             rbac::RBAC_PERM_COMMAND_RELOAD_VEHICLE_ACCESORY,                 true,  &HandleReloadVehicleAccessoryCommand,           "" },
             { "vehicle_template_accessory",    rbac::RBAC_PERM_COMMAND_RELOAD_VEHICLE_TEMPLATE_ACCESSORY,       true,  &HandleReloadVehicleTemplateAccessoryCommand,   "" },
         };
         static std::vector<ChatCommand> commandTable =
         {
-<<<<<<< HEAD
-            { "reload",                        rbac::RBAC_PERM_COMMAND_RELOAD,                                  true,  nullptr,                                           "", reloadCommandTable },
-=======
             { "reload",                        rbac::RBAC_PERM_COMMAND_RELOAD,                                  true,  nullptr,                                        "", reloadCommandTable },
->>>>>>> 28d470c5
         };
         return commandTable;
     }
 
     //reload commands
-<<<<<<< HEAD
-    static bool HandleReloadGMTicketsCommand(ChatHandler* /*handler*/, char const* /*args*/)
-=======
     static bool HandleReloadSupportSystemCommand(ChatHandler* handler, char const* /*args*/)
->>>>>>> 28d470c5
     {
         TC_LOG_INFO("misc", "Re-Loading Support System Tables...");
         sSupportMgr->LoadBugTickets();
@@ -280,13 +198,12 @@
 
         HandleReloadAccessRequirementCommand(handler, "");
         HandleReloadMailLevelRewardCommand(handler, "");
+        HandleReloadCommandCommand(handler, "");
         HandleReloadReservedNameCommand(handler, "");
         HandleReloadTrinityStringCommand(handler, "");
         HandleReloadGameTeleCommand(handler, "");
 
-        HandleReloadCreatureMovementOverrideCommand(handler, "");
-        HandleReloadCreatureSummonGroupsCommand(handler);
-        HandleReloadCreatureTemplateOutfitsCommand(handler, "");
+        HandleReloadCreatureSummonGroupsCommand(handler, "");
 
         HandleReloadVehicleAccessoryCommand(handler, "");
         HandleReloadVehicleTemplateAccessoryCommand(handler, "");
@@ -334,7 +251,6 @@
 
     static bool HandleReloadAllQuestCommand(ChatHandler* handler, char const* /*args*/)
     {
-        HandleReloadQuestGreetingCommand(handler, "");
         HandleReloadQuestAreaTriggersCommand(handler, "a");
         HandleReloadQuestGreetingCommand(handler, "a");
         HandleReloadQuestPOICommand(handler, "a");
@@ -406,14 +322,7 @@
         HandleReloadLocalesGossipMenuOptionCommand(handler, "a");
         HandleReloadLocalesPageTextCommand(handler, "a");
         HandleReloadLocalesPointsOfInterestCommand(handler, "a");
-<<<<<<< HEAD
-        HandleReloadLocalesQuestCommand(handler, "a");
-        HandleReloadLocalesQuestOfferRewardCommand(handler, "a");
-        HandleReloadLocalesQuestRequestItemsCommand(handler, "a");
-        HandleReloadLocalesQuestGreetingCommand(handler, "");
-=======
         HandleReloadQuestLocaleCommand(handler, "a");
->>>>>>> 28d470c5
         return true;
     }
 
@@ -434,11 +343,7 @@
         return true;
     }
 
-<<<<<<< HEAD
-    static bool HandleReloadAchievementCriteriaDataCommand(ChatHandler* handler, char const* /*args*/)
-=======
     static bool HandleReloadCriteriaDataCommand(ChatHandler* handler, char const* /*args*/)
->>>>>>> 28d470c5
     {
         TC_LOG_INFO("misc", "Re-Loading Additional Criteria Data...");
         sCriteriaMgr->LoadCriteriaData();
@@ -486,11 +391,7 @@
         return true;
     }
 
-<<<<<<< HEAD
-    static bool HandleReloadBroadcastTextCommand(ChatHandler* handler, char const* /*args*/)
-=======
     static bool HandleReloadCharacterTemplate(ChatHandler* handler, char const* /*args*/)
->>>>>>> 28d470c5
     {
         TC_LOG_INFO("misc", "Re-Loading Character Templates...");
         sCharacterTemplateDataStore->LoadCharacterTemplates();
@@ -498,8 +399,6 @@
         return true;
     }
 
-<<<<<<< HEAD
-=======
     static bool HandleReloadCommandCommand(ChatHandler* handler, char const* /*args*/)
     {
         ChatHandler::invalidateCommandTable();
@@ -507,7 +406,6 @@
         return true;
     }
 
->>>>>>> 28d470c5
     static bool HandleReloadOnKillReputationCommand(ChatHandler* handler, char const* /*args*/)
     {
         TC_LOG_INFO("misc", "Re-Loading creature award reputation definitions...");
@@ -516,11 +414,7 @@
         return true;
     }
 
-<<<<<<< HEAD
-    static bool HandleReloadCreatureSummonGroupsCommand(ChatHandler* handler)
-=======
     static bool HandleReloadCreatureSummonGroupsCommand(ChatHandler* handler, char const* /*args*/)
->>>>>>> 28d470c5
     {
         TC_LOG_INFO("misc", "Reloading creature summon groups...");
         sObjectMgr->LoadTempSummons();
@@ -533,13 +427,11 @@
         if (!*args)
             return false;
 
-        for (std::string_view entryStr : Trinity::Tokenize(args, ' ', false))
+        Tokenizer entries(std::string(args), ' ');
+
+        for (Tokenizer::const_iterator itr = entries.begin(); itr != entries.end(); ++itr)
         {
-<<<<<<< HEAD
-            uint32 entry = Trinity::StringTo<uint32>(entryStr).value_or(0);
-=======
             uint32 entry = atoul(*itr);
->>>>>>> 28d470c5
 
             WorldDatabasePreparedStatement* stmt = WorldDatabase.GetPreparedStatement(WORLD_SEL_CREATURE_TEMPLATE);
             stmt->setUInt32(0, entry);
@@ -571,27 +463,6 @@
         return true;
     }
 
-<<<<<<< HEAD
-    static bool HandleReloadCreatureTemplateOutfitsCommand(ChatHandler* handler, const char* /*args*/)
-    {
-        TC_LOG_INFO("misc", "Loading Creature Outfits... (`creature_template_outfits`)");
-        sObjectMgr->LoadCreatureOutfits();
-        sMapMgr->DoForAllMaps([](Map* map)
-        {
-            for (auto e : map->GetCreatureBySpawnIdStore())
-            {
-                auto const & outfit = e.second->GetOutfit();
-                if (outfit && outfit->GetId())
-                    e.second->SetDisplayId(outfit->GetId());
-            }
-        });
-
-        handler->SendGlobalGMSysMessage("DB table `creature_template_outfits` reloaded.");
-        return true;
-    }
-
-=======
->>>>>>> 28d470c5
     static bool HandleReloadCreatureQuestStarterCommand(ChatHandler* handler, char const* /*args*/)
     {
         TC_LOG_INFO("misc", "Loading Quests Relations... (`creature_queststarter`)");
@@ -660,27 +531,12 @@
 
     static bool HandleReloadQuestGreetingCommand(ChatHandler* handler, char const* /*args*/)
     {
-<<<<<<< HEAD
-        TC_LOG_INFO("misc", "Re-Loading Quest Greeting ...");
-=======
         TC_LOG_INFO("misc", "Re-Loading Quest Greeting ... ");
->>>>>>> 28d470c5
         sObjectMgr->LoadQuestGreetings();
         handler->SendGlobalGMSysMessage("DB table `quest_greeting` reloaded.");
         return true;
     }
 
-<<<<<<< HEAD
-    static bool HandleReloadLocalesQuestGreetingCommand(ChatHandler* handler, char const* /*args*/)
-    {
-        TC_LOG_INFO("misc", "Re-Loading Quest Greeting locales...");
-        sObjectMgr->LoadQuestGreetingLocales();
-        handler->SendGlobalGMSysMessage("DB table `quest_greeting_locale` reloaded.");
-        return true;
-    }
-
-=======
->>>>>>> 28d470c5
     static bool HandleReloadQuestTemplateCommand(ChatHandler* handler, char const* /*args*/)
     {
         TC_LOG_INFO("misc", "Re-Loading Quest Templates...");
@@ -705,17 +561,6 @@
         return true;
     }
 
-<<<<<<< HEAD
-    static bool HandleReloadCreatureMovementOverrideCommand(ChatHandler* handler, char const* /*args*/)
-    {
-        TC_LOG_INFO("misc", "Re-Loading Creature movement overrides...");
-        sObjectMgr->LoadCreatureMovementOverrides();
-        handler->SendGlobalGMSysMessage("DB table `creature_movement_override` reloaded.");
-        return true;
-    }
-
-=======
->>>>>>> 28d470c5
     static bool HandleReloadLootTemplatesDisenchantCommand(ChatHandler* handler, char const* /*args*/)
     {
         TC_LOG_INFO("misc", "Re-Loading Loot Tables... (`disenchant_loot_template`)");
@@ -833,8 +678,6 @@
         return true;
     }
 
-<<<<<<< HEAD
-=======
     static bool HandleReloadWardenactionCommand(ChatHandler* handler, char const* /*args*/)
     {
         if (!sWorld->getBoolConfig(CONFIG_WARDEN_ENABLED))
@@ -850,24 +693,15 @@
         return true;
     }
 
->>>>>>> 28d470c5
     static bool HandleReloadTrainerCommand(ChatHandler* handler, char const* /*args*/)
     {
         TC_LOG_INFO("misc", "Re-Loading `trainer` Table!");
         sObjectMgr->LoadTrainers();
-<<<<<<< HEAD
-        sObjectMgr->LoadCreatureDefaultTrainers();
-        handler->SendGlobalGMSysMessage("DB table `trainer` reloaded.");
-        handler->SendGlobalGMSysMessage("DB table `trainer_locale` reloaded.");
-        handler->SendGlobalGMSysMessage("DB table `trainer_spell` reloaded.");
-        handler->SendGlobalGMSysMessage("DB table `creature_default_trainer` reloaded.");
-=======
         sObjectMgr->LoadCreatureTrainers();
         handler->SendGlobalGMSysMessage("DB table `trainer` reloaded.");
         handler->SendGlobalGMSysMessage("DB table `trainer_locale` reloaded.");
         handler->SendGlobalGMSysMessage("DB table `trainer_spell` reloaded.");
         handler->SendGlobalGMSysMessage("DB table `creature_trainer` reloaded.");
->>>>>>> 28d470c5
         return true;
     }
 
@@ -1009,17 +843,6 @@
         return true;
     }
 
-<<<<<<< HEAD
-    static bool HandleReloadSpellBonusesCommand(ChatHandler* handler, char const* /*args*/)
-    {
-        TC_LOG_INFO("misc", "Re-Loading Spell Bonus Data...");
-        sSpellMgr->LoadSpellBonuses();
-        handler->SendGlobalGMSysMessage("DB table `spell_bonus_data` (spell damage/healing coefficients) reloaded.");
-        return true;
-    }
-
-=======
->>>>>>> 28d470c5
     static bool HandleReloadSpellTargetPositionCommand(ChatHandler* handler, char const* /*args*/)
     {
         TC_LOG_INFO("misc", "Re-Loading Spell target coordinates...");
@@ -1060,11 +883,7 @@
         return true;
     }
 
-<<<<<<< HEAD
-    static bool HandleReloadItemEnchantementsCommand(ChatHandler* handler, char const* /*args*/)
-=======
     static bool HandleReloadItemRandomBonusListTemplatesCommand(ChatHandler* handler, char const* /*args*/)
->>>>>>> 28d470c5
     {
         TC_LOG_INFO("misc", "Re-Loading Random item bonus list definitions...");
         LoadItemRandomBonusListTemplates();
@@ -1072,21 +891,8 @@
         return true;
     }
 
-<<<<<<< HEAD
-    static bool HandleReloadItemSetNamesCommand(ChatHandler* handler, char const* /*args*/)
-    {
-        TC_LOG_INFO("misc", "Re-Loading Item set names...");
-        sObjectMgr->LoadItemSetNames();
-        handler->SendGlobalGMSysMessage("DB table `item_set_names` reloaded.");
-        return true;
-    }
-
     static bool HandleReloadEventScriptsCommand(ChatHandler* handler, char const* args)
     {
-=======
-    static bool HandleReloadEventScriptsCommand(ChatHandler* handler, char const* args)
-    {
->>>>>>> 28d470c5
         if (sMapMgr->IsScriptScheduled())
         {
             handler->SendSysMessage("DB scripts used currently, please attempt reload later.");
@@ -1238,37 +1044,8 @@
         return true;
     }
 
-<<<<<<< HEAD
-    static bool HandleReloadLocalesItemCommand(ChatHandler* handler, char const* /*args*/)
-    {
-        TC_LOG_INFO("misc", "Re-Loading Item Template Locale... ");
-        sObjectMgr->LoadItemLocales();
-        handler->SendGlobalGMSysMessage("DB table `item_template_locale` reloaded.");
-        return true;
-    }
-
-    static bool HandleReloadLocalesItemSetNameCommand(ChatHandler* handler, char const* /*args*/)
-    {
-        TC_LOG_INFO("misc", "Re-Loading Item set name Locale... ");
-        sObjectMgr->LoadItemSetNameLocales();
-        handler->SendGlobalGMSysMessage("DB table `item_set_name_locale` reloaded.");
-        return true;
-    }
-
-    static bool HandleReloadLocalesNpcTextCommand(ChatHandler* handler, char const* /*args*/)
-    {
-        TC_LOG_INFO("misc", "Re-Loading NPC Text Locale... ");
-        sObjectMgr->LoadNpcTextLocales();
-        handler->SendGlobalGMSysMessage("DB table `npc_text_locale` reloaded.");
-        return true;
-    }
-
     static bool HandleReloadLocalesPageTextCommand(ChatHandler* handler, char const* /*args*/)
     {
-=======
-    static bool HandleReloadLocalesPageTextCommand(ChatHandler* handler, char const* /*args*/)
-    {
->>>>>>> 28d470c5
         TC_LOG_INFO("misc", "Re-Loading Page Text Locale... ");
         sObjectMgr->LoadPageTextLocales();
         handler->SendGlobalGMSysMessage("DB table `page_text_locale` reloaded.");
@@ -1283,29 +1060,6 @@
         return true;
     }
 
-<<<<<<< HEAD
-    static bool HandleReloadLocalesQuestCommand(ChatHandler* handler, char const* /*args*/)
-    {
-        TC_LOG_INFO("misc", "Re-Loading Quest Template Locale... ");
-        sObjectMgr->LoadQuestLocales();
-        handler->SendGlobalGMSysMessage("DB table `quest_template_locale` reloaded.");
-        return true;
-    }
-
-    static bool HandleReloadLocalesQuestOfferRewardCommand(ChatHandler* handler, char const* /*args*/)
-    {
-        TC_LOG_INFO("misc", "Re-Loading Quest Offer Reward Locale... ");
-        sObjectMgr->LoadQuestOfferRewardLocale();
-        handler->SendGlobalGMSysMessage("DB table `quest_offer_reward_locale` reloaded.");
-        return true;
-    }
-
-    static bool HandleReloadLocalesQuestRequestItemsCommand(ChatHandler* handler, char const* /*args*/)
-    {
-        TC_LOG_INFO("misc", "Re-Loading Quest Request Item Locale... ");
-        sObjectMgr->LoadQuestRequestItemsLocale();
-        handler->SendGlobalGMSysMessage("DB table `quest_request_item_locale` reloaded.");
-=======
     static bool HandleReloadQuestLocaleCommand(ChatHandler* handler, char const* /*args*/)
     {
         TC_LOG_INFO("misc", "Re-Loading Quest Locale ... ");
@@ -1319,7 +1073,6 @@
         handler->SendGlobalGMSysMessage("DB table `quest_greeting_locale` reloaded.");
         handler->SendGlobalGMSysMessage("DB table `quest_offer_reward_locale` reloaded.");
         handler->SendGlobalGMSysMessage("DB table `quest_request_items_locale` reloaded.");
->>>>>>> 28d470c5
         return true;
     }
 
@@ -1364,8 +1117,6 @@
         return true;
     }
 
-<<<<<<< HEAD
-=======
     static bool HandleReloadVehicleTemplateCommand(ChatHandler* handler, char const* /*args*/)
     {
         TC_LOG_INFO("misc", "Reloading vehicle_template table...");
@@ -1374,7 +1125,6 @@
         return true;
     }
 
->>>>>>> 28d470c5
     static bool HandleReloadVehicleAccessoryCommand(ChatHandler* handler, char const* /*args*/)
     {
         TC_LOG_INFO("misc", "Reloading vehicle_accessory table...");
@@ -1391,8 +1141,6 @@
         return true;
     }
 
-<<<<<<< HEAD
-=======
     static bool HandleReloadAreaTriggerTemplateCommand(ChatHandler* handler, char const* /*args*/)
     {
         TC_LOG_INFO("misc", "Reloading areatrigger_template table...");
@@ -1417,7 +1165,6 @@
         return true;
     }
 
->>>>>>> 28d470c5
     static bool HandleReloadRBACCommand(ChatHandler* handler, char const* /*args*/)
     {
         TC_LOG_INFO("misc", "Reloading RBAC tables...");
