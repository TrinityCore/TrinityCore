--- conflicted
+++ resolved
@@ -202,12 +202,8 @@
         HandleReloadGameTeleCommand(handler, "");
 
         HandleReloadCreatureMovementOverrideCommand(handler, "");
-<<<<<<< HEAD
-        HandleReloadCreatureSummonGroupsCommand(handler, "");
+        HandleReloadCreatureSummonGroupsCommand(handler);
         HandleReloadCreatureTemplateOutfitsCommand(handler, "");
-=======
-        HandleReloadCreatureSummonGroupsCommand(handler);
->>>>>>> 5394b2ef
 
         HandleReloadVehicleAccessoryCommand(handler, "");
         HandleReloadVehicleTemplateAccessoryCommand(handler, "");
