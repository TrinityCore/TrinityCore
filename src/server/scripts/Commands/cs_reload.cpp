--- conflicted
+++ resolved
@@ -467,8 +467,7 @@
         return true;
     }
 
-<<<<<<< HEAD
-    static bool HandleReloadCreatureTemplateOutfitsCommand(ChatHandler* handler, const char* /*args*/)
+    static bool HandleReloadCreatureTemplateOutfitsCommand(ChatHandler* handler, char const* /*args*/)
     {
         TC_LOG_INFO("misc", "Loading Creature Outfits... (`creature_template_outfits`)");
         sObjectMgr->LoadCreatureOutfits();
@@ -486,10 +485,7 @@
         return true;
     }
 
-    static bool HandleReloadCreatureQuestStarterCommand(ChatHandler* handler, const char* /*args*/)
-=======
     static bool HandleReloadCreatureQuestStarterCommand(ChatHandler* handler, char const* /*args*/)
->>>>>>> bca465a5
     {
         TC_LOG_INFO("misc", "Loading Quests Relations... (`creature_queststarter`)");
         sObjectMgr->LoadCreatureQuestStarters();
