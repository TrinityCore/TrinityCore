--- conflicted
+++ resolved
@@ -459,7 +459,6 @@
         return true;
     }
 
-<<<<<<< HEAD
     static bool HandleReloadCreatureTemplateOutfitsCommand(ChatHandler* handler, const char* /*args*/)
     {
         TC_LOG_INFO("misc", "Loading Creature Outfits... (`creature_template_outfits`)");
@@ -468,10 +467,7 @@
         return true;
     }
 
-    static bool HandleReloadCreatureQuestStarterCommand(ChatHandler* handler, const char* /*args*/)
-=======
     static bool HandleReloadCreatureQuestStarterCommand(ChatHandler* handler, char const* /*args*/)
->>>>>>> 629095ae
     {
         TC_LOG_INFO("misc", "Loading Quests Relations... (`creature_queststarter`)");
         sObjectMgr->LoadCreatureQuestStarters();
