--- conflicted
+++ resolved
@@ -32,33 +32,12 @@
 #include "Player.h"
 #include "RBAC.h"
 #include "WorldSession.h"
-<<<<<<< HEAD
-
-using namespace Trinity::ChatCommands;
-=======
->>>>>>> 28d470c5
 
 class arena_commandscript : public CommandScript
 {
 public:
     arena_commandscript() : CommandScript("arena_commandscript") { }
 
-<<<<<<< HEAD
-    ChatCommandTable GetCommands() const override
-    {
-        static ChatCommandTable arenaCommandTable =
-        {
-            { "create",         HandleArenaCreateCommand,   rbac::RBAC_PERM_COMMAND_ARENA_CREATE,  Console::Yes },
-            { "disband",        HandleArenaDisbandCommand,  rbac::RBAC_PERM_COMMAND_ARENA_DISBAND, Console::Yes },
-            { "rename",         HandleArenaRenameCommand,   rbac::RBAC_PERM_COMMAND_ARENA_RENAME,  Console::Yes },
-            { "captain",        HandleArenaCaptainCommand,  rbac::RBAC_PERM_COMMAND_ARENA_CAPTAIN, Console::No },
-            { "info",           HandleArenaInfoCommand,     rbac::RBAC_PERM_COMMAND_ARENA_INFO,    Console::Yes },
-            { "lookup",         HandleArenaLookupCommand,   rbac::RBAC_PERM_COMMAND_ARENA_LOOKUP,  Console::No },
-        };
-        static ChatCommandTable commandTable =
-        {
-            { "arena", arenaCommandTable },
-=======
     std::vector<ChatCommand> GetCommands() const override
     {
         static std::vector<ChatCommand> arenaCommandTable =
@@ -73,15 +52,12 @@
         static std::vector<ChatCommand> commandTable =
         {
             { "arena",          rbac::RBAC_PERM_COMMAND_ARENA,     false, nullptr,                       "", arenaCommandTable },
->>>>>>> 28d470c5
         };
         return commandTable;
     }
 
-    static bool HandleArenaCreateCommand(ChatHandler* handler, Optional<PlayerIdentifier> captain, QuotedString name, ArenaTeamTypes type)
-    {
-<<<<<<< HEAD
-=======
+    static bool HandleArenaCreateCommand(ChatHandler* handler, char const* args)
+    {
         if (!*args)
             return false;
 
@@ -102,7 +78,6 @@
             return false;
 
         int8 type = atoi(typeStr);
->>>>>>> 28d470c5
         if (sArenaTeamMgr->GetArenaTeamByName(name))
         {
             handler->PSendSysMessage(LANG_ARENA_ERROR_NAME_EXISTS, name);
@@ -110,32 +85,17 @@
             return false;
         }
 
-        if (!captain)
-            captain = PlayerIdentifier::FromTargetOrSelf(handler);
-        if (!captain)
-            return false;
-
-        if (sCharacterCache->GetCharacterArenaTeamIdByGuid(captain->GetGUID(), type) != 0)
-        {
-<<<<<<< HEAD
-            handler->PSendSysMessage(LANG_ARENA_ERROR_SIZE, captain->GetName().c_str());
-            handler->SetSentErrorMessage(true);
-            return false;
-        }
-=======
+        if (type == 2 || type == 3 || type == 5 )
+        {
             if (sCharacterCache->GetCharacterArenaTeamIdByGuid(target->GetGUID(), type) != 0)
             {
                 handler->PSendSysMessage(LANG_ARENA_ERROR_SIZE, target->GetName().c_str());
                 handler->SetSentErrorMessage(true);
                 return false;
             }
->>>>>>> 28d470c5
-
-        ArenaTeam* arena = new ArenaTeam();
-
-<<<<<<< HEAD
-        if (!arena->Create(captain->GetGUID(), type, name, 4293102085, 101, 4293253939, 4, 4284049911))
-=======
+
+            ArenaTeam* arena = new ArenaTeam();
+
             if (!arena->Create(target->GetGUID(), type, name, 4293102085, 101, 4293253939, 4, 4284049911))
             {
                 delete arena;
@@ -148,24 +108,17 @@
             handler->PSendSysMessage(LANG_ARENA_CREATE, arena->GetName().c_str(), arena->GetId(), arena->GetType(), arena->GetCaptain().ToString().c_str());
         }
         else
->>>>>>> 28d470c5
-        {
-            delete arena;
+        {
             handler->SendSysMessage(LANG_BAD_VALUE);
             handler->SetSentErrorMessage(true);
             return false;
         }
 
-        sArenaTeamMgr->AddArenaTeam(arena);
-        handler->PSendSysMessage(LANG_ARENA_CREATE, arena->GetName().c_str(), arena->GetId(), arena->GetType(), arena->GetCaptain().GetCounter());
-
-        return true;
-    }
-
-    static bool HandleArenaDisbandCommand(ChatHandler* handler, uint32 teamId)
-    {
-<<<<<<< HEAD
-=======
+        return true;
+    }
+
+    static bool HandleArenaDisbandCommand(ChatHandler* handler, char const* args)
+    {
         if (!*args)
             return false;
 
@@ -173,7 +126,6 @@
         if (!teamId)
             return false;
 
->>>>>>> 28d470c5
         ArenaTeam* arena = sArenaTeamMgr->GetArenaTeamById(teamId);
 
         if (!arena)
@@ -192,9 +144,6 @@
 
         std::string name = arena->GetName();
         arena->Disband();
-<<<<<<< HEAD
-        delete arena;
-=======
         if (handler->GetSession())
             TC_LOG_DEBUG("bg.arena", "GameMaster: %s [%s] disbanded arena team type: %u [Id: %u].",
                 handler->GetSession()->GetPlayer()->GetName().c_str(), handler->GetSession()->GetPlayer()->GetGUID().ToString().c_str(), arena->GetType(), teamId);
@@ -202,17 +151,13 @@
             TC_LOG_DEBUG("bg.arena", "Console: disbanded arena team type: %u [Id: %u].", arena->GetType(), teamId);
 
         delete(arena);
->>>>>>> 28d470c5
 
         handler->PSendSysMessage(LANG_ARENA_DISBAND, name.c_str(), teamId);
         return true;
     }
 
-    static bool HandleArenaRenameCommand(ChatHandler* handler, QuotedString oldName, QuotedString newName)
-    {
-<<<<<<< HEAD
-        ArenaTeam* arena = sArenaTeamMgr->GetArenaTeamByName(oldName);
-=======
+    static bool HandleArenaRenameCommand(ChatHandler* handler, char const* _args)
+    {
         if (!*_args)
             return false;
 
@@ -235,17 +180,16 @@
         }
 
         ArenaTeam* arena = sArenaTeamMgr->GetArenaTeamByName(oldArenaStr);
->>>>>>> 28d470c5
         if (!arena)
         {
-            handler->PSendSysMessage(LANG_ARENA_ERROR_NAME_NOT_FOUND, oldName.c_str());
-            handler->SetSentErrorMessage(true);
-            return false;
-        }
-
-        if (sArenaTeamMgr->GetArenaTeamByName(newName))
-        {
-            handler->PSendSysMessage(LANG_ARENA_ERROR_NAME_EXISTS, newName.c_str());
+            handler->PSendSysMessage(LANG_AREAN_ERROR_NAME_NOT_FOUND, oldArenaStr);
+            handler->SetSentErrorMessage(true);
+            return false;
+        }
+
+        if (sArenaTeamMgr->GetArenaTeamByName(newArenaStr))
+        {
+            handler->PSendSysMessage(LANG_ARENA_ERROR_NAME_EXISTS, oldArenaStr);
             handler->SetSentErrorMessage(true);
             return false;
         }
@@ -257,19 +201,12 @@
             return false;
         }
 
-        if (arena->SetName(newName))
-        {
-            handler->PSendSysMessage(LANG_ARENA_RENAME, arena->GetId(), oldName.c_str(), newName.c_str());
-            return true;
-        }
-        else
+        if (!arena->SetName(newArenaStr))
         {
             handler->SendSysMessage(LANG_BAD_VALUE);
             handler->SetSentErrorMessage(true);
             return false;
         }
-<<<<<<< HEAD
-=======
 
         handler->PSendSysMessage(LANG_ARENA_RENAME, arena->GetId(), oldArenaStr, newArenaStr);
         if (handler->GetSession())
@@ -279,13 +216,10 @@
             TC_LOG_DEBUG("bg.arena", "Console: rename arena team \"%s\"[Id: %u] to \"%s\"", oldArenaStr, arena->GetId(), newArenaStr);
 
         return true;
->>>>>>> 28d470c5
-    }
-
-    static bool HandleArenaCaptainCommand(ChatHandler* handler, uint32 teamId, Optional<PlayerIdentifier> target)
-    {
-<<<<<<< HEAD
-=======
+    }
+
+    static bool HandleArenaCaptainCommand(ChatHandler* handler, char const* args)
+    {
         if (!*args)
             return false;
 
@@ -304,8 +238,8 @@
         if (!handler->extractPlayerTarget(nameStr, &target, &targetGuid))
             return false;
 
->>>>>>> 28d470c5
         ArenaTeam* arena = sArenaTeamMgr->GetArenaTeamById(teamId);
+
         if (!arena)
         {
             handler->PSendSysMessage(LANG_ARENA_ERROR_NOT_FOUND, teamId);
@@ -313,6 +247,13 @@
             return false;
         }
 
+        if (!target)
+        {
+            handler->PSendSysMessage(LANG_PLAYER_NOT_EXIST_OR_OFFLINE, nameStr);
+            handler->SetSentErrorMessage(true);
+            return false;
+        }
+
         if (arena->IsFighting())
         {
             handler->SendSysMessage(LANG_ARENA_ERROR_COMBAT);
@@ -320,39 +261,29 @@
             return false;
         }
 
-        if (!target)
-            target = PlayerIdentifier::FromTargetOrSelf(handler);
-        if (!target)
-            return false;
-
-        if (!arena->IsMember(target->GetGUID()))
-        {
-            handler->PSendSysMessage(LANG_ARENA_ERROR_NOT_MEMBER, target->GetName().c_str(), arena->GetName().c_str());
-            handler->SetSentErrorMessage(true);
-            return false;
-        }
-
-<<<<<<< HEAD
-        if (arena->GetCaptain() == target->GetGUID())
-=======
+        if (!arena->IsMember(targetGuid))
+        {
+            handler->PSendSysMessage(LANG_ARENA_ERROR_NOT_MEMBER, nameStr, arena->GetName().c_str());
+            handler->SetSentErrorMessage(true);
+            return false;
+        }
+
+        if (arena->GetCaptain() == targetGuid)
+        {
+            handler->PSendSysMessage(LANG_ARENA_ERROR_CAPTAIN, nameStr, arena->GetName().c_str());
+            handler->SetSentErrorMessage(true);
+            return false;
+        }
+
         arena->SetCaptain(targetGuid);
 
         std::string oldCaptainName;
         if (!sCharacterCache->GetCharacterNameByGuid(arena->GetCaptain(), oldCaptainName))
->>>>>>> 28d470c5
-        {
-            handler->PSendSysMessage(LANG_ARENA_ERROR_CAPTAIN, target->GetName().c_str(), arena->GetName().c_str());
-            handler->SetSentErrorMessage(true);
-            return false;
-        }
-
-<<<<<<< HEAD
-        CharacterCacheEntry const* oldCaptainNameData = sCharacterCache->GetCharacterCacheByGuid(arena->GetCaptain());
-        char const* oldCaptainName = oldCaptainNameData ? oldCaptainNameData->Name.c_str() : "<unknown>";
-
-        arena->SetCaptain(target->GetGUID());
-        handler->PSendSysMessage(LANG_ARENA_CAPTAIN, arena->GetName().c_str(), arena->GetId(), oldCaptainName, target->GetName().c_str());
-=======
+        {
+            handler->SetSentErrorMessage(true);
+            return false;
+        }
+
         handler->PSendSysMessage(LANG_ARENA_CAPTAIN, arena->GetName().c_str(), arena->GetId(), oldCaptainName.c_str(), target->GetName().c_str());
         if (handler->GetSession())
             TC_LOG_DEBUG("bg.arena", "GameMaster: %s [%s] promoted player: %s [%s] to leader of arena team \"%s\"[Id: %u]",
@@ -361,15 +292,12 @@
         else
             TC_LOG_DEBUG("bg.arena", "Console: promoted player: %s [%s] to leader of arena team \"%s\"[Id: %u]",
                 target->GetName().c_str(), target->GetGUID().ToString().c_str(), arena->GetName().c_str(), arena->GetId());
->>>>>>> 28d470c5
-
-        return true;
-    }
-
-    static bool HandleArenaInfoCommand(ChatHandler* handler, uint32 teamId)
-    {
-<<<<<<< HEAD
-=======
+
+        return true;
+    }
+
+    static bool HandleArenaInfoCommand(ChatHandler* handler, char const* args)
+    {
         if (!*args)
             return false;
 
@@ -377,7 +305,6 @@
         if (!teamId)
             return false;
 
->>>>>>> 28d470c5
         ArenaTeam* arena = sArenaTeamMgr->GetArenaTeamById(teamId);
 
         if (!arena)
@@ -394,19 +321,30 @@
         return true;
     }
 
-    static bool HandleArenaLookupCommand(ChatHandler* handler, Tail needle)
-    {
-        if (needle.empty())
-            return false;
+    static bool HandleArenaLookupCommand(ChatHandler* handler, char const* args)
+    {
+        if (!*args)
+            return false;
+
+        std::string namepart = args;
+        std::wstring wnamepart;
+
+        if (!Utf8toWStr(namepart, wnamepart))
+            return false;
+
+        wstrToLower(wnamepart);
 
         bool found = false;
-        for (auto [teamId, team] : sArenaTeamMgr->GetArenaTeams())
-        {
-            if (StringContainsStringI(team->GetName(), needle))
+        ArenaTeamMgr::ArenaTeamContainer::const_iterator i = sArenaTeamMgr->GetArenaTeamMapBegin();
+        for (; i != sArenaTeamMgr->GetArenaTeamMapEnd(); ++i)
+        {
+            ArenaTeam* arena = i->second;
+
+            if (Utf8FitTo(arena->GetName(), wnamepart))
             {
                 if (handler->GetSession())
                 {
-                    handler->PSendSysMessage(LANG_ARENA_LOOKUP, team->GetName().c_str(), team->GetId(), team->GetType(), team->GetType());
+                    handler->PSendSysMessage(LANG_ARENA_LOOKUP, arena->GetName().c_str(), arena->GetId(), arena->GetType(), arena->GetType());
                     found = true;
                     continue;
                 }
@@ -414,7 +352,7 @@
         }
 
         if (!found)
-            handler->PSendSysMessage(LANG_ARENA_ERROR_NAME_NOT_FOUND, std::string(needle).c_str());
+            handler->PSendSysMessage(LANG_AREAN_ERROR_NAME_NOT_FOUND, namepart.c_str());
 
         return true;
     }
