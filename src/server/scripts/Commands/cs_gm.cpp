--- conflicted
+++ resolved
@@ -33,36 +33,14 @@
 #include "Realm.h"
 #include "World.h"
 #include "WorldSession.h"
-<<<<<<< HEAD
-
-using namespace Trinity::ChatCommands;
-=======
 #include <boost/thread/locks.hpp>
 #include <boost/thread/shared_mutex.hpp>
->>>>>>> 28d470c5
 
 class gm_commandscript : public CommandScript
 {
 public:
     gm_commandscript() : CommandScript("gm_commandscript") { }
 
-<<<<<<< HEAD
-    ChatCommandTable GetCommands() const override
-    {
-        static ChatCommandTable gmCommandTable =
-        {
-            { "chat",       HandleGMChatCommand,        rbac::RBAC_PERM_COMMAND_GM_CHAT,        Console::No },
-            { "fly",        HandleGMFlyCommand,         rbac::RBAC_PERM_COMMAND_GM_FLY,         Console::No },
-            { "ingame",     HandleGMListIngameCommand,  rbac::RBAC_PERM_COMMAND_GM_INGAME,      Console::Yes },
-            { "list",       HandleGMListFullCommand,    rbac::RBAC_PERM_COMMAND_GM_LIST,        Console::Yes },
-            { "visible",    HandleGMVisibleCommand,     rbac::RBAC_PERM_COMMAND_GM_VISIBLE,     Console::No },
-            { "on",         HandleGMOnCommand,          rbac::RBAC_PERM_COMMAND_GM,             Console::No },
-            { "off",        HandleGMOffCommand,         rbac::RBAC_PERM_COMMAND_GM,             Console::No },
-        };
-        static ChatCommandTable commandTable =
-        {
-            { "gm", gmCommandTable },
-=======
     std::vector<ChatCommand> GetCommands() const override
     {
         static std::vector<ChatCommand> gmCommandTable =
@@ -77,17 +55,16 @@
         static std::vector<ChatCommand> commandTable =
         {
             { "gm", rbac::RBAC_PERM_COMMAND_GM, false, nullptr, "", gmCommandTable },
->>>>>>> 28d470c5
         };
         return commandTable;
     }
 
-    // Enables or disables the staff badge
-    static bool HandleGMChatCommand(ChatHandler* handler, Optional<bool> enableArg)
+    // Enables or disables hiding of the staff badge
+    static bool HandleGMChatCommand(ChatHandler* handler, char const* args)
     {
         if (WorldSession* session = handler->GetSession())
         {
-            if (!enableArg)
+            if (!*args)
             {
                 if (session->HasPermission(rbac::RBAC_PERM_CHAT_USE_STAFF_BADGE) && session->GetPlayer()->isGMChat())
                     session->SendNotification(LANG_GM_CHAT_ON);
@@ -96,13 +73,16 @@
                 return true;
             }
 
-            if (*enableArg)
+            std::string param = (char*)args;
+
+            if (param == "on")
             {
                 session->GetPlayer()->SetGMChat(true);
                 session->SendNotification(LANG_GM_CHAT_ON);
                 return true;
             }
-            else
+
+            if (param == "off")
             {
                 session->GetPlayer()->SetGMChat(false);
                 session->SendNotification(LANG_GM_CHAT_OFF);
@@ -115,24 +95,15 @@
         return false;
     }
 
-    static bool HandleGMFlyCommand(ChatHandler* handler, bool enable)
-    {
-        Player* target = handler->getSelectedPlayer();
+    static bool HandleGMFlyCommand(ChatHandler* handler, char const* args)
+    {
+        if (!*args)
+            return false;
+
+        Player* target =  handler->getSelectedPlayer();
         if (!target)
             target = handler->GetSession()->GetPlayer();
 
-<<<<<<< HEAD
-        WorldPacket data(12);
-        if (enable)
-            data.SetOpcode(SMSG_MOVE_SET_CAN_FLY);
-        else
-            data.SetOpcode(SMSG_MOVE_UNSET_CAN_FLY);
-
-        data << target->GetPackGUID();
-        data << uint32(0);                                      // unknown
-        target->SendMessageToSet(&data, true);
-        handler->PSendSysMessage(LANG_COMMAND_FLYMODE_STATUS, handler->GetNameLink(target).c_str(), enable ? "on" : "off");
-=======
         WorldPacket data;
         if (strncmp(args, "on", 3) == 0)
         {
@@ -150,23 +121,23 @@
             return false;
         }
         handler->PSendSysMessage(LANG_COMMAND_FLYMODE_STATUS, handler->GetNameLink(target).c_str(), args);
->>>>>>> 28d470c5
         return true;
     }
 
-    static bool HandleGMListIngameCommand(ChatHandler* handler)
+    static bool HandleGMListIngameCommand(ChatHandler* handler, char const* /*args*/)
     {
         bool first = true;
         bool footer = false;
 
-        std::shared_lock<std::shared_mutex> lock(*HashMapHolder<Player>::GetLock());
-        for (auto const [playerGuid, player] : ObjectAccessor::GetPlayers())
-        {
-            AccountTypes playerSec = player->GetSession()->GetSecurity();
-            if ((player->IsGameMaster() ||
-                (player->GetSession()->HasPermission(rbac::RBAC_PERM_COMMANDS_APPEAR_IN_GM_LIST) &&
-                    playerSec <= AccountTypes(sWorld->getIntConfig(CONFIG_GM_LEVEL_IN_GM_LIST)))) &&
-                (!handler->GetSession() || player->IsVisibleGloballyFor(handler->GetSession()->GetPlayer())))
+        boost::shared_lock<boost::shared_mutex> lock(*HashMapHolder<Player>::GetLock());
+        HashMapHolder<Player>::MapType const& m = ObjectAccessor::GetPlayers();
+        for (HashMapHolder<Player>::MapType::const_iterator itr = m.begin(); itr != m.end(); ++itr)
+        {
+            AccountTypes itrSec = itr->second->GetSession()->GetSecurity();
+            if ((itr->second->IsGameMaster() ||
+                (itr->second->GetSession()->HasPermission(rbac::RBAC_PERM_COMMANDS_APPEAR_IN_GM_LIST) &&
+                 itrSec <= AccountTypes(sWorld->getIntConfig(CONFIG_GM_LEVEL_IN_GM_LIST)))) &&
+                (!handler->GetSession() || itr->second->IsVisibleGloballyFor(handler->GetSession()->GetPlayer())))
             {
                 if (first)
                 {
@@ -175,9 +146,9 @@
                     handler->SendSysMessage(LANG_GMS_ON_SRV);
                     handler->SendSysMessage("========================");
                 }
-                std::string const& name = player->GetName();
-                uint8 size = uint8(name.size());
-                uint8 security = playerSec;
+                std::string const& name = itr->second->GetName();
+                uint8 size = name.size();
+                uint8 security = itrSec;
                 uint8 max = ((16 - size) / 2);
                 uint8 max2 = max;
                 if ((max + max2 + size) == 16)
@@ -196,7 +167,7 @@
     }
 
     /// Display the list of GMs
-    static bool HandleGMListFullCommand(ChatHandler* handler)
+    static bool HandleGMListFullCommand(ChatHandler* handler, char const* /*args*/)
     {
         ///- Get the accounts with GM Level >0
         LoginDatabasePreparedStatement* stmt = LoginDatabase.GetPreparedStatement(LOGIN_SEL_GM_ACCOUNTS);
@@ -231,19 +202,20 @@
     }
 
     //Enable\Disable Invisible mode
-    static bool HandleGMVisibleCommand(ChatHandler* handler, Optional<bool> visibleArg)
+    static bool HandleGMVisibleCommand(ChatHandler* handler, char const* args)
     {
         Player* _player = handler->GetSession()->GetPlayer();
 
-        if (!visibleArg)
+        if (!*args)
         {
             handler->PSendSysMessage(LANG_YOU_ARE, _player->isGMVisible() ? handler->GetTrinityString(LANG_VISIBLE) : handler->GetTrinityString(LANG_INVISIBLE));
             return true;
         }
 
         const uint32 VISUAL_AURA = 37800;
-
-        if (*visibleArg)
+        std::string param = (char*)args;
+
+        if (param == "on")
         {
             if (_player->HasAura(VISUAL_AURA))
                 _player->RemoveAurasDueToSpell(VISUAL_AURA);
@@ -251,32 +223,63 @@
             _player->SetGMVisible(true);
             _player->UpdateObjectVisibility();
             handler->GetSession()->SendNotification(LANG_INVISIBLE_VISIBLE);
-        }
-        else
+            return true;
+        }
+
+        if (param == "off")
         {
             _player->AddAura(VISUAL_AURA, _player);
             _player->SetGMVisible(false);
             _player->UpdateObjectVisibility();
             handler->GetSession()->SendNotification(LANG_INVISIBLE_INVISIBLE);
-        }
-
-        return true;
-    }
-
-    static bool HandleGMOnCommand(ChatHandler* handler)
-    {
-        handler->GetPlayer()->SetGameMaster(true);
-        handler->GetPlayer()->UpdateTriggerVisibility();
-        handler->GetSession()->SendNotification(LANG_GM_ON);
-        return true;
-    }
-
-    static bool HandleGMOffCommand(ChatHandler* handler)
-    {
-        handler->GetPlayer()->SetGameMaster(false);
-        handler->GetPlayer()->UpdateTriggerVisibility();
-        handler->GetSession()->SendNotification(LANG_GM_OFF);
-        return true;
+            return true;
+        }
+
+        handler->SendSysMessage(LANG_USE_BOL);
+        handler->SetSentErrorMessage(true);
+        return false;
+    }
+
+    //Enable\Disable GM Mode
+    static bool HandleGMCommand(ChatHandler* handler, char const* args)
+    {
+        Player* _player = handler->GetSession()->GetPlayer();
+
+        if (!*args)
+        {
+            handler->GetSession()->SendNotification(_player->IsGameMaster() ? LANG_GM_ON : LANG_GM_OFF);
+            return true;
+        }
+
+        std::string param = (char*)args;
+
+        if (param == "on")
+        {
+            _player->SetGameMaster(true);
+            handler->GetSession()->SendNotification(LANG_GM_ON);
+            _player->UpdateTriggerVisibility();
+#ifdef _DEBUG_VMAPS
+            VMAP::IVMapManager* vMapManager = VMAP::VMapFactory::createOrGetVMapManager();
+            vMapManager->processCommand("stoplog");
+#endif
+            return true;
+        }
+
+        if (param == "off")
+        {
+            _player->SetGameMaster(false);
+            handler->GetSession()->SendNotification(LANG_GM_OFF);
+            _player->UpdateTriggerVisibility();
+#ifdef _DEBUG_VMAPS
+            VMAP::IVMapManager* vMapManager = VMAP::VMapFactory::createOrGetVMapManager();
+            vMapManager->processCommand("startlog");
+#endif
+            return true;
+        }
+
+        handler->SendSysMessage(LANG_USE_BOL);
+        handler->SetSentErrorMessage(true);
+        return false;
     }
 };
 
