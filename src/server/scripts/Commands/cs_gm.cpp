/*
 * Copyright (C) 2008-2011 TrinityCore <http://www.trinitycore.org/>
 *
 * This program is free software; you can redistribute it and/or modify it
 * under the terms of the GNU General Public License as published by the
 * Free Software Foundation; either version 2 of the License, or (at your
 * option) any later version.
 *
 * This program is distributed in the hope that it will be useful, but WITHOUT
 * ANY WARRANTY; without even the implied warranty of MERCHANTABILITY or
 * FITNESS FOR A PARTICULAR PURPOSE. See the GNU General Public License for
 * more details.
 *
 * You should have received a copy of the GNU General Public License along
 * with this program. If not, see <http://www.gnu.org/licenses/>.
 */

/* ScriptData
Name: gm_commandscript
%Complete: 100
Comment: All gm related commands
Category: commandscripts
EndScriptData */

#include "ScriptMgr.h"
#include "ObjectMgr.h"
#include "Chat.h"
#include "AccountMgr.h"

class gm_commandscript : public CommandScript
{
public:
    gm_commandscript() : CommandScript("gm_commandscript") { }

    ChatCommand* GetCommands() const
    {
        static ChatCommand gmCommandTable[] =
        {
            { "chat",           SEC_MODERATOR,      false, &HandleGMChatCommand,              "", NULL },
            { "fly",            SEC_ADMINISTRATOR,  false, &HandleGMFlyCommand,               "", NULL },
            { "ingame",         SEC_PLAYER,         true,  &HandleGMListIngameCommand,        "", NULL },
            { "list",           SEC_ADMINISTRATOR,  true,  &HandleGMListFullCommand,          "", NULL },
            { "visible",        SEC_MODERATOR,      false, &HandleGMVisibleCommand,           "", NULL },
            { "",               SEC_MODERATOR,      false, &HandleGMCommand,                  "", NULL },
            { NULL,             0,                  false, NULL,                              "", NULL }
        };
        static ChatCommand commandTable[] =
        {
            { "gm",             SEC_MODERATOR,      false, NULL,                     "", gmCommandTable },
            { NULL,             0,                  false, NULL,                               "", NULL }
        };
        return commandTable;
    }

    // Enables or disables hiding of the staff badge
    static bool HandleGMChatCommand(ChatHandler* handler, const char* args)
    {
        if (!*args)
        {
            WorldSession* session = handler->GetSession();
            if (!AccountMgr::IsPlayerAccount(session->GetSecurity()) && session->GetPlayer()->isGMChat())
                session->SendNotification(LANG_GM_CHAT_ON);
            else
                session->SendNotification(LANG_GM_CHAT_OFF);
            return true;
        }

        std::string argstr = (char*)args;

        if (argstr == "on")
        {
            handler->GetSession()->GetPlayer()->SetGMChat(true);
            handler->GetSession()->SendNotification(LANG_GM_CHAT_ON);
            return true;
        }

        if (argstr == "off")
        {
            handler->GetSession()->GetPlayer()->SetGMChat(false);
            handler->GetSession()->SendNotification(LANG_GM_CHAT_OFF);
            return true;
        }

        handler->SendSysMessage(LANG_USE_BOL);
        handler->SetSentErrorMessage(true);
        return false;
    }

    static bool HandleGMFlyCommand(ChatHandler* handler, const char* args)
    {
        if (!*args)
            return false;

        Player* target =  handler->getSelectedPlayer();
        if (!target)
            target = handler->GetSession()->GetPlayer();

        WorldPacket data(12);
        if (strncmp(args, "on", 3) == 0)
            data.SetOpcode(SMSG_MOVE_SET_CAN_FLY);
        else if (strncmp(args, "off", 4) == 0)
            data.SetOpcode(SMSG_MOVE_UNSET_CAN_FLY);
        else
        {
            handler->SendSysMessage(LANG_USE_BOL);
            return false;
        }
        data.append(target->GetPackGUID());
        data << uint32(0);                                      // unknown
        target->SendMessageToSet(&data, true);
        handler->PSendSysMessage(LANG_COMMAND_FLYMODE_STATUS, handler->GetNameLink(target).c_str(), args);
        return true;
    }

    static bool HandleGMListIngameCommand(ChatHandler* handler, const char* /*args*/)
    {
        bool first = true;
        bool footer = false;

        ACE_GUARD_RETURN(ACE_Thread_Mutex, guard, *HashMapHolder<Player>::GetLock(), true);
        HashMapHolder<Player>::MapType &m = sObjectAccessor->GetPlayers();
        for (HashMapHolder<Player>::MapType::const_iterator itr = m.begin(); itr != m.end(); ++itr)
        {
            AccountTypes itr_sec = itr->second->GetSession()->GetSecurity();
<<<<<<< HEAD
            if ((itr->second->isGameMaster() || (itr_sec > SEC_MODERATOR && itr_sec <= AccountTypes(sWorld->getIntConfig(CONFIG_GM_LEVEL_IN_GM_LIST)))) &&
=======
            if ((itr->second->isGameMaster() || !AccountMgr::IsPlayerAccount((itr_sec) && itr_sec <= AccountTypes(sWorld->getIntConfig(CONFIG_GM_LEVEL_IN_GM_LIST)))) &&
>>>>>>> 15d22063
                (!handler->GetSession() || itr->second->IsVisibleGloballyFor(handler->GetSession()->GetPlayer())))
            {
                if (first)
                {
                    first = false;
                    footer = true;
                    handler->SendSysMessage(LANG_GMS_ON_SRV);
                    handler->SendSysMessage("========================");
                }
                const char* name = itr->second->GetName();
                uint8 security = itr_sec;
                uint8 max = ((16 - strlen(name)) / 2);
                uint8 max2 = max;
                if (((max)+(max2)+(strlen(name))) == 16)
                    max2 = ((max)-1);
                if (handler->GetSession())
                    handler->PSendSysMessage("|    %s GMLevel %u", name, security);
                else
                    handler->PSendSysMessage("|%*s%s%*s|   %u  |", max, " ", name, max2, " ", security);
            }
        }
        if (footer)
            handler->SendSysMessage("========================");
        if (first)
            handler->SendSysMessage(LANG_GMS_NOT_LOGGED);
        return true;
    }

    /// Display the list of GMs
    static bool HandleGMListFullCommand(ChatHandler* handler, const char* /*args*/)
    {
        ///- Get the accounts with GM Level >0
        QueryResult result = LoginDatabase.PQuery("SELECT a.username, aa.gmlevel FROM account a, account_access aa WHERE a.id=aa.id AND aa.gmlevel > 1 AND (aa.RealmID = %u OR aa.RealmID = -1)", realmID);
        if (result)
        {
            handler->SendSysMessage(LANG_GMLIST);
            handler->SendSysMessage("========================");
            ///- Cycle through them. Display username and GM level
            do
            {
                Field *fields = result->Fetch();
                const char* name = fields[0].GetCString();
                uint8 security = fields[1].GetUInt8();
                uint8 max = ((16 - strlen(name)) / 2);
                uint8 max2 = max;
                if (((max)+(max2)+(strlen(name))) == 16)
                    max2 = ((max)-1);
                if (handler->GetSession())
                    handler->PSendSysMessage("|    %s GMLevel %u", name, security);
                else
                    handler->PSendSysMessage("|%*s%s%*s|   %u  |", max, " ", name, max2, " ", security);
            }
            while (result->NextRow());

            handler->SendSysMessage("========================");
        }
        else
            handler->PSendSysMessage(LANG_GMLIST_EMPTY);
        return true;
    }

    //Enable\Disable Invisible mode
    static bool HandleGMVisibleCommand(ChatHandler* handler, const char* args)
    {
        if (!*args)
        {
            handler->PSendSysMessage(LANG_YOU_ARE, handler->GetSession()->GetPlayer()->isGMVisible() ?  handler->GetTrinityString(LANG_VISIBLE) : handler->GetTrinityString(LANG_INVISIBLE));
            return true;
        }

        std::string argstr = (char*)args;

        if (argstr == "on")
        {
            handler->GetSession()->GetPlayer()->SetGMVisible(true);
            handler->GetSession()->SendNotification(LANG_INVISIBLE_VISIBLE);
            return true;
        }

        if (argstr == "off")
        {
            handler->GetSession()->SendNotification(LANG_INVISIBLE_INVISIBLE);
            handler->GetSession()->GetPlayer()->SetGMVisible(false);
            return true;
        }

        handler->SendSysMessage(LANG_USE_BOL);
        handler->SetSentErrorMessage(true);
        return false;
    }

    //Enable\Disable GM Mode
    static bool HandleGMCommand(ChatHandler* handler, const char* args)
    {
        if (!*args)
        {
            if (handler->GetSession()->GetPlayer()->isGameMaster())
                handler->GetSession()->SendNotification(LANG_GM_ON);
            else
                handler->GetSession()->SendNotification(LANG_GM_OFF);
            return true;
        }

        std::string argstr = (char*)args;

        if (argstr == "on")
        {
            handler->GetSession()->GetPlayer()->SetGameMaster(true);
            handler->GetSession()->SendNotification(LANG_GM_ON);
            handler->GetSession()->GetPlayer()->UpdateTriggerVisibility();
#ifdef _DEBUG_VMAPS
            VMAP::IVMapManager *vMapManager = VMAP::VMapFactory::createOrGetVMapManager();
            vMapManager->processCommand("stoplog");
#endif
            return true;
        }

        if (argstr == "off")
        {
            handler->GetSession()->GetPlayer()->SetGameMaster(false);
            handler->GetSession()->SendNotification(LANG_GM_OFF);
            handler->GetSession()->GetPlayer()->UpdateTriggerVisibility();
#ifdef _DEBUG_VMAPS
            VMAP::IVMapManager *vMapManager = VMAP::VMapFactory::createOrGetVMapManager();
            vMapManager->processCommand("startlog");
#endif
            return true;
        }

        handler->SendSysMessage(LANG_USE_BOL);
        handler->SetSentErrorMessage(true);
        return false;
    }
};

void AddSC_gm_commandscript()
{
    new gm_commandscript();
}<|MERGE_RESOLUTION|>--- conflicted
+++ resolved
@@ -122,11 +122,7 @@
         for (HashMapHolder<Player>::MapType::const_iterator itr = m.begin(); itr != m.end(); ++itr)
         {
             AccountTypes itr_sec = itr->second->GetSession()->GetSecurity();
-<<<<<<< HEAD
             if ((itr->second->isGameMaster() || (itr_sec > SEC_MODERATOR && itr_sec <= AccountTypes(sWorld->getIntConfig(CONFIG_GM_LEVEL_IN_GM_LIST)))) &&
-=======
-            if ((itr->second->isGameMaster() || !AccountMgr::IsPlayerAccount((itr_sec) && itr_sec <= AccountTypes(sWorld->getIntConfig(CONFIG_GM_LEVEL_IN_GM_LIST)))) &&
->>>>>>> 15d22063
                 (!handler->GetSession() || itr->second->IsVisibleGloballyFor(handler->GetSession()->GetPlayer())))
             {
                 if (first)
