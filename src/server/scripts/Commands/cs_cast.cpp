/*
 * This file is part of the TrinityCore Project. See AUTHORS file for Copyright information
 *
 * This program is free software; you can redistribute it and/or modify it
 * under the terms of the GNU General Public License as published by the
 * Free Software Foundation; either version 2 of the License, or (at your
 * option) any later version.
 *
 * This program is distributed in the hope that it will be useful, but WITHOUT
 * ANY WARRANTY; without even the implied warranty of MERCHANTABILITY or
 * FITNESS FOR A PARTICULAR PURPOSE. See the GNU General Public License for
 * more details.
 *
 * You should have received a copy of the GNU General Public License along
 * with this program. If not, see <http://www.gnu.org/licenses/>.
 */

/* ScriptData
Name: cast_commandscript
%Complete: 100
Comment: All cast related commands
Category: commandscripts
EndScriptData */

#include "ScriptMgr.h"
#include "Chat.h"
#include "Creature.h"
#include "Language.h"
#include "Player.h"
#include "RBAC.h"
<<<<<<< HEAD
#include "SpellInfo.h"
#include "SpellMgr.h"
#include "WorldSession.h"

using namespace Trinity::ChatCommands;
=======
#include "SpellMgr.h"
#include "WorldSession.h"
>>>>>>> 28d470c5

class cast_commandscript : public CommandScript
{
public:
    cast_commandscript() : CommandScript("cast_commandscript") { }

<<<<<<< HEAD
    ChatCommandTable GetCommands() const override
    {
        static ChatCommandTable castCommandTable =
        {
            { "back",   HandleCastBackCommand,  rbac::RBAC_PERM_COMMAND_CAST_BACK,   Console::No },
            { "dist",   HandleCastDistCommand,  rbac::RBAC_PERM_COMMAND_CAST_DIST,   Console::No },
            { "self",   HandleCastSelfCommand,  rbac::RBAC_PERM_COMMAND_CAST_SELF,   Console::No },
            { "target", HandleCastTargetCommad, rbac::RBAC_PERM_COMMAND_CAST_TARGET, Console::No },
            { "dest",   HandleCastDestCommand,  rbac::RBAC_PERM_COMMAND_CAST_DEST,   Console::No },
            { "",       HandleCastCommand,      rbac::RBAC_PERM_COMMAND_CAST,        Console::No },
        };
        static ChatCommandTable commandTable =
        {
            { "cast", castCommandTable },
=======
    std::vector<ChatCommand> GetCommands() const override
    {
        static std::vector<ChatCommand> castCommandTable =
        {
            { "back",   rbac::RBAC_PERM_COMMAND_CAST_BACK,   false, &HandleCastBackCommand,  "" },
            { "dist",   rbac::RBAC_PERM_COMMAND_CAST_DIST,   false, &HandleCastDistCommand,  "" },
            { "self",   rbac::RBAC_PERM_COMMAND_CAST_SELF,   false, &HandleCastSelfCommand,  "" },
            { "target", rbac::RBAC_PERM_COMMAND_CAST_TARGET, false, &HandleCastTargetCommad, "" },
            { "dest",   rbac::RBAC_PERM_COMMAND_CAST_DEST,   false, &HandleCastDestCommand,  "" },
            { "",       rbac::RBAC_PERM_COMMAND_CAST,        false, &HandleCastCommand,      "" },
        };
        static std::vector<ChatCommand> commandTable =
        {
            { "cast",   rbac::RBAC_PERM_COMMAND_CAST,        false, nullptr,                    "", castCommandTable },
>>>>>>> 28d470c5
        };
        return commandTable;
    }

<<<<<<< HEAD
    static bool CheckSpellExistsAndIsValid(ChatHandler* handler, SpellInfo const* spell)
    {
        if (!spell)
        {
            handler->PSendSysMessage(LANG_COMMAND_NOSPELLFOUND);
            handler->SetSentErrorMessage(true);
            return false;
        }

        if (!SpellMgr::IsSpellValid(spell, handler->GetSession()->GetPlayer()))
        {
            handler->PSendSysMessage(LANG_COMMAND_SPELL_BROKEN, spell->Id);
            handler->SetSentErrorMessage(true);
            return false;
        }
        return true;
    }

    static Optional<TriggerCastFlags> GetTriggerFlags(Optional<std::string> triggeredStr)
    {
=======
    static bool CheckSpellExistsAndIsValid(ChatHandler* handler, uint32 spellId)
    {
        SpellInfo const* spellInfo = sSpellMgr->GetSpellInfo(spellId, DIFFICULTY_NONE);
        if (!spellInfo)
        {
            handler->PSendSysMessage(LANG_COMMAND_NOSPELLFOUND);
            handler->SetSentErrorMessage(true);
            return false;
        }

        if (!SpellMgr::IsSpellValid(spellInfo, handler->GetSession()->GetPlayer()))
        {
            handler->PSendSysMessage(LANG_COMMAND_SPELL_BROKEN, spellId);
            handler->SetSentErrorMessage(true);
            return false;
        }
        return true;
    }

    static bool HandleCastCommand(ChatHandler* handler, char const* args)
    {
        if (!*args)
            return false;

        Unit* target = handler->getSelectedUnit();
        if (!target)
        {
            handler->SendSysMessage(LANG_SELECT_CHAR_OR_CREATURE);
            handler->SetSentErrorMessage(true);
            return false;
        }

        // number or [name] Shift-click form |color|Hspell:spell_id|h[name]|h|r or Htalent form
        uint32 spellId = handler->extractSpellIdFromLink((char*)args);
        if (!spellId)
            return false;

        if (!CheckSpellExistsAndIsValid(handler, spellId))
            return false;

        char* triggeredStr = strtok(nullptr, " ");
>>>>>>> 28d470c5
        if (triggeredStr)
        {
            if (StringStartsWith("triggered", *triggeredStr)) // check if "triggered" starts with *triggeredStr (e.g. "trig", "trigger", etc.)
                return TRIGGERED_FULL_DEBUG_MASK;
            else
                return std::nullopt;
        }
<<<<<<< HEAD
        return TRIGGERED_NONE;
=======

        TriggerCastFlags triggered = (triggeredStr != nullptr) ? TRIGGERED_FULL_DEBUG_MASK : TRIGGERED_NONE;
        handler->GetSession()->GetPlayer()->CastSpell(target, spellId, triggered);

        return true;
>>>>>>> 28d470c5
    }

    static bool HandleCastCommand(ChatHandler* handler, SpellInfo const* spell, Optional<std::string> triggeredStr)
    {
        Unit* target = handler->getSelectedUnit();
        if (!target)
        {
            handler->SendSysMessage(LANG_SELECT_CHAR_OR_CREATURE);
            handler->SetSentErrorMessage(true);
            return false;
        }

<<<<<<< HEAD
        if (!CheckSpellExistsAndIsValid(handler, spell))
            return false;

        Optional<TriggerCastFlags> triggerFlags = GetTriggerFlags(triggeredStr);
        if (!triggerFlags)
            return false;

        handler->GetSession()->GetPlayer()->CastSpell(target, spell->Id, *triggerFlags);
=======
        // number or [name] Shift-click form |color|Hspell:spell_id|h[name]|h|r or Htalent form
        uint32 spellId = handler->extractSpellIdFromLink((char*)args);
        if (!spellId)
            return false;

        if (!CheckSpellExistsAndIsValid(handler, spellId))
            return false;

        char* triggeredStr = strtok(nullptr, " ");
        if (triggeredStr)
        {
            int l = strlen(triggeredStr);
            if (strncmp(triggeredStr, "triggered", l) != 0)
                return false;
        }

        TriggerCastFlags triggered = (triggeredStr != nullptr) ? TRIGGERED_FULL_DEBUG_MASK : TRIGGERED_NONE;
        caster->CastSpell(handler->GetSession()->GetPlayer(), spellId, triggered);
>>>>>>> 28d470c5

        return true;
    }

    static bool HandleCastBackCommand(ChatHandler* handler, SpellInfo const* spell, Optional<std::string> triggeredStr)
    {
<<<<<<< HEAD
        Creature* caster = handler->getSelectedCreature();
        if (!caster)
        {
            handler->SendSysMessage(LANG_SELECT_CHAR_OR_CREATURE);
            handler->SetSentErrorMessage(true);
            return false;
        }

        if (!CheckSpellExistsAndIsValid(handler, spell))
            return false;

        Optional<TriggerCastFlags> triggerFlags = GetTriggerFlags(triggeredStr);
        if (!triggerFlags)
            return false;
=======
        if (!*args)
            return false;

        // number or [name] Shift-click form |color|Hspell:spell_id|h[name]|h|r or Htalent form
        uint32 spellId = handler->extractSpellIdFromLink((char*)args);
        if (!spellId)
            return false;

        if (!CheckSpellExistsAndIsValid(handler, spellId))
            return false;

        char* distStr = strtok(nullptr, " ");
>>>>>>> 28d470c5

        caster->CastSpell(handler->GetSession()->GetPlayer(), spell->Id, *triggerFlags);

        return true;
    }

<<<<<<< HEAD
    static bool HandleCastDistCommand(ChatHandler* handler, SpellInfo const* spell, float dist, Optional<std::string> triggeredStr)
    {
        if (!CheckSpellExistsAndIsValid(handler, spell))
            return false;

        Optional<TriggerCastFlags> triggerFlags = GetTriggerFlags(triggeredStr);
        if (!triggerFlags)
            return false;

=======
        char* triggeredStr = strtok(nullptr, " ");
        if (triggeredStr)
        {
            int l = strlen(triggeredStr);
            if (strncmp(triggeredStr, "triggered", l) != 0)
                return false;
        }

        TriggerCastFlags triggered = (triggeredStr != nullptr) ? TRIGGERED_FULL_DEBUG_MASK : TRIGGERED_NONE;
>>>>>>> 28d470c5
        float x, y, z;
        handler->GetSession()->GetPlayer()->GetClosePoint(x, y, z, dist);
        handler->GetSession()->GetPlayer()->CastSpell({ x, y, z }, spell->Id, *triggerFlags);

        return true;
    }

    static bool HandleCastSelfCommand(ChatHandler* handler, SpellInfo const* spell, Optional<std::string> triggeredStr)
    {
        Unit* target = handler->getSelectedUnit();

        if (!CheckSpellExistsAndIsValid(handler, spell))
            return false;

<<<<<<< HEAD
        Optional<TriggerCastFlags> triggerFlags = GetTriggerFlags(triggeredStr);
        if (!triggerFlags)
            return false;

        target->CastSpell(target, spell->Id, *triggerFlags);
=======
        if (!CheckSpellExistsAndIsValid(handler, spellId))
            return false;

        target->CastSpell(target, spellId, false);
>>>>>>> 28d470c5

        return true;
    }

    static bool HandleCastTargetCommad(ChatHandler* handler, SpellInfo const* spell, Optional<std::string> triggeredStr)
    {
        Creature* caster = handler->getSelectedCreature();
        if (!caster)
        {
            handler->SendSysMessage(LANG_SELECT_CHAR_OR_CREATURE);
            handler->SetSentErrorMessage(true);
            return false;
        }

        if (!caster->GetVictim())
        {
            handler->SendSysMessage(LANG_SELECTED_TARGET_NOT_HAVE_VICTIM);
            handler->SetSentErrorMessage(true);
            return false;
        }

<<<<<<< HEAD
        if (!CheckSpellExistsAndIsValid(handler, spell))
            return false;

        Optional<TriggerCastFlags> triggerFlags = GetTriggerFlags(triggeredStr);
        if (!triggerFlags)
            return false;

        caster->CastSpell(caster->GetVictim(), spell->Id, *triggerFlags);
=======
        // number or [name] Shift-click form |color|Hspell:spell_id|h[name]|h|r or Htalent form
        uint32 spellId = handler->extractSpellIdFromLink((char*)args);
        if (!spellId)
            return false;

        if (!CheckSpellExistsAndIsValid(handler, spellId))
            return false;

        char* triggeredStr = strtok(nullptr, " ");
        if (triggeredStr)
        {
            int l = strlen(triggeredStr);
            if (strncmp(triggeredStr, "triggered", l) != 0)
                return false;
        }

        TriggerCastFlags triggered = (triggeredStr != nullptr) ? TRIGGERED_FULL_DEBUG_MASK : TRIGGERED_NONE;
        caster->CastSpell(caster->GetVictim(), spellId, triggered);
>>>>>>> 28d470c5

        return true;
    }

    static bool HandleCastDestCommand(ChatHandler* handler, SpellInfo const* spell, float x, float y, float z, Optional<std::string> triggeredStr)
    {
        Unit* caster = handler->getSelectedUnit();
        if (!caster)
        {
            handler->SendSysMessage(LANG_SELECT_CHAR_OR_CREATURE);
            handler->SetSentErrorMessage(true);
            return false;
        }

<<<<<<< HEAD
        if (!CheckSpellExistsAndIsValid(handler, spell))
            return false;

        Optional<TriggerCastFlags> triggerFlags = GetTriggerFlags(triggeredStr);
        if (!triggerFlags)
            return false;

        caster->CastSpell({ x, y, z }, spell->Id, *triggerFlags);
=======
        // number or [name] Shift-click form |color|Hspell:spell_id|h[name]|h|r or Htalent form
        uint32 spellId = handler->extractSpellIdFromLink((char*)args);
        if (!spellId)
            return false;

        if (!CheckSpellExistsAndIsValid(handler, spellId))
            return false;

        char* posX = strtok(nullptr, " ");
        char* posY = strtok(nullptr, " ");
        char* posZ = strtok(nullptr, " ");

        if (!posX || !posY || !posZ)
            return false;

        float x = float(atof(posX));
        float y = float(atof(posY));
        float z = float(atof(posZ));

        char* triggeredStr = strtok(nullptr, " ");
        if (triggeredStr)
        {
            int l = strlen(triggeredStr);
            if (strncmp(triggeredStr, "triggered", l) != 0)
                return false;
        }

        TriggerCastFlags triggered = (triggeredStr != nullptr) ? TRIGGERED_FULL_DEBUG_MASK : TRIGGERED_NONE;
        caster->CastSpell(x, y, z, spellId, triggered);
>>>>>>> 28d470c5

        return true;
    }
};

void AddSC_cast_commandscript()
{
    new cast_commandscript();
}<|MERGE_RESOLUTION|>--- conflicted
+++ resolved
@@ -28,38 +28,14 @@
 #include "Language.h"
 #include "Player.h"
 #include "RBAC.h"
-<<<<<<< HEAD
-#include "SpellInfo.h"
 #include "SpellMgr.h"
 #include "WorldSession.h"
-
-using namespace Trinity::ChatCommands;
-=======
-#include "SpellMgr.h"
-#include "WorldSession.h"
->>>>>>> 28d470c5
 
 class cast_commandscript : public CommandScript
 {
 public:
     cast_commandscript() : CommandScript("cast_commandscript") { }
 
-<<<<<<< HEAD
-    ChatCommandTable GetCommands() const override
-    {
-        static ChatCommandTable castCommandTable =
-        {
-            { "back",   HandleCastBackCommand,  rbac::RBAC_PERM_COMMAND_CAST_BACK,   Console::No },
-            { "dist",   HandleCastDistCommand,  rbac::RBAC_PERM_COMMAND_CAST_DIST,   Console::No },
-            { "self",   HandleCastSelfCommand,  rbac::RBAC_PERM_COMMAND_CAST_SELF,   Console::No },
-            { "target", HandleCastTargetCommad, rbac::RBAC_PERM_COMMAND_CAST_TARGET, Console::No },
-            { "dest",   HandleCastDestCommand,  rbac::RBAC_PERM_COMMAND_CAST_DEST,   Console::No },
-            { "",       HandleCastCommand,      rbac::RBAC_PERM_COMMAND_CAST,        Console::No },
-        };
-        static ChatCommandTable commandTable =
-        {
-            { "cast", castCommandTable },
-=======
     std::vector<ChatCommand> GetCommands() const override
     {
         static std::vector<ChatCommand> castCommandTable =
@@ -74,33 +50,10 @@
         static std::vector<ChatCommand> commandTable =
         {
             { "cast",   rbac::RBAC_PERM_COMMAND_CAST,        false, nullptr,                    "", castCommandTable },
->>>>>>> 28d470c5
         };
         return commandTable;
     }
 
-<<<<<<< HEAD
-    static bool CheckSpellExistsAndIsValid(ChatHandler* handler, SpellInfo const* spell)
-    {
-        if (!spell)
-        {
-            handler->PSendSysMessage(LANG_COMMAND_NOSPELLFOUND);
-            handler->SetSentErrorMessage(true);
-            return false;
-        }
-
-        if (!SpellMgr::IsSpellValid(spell, handler->GetSession()->GetPlayer()))
-        {
-            handler->PSendSysMessage(LANG_COMMAND_SPELL_BROKEN, spell->Id);
-            handler->SetSentErrorMessage(true);
-            return false;
-        }
-        return true;
-    }
-
-    static Optional<TriggerCastFlags> GetTriggerFlags(Optional<std::string> triggeredStr)
-    {
-=======
     static bool CheckSpellExistsAndIsValid(ChatHandler* handler, uint32 spellId)
     {
         SpellInfo const* spellInfo = sSpellMgr->GetSpellInfo(spellId, DIFFICULTY_NONE);
@@ -142,71 +95,21 @@
             return false;
 
         char* triggeredStr = strtok(nullptr, " ");
->>>>>>> 28d470c5
-        if (triggeredStr)
-        {
-            if (StringStartsWith("triggered", *triggeredStr)) // check if "triggered" starts with *triggeredStr (e.g. "trig", "trigger", etc.)
-                return TRIGGERED_FULL_DEBUG_MASK;
-            else
-                return std::nullopt;
-        }
-<<<<<<< HEAD
-        return TRIGGERED_NONE;
-=======
+        if (triggeredStr)
+        {
+            int l = strlen(triggeredStr);
+            if (strncmp(triggeredStr, "triggered", l) != 0)
+                return false;
+        }
 
         TriggerCastFlags triggered = (triggeredStr != nullptr) ? TRIGGERED_FULL_DEBUG_MASK : TRIGGERED_NONE;
         handler->GetSession()->GetPlayer()->CastSpell(target, spellId, triggered);
 
         return true;
->>>>>>> 28d470c5
-    }
-
-    static bool HandleCastCommand(ChatHandler* handler, SpellInfo const* spell, Optional<std::string> triggeredStr)
-    {
-        Unit* target = handler->getSelectedUnit();
-        if (!target)
-        {
-            handler->SendSysMessage(LANG_SELECT_CHAR_OR_CREATURE);
-            handler->SetSentErrorMessage(true);
-            return false;
-        }
-
-<<<<<<< HEAD
-        if (!CheckSpellExistsAndIsValid(handler, spell))
-            return false;
-
-        Optional<TriggerCastFlags> triggerFlags = GetTriggerFlags(triggeredStr);
-        if (!triggerFlags)
-            return false;
-
-        handler->GetSession()->GetPlayer()->CastSpell(target, spell->Id, *triggerFlags);
-=======
-        // number or [name] Shift-click form |color|Hspell:spell_id|h[name]|h|r or Htalent form
-        uint32 spellId = handler->extractSpellIdFromLink((char*)args);
-        if (!spellId)
-            return false;
-
-        if (!CheckSpellExistsAndIsValid(handler, spellId))
-            return false;
-
-        char* triggeredStr = strtok(nullptr, " ");
-        if (triggeredStr)
-        {
-            int l = strlen(triggeredStr);
-            if (strncmp(triggeredStr, "triggered", l) != 0)
-                return false;
-        }
-
-        TriggerCastFlags triggered = (triggeredStr != nullptr) ? TRIGGERED_FULL_DEBUG_MASK : TRIGGERED_NONE;
-        caster->CastSpell(handler->GetSession()->GetPlayer(), spellId, triggered);
->>>>>>> 28d470c5
-
-        return true;
-    }
-
-    static bool HandleCastBackCommand(ChatHandler* handler, SpellInfo const* spell, Optional<std::string> triggeredStr)
-    {
-<<<<<<< HEAD
+    }
+
+    static bool HandleCastBackCommand(ChatHandler* handler, char const* args)
+    {
         Creature* caster = handler->getSelectedCreature();
         if (!caster)
         {
@@ -215,13 +118,30 @@
             return false;
         }
 
-        if (!CheckSpellExistsAndIsValid(handler, spell))
-            return false;
-
-        Optional<TriggerCastFlags> triggerFlags = GetTriggerFlags(triggeredStr);
-        if (!triggerFlags)
-            return false;
-=======
+        // number or [name] Shift-click form |color|Hspell:spell_id|h[name]|h|r or Htalent form
+        uint32 spellId = handler->extractSpellIdFromLink((char*)args);
+        if (!spellId)
+            return false;
+
+        if (!CheckSpellExistsAndIsValid(handler, spellId))
+            return false;
+
+        char* triggeredStr = strtok(nullptr, " ");
+        if (triggeredStr)
+        {
+            int l = strlen(triggeredStr);
+            if (strncmp(triggeredStr, "triggered", l) != 0)
+                return false;
+        }
+
+        TriggerCastFlags triggered = (triggeredStr != nullptr) ? TRIGGERED_FULL_DEBUG_MASK : TRIGGERED_NONE;
+        caster->CastSpell(handler->GetSession()->GetPlayer(), spellId, triggered);
+
+        return true;
+    }
+
+    static bool HandleCastDistCommand(ChatHandler* handler, char const* args)
+    {
         if (!*args)
             return false;
 
@@ -234,65 +154,50 @@
             return false;
 
         char* distStr = strtok(nullptr, " ");
->>>>>>> 28d470c5
-
-        caster->CastSpell(handler->GetSession()->GetPlayer(), spell->Id, *triggerFlags);
-
-        return true;
-    }
-
-<<<<<<< HEAD
-    static bool HandleCastDistCommand(ChatHandler* handler, SpellInfo const* spell, float dist, Optional<std::string> triggeredStr)
-    {
-        if (!CheckSpellExistsAndIsValid(handler, spell))
-            return false;
-
-        Optional<TriggerCastFlags> triggerFlags = GetTriggerFlags(triggeredStr);
-        if (!triggerFlags)
-            return false;
-
-=======
-        char* triggeredStr = strtok(nullptr, " ");
-        if (triggeredStr)
-        {
-            int l = strlen(triggeredStr);
-            if (strncmp(triggeredStr, "triggered", l) != 0)
-                return false;
-        }
-
-        TriggerCastFlags triggered = (triggeredStr != nullptr) ? TRIGGERED_FULL_DEBUG_MASK : TRIGGERED_NONE;
->>>>>>> 28d470c5
+
+        float dist = 0;
+
+        if (distStr)
+            sscanf(distStr, "%f", &dist);
+
+        char* triggeredStr = strtok(nullptr, " ");
+        if (triggeredStr)
+        {
+            int l = strlen(triggeredStr);
+            if (strncmp(triggeredStr, "triggered", l) != 0)
+                return false;
+        }
+
+        TriggerCastFlags triggered = (triggeredStr != nullptr) ? TRIGGERED_FULL_DEBUG_MASK : TRIGGERED_NONE;
         float x, y, z;
         handler->GetSession()->GetPlayer()->GetClosePoint(x, y, z, dist);
-        handler->GetSession()->GetPlayer()->CastSpell({ x, y, z }, spell->Id, *triggerFlags);
-
-        return true;
-    }
-
-    static bool HandleCastSelfCommand(ChatHandler* handler, SpellInfo const* spell, Optional<std::string> triggeredStr)
-    {
+
+        handler->GetSession()->GetPlayer()->CastSpell(x, y, z, spellId, triggered);
+
+        return true;
+    }
+
+    static bool HandleCastSelfCommand(ChatHandler* handler, char const* args)
+    {
+        if (!*args)
+            return false;
+
         Unit* target = handler->getSelectedUnit();
 
-        if (!CheckSpellExistsAndIsValid(handler, spell))
-            return false;
-
-<<<<<<< HEAD
-        Optional<TriggerCastFlags> triggerFlags = GetTriggerFlags(triggeredStr);
-        if (!triggerFlags)
-            return false;
-
-        target->CastSpell(target, spell->Id, *triggerFlags);
-=======
+        // number or [name] Shift-click form |color|Hspell:spell_id|h[name]|h|r or Htalent form
+        uint32 spellId = handler->extractSpellIdFromLink((char*)args);
+        if (!spellId)
+            return false;
+
         if (!CheckSpellExistsAndIsValid(handler, spellId))
             return false;
 
         target->CastSpell(target, spellId, false);
->>>>>>> 28d470c5
-
-        return true;
-    }
-
-    static bool HandleCastTargetCommad(ChatHandler* handler, SpellInfo const* spell, Optional<std::string> triggeredStr)
+
+        return true;
+    }
+
+    static bool HandleCastTargetCommad(ChatHandler* handler, char const* args)
     {
         Creature* caster = handler->getSelectedCreature();
         if (!caster)
@@ -309,16 +214,6 @@
             return false;
         }
 
-<<<<<<< HEAD
-        if (!CheckSpellExistsAndIsValid(handler, spell))
-            return false;
-
-        Optional<TriggerCastFlags> triggerFlags = GetTriggerFlags(triggeredStr);
-        if (!triggerFlags)
-            return false;
-
-        caster->CastSpell(caster->GetVictim(), spell->Id, *triggerFlags);
-=======
         // number or [name] Shift-click form |color|Hspell:spell_id|h[name]|h|r or Htalent form
         uint32 spellId = handler->extractSpellIdFromLink((char*)args);
         if (!spellId)
@@ -337,12 +232,11 @@
 
         TriggerCastFlags triggered = (triggeredStr != nullptr) ? TRIGGERED_FULL_DEBUG_MASK : TRIGGERED_NONE;
         caster->CastSpell(caster->GetVictim(), spellId, triggered);
->>>>>>> 28d470c5
-
-        return true;
-    }
-
-    static bool HandleCastDestCommand(ChatHandler* handler, SpellInfo const* spell, float x, float y, float z, Optional<std::string> triggeredStr)
+
+        return true;
+    }
+
+    static bool HandleCastDestCommand(ChatHandler* handler, char const* args)
     {
         Unit* caster = handler->getSelectedUnit();
         if (!caster)
@@ -352,16 +246,6 @@
             return false;
         }
 
-<<<<<<< HEAD
-        if (!CheckSpellExistsAndIsValid(handler, spell))
-            return false;
-
-        Optional<TriggerCastFlags> triggerFlags = GetTriggerFlags(triggeredStr);
-        if (!triggerFlags)
-            return false;
-
-        caster->CastSpell({ x, y, z }, spell->Id, *triggerFlags);
-=======
         // number or [name] Shift-click form |color|Hspell:spell_id|h[name]|h|r or Htalent form
         uint32 spellId = handler->extractSpellIdFromLink((char*)args);
         if (!spellId)
@@ -391,7 +275,6 @@
 
         TriggerCastFlags triggered = (triggeredStr != nullptr) ? TRIGGERED_FULL_DEBUG_MASK : TRIGGERED_NONE;
         caster->CastSpell(x, y, z, spellId, triggered);
->>>>>>> 28d470c5
 
         return true;
     }
