--- conflicted
+++ resolved
@@ -27,55 +27,23 @@
 #include "Chat.h"
 #include "Creature.h"
 #include "DatabaseEnv.h"
-<<<<<<< HEAD
-#include "DBCStores.h"
-#include "GameObject.h"
-#include "GameTime.h"
-=======
 #include "DB2Stores.h"
 #include "GameObject.h"
->>>>>>> 28d470c5
 #include "Language.h"
 #include "MapManager.h"
 #include "ObjectAccessor.h"
 #include "ObjectMgr.h"
 #include "Player.h"
-<<<<<<< HEAD
-#include "Random.h"
-#include "RBAC.h"
-#include "SpellAuraEffects.h"
-#include "WorldSession.h"
-
-using namespace Trinity::ChatCommands;
-=======
 #include "RBAC.h"
 #include "SpellAuraEffects.h"
 #include "WorldSession.h"
 #include <sstream>
->>>>>>> 28d470c5
 
 class list_commandscript : public CommandScript
 {
 public:
     list_commandscript() : CommandScript("list_commandscript") { }
 
-<<<<<<< HEAD
-    ChatCommandTable GetCommands() const override
-    {
-        static ChatCommandTable listCommandTable =
-        {
-            { "creature",       HandleListCreatureCommand,      rbac::RBAC_PERM_COMMAND_LIST_CREATURE,      Console::Yes },
-            { "item",           HandleListItemCommand,          rbac::RBAC_PERM_COMMAND_LIST_ITEM,          Console::Yes },
-            { "object",         HandleListObjectCommand,        rbac::RBAC_PERM_COMMAND_LIST_OBJECT,        Console::Yes },
-            { "auras",          HandleListAurasCommand,         rbac::RBAC_PERM_COMMAND_LIST_AURAS,         Console::No },
-            { "mail",           HandleListMailCommand,          rbac::RBAC_PERM_COMMAND_LIST_MAIL,          Console::Yes },
-            { "spawnpoints",    HandleListSpawnPointsCommand,   rbac::RBAC_PERM_COMMAND_LIST_SPAWNPOINTS,   Console::No },
-            { "respawns",       HandleListRespawnsCommand,      rbac::RBAC_PERM_COMMAND_LIST_RESPAWNS,      Console::No },
-        };
-        static ChatCommandTable commandTable =
-        {
-            { "list", listCommandTable },
-=======
     std::vector<ChatCommand> GetCommands() const override
     {
         static std::vector<ChatCommand> listCommandTable =
@@ -92,15 +60,12 @@
         static std::vector<ChatCommand> commandTable =
         {
             { "list", rbac::RBAC_PERM_COMMAND_LIST,true, nullptr, "", listCommandTable },
->>>>>>> 28d470c5
         };
         return commandTable;
     }
 
-    static bool HandleListCreatureCommand(ChatHandler* handler, Variant<Hyperlink<creature_entry>, uint32> creatureId, Optional<uint32> countArg)
-    {
-<<<<<<< HEAD
-=======
+    static bool HandleListCreatureCommand(ChatHandler* handler, char const* args)
+    {
         if (!*args)
             return false;
 
@@ -117,7 +82,6 @@
             return false;
         }
 
->>>>>>> 28d470c5
         CreatureTemplate const* cInfo = sObjectMgr->GetCreatureTemplate(creatureId);
         if (!cInfo)
         {
@@ -126,12 +90,8 @@
             return false;
         }
 
-<<<<<<< HEAD
-        uint32 count = countArg.value_or(10);
-=======
         char* countStr = strtok(nullptr, " ");
         uint32 count = countStr ? atoul(countStr) : 10;
->>>>>>> 28d470c5
 
         if (count == 0)
             return false;
@@ -158,11 +118,7 @@
             do
             {
                 Field* fields   = result->Fetch();
-<<<<<<< HEAD
-                ObjectGuid::LowType guid = fields[0].GetUInt32();
-=======
                 ObjectGuid::LowType guid = fields[0].GetUInt64();
->>>>>>> 28d470c5
                 float x         = fields[1].GetFloat();
                 float y         = fields[2].GetFloat();
                 float z         = fields[3].GetFloat();
@@ -182,21 +138,12 @@
                     auto const creBounds = thisMap->GetCreatureBySpawnIdStore().equal_range(guid);
                     if (creBounds.first != creBounds.second)
                     {
-<<<<<<< HEAD
-                        for (std::unordered_multimap<uint32, Creature*>::const_iterator itr = creBounds.first; itr != creBounds.second;)
-                        {
-                            if (handler->GetSession())
-                                handler->PSendSysMessage(LANG_CREATURE_LIST_CHAT, guid, guid, cInfo->Name.c_str(), x, y, z, mapId, itr->second->GetGUID().ToString().c_str(), itr->second->IsAlive() ? "*" : " ");
-                            else
-                                handler->PSendSysMessage(LANG_CREATURE_LIST_CONSOLE, guid, cInfo->Name.c_str(), x, y, z, mapId, itr->second->GetGUID().ToString().c_str(), itr->second->IsAlive() ? "*" : " ");
-=======
                         for (std::unordered_multimap<ObjectGuid::LowType, Creature*>::const_iterator itr = creBounds.first; itr != creBounds.second;)
                         {
                             if (handler->GetSession())
                                 handler->PSendSysMessage(LANG_CREATURE_LIST_CHAT, std::to_string(guid).c_str(), std::to_string(guid).c_str(), cInfo->Name.c_str(), x, y, z, mapId, itr->second->GetGUID().ToString().c_str(), itr->second->IsAlive() ? "*" : " ");
                             else
                                 handler->PSendSysMessage(LANG_CREATURE_LIST_CONSOLE, std::to_string(guid).c_str(), cInfo->Name.c_str(), x, y, z, mapId, itr->second->GetGUID().ToString().c_str(), itr->second->IsAlive() ? "*" : " ");
->>>>>>> 28d470c5
                             ++itr;
                         }
                         liveFound = true;
@@ -206,15 +153,9 @@
                 if (!liveFound)
                 {
                     if (handler->GetSession())
-<<<<<<< HEAD
-                        handler->PSendSysMessage(LANG_CREATURE_LIST_CHAT, guid, guid, cInfo->Name.c_str(), x, y, z, mapId, "", "");
-                    else
-                        handler->PSendSysMessage(LANG_CREATURE_LIST_CONSOLE, guid, cInfo->Name.c_str(), x, y, z, mapId, "", "");
-=======
                         handler->PSendSysMessage(LANG_CREATURE_LIST_CHAT, std::to_string(guid).c_str(), std::to_string(guid).c_str(), cInfo->Name.c_str(), x, y, z, mapId, "", "");
                     else
                         handler->PSendSysMessage(LANG_CREATURE_LIST_CONSOLE, std::to_string(guid).c_str(), cInfo->Name.c_str(), x, y, z, mapId, "", "");
->>>>>>> 28d470c5
                 }
             }
             while (result->NextRow());
@@ -225,12 +166,8 @@
         return true;
     }
 
-    static bool HandleListItemCommand(ChatHandler* handler, Hyperlink<item> item, Optional<uint32> countArg)
-    {
-<<<<<<< HEAD
-        uint32 itemId = item->Item->ItemId;
-        uint32 count = countArg.value_or(10);
-=======
+    static bool HandleListItemCommand(ChatHandler* handler, char const* args)
+    {
         if (!*args)
             return false;
 
@@ -256,7 +193,6 @@
 
         char* countStr = strtok(nullptr, " ");
         uint32 count = countStr ? atoul(countStr) : 10;
->>>>>>> 28d470c5
 
         if (count == 0)
             return false;
@@ -308,7 +244,7 @@
 
             if (count > resultCount)
                 count -= resultCount;
-            else
+            else if (count)
                 count = 0;
         }
 
@@ -337,15 +273,9 @@
             do
             {
                 Field* fields                   = result->Fetch();
-<<<<<<< HEAD
-                ObjectGuid::LowType itemGuid                 = fields[0].GetUInt32();
-                ObjectGuid::LowType itemSender               = fields[1].GetUInt32();
-                uint32 itemReceiver             = fields[2].GetUInt32();
-=======
                 ObjectGuid::LowType itemGuid    = fields[0].GetUInt64();
                 ObjectGuid::LowType itemSender  = fields[1].GetUInt64();
                 ObjectGuid::LowType itemReceiver = fields[2].GetUInt64();
->>>>>>> 28d470c5
                 uint32 itemSenderAccountId      = fields[3].GetUInt32();
                 std::string itemSenderName      = fields[4].GetString();
                 uint32 itemReceiverAccount      = fields[5].GetUInt32();
@@ -361,7 +291,7 @@
 
             if (count > resultCount)
                 count -= resultCount;
-            else
+            else if (count)
                 count = 0;
         }
 
@@ -436,7 +366,7 @@
 
             if (count > resultCount)
                 count -= resultCount;
-            else
+            else if (count)
                 count = 0;
         }
 
@@ -452,10 +382,8 @@
         return true;
     }
 
-    static bool HandleListObjectCommand(ChatHandler* handler, Variant<Hyperlink<gameobject_entry>, uint32> gameObjectId, Optional<uint32> countArg)
-    {
-<<<<<<< HEAD
-=======
+    static bool HandleListObjectCommand(ChatHandler* handler, char const* args)
+    {
         if (!*args)
             return false;
 
@@ -472,7 +400,6 @@
             return false;
         }
 
->>>>>>> 28d470c5
         GameObjectTemplate const* gInfo = sObjectMgr->GetGameObjectTemplate(gameObjectId);
         if (!gInfo)
         {
@@ -481,12 +408,8 @@
             return false;
         }
 
-<<<<<<< HEAD
-        uint32 count = countArg.value_or(10);
-=======
         char* countStr = strtok(nullptr, " ");
         uint32 count = countStr ? atoul(countStr) : 10;
->>>>>>> 28d470c5
 
         if (count == 0)
             return false;
@@ -513,11 +436,7 @@
             do
             {
                 Field* fields   = result->Fetch();
-<<<<<<< HEAD
-                ObjectGuid::LowType guid = fields[0].GetUInt32();
-=======
                 ObjectGuid::LowType guid = fields[0].GetUInt64();
->>>>>>> 28d470c5
                 float x         = fields[1].GetFloat();
                 float y         = fields[2].GetFloat();
                 float z         = fields[3].GetFloat();
@@ -538,21 +457,12 @@
                     auto const goBounds = thisMap->GetGameObjectBySpawnIdStore().equal_range(guid);
                     if (goBounds.first != goBounds.second)
                     {
-<<<<<<< HEAD
-                        for (std::unordered_multimap<uint32, GameObject*>::const_iterator itr = goBounds.first; itr != goBounds.second;)
-                        {
-                            if (handler->GetSession())
-                                handler->PSendSysMessage(LANG_GO_LIST_CHAT, guid, entry, guid, gInfo->name.c_str(), x, y, z, mapId, itr->second->GetGUID().ToString().c_str(), itr->second->isSpawned() ? "*" : " ");
-                            else
-                                handler->PSendSysMessage(LANG_GO_LIST_CONSOLE, guid, gInfo->name.c_str(), x, y, z, mapId, itr->second->GetGUID().ToString().c_str(), itr->second->isSpawned() ? "*" : " ");
-=======
                         for (std::unordered_multimap<ObjectGuid::LowType, GameObject*>::const_iterator itr = goBounds.first; itr != goBounds.second;)
                         {
                             if (handler->GetSession())
                                 handler->PSendSysMessage(LANG_GO_LIST_CHAT, std::to_string(guid).c_str(), entry, std::to_string(guid).c_str(), gInfo->name.c_str(), x, y, z, mapId, itr->second->GetGUID().ToString().c_str(), itr->second->isSpawned() ? "*" : " ");
                             else
                                 handler->PSendSysMessage(LANG_GO_LIST_CONSOLE, std::to_string(guid).c_str(), gInfo->name.c_str(), x, y, z, mapId, itr->second->GetGUID().ToString().c_str(), itr->second->isSpawned() ? "*" : " ");
->>>>>>> 28d470c5
                             ++itr;
                         }
                         liveFound = true;
@@ -562,15 +472,9 @@
                 if (!liveFound)
                 {
                     if (handler->GetSession())
-<<<<<<< HEAD
-                        handler->PSendSysMessage(LANG_GO_LIST_CHAT, guid, entry, guid, gInfo->name.c_str(), x, y, z, mapId, "", "");
-                    else
-                        handler->PSendSysMessage(LANG_GO_LIST_CONSOLE, guid, gInfo->name.c_str(), x, y, z, mapId, "", "");
-=======
                         handler->PSendSysMessage(LANG_GO_LIST_CHAT, std::to_string(guid).c_str(), entry, std::to_string(guid).c_str(), gInfo->name.c_str(), x, y, z, mapId, "", "");
                     else
                         handler->PSendSysMessage(LANG_GO_LIST_CONSOLE, std::to_string(guid).c_str(), gInfo->name.c_str(), x, y, z, mapId, "", "");
->>>>>>> 28d470c5
                 }
             }
             while (result->NextRow());
@@ -581,7 +485,7 @@
         return true;
     }
 
-    static bool HandleListAurasCommand(ChatHandler* handler)
+    static bool HandleListAurasCommand(ChatHandler* handler, char const* /*args*/)
     {
         Unit* unit = handler->getSelectedUnit();
         if (!unit)
@@ -595,17 +499,11 @@
         char const* passiveStr = handler->GetTrinityString(LANG_PASSIVE);
 
         Unit::AuraApplicationMap const& auras = unit->GetAppliedAuras();
-<<<<<<< HEAD
-        handler->PSendSysMessage(LANG_COMMAND_TARGET_LISTAURAS, auras.size());
-        for (auto const& [spellId, aurApp] : auras)
-        {
-            bool talent = GetTalentSpellCost(aurApp->GetBase()->GetId()) > 0;
-=======
         handler->PSendSysMessage(LANG_COMMAND_TARGET_LISTAURAS, std::to_string(auras.size()).c_str());
         for (Unit::AuraApplicationMap::const_iterator itr = auras.begin(); itr != auras.end(); ++itr)
         {
->>>>>>> 28d470c5
-
+
+            AuraApplication const* aurApp = itr->second;
             Aura const* aura = aurApp->GetBase();
             char const* name = aura->GetSpellInfo()->SpellName->Str[handler->GetSessionDbcLocale()];
             bool talent = aura->GetSpellInfo()->HasAttribute(SPELL_ATTR0_CU_IS_TALENT);
@@ -628,24 +526,15 @@
 
             handler->PSendSysMessage(LANG_COMMAND_TARGET_LISTAURATYPE, std::to_string(auraList.size()).c_str(), i);
 
-            for (AuraEffect const* effect : auraList)
-                handler->PSendSysMessage(LANG_COMMAND_TARGET_AURASIMPLE, effect->GetId(), effect->GetEffIndex(), effect->GetAmount());
+            for (Unit::AuraEffectList::const_iterator itr = auraList.begin(); itr != auraList.end(); ++itr)
+                handler->PSendSysMessage(LANG_COMMAND_TARGET_AURASIMPLE, (*itr)->GetId(), (*itr)->GetEffIndex(), (*itr)->GetAmount());
         }
 
         return true;
     }
     // handle list mail command
-    static bool HandleListMailCommand(ChatHandler* handler, Optional<PlayerIdentifier> player)
-    {
-<<<<<<< HEAD
-        if (!player)
-            player = PlayerIdentifier::FromTargetOrSelf(handler);
-        if (!player)
-            return false;
-
-        CharacterDatabasePreparedStatement* stmt = CharacterDatabase.GetPreparedStatement(CHAR_SEL_MAIL_LIST_COUNT);
-        stmt->setUInt32(0, player->GetGUID().GetCounter());
-=======
+    static bool HandleListMailCommand(ChatHandler* handler, char const* args)
+    {
         Player* target;
         ObjectGuid targetGuid;
         std::string targetName;
@@ -666,28 +555,18 @@
 
         stmt = CharacterDatabase.GetPreparedStatement(CHAR_SEL_MAIL_LIST_COUNT);
         stmt->setUInt64(0, targetGuid.GetCounter());
->>>>>>> 28d470c5
         PreparedQueryResult queryResult = CharacterDatabase.Query(stmt);
         if (queryResult)
         {
             Field* fields       = queryResult->Fetch();
             uint32 countMail    = fields[0].GetUInt64();
 
-<<<<<<< HEAD
-            std::string nameLink = handler->playerLink(player->GetName());
-            handler->PSendSysMessage(LANG_LIST_MAIL_HEADER, countMail, nameLink.c_str(), player->GetGUID().GetCounter());
-            handler->PSendSysMessage(LANG_ACCOUNT_LIST_BAR);
-
-            stmt = CharacterDatabase.GetPreparedStatement(CHAR_SEL_MAIL_LIST_INFO);
-            stmt->setUInt32(0, player->GetGUID().GetCounter());
-=======
             std::string nameLink = handler->playerLink(targetName);
             handler->PSendSysMessage(LANG_LIST_MAIL_HEADER, countMail, nameLink.c_str(), targetGuid.ToString().c_str());
             handler->PSendSysMessage(LANG_ACCOUNT_LIST_BAR);
 
             stmt = CharacterDatabase.GetPreparedStatement(CHAR_SEL_MAIL_LIST_INFO);
             stmt->setUInt64(0, targetGuid.GetCounter());
->>>>>>> 28d470c5
             queryResult = CharacterDatabase.Query(stmt);
 
             if (queryResult)
@@ -722,7 +601,7 @@
                         {
                             do
                             {
-                                ObjectGuid::LowType item_guid = (*result2)[0].GetUInt32();
+                                uint32 item_guid = (*result2)[0].GetUInt32();
                                 stmt = CharacterDatabase.GetPreparedStatement(CHAR_SEL_MAIL_LIST_ITEMS);
                                 stmt->setUInt64(0, item_guid);
                                 PreparedQueryResult result3 = CharacterDatabase.Query(stmt);
@@ -767,11 +646,7 @@
         return true;
     }
 
-<<<<<<< HEAD
-    static bool HandleListSpawnPointsCommand(ChatHandler* handler)
-=======
     static bool HandleListSpawnPointsCommand(ChatHandler* handler, char const* /*args*/)
->>>>>>> 28d470c5
     {
         Player const* player = handler->GetSession()->GetPlayer();
         Map const* map = player->GetMap();
@@ -781,40 +656,24 @@
         for (auto const& pair : sObjectMgr->GetAllCreatureData())
         {
             SpawnData const& data = pair.second;
-<<<<<<< HEAD
-            if (data.mapId != mapId)
-=======
             if (data.spawnPoint.GetMapId() != mapId)
->>>>>>> 28d470c5
                 continue;
             CreatureTemplate const* cTemp = sObjectMgr->GetCreatureTemplate(data.id);
             if (!cTemp)
                 continue;
             if (showAll || data.spawnPoint.IsInDist2d(player, 5000.0))
-<<<<<<< HEAD
-                handler->PSendSysMessage("Type: %u | SpawnId: %u | Entry: %u (%s) | X: %.3f | Y: %.3f | Z: %.3f", uint32(data.type), data.spawnId, data.id, cTemp->Name.c_str(), data.spawnPoint.GetPositionX(), data.spawnPoint.GetPositionY(), data.spawnPoint.GetPositionZ());
-=======
                 handler->PSendSysMessage("Type: %u | SpawnId: " UI64FMTD " | Entry: %u (%s) | X: %.3f | Y: %.3f | Z: %.3f", uint32(data.type), data.spawnId, data.id, cTemp->Name.c_str(), data.spawnPoint.GetPositionX(), data.spawnPoint.GetPositionY(), data.spawnPoint.GetPositionZ());
->>>>>>> 28d470c5
         }
         for (auto const& pair : sObjectMgr->GetAllGameObjectData())
         {
             SpawnData const& data = pair.second;
-<<<<<<< HEAD
-            if (data.mapId != mapId)
-=======
             if (data.spawnPoint.GetMapId() != mapId)
->>>>>>> 28d470c5
                 continue;
             GameObjectTemplate const* goTemp = sObjectMgr->GetGameObjectTemplate(data.id);
             if (!goTemp)
                 continue;
             if (showAll || data.spawnPoint.IsInDist2d(player, 5000.0))
-<<<<<<< HEAD
-                handler->PSendSysMessage("Type: %u | SpawnId: %u | Entry: %u (%s) | X: %.3f | Y: %.3f | Z: %.3f", uint32(data.type), data.spawnId, data.id, goTemp->name.c_str(), data.spawnPoint.GetPositionX(), data.spawnPoint.GetPositionY(), data.spawnPoint.GetPositionZ());
-=======
                 handler->PSendSysMessage("Type: %u | SpawnId: " UI64FMTD " | Entry: %u (%s) | X: %.3f | Y: %.3f | Z: %.3f", uint32(data.type), data.spawnId, data.id, goTemp->name.c_str(), data.spawnPoint.GetPositionX(), data.spawnPoint.GetPositionY(), data.spawnPoint.GetPositionZ());
->>>>>>> 28d470c5
         }
         return true;
     }
@@ -824,56 +683,6 @@
         AreaTableEntry const* zoneEntry = sAreaTableStore.LookupEntry(zoneId);
         return zoneEntry ? zoneEntry->AreaName[locale] : "<unknown zone>";
     }
-<<<<<<< HEAD
-
-    static bool HandleListRespawnsCommand(ChatHandler* handler, Optional<uint32> range)
-    {
-        Player const* player = handler->GetSession()->GetPlayer();
-        Map const* map = player->GetMap();
-
-        LocaleConstant locale = handler->GetSession()->GetSessionDbcLocale();
-        char const* stringOverdue = sObjectMgr->GetTrinityString(LANG_LIST_RESPAWNS_OVERDUE, locale);
-
-        uint32 zoneId = player->GetZoneId();
-        char const* zoneName = GetZoneName(zoneId, locale);
-        for (SpawnObjectType type : EnumUtils::Iterate<SpawnObjectType>())
-        {
-            if (range)
-                handler->PSendSysMessage(LANG_LIST_RESPAWNS_RANGE, EnumUtils::ToTitle(type), *range);
-            else
-                handler->PSendSysMessage(LANG_LIST_RESPAWNS_ZONE, EnumUtils::ToTitle(type), zoneName, zoneId);
-
-            handler->PSendSysMessage(LANG_LIST_RESPAWNS_LISTHEADER);
-            std::vector<RespawnInfo*> respawns;
-            map->GetRespawnInfo(respawns, SpawnObjectTypeMask(1 << type));
-            for (RespawnInfo const* ri : respawns)
-            {
-                SpawnMetadata const* data = sObjectMgr->GetSpawnMetadata(ri->type, ri->spawnId);
-                if (!data)
-                    continue;
-
-                uint32 respawnZoneId = 0;
-                if (SpawnData const* edata = data->ToSpawnData())
-                {
-                    respawnZoneId = map->GetZoneId(edata->phaseMask, edata->spawnPoint);
-                    if (range)
-                    {
-                        if (!player->IsInDist(edata->spawnPoint, *range))
-                            continue;
-                    }
-                    else
-                    {
-                        if (zoneId != respawnZoneId)
-                            continue;
-                    }
-                }
-                uint32 gridY = ri->gridId / MAX_NUMBER_OF_GRIDS;
-                uint32 gridX = ri->gridId % MAX_NUMBER_OF_GRIDS;
-                std::string respawnTime = ri->respawnTime > GameTime::GetGameTime() ? secsToTimeString(uint64(ri->respawnTime - GameTime::GetGameTime()), TimeFormat::ShortText) : stringOverdue;
-                handler->PSendSysMessage("%u | %u | [%02u,%02u] | %s (%u) | %s%s", ri->spawnId, ri->entry, gridX, gridY, GetZoneName(respawnZoneId, locale), respawnZoneId, respawnTime.c_str(), map->IsSpawnGroupActive(data->spawnGroupData->groupId) ? "" : " (inactive)");
-            }
-        }
-=======
     static bool HandleListRespawnsCommand(ChatHandler* handler, char const* args)
     {
         Player const* player = handler->GetSession()->GetPlayer();
@@ -953,11 +762,9 @@
         for (auto instanceByPackage : instanceByPackageMap)
             handler->PSendSysMessage(LANG_DEBUG_SCENE_OBJECT_DETAIL, instanceByPackage.second->ScenePackageId, instanceByPackage.first);
 
->>>>>>> 28d470c5
         return true;
     }
 };
-
 
 void AddSC_list_commandscript()
 {
