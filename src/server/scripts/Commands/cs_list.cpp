/*
 * This file is part of the TrinityCore Project. See AUTHORS file for Copyright information
 *
 * This program is free software; you can redistribute it and/or modify it
 * under the terms of the GNU General Public License as published by the
 * Free Software Foundation; either version 2 of the License, or (at your
 * option) any later version.
 *
 * This program is distributed in the hope that it will be useful, but WITHOUT
 * ANY WARRANTY; without even the implied warranty of MERCHANTABILITY or
 * FITNESS FOR A PARTICULAR PURPOSE. See the GNU General Public License for
 * more details.
 *
 * You should have received a copy of the GNU General Public License along
 * with this program. If not, see <http://www.gnu.org/licenses/>.
 */

/* ScriptData
Name: list_commandscript
%Complete: 100
Comment: All list related commands
Category: commandscripts
EndScriptData */

#include "ScriptMgr.h"
#include "CharacterCache.h"
#include "Chat.h"
#include "Creature.h"
#include "DatabaseEnv.h"
#include "DBCStores.h"
#include "GameObject.h"
#include "GameTime.h"
#include "Language.h"
#include "MapManager.h"
#include "ObjectAccessor.h"
#include "ObjectMgr.h"
#include "Player.h"
#include "Random.h"
#include "RBAC.h"
#include "SpellAuraEffects.h"
#include "WorldSession.h"

class list_commandscript : public CommandScript
{
public:
    list_commandscript() : CommandScript("list_commandscript") { }

    std::vector<ChatCommand> GetCommands() const override
    {
        static std::vector<ChatCommand> listCommandTable =
        {
            { "creature",    rbac::RBAC_PERM_COMMAND_LIST_CREATURE,    true,  &HandleListCreatureCommand,    "" },
            { "item",        rbac::RBAC_PERM_COMMAND_LIST_ITEM,        true,  &HandleListItemCommand,        "" },
            { "object",      rbac::RBAC_PERM_COMMAND_LIST_OBJECT,      true,  &HandleListObjectCommand,      "" },
            { "auras",       rbac::RBAC_PERM_COMMAND_LIST_AURAS,       false, &HandleListAurasCommand,       "" },
            { "mail",        rbac::RBAC_PERM_COMMAND_LIST_MAIL,        true,  &HandleListMailCommand,        "" },
            { "spawnpoints", rbac::RBAC_PERM_COMMAND_LIST_SPAWNPOINTS, false, &HandleListSpawnPointsCommand, "" },
            { "respawns",    rbac::RBAC_PERM_COMMAND_LIST_RESPAWNS,    false, &HandleListRespawnsCommand,    "" },
        };
        static std::vector<ChatCommand> commandTable =
        {
            { "list", rbac::RBAC_PERM_COMMAND_LIST,true, nullptr, "", listCommandTable },
        };
        return commandTable;
    }

    static bool HandleListCreatureCommand(ChatHandler* handler, char const* args)
    {
        if (!*args)
            return false;

        // number or [name] Shift-click form |color|Hcreature_entry:creature_id|h[name]|h|r
        char* id = handler->extractKeyFromLink((char*)args, "Hcreature_entry");
        if (!id)
            return false;

        uint32 creatureId = atoul(id);
        if (!creatureId)
        {
            handler->PSendSysMessage(LANG_COMMAND_INVALIDCREATUREID, creatureId);
            handler->SetSentErrorMessage(true);
            return false;
        }

        CreatureTemplate const* cInfo = sObjectMgr->GetCreatureTemplate(creatureId);
        if (!cInfo)
        {
            handler->PSendSysMessage(LANG_COMMAND_INVALIDCREATUREID, creatureId);
            handler->SetSentErrorMessage(true);
            return false;
        }

        char* countStr = strtok(nullptr, " ");
        uint32 count = countStr ? atoul(countStr) : 10;

        if (count == 0)
            return false;

        QueryResult result;

        uint32 creatureCount = 0;
        result = WorldDatabase.PQuery("SELECT COUNT(guid) FROM creature WHERE id='%u'", creatureId);
        if (result)
            creatureCount = (*result)[0].GetUInt64();

        if (handler->GetSession())
        {
            Player* player = handler->GetSession()->GetPlayer();
            result = WorldDatabase.PQuery("SELECT guid, position_x, position_y, position_z, map, (POW(position_x - '%f', 2) + POW(position_y - '%f', 2) + POW(position_z - '%f', 2)) AS order_ FROM creature WHERE id = '%u' ORDER BY order_ ASC LIMIT %u",
                player->GetPositionX(), player->GetPositionY(), player->GetPositionZ(), creatureId, count);
        }
        else
            result = WorldDatabase.PQuery("SELECT guid, position_x, position_y, position_z, map FROM creature WHERE id = '%u' LIMIT %u",
                creatureId, count);

        if (result)
        {
            do
            {
                Field* fields   = result->Fetch();
                ObjectGuid::LowType guid = fields[0].GetUInt32();
                float x         = fields[1].GetFloat();
                float y         = fields[2].GetFloat();
                float z         = fields[3].GetFloat();
                uint16 mapId    = fields[4].GetUInt16();
                bool liveFound = false;

                // Get map (only support base map from console)
                Map* thisMap;
                if (handler->GetSession())
                    thisMap = handler->GetSession()->GetPlayer()->GetMap();
                else
                    thisMap = sMapMgr->FindBaseNonInstanceMap(mapId);

                // If map found, try to find active version of this creature
                if (thisMap)
                {
                    auto const creBounds = thisMap->GetCreatureBySpawnIdStore().equal_range(guid);
                    if (creBounds.first != creBounds.second)
                    {
                        for (std::unordered_multimap<uint32, Creature*>::const_iterator itr = creBounds.first; itr != creBounds.second;)
                        {
                            if (handler->GetSession())
                                handler->PSendSysMessage(LANG_CREATURE_LIST_CHAT, guid, guid, cInfo->Name.c_str(), x, y, z, mapId, itr->second->GetGUID().ToString().c_str(), itr->second->IsAlive() ? "*" : " ");
                            else
                                handler->PSendSysMessage(LANG_CREATURE_LIST_CONSOLE, guid, cInfo->Name.c_str(), x, y, z, mapId, itr->second->GetGUID().ToString().c_str(), itr->second->IsAlive() ? "*" : " ");
                            ++itr;
                        }
                        liveFound = true;
                    }
                }

                if (!liveFound)
                {
                    if (handler->GetSession())
                        handler->PSendSysMessage(LANG_CREATURE_LIST_CHAT, guid, guid, cInfo->Name.c_str(), x, y, z, mapId, "", "");
                    else
                        handler->PSendSysMessage(LANG_CREATURE_LIST_CONSOLE, guid, cInfo->Name.c_str(), x, y, z, mapId, "", "");
                }
            }
            while (result->NextRow());
        }

        handler->PSendSysMessage(LANG_COMMAND_LISTCREATUREMESSAGE, creatureId, creatureCount);

        return true;
    }

    static bool HandleListItemCommand(ChatHandler* handler, char const* args)
    {
        if (!*args)
            return false;

        char const* id = handler->extractKeyFromLink((char*)args, "Hitem");
        if (!id)
            return false;

        uint32 itemId = atoul(id);
        if (!itemId)
        {
            handler->PSendSysMessage(LANG_COMMAND_ITEMIDINVALID, itemId);
            handler->SetSentErrorMessage(true);
            return false;
        }

        ItemTemplate const* itemTemplate = sObjectMgr->GetItemTemplate(itemId);
        if (!itemTemplate)
        {
            handler->PSendSysMessage(LANG_COMMAND_ITEMIDINVALID, itemId);
            handler->SetSentErrorMessage(true);
            return false;
        }

        char* countStr = strtok(nullptr, " ");
        uint32 count = countStr ? atoul(countStr) : 10;

        if (count == 0)
            return false;

        PreparedQueryResult result;

        // inventory case
        uint32 inventoryCount = 0;

        PreparedStatement* stmt = CharacterDatabase.GetPreparedStatement(CHAR_SEL_CHAR_INVENTORY_COUNT_ITEM);
        stmt->setUInt32(0, itemId);
        result = CharacterDatabase.Query(stmt);

        if (result)
            inventoryCount = (*result)[0].GetUInt64();

        stmt = CharacterDatabase.GetPreparedStatement(CHAR_SEL_CHAR_INVENTORY_ITEM_BY_ENTRY);
        stmt->setUInt32(0, itemId);
        stmt->setUInt32(1, count);
        result = CharacterDatabase.Query(stmt);

        if (result)
        {
            do
            {
                Field* fields           = result->Fetch();
                uint32 itemGuid         = fields[0].GetUInt32();
                uint32 itemBag          = fields[1].GetUInt32();
                uint8 itemSlot          = fields[2].GetUInt8();
                uint32 ownerGuid        = fields[3].GetUInt32();
                uint32 ownerAccountId   = fields[4].GetUInt32();
                std::string ownerName   = fields[5].GetString();

                char const* itemPos = 0;
                if (Player::IsEquipmentPos(itemBag, itemSlot))
                    itemPos = "[equipped]";
                else if (Player::IsInventoryPos(itemBag, itemSlot))
                    itemPos = "[in inventory]";
                else if (Player::IsBankPos(itemBag, itemSlot))
                    itemPos = "[in bank]";
                else
                    itemPos = "";

                handler->PSendSysMessage(LANG_ITEMLIST_SLOT, itemGuid, ownerName.c_str(), ownerGuid, ownerAccountId, itemPos);
            }
            while (result->NextRow());

            uint32 resultCount = uint32(result->GetRowCount());

            if (count > resultCount)
                count -= resultCount;
            else if (count)
                count = 0;
        }

        // mail case
        uint32 mailCount = 0;

        stmt = CharacterDatabase.GetPreparedStatement(CHAR_SEL_MAIL_COUNT_ITEM);
        stmt->setUInt32(0, itemId);
        result = CharacterDatabase.Query(stmt);

        if (result)
            mailCount = (*result)[0].GetUInt64();

        if (count > 0)
        {
            stmt = CharacterDatabase.GetPreparedStatement(CHAR_SEL_MAIL_ITEMS_BY_ENTRY);
            stmt->setUInt32(0, itemId);
            stmt->setUInt32(1, count);
            result = CharacterDatabase.Query(stmt);
        }
        else
            result = PreparedQueryResult(nullptr);

        if (result)
        {
            do
            {
                Field* fields                   = result->Fetch();
                ObjectGuid::LowType itemGuid                 = fields[0].GetUInt32();
                ObjectGuid::LowType itemSender               = fields[1].GetUInt32();
                uint32 itemReceiver             = fields[2].GetUInt32();
                uint32 itemSenderAccountId      = fields[3].GetUInt32();
                std::string itemSenderName      = fields[4].GetString();
                uint32 itemReceiverAccount      = fields[5].GetUInt32();
                std::string itemReceiverName    = fields[6].GetString();

                char const* itemPos = "[in mail]";

                handler->PSendSysMessage(LANG_ITEMLIST_MAIL, itemGuid, itemSenderName.c_str(), itemSender, itemSenderAccountId, itemReceiverName.c_str(), itemReceiver, itemReceiverAccount, itemPos);
            }
            while (result->NextRow());

            uint32 resultCount = uint32(result->GetRowCount());

            if (count > resultCount)
                count -= resultCount;
            else if (count)
                count = 0;
        }

        // auction case
        uint32 auctionCount = 0;

        stmt = CharacterDatabase.GetPreparedStatement(CHAR_SEL_AUCTIONHOUSE_COUNT_ITEM);
        stmt->setUInt32(0, itemId);
        result = CharacterDatabase.Query(stmt);

        if (result)
            auctionCount = (*result)[0].GetUInt64();

        if (count > 0)
        {
            stmt = CharacterDatabase.GetPreparedStatement(CHAR_SEL_AUCTIONHOUSE_ITEM_BY_ENTRY);
            stmt->setUInt32(0, itemId);
            stmt->setUInt32(1, count);
            result = CharacterDatabase.Query(stmt);
        }
        else
            result = PreparedQueryResult(nullptr);

        if (result)
        {
            do
            {
                Field* fields           = result->Fetch();
                uint32 itemGuid         = fields[0].GetUInt32();
                uint32 owner            = fields[1].GetUInt32();
                uint32 ownerAccountId   = fields[2].GetUInt32();
                std::string ownerName   = fields[3].GetString();

                char const* itemPos = "[in auction]";

                handler->PSendSysMessage(LANG_ITEMLIST_AUCTION, itemGuid, ownerName.c_str(), owner, ownerAccountId, itemPos);
            }
            while (result->NextRow());
        }

        // guild bank case
        uint32 guildCount = 0;

        stmt = CharacterDatabase.GetPreparedStatement(CHAR_SEL_GUILD_BANK_COUNT_ITEM);
        stmt->setUInt32(0, itemId);
        result = CharacterDatabase.Query(stmt);

        if (result)
            guildCount = (*result)[0].GetUInt64();

        stmt = CharacterDatabase.GetPreparedStatement(CHAR_SEL_GUILD_BANK_ITEM_BY_ENTRY);
        stmt->setUInt32(0, itemId);
        stmt->setUInt32(1, count);
        result = CharacterDatabase.Query(stmt);

        if (result)
        {
            do
            {
                Field* fields = result->Fetch();
                uint32 itemGuid = fields[0].GetUInt32();
                uint32 guildGuid = fields[1].GetUInt32();
                std::string guildName = fields[2].GetString();

                char const* itemPos = "[in guild bank]";

                handler->PSendSysMessage(LANG_ITEMLIST_GUILD, itemGuid, guildName.c_str(), guildGuid, itemPos);
            }
            while (result->NextRow());

            uint32 resultCount = uint32(result->GetRowCount());

            if (count > resultCount)
                count -= resultCount;
            else if (count)
                count = 0;
        }

        if (inventoryCount + mailCount + auctionCount + guildCount == 0)
        {
            handler->SendSysMessage(LANG_COMMAND_NOITEMFOUND);
            handler->SetSentErrorMessage(true);
            return false;
        }

        handler->PSendSysMessage(LANG_COMMAND_LISTITEMMESSAGE, itemId, inventoryCount + mailCount + auctionCount + guildCount, inventoryCount, mailCount, auctionCount, guildCount);

        return true;
    }

    static bool HandleListObjectCommand(ChatHandler* handler, char const* args)
    {
        if (!*args)
            return false;

        // number or [name] Shift-click form |color|Hgameobject_entry:go_id|h[name]|h|r
        char* id = handler->extractKeyFromLink((char*)args, "Hgameobject_entry");
        if (!id)
            return false;

        uint32 gameObjectId = atoul(id);
        if (!gameObjectId)
        {
            handler->PSendSysMessage(LANG_COMMAND_LISTOBJINVALIDID, gameObjectId);
            handler->SetSentErrorMessage(true);
            return false;
        }

        GameObjectTemplate const* gInfo = sObjectMgr->GetGameObjectTemplate(gameObjectId);
        if (!gInfo)
        {
            handler->PSendSysMessage(LANG_COMMAND_LISTOBJINVALIDID, gameObjectId);
            handler->SetSentErrorMessage(true);
            return false;
        }

        char* countStr = strtok(nullptr, " ");
        uint32 count = countStr ? atoul(countStr) : 10;

        if (count == 0)
            return false;

        QueryResult result;

        uint32 objectCount = 0;
        result = WorldDatabase.PQuery("SELECT COUNT(guid) FROM gameobject WHERE id='%u'", gameObjectId);
        if (result)
            objectCount = (*result)[0].GetUInt64();

        if (handler->GetSession())
        {
            Player* player = handler->GetSession()->GetPlayer();
            result = WorldDatabase.PQuery("SELECT guid, position_x, position_y, position_z, map, id, (POW(position_x - '%f', 2) + POW(position_y - '%f', 2) + POW(position_z - '%f', 2)) AS order_ FROM gameobject WHERE id = '%u' ORDER BY order_ ASC LIMIT %u",
                player->GetPositionX(), player->GetPositionY(), player->GetPositionZ(), gameObjectId, count);
        }
        else
            result = WorldDatabase.PQuery("SELECT guid, position_x, position_y, position_z, map, id FROM gameobject WHERE id = '%u' LIMIT %u",
                gameObjectId, count);

        if (result)
        {
            do
            {
                Field* fields   = result->Fetch();
                ObjectGuid::LowType guid = fields[0].GetUInt32();
                float x         = fields[1].GetFloat();
                float y         = fields[2].GetFloat();
                float z         = fields[3].GetFloat();
                uint16 mapId    = fields[4].GetUInt16();
                uint32 entry    = fields[5].GetUInt32();
                bool liveFound = false;

                // Get map (only support base map from console)
                Map* thisMap;
                if (handler->GetSession())
                    thisMap = handler->GetSession()->GetPlayer()->GetMap();
                else
                    thisMap = sMapMgr->FindBaseNonInstanceMap(mapId);

                // If map found, try to find active version of this object
                if (thisMap)
                {
                    auto const goBounds = thisMap->GetGameObjectBySpawnIdStore().equal_range(guid);
                    if (goBounds.first != goBounds.second)
                    {
                        for (std::unordered_multimap<uint32, GameObject*>::const_iterator itr = goBounds.first; itr != goBounds.second;)
                        {
                            if (handler->GetSession())
                                handler->PSendSysMessage(LANG_GO_LIST_CHAT, guid, entry, guid, gInfo->name.c_str(), x, y, z, mapId, itr->second->GetGUID().ToString().c_str(), itr->second->isSpawned() ? "*" : " ");
                            else
                                handler->PSendSysMessage(LANG_GO_LIST_CONSOLE, guid, gInfo->name.c_str(), x, y, z, mapId, itr->second->GetGUID().ToString().c_str(), itr->second->isSpawned() ? "*" : " ");
                            ++itr;
                        }
                        liveFound = true;
                    }
                }

                if (!liveFound)
                {
                    if (handler->GetSession())
                        handler->PSendSysMessage(LANG_GO_LIST_CHAT, guid, entry, guid, gInfo->name.c_str(), x, y, z, mapId, "", "");
                    else
                        handler->PSendSysMessage(LANG_GO_LIST_CONSOLE, guid, gInfo->name.c_str(), x, y, z, mapId, "", "");
                }
            }
            while (result->NextRow());
        }

        handler->PSendSysMessage(LANG_COMMAND_LISTOBJMESSAGE, gameObjectId, objectCount);

        return true;
    }

    static bool HandleListAurasCommand(ChatHandler* handler, char const* /*args*/)
    {
        Unit* unit = handler->getSelectedUnit();
        if (!unit)
        {
            handler->SendSysMessage(LANG_SELECT_CHAR_OR_CREATURE);
            handler->SetSentErrorMessage(true);
            return false;
        }

        char const* talentStr = handler->GetTrinityString(LANG_TALENT);
        char const* passiveStr = handler->GetTrinityString(LANG_PASSIVE);

        Unit::AuraApplicationMap const& auras = unit->GetAppliedAuras();
        handler->PSendSysMessage(LANG_COMMAND_TARGET_LISTAURAS, auras.size());
        for (Unit::AuraApplicationMap::const_iterator itr = auras.begin(); itr != auras.end(); ++itr)
        {
            bool talent = GetTalentSpellCost(itr->second->GetBase()->GetId()) > 0;

            AuraApplication const* aurApp = itr->second;
            Aura const* aura = aurApp->GetBase();
            char const* name = aura->GetSpellInfo()->SpellName[handler->GetSessionDbcLocale()];

            std::ostringstream ss_name;
            ss_name << "|cffffffff|Hspell:" << aura->GetId() << "|h[" << name << "]|h|r";

            handler->PSendSysMessage(LANG_COMMAND_TARGET_AURADETAIL, aura->GetId(), (handler->GetSession() ? ss_name.str().c_str() : name),
                aurApp->GetEffectMask(), aura->GetCharges(), aura->GetStackAmount(), aurApp->GetSlot(),
                aura->GetDuration(), aura->GetMaxDuration(), (aura->IsPassive() ? passiveStr : ""),
                (talent ? talentStr : ""), aura->GetCasterGUID().IsPlayer() ? "player" : "creature",
                aura->GetCasterGUID().GetCounter());
        }

        for (uint16 i = 0; i < TOTAL_AURAS; ++i)
        {
            Unit::AuraEffectList const& auraList = unit->GetAuraEffectsByType(AuraType(i));
            if (auraList.empty())
                continue;

            handler->PSendSysMessage(LANG_COMMAND_TARGET_LISTAURATYPE, auraList.size(), i);

            for (Unit::AuraEffectList::const_iterator itr = auraList.begin(); itr != auraList.end(); ++itr)
                handler->PSendSysMessage(LANG_COMMAND_TARGET_AURASIMPLE, (*itr)->GetId(), (*itr)->GetEffIndex(), (*itr)->GetAmount());
        }

        return true;
    }
    // handle list mail command
    static bool HandleListMailCommand(ChatHandler* handler, char const* args)
    {
        Player* target;
        ObjectGuid targetGuid;
        std::string targetName;
        PreparedStatement* stmt = nullptr;

        if (!*args)
            return false;

        ObjectGuid parseGUID(HighGuid::Player, uint32(atoul(args)));

        if (sCharacterCache->GetCharacterNameByGuid(parseGUID, targetName))
        {
            target = ObjectAccessor::FindPlayer(parseGUID);
            targetGuid = parseGUID;
        }
        else if (!handler->extractPlayerTarget((char*)args, &target, &targetGuid, &targetName))
            return false;

        stmt = CharacterDatabase.GetPreparedStatement(CHAR_SEL_MAIL_LIST_COUNT);
        stmt->setUInt32(0, targetGuid.GetCounter());
        PreparedQueryResult queryResult = CharacterDatabase.Query(stmt);
        if (queryResult)
        {
            Field* fields       = queryResult->Fetch();
            uint32 countMail    = fields[0].GetUInt64();

            std::string nameLink = handler->playerLink(targetName);
            handler->PSendSysMessage(LANG_LIST_MAIL_HEADER, countMail, nameLink.c_str(), targetGuid.GetCounter());
            handler->PSendSysMessage(LANG_ACCOUNT_LIST_BAR);

            stmt = CharacterDatabase.GetPreparedStatement(CHAR_SEL_MAIL_LIST_INFO);
            stmt->setUInt32(0, targetGuid.GetCounter());
            queryResult = CharacterDatabase.Query(stmt);

            if (queryResult)
            {
                do
                {
                    Field* queryFields      = queryResult->Fetch();
                    uint32 messageId        = queryFields[0].GetUInt32();
                    uint32 senderId         = queryFields[1].GetUInt32();
                    std::string sender      = queryFields[2].GetString();
                    uint32 receiverId       = queryFields[3].GetUInt32();
                    std::string receiver    = queryFields[4].GetString();
                    std::string subject     = queryFields[5].GetString();
                    uint64 deliverTime      = queryFields[6].GetUInt32();
                    uint64 expireTime       = queryFields[7].GetUInt32();
                    uint32 money            = queryFields[8].GetUInt32();
                    uint8 hasItem           = queryFields[9].GetUInt8();
                    uint32 gold = money / GOLD;
                    uint32 silv = (money % GOLD) / SILVER;
                    uint32 copp = (money % GOLD) % SILVER;
                    std::string receiverStr = handler->playerLink(receiver);
                    std::string senderStr = handler->playerLink(sender);
                    handler->PSendSysMessage(LANG_LIST_MAIL_INFO_1, messageId, subject.c_str(), gold, silv, copp);
                    handler->PSendSysMessage(LANG_LIST_MAIL_INFO_2, senderStr.c_str(), senderId, receiverStr.c_str(), receiverId);
                    handler->PSendSysMessage(LANG_LIST_MAIL_INFO_3, TimeToTimestampStr(deliverTime).c_str(), TimeToTimestampStr(expireTime).c_str());

                    if (hasItem == 1)
                    {
                        QueryResult result2;
                        result2 = CharacterDatabase.PQuery("SELECT item_guid FROM mail_items WHERE mail_id = '%u'", messageId);
                        if (result2)
                        {
                            do
                            {
                                ObjectGuid::LowType item_guid = (*result2)[0].GetUInt32();
                                stmt = CharacterDatabase.GetPreparedStatement(CHAR_SEL_MAIL_LIST_ITEMS);
                                stmt->setUInt32(0, item_guid);
                                PreparedQueryResult result3 = CharacterDatabase.Query(stmt);
                                if (result3)
                                {
                                    do
                                    {
                                        Field* fields3          = result3->Fetch();
                                        uint32 item_entry       = fields3[0].GetUInt32();
                                        uint32 item_count       = fields3[1].GetUInt32();
                                        QueryResult result4;
                                        result4 = WorldDatabase.PQuery("SELECT name, quality FROM item_template WHERE entry = '%u'", item_entry);
                                        Field* fields1          = result4->Fetch();
                                        std::string item_name   = fields1[0].GetString();
                                        int item_quality        = fields1[1].GetUInt8();
                                        if (handler->GetSession())
                                        {
                                            uint32 color = ItemQualityColors[item_quality];
                                            std::ostringstream itemStr;
                                            itemStr << "|c" << std::hex << color << "|Hitem:" << item_entry << ":0:0:0:0:0:0:0:0:0|h[" << item_name << "]|h|r";
                                            handler->PSendSysMessage(LANG_LIST_MAIL_INFO_ITEM, itemStr.str().c_str(), item_entry, item_guid, item_count);
                                        }
                                        else
                                            handler->PSendSysMessage(LANG_LIST_MAIL_INFO_ITEM, item_name.c_str(), item_entry, item_guid, item_count);
                                    }
                                    while (result3->NextRow());
                                }
                            }
                            while (result2->NextRow());
                        }
                    }
                    handler->PSendSysMessage(LANG_ACCOUNT_LIST_BAR);
                }
                while (queryResult->NextRow());
            }
            else
                handler->PSendSysMessage(LANG_LIST_MAIL_NOT_FOUND);
            return true;
        }
        else
            handler->PSendSysMessage(LANG_LIST_MAIL_NOT_FOUND);
        return true;
    }

    static bool HandleListSpawnPointsCommand(ChatHandler* handler, char const* /*args*/)
    {
        Player const* player = handler->GetSession()->GetPlayer();
        Map const* map = player->GetMap();
        uint32 const mapId = map->GetId();
        bool const showAll = map->IsBattlegroundOrArena() || map->IsDungeon();
        handler->PSendSysMessage("Listing all spawn points in map %u (%s)%s:", mapId, map->GetMapName(), showAll ? "" : " within 5000yd");
        for (auto const& pair : sObjectMgr->GetAllCreatureData())
        {
            SpawnData const& data = pair.second;
            if (data.mapId != mapId)
                continue;
            CreatureTemplate const* cTemp = sObjectMgr->GetCreatureTemplate(data.id);
            if (!cTemp)
                continue;
            if (showAll || data.spawnPoint.IsInDist2d(player, 5000.0))
                handler->PSendSysMessage("Type: %u | SpawnId: %u | Entry: %u (%s) | X: %.3f | Y: %.3f | Z: %.3f", uint32(data.type), data.spawnId, data.id, cTemp->Name.c_str(), data.spawnPoint.GetPositionX(), data.spawnPoint.GetPositionY(), data.spawnPoint.GetPositionZ());
        }
        for (auto const& pair : sObjectMgr->GetAllGameObjectData())
        {
            SpawnData const& data = pair.second;
            if (data.mapId != mapId)
                continue;
            GameObjectTemplate const* goTemp = sObjectMgr->GetGameObjectTemplate(data.id);
            if (!goTemp)
                continue;
            if (showAll || data.spawnPoint.IsInDist2d(player, 5000.0))
                handler->PSendSysMessage("Type: %u | SpawnId: %u | Entry: %u (%s) | X: %.3f | Y: %.3f | Z: %.3f", uint32(data.type), data.spawnId, data.id, goTemp->name.c_str(), data.spawnPoint.GetPositionX(), data.spawnPoint.GetPositionY(), data.spawnPoint.GetPositionZ());
        }
        return true;
    }

    static char const* GetZoneName(uint32 zoneId, LocaleConstant locale)
    {
        AreaTableEntry const* zoneEntry = sAreaTableStore.LookupEntry(zoneId);
        return zoneEntry ? zoneEntry->area_name[locale] : "<unknown zone>";
    }

    static bool HandleListRespawnsCommand(ChatHandler* handler, char const* args)
    {
        Player const* player = handler->GetSession()->GetPlayer();
        Map const* map = player->GetMap();
        uint32 range = 0;
        if (*args)
            range = atoi((char*)args);

        LocaleConstant locale = handler->GetSession()->GetSessionDbcLocale();
        char const* stringOverdue = sObjectMgr->GetTrinityString(LANG_LIST_RESPAWNS_OVERDUE, locale);

        uint32 zoneId = player->GetZoneId();
        char const* zoneName = GetZoneName(zoneId, locale);
        for (SpawnObjectType type : EnumUtils::Iterate<SpawnObjectType>())
        {
            if (range)
                handler->PSendSysMessage(LANG_LIST_RESPAWNS_RANGE, EnumUtils::ToTitle(type), range);
            else
                handler->PSendSysMessage(LANG_LIST_RESPAWNS_ZONE, EnumUtils::ToTitle(type), zoneName, zoneId);

            handler->PSendSysMessage(LANG_LIST_RESPAWNS_LISTHEADER);
            std::vector<RespawnInfo*> respawns;
            map->GetRespawnInfo(respawns, SpawnObjectTypeMask(1 << type));
            for (RespawnInfo const* ri : respawns)
            {
                SpawnMetadata const* data = sObjectMgr->GetSpawnMetadata(ri->type, ri->spawnId);
                if (!data)
                    continue;
<<<<<<< HEAD
                if (SpawnData const* edata = data->ToSpawnData())
                    if (range && !player->IsInDist(edata->spawnPoint, range))
                        continue;
=======

                uint32 respawnZoneId = map->GetZoneId(data->spawnPoint);
                if (range)
                {
                    if (!player->IsInDist(data->spawnPoint, range))
                        continue;
                }
                else
                {
                    if (zoneId != respawnZoneId)
                        continue;
                }
>>>>>>> 5fa77744

                uint32 gridY = ri->gridId / MAX_NUMBER_OF_GRIDS;
                uint32 gridX = ri->gridId % MAX_NUMBER_OF_GRIDS;
                std::string respawnTime = ri->respawnTime > GameTime::GetGameTime() ? secsToTimeString(uint64(ri->respawnTime - GameTime::GetGameTime()), true) : stringOverdue;
                handler->PSendSysMessage("%u | %u | [%02u,%02u] | %s (%u) | %s%s", ri->spawnId, ri->entry, gridX, gridY, GetZoneName(respawnZoneId, locale), respawnZoneId, respawnTime.c_str(), map->IsSpawnGroupActive(data->spawnGroupData->groupId) ? "" : " (inactive)");
            }
        }
        return true;
    }
};


void AddSC_list_commandscript()
{
    new list_commandscript();
}<|MERGE_RESOLUTION|>--- conflicted
+++ resolved
@@ -712,25 +712,22 @@
                 SpawnMetadata const* data = sObjectMgr->GetSpawnMetadata(ri->type, ri->spawnId);
                 if (!data)
                     continue;
-<<<<<<< HEAD
+
+                uint32 respawnZoneId = 0;
                 if (SpawnData const* edata = data->ToSpawnData())
-                    if (range && !player->IsInDist(edata->spawnPoint, range))
-                        continue;
-=======
-
-                uint32 respawnZoneId = map->GetZoneId(data->spawnPoint);
-                if (range)
                 {
-                    if (!player->IsInDist(data->spawnPoint, range))
-                        continue;
+                    respawnZoneId = map->GetZoneId(edata->spawnPoint);
+                    if (range)
+                    {
+                        if (!player->IsInDist(edata->spawnPoint, range))
+                            continue;
+                    }
+                    else
+                    {
+                        if (zoneId != respawnZoneId)
+                            continue;
+                    }
                 }
-                else
-                {
-                    if (zoneId != respawnZoneId)
-                        continue;
-                }
->>>>>>> 5fa77744
-
                 uint32 gridY = ri->gridId / MAX_NUMBER_OF_GRIDS;
                 uint32 gridX = ri->gridId % MAX_NUMBER_OF_GRIDS;
                 std::string respawnTime = ri->respawnTime > GameTime::GetGameTime() ? secsToTimeString(uint64(ri->respawnTime - GameTime::GetGameTime()), true) : stringOverdue;
