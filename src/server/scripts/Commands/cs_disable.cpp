--- conflicted
+++ resolved
@@ -23,16 +23,10 @@
 EndScriptData */
 
 #include "ScriptMgr.h"
-<<<<<<< HEAD
-#include "AchievementMgr.h"
-#include "Chat.h"
-#include "DatabaseEnv.h"
-=======
 #include "Chat.h"
 #include "CriteriaHandler.h"
 #include "DatabaseEnv.h"
 #include "DB2Stores.h"
->>>>>>> 28d470c5
 #include "DisableMgr.h"
 #include "Language.h"
 #include "ObjectMgr.h"
@@ -41,51 +35,11 @@
 #include "RBAC.h"
 #include "SpellMgr.h"
 
-#if TRINITY_COMPILER == TRINITY_COMPILER_GNU
-#pragma GCC diagnostic ignored "-Wdeprecated-declarations"
-#endif
-
-using namespace Trinity::ChatCommands;
-
 class disable_commandscript : public CommandScript
 {
 public:
     disable_commandscript() : CommandScript("disable_commandscript") { }
 
-<<<<<<< HEAD
-    ChatCommandTable GetCommands() const override
-    {
-        static ChatCommandTable removeDisableCommandTable =
-        {
-            { "spell",                HandleRemoveDisableSpellCommand,               rbac::RBAC_PERM_COMMAND_DISABLE_REMOVE_SPELL,                Console::Yes },
-            { "quest",                HandleRemoveDisableQuestCommand,               rbac::RBAC_PERM_COMMAND_DISABLE_REMOVE_QUEST,                Console::Yes },
-            { "map",                  HandleRemoveDisableMapCommand,                 rbac::RBAC_PERM_COMMAND_DISABLE_REMOVE_MAP,                  Console::Yes },
-            { "battleground",         HandleRemoveDisableBattlegroundCommand,        rbac::RBAC_PERM_COMMAND_DISABLE_REMOVE_BATTLEGROUND,         Console::Yes },
-            { "achievement_criteria", HandleRemoveDisableAchievementCriteriaCommand, rbac::RBAC_PERM_COMMAND_DISABLE_REMOVE_ACHIEVEMENT_CRITERIA, Console::Yes },
-            { "outdoorpvp",           HandleRemoveDisableOutdoorPvPCommand,          rbac::RBAC_PERM_COMMAND_DISABLE_REMOVE_OUTDOORPVP,           Console::Yes },
-            { "vmap",                 HandleRemoveDisableVmapCommand,                rbac::RBAC_PERM_COMMAND_DISABLE_REMOVE_VMAP,                 Console::Yes },
-            { "mmap",                 HandleRemoveDisableMMapCommand,                rbac::RBAC_PERM_COMMAND_DISABLE_REMOVE_MMAP,                 Console::Yes },
-        };
-        static ChatCommandTable addDisableCommandTable =
-        {
-            { "spell",                HandleAddDisableSpellCommand,                  rbac::RBAC_PERM_COMMAND_DISABLE_ADD_SPELL,                Console::Yes },
-            { "quest",                HandleAddDisableQuestCommand,                  rbac::RBAC_PERM_COMMAND_DISABLE_ADD_QUEST,                Console::Yes },
-            { "map",                  HandleAddDisableMapCommand,                    rbac::RBAC_PERM_COMMAND_DISABLE_ADD_MAP,                  Console::Yes },
-            { "battleground",         HandleAddDisableBattlegroundCommand,           rbac::RBAC_PERM_COMMAND_DISABLE_ADD_BATTLEGROUND,         Console::Yes },
-            { "achievement_criteria", HandleAddDisableAchievementCriteriaCommand,    rbac::RBAC_PERM_COMMAND_DISABLE_ADD_ACHIEVEMENT_CRITERIA, Console::Yes },
-            { "outdoorpvp",           HandleAddDisableOutdoorPvPCommand,             rbac::RBAC_PERM_COMMAND_DISABLE_ADD_OUTDOORPVP,           Console::Yes },
-            { "vmap",                 HandleAddDisableVmapCommand,                   rbac::RBAC_PERM_COMMAND_DISABLE_ADD_VMAP,                 Console::Yes },
-            { "mmap",                 HandleAddDisableMMapCommand,                   rbac::RBAC_PERM_COMMAND_DISABLE_ADD_MMAP,                 Console::Yes },
-        };
-        static ChatCommandTable disableCommandTable =
-        {
-            { "add",    addDisableCommandTable },
-            { "remove", removeDisableCommandTable },
-        };
-        static ChatCommandTable commandTable =
-        {
-            { "disable", disableCommandTable },
-=======
     std::vector<ChatCommand> GetCommands() const override
     {
         static std::vector<ChatCommand> removeDisableCommandTable =
@@ -118,7 +72,6 @@
         static std::vector<ChatCommand> commandTable =
         {
             { "disable", rbac::RBAC_PERM_COMMAND_DISABLE, false, nullptr, "", disableCommandTable },
->>>>>>> 28d470c5
         };
         return commandTable;
     }
