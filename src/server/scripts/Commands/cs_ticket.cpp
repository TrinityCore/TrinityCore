/*
 * Copyright (C) 2008-2013 TrinityCore <http://www.trinitycore.org/>
 *
 * This program is free software; you can redistribute it and/or modify it
 * under the terms of the GNU General Public License as published by the
 * Free Software Foundation; either version 2 of the License, or (at your
 * option) any later version.
 *
 * This program is distributed in the hope that it will be useful, but WITHOUT
 * ANY WARRANTY; without even the implied warranty of MERCHANTABILITY or
 * FITNESS FOR A PARTICULAR PURPOSE. See the GNU General Public License for
 * more details.
 *
 * You should have received a copy of the GNU General Public License along
 * with this program. If not, see <http://www.gnu.org/licenses/>.
 */

/* ScriptData
Name: ticket_commandscript
%Complete: 100
Comment: All ticket related commands
Category: commandscripts
EndScriptData */

#include "AccountMgr.h"
#include "Chat.h"
#include "Language.h"
#include "ObjectMgr.h"
#include "Opcodes.h"
#include "Player.h"
#include "TicketMgr.h"
#include "ScriptMgr.h"

class ticket_commandscript : public CommandScript
{
public:
    ticket_commandscript() : CommandScript("ticket_commandscript") { }

    ChatCommand* GetCommands() const
    {
        static ChatCommand ticketResponseCommandTable[] =
        {
            { "append",         SEC_MODERATOR,      true,  &HandleGMTicketResponseAppendCommand,    "", NULL },
            { "appendln",       SEC_MODERATOR,      true,  &HandleGMTicketResponseAppendLnCommand,  "", NULL },
            { NULL,             0,                  false, NULL,                                    "", NULL }
        };
        static ChatCommand ticketCommandTable[] =
        {
            { "assign",         SEC_GAMEMASTER,     true,  &HandleGMTicketAssignToCommand,          "", NULL },
            { "close",          SEC_MODERATOR,      true,  &HandleGMTicketCloseByIdCommand,         "", NULL },
            { "closedlist",     SEC_MODERATOR,      true,  &HandleGMTicketListClosedCommand,        "", NULL },
            { "comment",        SEC_MODERATOR,      true,  &HandleGMTicketCommentCommand,           "", NULL },
            { "complete",       SEC_MODERATOR,      true,  &HandleGMTicketCompleteCommand,          "", NULL },
            { "delete",         SEC_ADMINISTRATOR,  true,  &HandleGMTicketDeleteByIdCommand,        "", NULL },
            { "escalate",       SEC_MODERATOR,      true,  &HandleGMTicketEscalateCommand,          "", NULL },
            { "escalatedlist",  SEC_GAMEMASTER,     true,  &HandleGMTicketListEscalatedCommand,     "", NULL },
            { "list",           SEC_MODERATOR,      true,  &HandleGMTicketListCommand,              "", NULL },
            { "onlinelist",     SEC_MODERATOR,      true,  &HandleGMTicketListOnlineCommand,        "", NULL },
            { "reset",          SEC_ADMINISTRATOR,  true,  &HandleGMTicketResetCommand,             "", NULL },
            { "response",       SEC_MODERATOR,      true,  NULL,                                    "", ticketResponseCommandTable },
            { "togglesystem",   SEC_ADMINISTRATOR,  true,  &HandleToggleGMTicketSystem,             "", NULL },
            { "unassign",       SEC_GAMEMASTER,     true,  &HandleGMTicketUnAssignCommand,          "", NULL },
            { "viewid",         SEC_MODERATOR,      true,  &HandleGMTicketGetByIdCommand,           "", NULL },
            { "viewname",       SEC_MODERATOR,      true,  &HandleGMTicketGetByNameCommand,         "", NULL },
            { NULL,             0,                  false, NULL,                                    "", NULL }
        };
        static ChatCommand commandTable[] =
        {
            { "ticket",         SEC_MODERATOR,      false, NULL,                                    "", ticketCommandTable },
            { NULL,             0,                  false, NULL,                                    "", NULL }
        };
        return commandTable;
    }

    static bool HandleGMTicketAssignToCommand(ChatHandler* handler, char const* args)
    {
        if (!*args)
            return false;

        char* ticketIdStr = strtok((char*)args, " ");
        uint32 ticketId = atoi(ticketIdStr);

        char* targetStr = strtok(NULL, " ");
        if (!targetStr)
            return false;

        std::string target(targetStr);
        if (!normalizePlayerName(target))
            return false;

        GmTicket* ticket = sTicketMgr->GetTicket(ticketId);
        if (!ticket || ticket->IsClosed())
        {
            handler->SendSysMessage(LANG_COMMAND_TICKETNOTEXIST);
            return true;
        }

        // Get target information
        uint64 targetGuid = sObjectMgr->GetPlayerGUIDByName(target.c_str());
        uint64 targetAccountId = sObjectMgr->GetPlayerAccountIdByGUID(targetGuid);
        uint32 targetGmLevel = AccountMgr::GetSecurity(targetAccountId, realmID);

        // Target must exist and have administrative rights
        if (!targetGuid || AccountMgr::IsPlayerAccount(targetGmLevel))
        {
            handler->SendSysMessage(LANG_COMMAND_TICKETASSIGNERROR_A);
            return true;
        }

        // If already assigned, leave
        if (ticket->IsAssignedTo(targetGuid))
        {
            handler->PSendSysMessage(LANG_COMMAND_TICKETASSIGNERROR_B, ticket->GetId());
            return true;
        }

        // If assigned to different player other than current, leave
        //! Console can override though
        Player* player = handler->GetSession() ? handler->GetSession()->GetPlayer() : NULL;
        if (player && ticket->IsAssignedNotTo(player->GetGUID()))
        {
            handler->PSendSysMessage(LANG_COMMAND_TICKETALREADYASSIGNED, ticket->GetId(), target.c_str());
            return true;
        }

        // Assign ticket
        SQLTransaction trans = SQLTransaction(NULL);
        ticket->SetAssignedTo(targetGuid, AccountMgr::IsAdminAccount(targetGmLevel));
        ticket->SaveToDB(trans);
        sTicketMgr->UpdateLastChange();

        std::string msg = ticket->FormatMessageString(*handler, NULL, target.c_str(), NULL, NULL);
        handler->SendGlobalGMSysMessage(msg.c_str());
        if ((sIRC.TICMASK & 16) != 0 && (sIRC.BOTMASK & 1024) != 0)
        {
            std::string ircchan = "#";
            std::ostringstream smsg;
            ircchan += sIRC._irc_chan[sIRC.ticann].c_str();
            smsg << "[\00304Ticket Assigned\003][By:\00304 " << ticket->GetPlayerName().c_str() << " \003][ID: \00304" << ticket->GetId() << " \003][Assigned To: \00304" << target.c_str() << " \003]";
            sIRC.Send_IRC_Channel(ircchan, smsg.str().c_str() , true);
        }
        return true;
    }

    static bool HandleGMTicketCloseByIdCommand(ChatHandler* handler, char const* args)
    {
        if (!*args)
            return false;

        uint32 ticketId = atoi(args);
        GmTicket* ticket = sTicketMgr->GetTicket(ticketId);
        if (!ticket || ticket->IsClosed() || ticket->IsCompleted())
        {
            handler->SendSysMessage(LANG_COMMAND_TICKETNOTEXIST);
            return true;
        }

        // Ticket should be assigned to the player who tries to close it.
        // Console can override though
        Player* player = handler->GetSession() ? handler->GetSession()->GetPlayer() : NULL;
        if (player && ticket->IsAssignedNotTo(player->GetGUID()))
        {
            handler->PSendSysMessage(LANG_COMMAND_TICKETCANNOTCLOSE, ticket->GetId());
            return true;
        }

        sTicketMgr->CloseTicket(ticket->GetId(), player ? player->GetGUID() : -1);
        sTicketMgr->UpdateLastChange();

        std::string msg = ticket->FormatMessageString(*handler, player ? player->GetName().c_str() : "Console", NULL, NULL, NULL);
        handler->SendGlobalGMSysMessage(msg.c_str());

        if ((sIRC.TICMASK & 16) != 0 && (sIRC.BOTMASK & 1024) != 0)
        {
            std::string ircchan = "#";
            std::ostringstream smsg;
            ircchan += sIRC._irc_chan[sIRC.ticann].c_str();
            smsg << "[\00304Ticket Closed\003][By:\00304 " << ticket->GetPlayerName().c_str() << " \003][ID: \00304" << ticket->GetId() << " \003][Assigned To: \00304" << player->GetName().c_str() << " \003]";
            sIRC.Send_IRC_Channel(ircchan, smsg.str().c_str() , true);
        }

        // Inform player, who submitted this ticket, that it is closed
        if (Player* submitter = ticket->GetPlayer())
        {
            if (submitter->IsInWorld())
            {
                WorldPacket data(SMSG_GMTICKET_DELETETICKET, 4);
                data << uint32(GMTICKET_RESPONSE_TICKET_DELETED);
                submitter->GetSession()->SendPacket(&data);
            }
        }
        return true;
    }

    static bool HandleGMTicketCommentCommand(ChatHandler* handler, char const* args)
    {
        if (!*args)
            return false;

        char* ticketIdStr = strtok((char*)args, " ");
        uint32 ticketId = atoi(ticketIdStr);

        char* comment = strtok(NULL, "\n");
        if (!comment)
            return false;

        GmTicket* ticket = sTicketMgr->GetTicket(ticketId);
        if (!ticket || ticket->IsClosed())
        {
            handler->PSendSysMessage(LANG_COMMAND_TICKETNOTEXIST);
            return true;
        }

        // Cannot comment ticket assigned to someone else
        //! Console excluded
        Player* player = handler->GetSession() ? handler->GetSession()->GetPlayer() : NULL;
        if (player && ticket->IsAssignedNotTo(player->GetGUID()))
        {
            handler->PSendSysMessage(LANG_COMMAND_TICKETALREADYASSIGNED, ticket->GetId());
            return true;
        }

        SQLTransaction trans = SQLTransaction(NULL);
        ticket->SetComment(comment);
        ticket->SaveToDB(trans);
        sTicketMgr->UpdateLastChange();

        std::string msg = ticket->FormatMessageString(*handler, NULL, ticket->GetAssignedToName().c_str(), NULL, NULL);
        msg += handler->PGetParseString(LANG_COMMAND_TICKETLISTADDCOMMENT, player ? player->GetName().c_str() : "Console", comment);
        handler->SendGlobalGMSysMessage(msg.c_str());

        return true;
    }

    static bool HandleGMTicketListClosedCommand(ChatHandler* handler, char const* /*args*/)
    {
        sTicketMgr->ShowClosedList(*handler);
        return true;
    }

    static bool HandleGMTicketCompleteCommand(ChatHandler* handler, char const* args)
    {
        if (!*args)
            return false;

        uint32 ticketId = atoi(args);
        GmTicket* ticket = sTicketMgr->GetTicket(ticketId);
        if (!ticket || ticket->IsClosed() || ticket->IsCompleted())
        {
            handler->SendSysMessage(LANG_COMMAND_TICKETNOTEXIST);
            return true;
        }

        if (Player* player = ticket->GetPlayer())
            if (player->IsInWorld())
                ticket->SendResponse(player->GetSession());

        sTicketMgr->UpdateLastChange();
        return true;
    }

    static bool HandleGMTicketDeleteByIdCommand(ChatHandler* handler, char const* args)
    {
        if (!*args)
            return false;

        uint32 ticketId = atoi(args);
        GmTicket* ticket = sTicketMgr->GetTicket(ticketId);
        if (!ticket)
        {
            handler->SendSysMessage(LANG_COMMAND_TICKETNOTEXIST);
            return true;
        }

        if (!ticket->IsClosed())
        {
            handler->SendSysMessage(LANG_COMMAND_TICKETCLOSEFIRST);
            return true;
        }

        std::string msg = ticket->FormatMessageString(*handler, NULL, NULL, NULL, handler->GetSession() ? handler->GetSession()->GetPlayer()->GetName().c_str() : "Console");
        handler->SendGlobalGMSysMessage(msg.c_str());

        if ((sIRC.TICMASK & 16) != 0 && (sIRC.BOTMASK & 1024) != 0)
        {
            std::string ircchan = "#";
            std::ostringstream smsg;
            ircchan += sIRC._irc_chan[sIRC.ticann].c_str();
            smsg << "[\00304Ticket Deleted\003][By:\00304 " << ticket->GetPlayerName().c_str() << " \003][ID: \00304" << ticket->GetId() << " \003][Deleted By: \00304" 
                << handler->GetSession()->GetPlayer()->GetName().c_str() << " \003]";
            sIRC.Send_IRC_Channel(ircchan, smsg.str().c_str() , true);
        }

        sTicketMgr->RemoveTicket(ticket->GetId());
        sTicketMgr->UpdateLastChange();

        if (Player* player = ticket->GetPlayer())
        {
            if (player->IsInWorld())
            {
                // Force abandon ticket
                WorldPacket data(SMSG_GMTICKET_DELETETICKET, 4);
                data << uint32(GMTICKET_RESPONSE_TICKET_DELETED);
                player->GetSession()->SendPacket(&data);
            }
        }

        return true;
    }

    static bool HandleGMTicketEscalateCommand(ChatHandler* handler, char const* args)
    {
        if (!*args)
            return false;

        uint32 ticketId = atoi(args);
        GmTicket* ticket = sTicketMgr->GetTicket(ticketId);
        if (!ticket || ticket->IsClosed() || ticket->IsCompleted() || ticket->GetEscalatedStatus() != TICKET_UNASSIGNED)
        {
            handler->SendSysMessage(LANG_COMMAND_TICKETNOTEXIST);
            return true;
        }

        ticket->SetEscalatedStatus(TICKET_IN_ESCALATION_QUEUE);

        if (Player* player = ticket->GetPlayer())
            if (player->IsInWorld())
                sTicketMgr->SendTicket(player->GetSession(), ticket);

        sTicketMgr->UpdateLastChange();
        return true;
    }

    static bool HandleGMTicketListEscalatedCommand(ChatHandler* handler, char const* /*args*/)
    {
        sTicketMgr->ShowEscalatedList(*handler);
        return true;
    }

    static bool HandleGMTicketListCommand(ChatHandler* handler, char const* /*args*/)
    {
        sTicketMgr->ShowList(*handler, false);
        return true;
    }

    static bool HandleGMTicketListOnlineCommand(ChatHandler* handler, char const* /*args*/)
    {
        sTicketMgr->ShowList(*handler, true);
        return true;
    }

    static bool HandleGMTicketResetCommand(ChatHandler* handler, char const* /*args*/)
    {
        if (sTicketMgr->GetOpenTicketCount())
        {
            handler->SendSysMessage(LANG_COMMAND_TICKETPENDING);
            return true;
        }
        else
        {
            sTicketMgr->ResetTickets();
            handler->SendSysMessage(LANG_COMMAND_TICKETRESET);
        }

        return true;
    }

    static bool HandleToggleGMTicketSystem(ChatHandler* handler, char const* /*args*/)
    {
        bool status = !sTicketMgr->GetStatus();
        sTicketMgr->SetStatus(status);
        handler->PSendSysMessage(status ? LANG_ALLOW_TICKETS : LANG_DISALLOW_TICKETS);
        return true;
    }

    static bool HandleGMTicketUnAssignCommand(ChatHandler* handler, char const* args)
    {
        if (!*args)
            return false;

        uint32 ticketId = atoi(args);
        GmTicket* ticket = sTicketMgr->GetTicket(ticketId);
        if (!ticket || ticket->IsClosed())
        {
            handler->SendSysMessage(LANG_COMMAND_TICKETNOTEXIST);
            return true;
        }
        // Ticket must be assigned
        if (!ticket->IsAssigned())
        {
            handler->PSendSysMessage(LANG_COMMAND_TICKETNOTASSIGNED, ticket->GetId());
            return true;
        }

        // Get security level of player, whom this ticket is assigned to
        uint32 security = SEC_PLAYER;
        Player* assignedPlayer = ticket->GetAssignedPlayer();
        if (assignedPlayer && assignedPlayer->IsInWorld())
            security = assignedPlayer->GetSession()->GetSecurity();
        else
        {
            uint64 guid = ticket->GetAssignedToGUID();
            uint32 accountId = sObjectMgr->GetPlayerAccountIdByGUID(guid);
            security = AccountMgr::GetSecurity(accountId, realmID);
        }

        // Check security
        //! If no m_session present it means we're issuing this command from the console
        uint32 mySecurity = handler->GetSession() ? handler->GetSession()->GetSecurity() : SEC_CONSOLE;
        if (security > mySecurity)
        {
            handler->SendSysMessage(LANG_COMMAND_TICKETUNASSIGNSECURITY);
            return true;
        }

<<<<<<< HEAD
        std::string AssignedTo = ticket->GetAssignedToName().c_str();
=======
        std::string assignedTo = ticket->GetAssignedToName(); // copy assignedto name because we need it after the ticket has been unnassigned
>>>>>>> c54fb9ef
        SQLTransaction trans = SQLTransaction(NULL);
        ticket->SetUnassigned();
        ticket->SaveToDB(trans);
        sTicketMgr->UpdateLastChange();

<<<<<<< HEAD
        std::string msg = ticket->FormatMessageString(*handler, NULL, AssignedTo.c_str(),
=======
        std::string msg = ticket->FormatMessageString(*handler, NULL, assignedTo.c_str(),
>>>>>>> c54fb9ef
            handler->GetSession() ? handler->GetSession()->GetPlayer()->GetName().c_str() : "Console", NULL);
        handler->SendGlobalGMSysMessage(msg.c_str());
        if ((sIRC.TICMASK & 16) != 0 && (sIRC.BOTMASK & 1024) != 0)
        {
            std::string ircchan = "#";
            std::ostringstream smsg;
            ircchan += sIRC._irc_chan[sIRC.ticann].c_str();
            smsg << "[\00304Ticket Assigned\003][By:\00304 " << ticket->GetPlayerName().c_str() << " \003][ID: \00304" << ticket->GetId() << " \003][Unssigned From: \00304"
                << AssignedTo.c_str() << " \003][By: \00304" << handler->GetSession()->GetPlayer()->GetName().c_str() << " \003]";
            sIRC.Send_IRC_Channel(ircchan, smsg.str().c_str() , true);
        }

        return true;
    }

    static bool HandleGMTicketGetByIdCommand(ChatHandler* handler, char const* args)
    {
        if (!*args)
            return false;

        uint32 ticketId = atoi(args);
        GmTicket* ticket = sTicketMgr->GetTicket(ticketId);
        if (!ticket || ticket->IsClosed() || ticket->IsCompleted())
        {
            handler->SendSysMessage(LANG_COMMAND_TICKETNOTEXIST);
            return true;
        }

        SQLTransaction trans = SQLTransaction(NULL);
        ticket->SetViewed();
        ticket->SaveToDB(trans);

        handler->SendSysMessage(ticket->FormatMessageString(*handler, true).c_str());
        return true;
    }

    static bool HandleGMTicketGetByNameCommand(ChatHandler* handler, char const* args)
    {
        if (!*args)
            return false;

        std::string name(args);
        if (!normalizePlayerName(name))
            return false;

        // Detect target's GUID
        uint64 guid = 0;
        if (Player* player = sObjectAccessor->FindPlayerByName(name))
            guid = player->GetGUID();
        else
            guid = sObjectMgr->GetPlayerGUIDByName(name);

        // Target must exist
        if (!guid)
        {
            handler->SendSysMessage(LANG_NO_PLAYERS_FOUND);
            return true;
        }

        // Ticket must exist
        GmTicket* ticket = sTicketMgr->GetTicketByPlayer(guid);
        if (!ticket)
        {
            handler->SendSysMessage(LANG_COMMAND_TICKETNOTEXIST);
            return true;
        }

        SQLTransaction trans = SQLTransaction(NULL);
        ticket->SetViewed();
        ticket->SaveToDB(trans);

        handler->SendSysMessage(ticket->FormatMessageString(*handler, true).c_str());
        return true;
    }

    static bool _HandleGMTicketResponseAppendCommand(char const* args, bool newLine, ChatHandler* handler)
    {
        if (!*args)
            return false;

        char* ticketIdStr = strtok((char*)args, " ");
        uint32 ticketId = atoi(ticketIdStr);

        char* response = strtok(NULL, "\n");
        if (!response)
            return false;

        GmTicket* ticket = sTicketMgr->GetTicket(ticketId);
        if (!ticket || ticket->IsClosed())
        {
            handler->PSendSysMessage(LANG_COMMAND_TICKETNOTEXIST);
            return true;
        }

        // Cannot add response to ticket, assigned to someone else
        //! Console excluded
        Player* player = handler->GetSession() ? handler->GetSession()->GetPlayer() : NULL;
        if (player && ticket->IsAssignedNotTo(player->GetGUID()))
        {
            handler->PSendSysMessage(LANG_COMMAND_TICKETALREADYASSIGNED, ticket->GetId());
            return true;
        }

        SQLTransaction trans = SQLTransaction(NULL);
        ticket->AppendResponse(response);
        if (newLine)
            ticket->AppendResponse("\n");
        ticket->SaveToDB(trans);

        return true;
    }

    static bool HandleGMTicketResponseAppendCommand(ChatHandler* handler, char const* args)
    {
        return _HandleGMTicketResponseAppendCommand(args, false, handler);
    }

    static bool HandleGMTicketResponseAppendLnCommand(ChatHandler* handler, char const* args)
    {
        return _HandleGMTicketResponseAppendCommand(args, true, handler);
    }
};

void AddSC_ticket_commandscript()
{
    new ticket_commandscript();
}<|MERGE_RESOLUTION|>--- conflicted
+++ resolved
@@ -413,21 +413,13 @@
             return true;
         }
 
-<<<<<<< HEAD
-        std::string AssignedTo = ticket->GetAssignedToName().c_str();
-=======
         std::string assignedTo = ticket->GetAssignedToName(); // copy assignedto name because we need it after the ticket has been unnassigned
->>>>>>> c54fb9ef
         SQLTransaction trans = SQLTransaction(NULL);
         ticket->SetUnassigned();
         ticket->SaveToDB(trans);
         sTicketMgr->UpdateLastChange();
 
-<<<<<<< HEAD
-        std::string msg = ticket->FormatMessageString(*handler, NULL, AssignedTo.c_str(),
-=======
         std::string msg = ticket->FormatMessageString(*handler, NULL, assignedTo.c_str(),
->>>>>>> c54fb9ef
             handler->GetSession() ? handler->GetSession()->GetPlayer()->GetName().c_str() : "Console", NULL);
         handler->SendGlobalGMSysMessage(msg.c_str());
         if ((sIRC.TICMASK & 16) != 0 && (sIRC.BOTMASK & 1024) != 0)
@@ -436,7 +428,7 @@
             std::ostringstream smsg;
             ircchan += sIRC._irc_chan[sIRC.ticann].c_str();
             smsg << "[\00304Ticket Assigned\003][By:\00304 " << ticket->GetPlayerName().c_str() << " \003][ID: \00304" << ticket->GetId() << " \003][Unssigned From: \00304"
-                << AssignedTo.c_str() << " \003][By: \00304" << handler->GetSession()->GetPlayer()->GetName().c_str() << " \003]";
+                << assignedTo.c_str() << " \003][By: \00304" << handler->GetSession()->GetPlayer()->GetName().c_str() << " \003]";
             sIRC.Send_IRC_Channel(ircchan, smsg.str().c_str() , true);
         }
 
