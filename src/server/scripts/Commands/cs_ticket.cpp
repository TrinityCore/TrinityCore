/*
 * This file is part of the TrinityCore Project. See AUTHORS file for Copyright information
 *
 * This program is free software; you can redistribute it and/or modify it
 * under the terms of the GNU General Public License as published by the
 * Free Software Foundation; either version 2 of the License, or (at your
 * option) any later version.
 *
 * This program is distributed in the hope that it will be useful, but WITHOUT
 * ANY WARRANTY; without even the implied warranty of MERCHANTABILITY or
 * FITNESS FOR A PARTICULAR PURPOSE. See the GNU General Public License for
 * more details.
 *
 * You should have received a copy of the GNU General Public License along
 * with this program. If not, see <http://www.gnu.org/licenses/>.
 */

/* ScriptData
Name: ticket_commandscript
%Complete: 100
Comment: All ticket related commands
Category: commandscripts
EndScriptData */

#include "ScriptMgr.h"
#include "AccountMgr.h"
#include "CharacterCache.h"
#include "Chat.h"
#include "Language.h"
#include "ObjectAccessor.h"
#include "ObjectMgr.h"
#include "Player.h"
#include "Realm.h"
<<<<<<< HEAD
#include "TicketMgr.h"
#include "World.h"
#include "WorldSession.h"

#if TRINITY_COMPILER == TRINITY_COMPILER_GNU
#pragma GCC diagnostic ignored "-Wdeprecated-declarations"
#endif
=======
#include "SupportMgr.h"
#include "World.h"
#include "WorldSession.h"
>>>>>>> 28d470c5

class ticket_commandscript : public CommandScript
{
public:
    ticket_commandscript() : CommandScript("ticket_commandscript") { }

<<<<<<< HEAD
    std::vector<ChatCommand> GetCommands() const override
    {
        static std::vector<ChatCommand> ticketResponseCommandTable =
        {
            { "append",   rbac::RBAC_PERM_COMMAND_TICKET_RESPONSE_APPEND,   true,  &HandleGMTicketResponseAppendCommand,   "" },
            { "appendln", rbac::RBAC_PERM_COMMAND_TICKET_RESPONSE_APPENDLN, true,  &HandleGMTicketResponseAppendLnCommand, "" },
        };
        static std::vector<ChatCommand> ticketCommandTable =
        {
            { "assign",        rbac::RBAC_PERM_COMMAND_TICKET_ASSIGN,        true, &HandleGMTicketAssignToCommand,          "" },
            { "close",         rbac::RBAC_PERM_COMMAND_TICKET_CLOSE,         true, &HandleGMTicketCloseByIdCommand,         "" },
            { "closedlist",    rbac::RBAC_PERM_COMMAND_TICKET_CLOSEDLIST,    true, &HandleGMTicketListClosedCommand,        "" },
            { "comment",       rbac::RBAC_PERM_COMMAND_TICKET_COMMENT,       true, &HandleGMTicketCommentCommand,           "" },
            { "complete",      rbac::RBAC_PERM_COMMAND_TICKET_COMPLETE,      true, &HandleGMTicketCompleteCommand,          "" },
            { "delete",        rbac::RBAC_PERM_COMMAND_TICKET_DELETE,        true, &HandleGMTicketDeleteByIdCommand,        "" },
            { "escalate",      rbac::RBAC_PERM_COMMAND_TICKET_ESCALATE,      true, &HandleGMTicketEscalateCommand,          "" },
            { "escalatedlist", rbac::RBAC_PERM_COMMAND_TICKET_ESCALATEDLIST, true, &HandleGMTicketListEscalatedCommand,     "" },
            { "list",          rbac::RBAC_PERM_COMMAND_TICKET_LIST,          true, &HandleGMTicketListCommand,              "" },
            { "onlinelist",    rbac::RBAC_PERM_COMMAND_TICKET_ONLINELIST,    true, &HandleGMTicketListOnlineCommand,        "" },
            { "reset",         rbac::RBAC_PERM_COMMAND_TICKET_RESET,         true, &HandleGMTicketResetCommand,             "" },
            { "response",      rbac::RBAC_PERM_COMMAND_TICKET_RESPONSE,      true, nullptr,              "", ticketResponseCommandTable },
            { "togglesystem",  rbac::RBAC_PERM_COMMAND_TICKET_TOGGLESYSTEM,  true, &HandleToggleGMTicketSystem,             "" },
            { "unassign",      rbac::RBAC_PERM_COMMAND_TICKET_UNASSIGN,      true, &HandleGMTicketUnAssignCommand,          "" },
            { "viewid",        rbac::RBAC_PERM_COMMAND_TICKET_VIEWID,        true, &HandleGMTicketGetByIdCommand,           "" },
            { "viewname",      rbac::RBAC_PERM_COMMAND_TICKET_VIEWNAME,      true, &HandleGMTicketGetByNameCommand,         "" },
        };
        static std::vector<ChatCommand> commandTable =
        {
            { "ticket", rbac::RBAC_PERM_COMMAND_TICKET, false, nullptr, "", ticketCommandTable },
        };
        return commandTable;
    }
=======
    template<typename T>
    static bool HandleTicketAssignToCommand(ChatHandler* handler, char const* args);
>>>>>>> 28d470c5

    template<typename T>
    static bool HandleTicketCloseByIdCommand(ChatHandler* handler, char const* args);

    template<typename T>
    static bool HandleTicketCommentCommand(ChatHandler* handler, char const* args);

<<<<<<< HEAD
        char* targetStr = strtok(nullptr, " ");
        if (!targetStr)
            return false;
=======
    template<typename T>
    static bool HandleTicketDeleteByIdCommand(ChatHandler* handler, char const* args);
>>>>>>> 28d470c5

    template<typename T>
    static bool HandleTicketListCommand(ChatHandler* handler, char const* /*args*/);

    template<typename T>
    static bool HandleTicketListClosedCommand(ChatHandler* handler, char const* /*args*/);

<<<<<<< HEAD
        ObjectGuid targetGuid = sCharacterCache->GetCharacterGuidByName(target);
        uint32 accountId = sCharacterCache->GetCharacterAccountIdByGuid(targetGuid);
        // Target must exist and have administrative rights
        if (!AccountMgr::HasPermission(accountId, rbac::RBAC_PERM_COMMANDS_BE_ASSIGNED_TICKET, realm.Id.Realm))
        {
            handler->SendSysMessage(LANG_COMMAND_TICKETASSIGNERROR_A);
            return true;
        }
=======
    template<typename T>
    static bool HandleTicketResetCommand(ChatHandler* handler, char const* /*args*/);

    template<typename T>
    static bool HandleTicketUnAssignCommand(ChatHandler* handler, char const* args);
>>>>>>> 28d470c5

    template<typename T>
    static bool HandleTicketGetByIdCommand(ChatHandler* handler, char const* args);

    static bool HandleTicketResetAllCommand(ChatHandler* handler, char const* /*args*/)
    {
        if (sSupportMgr->GetOpenTicketCount<BugTicket>() || sSupportMgr->GetOpenTicketCount<ComplaintTicket>() || sSupportMgr->GetOpenTicketCount<SuggestionTicket>())
        {
            handler->SendSysMessage(LANG_COMMAND_TICKETPENDING);
            return true;
        }
<<<<<<< HEAD

        // If assigned to different player other than current, leave
        //! Console can override though
        Player* player = handler->GetSession() ? handler->GetSession()->GetPlayer() : nullptr;
        if (player && ticket->IsAssignedNotTo(player->GetGUID()))
=======
        else
>>>>>>> 28d470c5
        {
            sSupportMgr->ResetTickets<BugTicket>();
            sSupportMgr->ResetTickets<ComplaintTicket>();
            sSupportMgr->ResetTickets<SuggestionTicket>();
            handler->SendSysMessage(LANG_COMMAND_TICKETRESET);
        }
<<<<<<< HEAD

        // Assign ticket
        CharacterDatabaseTransaction trans = CharacterDatabaseTransaction(nullptr);
        ticket->SetAssignedTo(targetGuid, AccountMgr::IsAdminAccount(AccountMgr::GetSecurity(accountId, realm.Id.Realm)));
        ticket->SaveToDB(trans);
        sTicketMgr->UpdateLastChange();

        std::string msg = ticket->FormatMessageString(*handler, nullptr, target.c_str(), nullptr, nullptr, nullptr);
        handler->SendGlobalGMSysMessage(msg.c_str());
=======
>>>>>>> 28d470c5
        return true;
    }

    static bool HandleToggleGMTicketSystem(ChatHandler* handler, char const* /*args*/)
    {
<<<<<<< HEAD
        if (!*args)
            return false;

        uint32 ticketId = atoi(args);
        GmTicket* ticket = sTicketMgr->GetTicket(ticketId);
        if (!ticket || ticket->IsClosed() || ticket->IsCompleted())
        {
            handler->SendSysMessage(LANG_COMMAND_TICKETNOTEXIST);
            return true;
        }

        // Ticket should be assigned to the player who tries to close it.
        // Console can override though
        Player* player = handler->GetSession() ? handler->GetSession()->GetPlayer() : nullptr;
        if (player && ticket->IsAssignedNotTo(player->GetGUID()))
=======
        if (!sWorld->getBoolConfig(CONFIG_SUPPORT_TICKETS_ENABLED))
>>>>>>> 28d470c5
        {
            handler->SendSysMessage(LANG_DISALLOW_TICKETS_CONFIG);
            return true;
        }

<<<<<<< HEAD
        sTicketMgr->ResolveAndCloseTicket(ticket->GetId(), player ? player->GetGUID() : ObjectGuid(uint64(0)));
        sTicketMgr->UpdateLastChange();

        std::string msg = ticket->FormatMessageString(*handler, player ? player->GetName().c_str() : "Console", nullptr, nullptr, nullptr, nullptr);
        handler->SendGlobalGMSysMessage(msg.c_str());

        // Inform player, who submitted this ticket, that it is closed
        if (Player* submitter = ticket->GetPlayer())
        {
            WorldPacket data(SMSG_GMTICKET_DELETETICKET, 4);
            data << uint32(GMTICKET_RESPONSE_TICKET_DELETED);
            submitter->SendDirectMessage(&data);
        }
        return true;
    }

    static bool HandleGMTicketCommentCommand(ChatHandler* handler, char const* args)
    {
        if (!*args)
            return false;

        char* ticketIdStr = strtok((char*)args, " ");
        uint32 ticketId = atoi(ticketIdStr);

        char* comment = strtok(nullptr, "\n");
        if (!comment)
            return false;
=======
        bool status = !sSupportMgr->GetSupportSystemStatus();
        sSupportMgr->SetSupportSystemStatus(status);
        handler->PSendSysMessage(status ? LANG_ALLOW_TICKETS : LANG_DISALLOW_TICKETS);
        return true;
    }

    std::vector<ChatCommand> GetCommands() const override;
};
>>>>>>> 28d470c5

template<typename T>
bool ticket_commandscript::HandleTicketAssignToCommand(ChatHandler* handler, char const* args)
{
    if (!*args)
        return false;

<<<<<<< HEAD
        // Cannot comment ticket assigned to someone else
        //! Console excluded
        Player* player = handler->GetSession() ? handler->GetSession()->GetPlayer() : nullptr;
        if (player && ticket->IsAssignedNotTo(player->GetGUID()))
        {
            handler->PSendSysMessage(LANG_COMMAND_TICKETALREADYASSIGNED, ticket->GetId());
            return true;
        }

        CharacterDatabaseTransaction trans = CharacterDatabaseTransaction(nullptr);
        ticket->SetComment(comment);
        ticket->SaveToDB(trans);
        sTicketMgr->UpdateLastChange();

        std::string msg = [&] {
            std::string const assignedName = ticket->GetAssignedToName();
            return ticket->FormatMessageString(*handler, nullptr,
                assignedName.empty() ? nullptr : assignedName.c_str(), nullptr, nullptr, nullptr);
        }();

        msg += handler->PGetParseString(LANG_COMMAND_TICKETLISTADDCOMMENT, player ? player->GetName().c_str() : "Console", comment);
        handler->SendGlobalGMSysMessage(msg.c_str());
=======
    char* ticketIdStr = strtok((char*)args, " ");
    uint32 ticketId = atoi(ticketIdStr);

    char* targetStr = strtok(nullptr, " ");
    if (!targetStr)
        return false;

    std::string target(targetStr);
    if (!normalizePlayerName(target))
        return false;
>>>>>>> 28d470c5

    T* ticket = sSupportMgr->GetTicket<T>(ticketId);
    if (!ticket || ticket->IsClosed())
    {
        handler->SendSysMessage(LANG_COMMAND_TICKETNOTEXIST);
        return true;
    }

    ObjectGuid targetGuid = sCharacterCache->GetCharacterGuidByName(target);
    uint32 accountId = sCharacterCache->GetCharacterAccountIdByGuid(targetGuid);
    // Target must exist and have administrative rights
    if (!AccountMgr::HasPermission(accountId, rbac::RBAC_PERM_COMMANDS_BE_ASSIGNED_TICKET, realm.Id.Realm))
    {
        handler->SendSysMessage(LANG_COMMAND_TICKETASSIGNERROR_A);
        return true;
    }

    // If already assigned, leave
    if (ticket->IsAssignedTo(targetGuid))
    {
<<<<<<< HEAD
        if (!*args)
            return false;

        char* ticketIdStr = strtok((char*)args, " ");
        uint32 ticketId = atoi(ticketIdStr);

        GmTicket* ticket = sTicketMgr->GetTicket(ticketId);
        if (!ticket || ticket->IsClosed() || ticket->IsCompleted())
        {
            handler->SendSysMessage(LANG_COMMAND_TICKETNOTEXIST);
            return true;
        }

        char* response = strtok(nullptr, "\n");
        if (response)
        {
            // Cannot add response to ticket, assigned to someone else
            //! Console excluded
            Player* player = handler->GetSession() ? handler->GetSession()->GetPlayer() : nullptr;
            if (player && ticket->IsAssignedNotTo(player->GetGUID()))
            {
                handler->PSendSysMessage(LANG_COMMAND_TICKETALREADYASSIGNED, ticket->GetId());
                return true;
            }

            ticket->AppendResponse(response);
        }

        if (Player* player = ticket->GetPlayer())
            ticket->SendResponse(player->GetSession());

        Player* gm = handler->GetSession() ? handler->GetSession()->GetPlayer() : nullptr;

        CharacterDatabaseTransaction trans = CharacterDatabaseTransaction(nullptr);
        ticket->SetResolvedBy(gm ? gm->GetGUID() : ObjectGuid(uint64(0)));
        ticket->SetCompleted();
        ticket->SaveToDB(trans);

        std::string msg = ticket->FormatMessageString(*handler, nullptr, nullptr,
            nullptr, nullptr, handler->GetSession() ? handler->GetSession()->GetPlayer()->GetName().c_str() : "Console");
        handler->SendGlobalGMSysMessage(msg.c_str());
        sTicketMgr->UpdateLastChange();
=======
        handler->PSendSysMessage(LANG_COMMAND_TICKETASSIGNERROR_B, ticket->GetId());
>>>>>>> 28d470c5
        return true;
    }

    // If assigned to different player other than current, leave
    //! Console can override though
    Player* player = handler->GetSession() ? handler->GetSession()->GetPlayer() : nullptr;
    if (player && ticket->IsAssignedNotTo(player->GetGUID()))
    {
        handler->PSendSysMessage(LANG_COMMAND_TICKETALREADYASSIGNED, ticket->GetId());
        return true;
    }

    // Assign ticket
    ticket->SetAssignedTo(targetGuid);

    ticket->SaveToDB();

<<<<<<< HEAD
        std::string msg = ticket->FormatMessageString(*handler, nullptr, nullptr, nullptr, handler->GetSession() ? handler->GetSession()->GetPlayer()->GetName().c_str() : "Console", nullptr);
        handler->SendGlobalGMSysMessage(msg.c_str());

        if (Player* player = ticket->GetPlayer())
        {
            // Force abandon ticket
            WorldPacket data(SMSG_GMTICKET_DELETETICKET, 4);
            data << uint32(GMTICKET_RESPONSE_TICKET_DELETED);
            player->SendDirectMessage(&data);
        }

        sTicketMgr->RemoveTicket(ticket->GetId());
        sTicketMgr->UpdateLastChange();

=======
    std::string msg = ticket->FormatViewMessageString(*handler, nullptr, target.c_str(), nullptr, nullptr);
    handler->SendGlobalGMSysMessage(msg.c_str());
    return true;
}



template<typename T>
bool ticket_commandscript::HandleTicketCloseByIdCommand(ChatHandler* handler, char const* args)
{
    if (!*args)
        return false;

    uint32 ticketId = atoi(args);
    T* ticket = sSupportMgr->GetTicket<T>(ticketId);
    if (!ticket || ticket->IsClosed())
    {
        handler->SendSysMessage(LANG_COMMAND_TICKETNOTEXIST);
>>>>>>> 28d470c5
        return true;
    }

    // Ticket should be assigned to the player who tries to close it.
    // Console can override though
    Player* player = handler->GetSession() ? handler->GetSession()->GetPlayer() : nullptr;
    if (player && ticket->IsAssignedNotTo(player->GetGUID()))
    {
        handler->PSendSysMessage(LANG_COMMAND_TICKETCANNOTCLOSE, ticket->GetId());
        return true;
    }

    ObjectGuid closedByGuid;
    if (player)
        closedByGuid = player->GetGUID();
    else
        closedByGuid.SetRawValue(0, uint64(-1));

    sSupportMgr->CloseTicket<T>(ticket->GetId(), closedByGuid);

    std::string msg = ticket->FormatViewMessageString(*handler, player ? player->GetName().c_str() : "Console", nullptr, nullptr, nullptr);
    handler->SendGlobalGMSysMessage(msg.c_str());

    return true;
}

template<typename T>
bool ticket_commandscript::HandleTicketCommentCommand(ChatHandler* handler, char const* args)
{
    if (!*args)
        return false;

    char* ticketIdStr = strtok((char*)args, " ");
    uint32 ticketId = atoi(ticketIdStr);

    char* comment = strtok(nullptr, "\n");
    if (!comment)
        return false;

    T* ticket = sSupportMgr->GetTicket<T>(ticketId);
    if (!ticket || ticket->IsClosed())
    {
        handler->PSendSysMessage(LANG_COMMAND_TICKETNOTEXIST);
        return true;
    }

    // Cannot comment ticket assigned to someone else
    //! Console excluded
    Player* player = handler->GetSession() ? handler->GetSession()->GetPlayer() : nullptr;
    if (player && ticket->IsAssignedNotTo(player->GetGUID()))
    {
        handler->PSendSysMessage(LANG_COMMAND_TICKETALREADYASSIGNED, ticket->GetId());
        return true;
    }

    ticket->SetComment(comment);
    ticket->SaveToDB();
    sSupportMgr->UpdateLastChange();

    std::string msg = ticket->FormatViewMessageString(*handler, nullptr, ticket->GetAssignedToName().c_str(), nullptr, nullptr);
    msg += handler->PGetParseString(LANG_COMMAND_TICKETLISTADDCOMMENT, player ? player->GetName().c_str() : "Console", comment);
    handler->SendGlobalGMSysMessage(msg.c_str());

<<<<<<< HEAD
        // Get security level of player, whom this ticket is assigned to
        uint32 security = SEC_PLAYER;
        Player* assignedPlayer = ticket->GetAssignedPlayer();
        if (assignedPlayer)
            security = assignedPlayer->GetSession()->GetSecurity();
        else
        {
            ObjectGuid guid = ticket->GetAssignedToGUID();
            uint32 accountId = sCharacterCache->GetCharacterAccountIdByGuid(guid);
            security = AccountMgr::GetSecurity(accountId, realm.Id.Realm);
        }
=======
    return true;
}
>>>>>>> 28d470c5

template<typename T>
bool ticket_commandscript::HandleTicketListCommand(ChatHandler* handler, char const* /*args*/)
{
    sSupportMgr->ShowList<T>(*handler);
    return true;
}

<<<<<<< HEAD
        std::string assignedTo = ticket->GetAssignedToName(); // copy assignedto name because we need it after the ticket has been unnassigned
        CharacterDatabaseTransaction trans = CharacterDatabaseTransaction(nullptr);
        ticket->SetUnassigned();
        ticket->SaveToDB(trans);
        sTicketMgr->UpdateLastChange();

        std::string msg = ticket->FormatMessageString(*handler, nullptr, assignedTo.c_str(),
            handler->GetSession() ? handler->GetSession()->GetPlayer()->GetName().c_str() : "Console", nullptr, nullptr);
        handler->SendGlobalGMSysMessage(msg.c_str());
=======
template<typename T>
bool ticket_commandscript::HandleTicketListClosedCommand(ChatHandler* handler, char const* /*args*/)
{
    sSupportMgr->ShowClosedList<T>(*handler);
    return true;
}

template<typename T>
bool ticket_commandscript::HandleTicketDeleteByIdCommand(ChatHandler* handler, char const* args)
{
    if (!*args)
        return false;
>>>>>>> 28d470c5

    uint32 ticketId = atoi(args);
    T* ticket = sSupportMgr->GetTicket<T>(ticketId);
    if (!ticket)
    {
        handler->SendSysMessage(LANG_COMMAND_TICKETNOTEXIST);
        return true;
    }

    if (!ticket->IsClosed())
    {
<<<<<<< HEAD
        if (!*args)
            return false;

        uint32 ticketId = atoi(args);
        GmTicket* ticket = sTicketMgr->GetTicket(ticketId);
        if (!ticket || ticket->IsClosed() || ticket->IsCompleted())
        {
            handler->SendSysMessage(LANG_COMMAND_TICKETNOTEXIST);
            return true;
        }

        CharacterDatabaseTransaction trans = CharacterDatabaseTransaction(nullptr);
        ticket->SetViewed();
        ticket->SaveToDB(trans);

        handler->SendSysMessage(ticket->FormatMessageString(*handler, true).c_str());
=======
        handler->SendSysMessage(LANG_COMMAND_TICKETCLOSEFIRST);
>>>>>>> 28d470c5
        return true;
    }

    std::string msg = ticket->FormatViewMessageString(*handler, nullptr, nullptr, nullptr, handler->GetSession() ? handler->GetSession()->GetPlayer()->GetName().c_str() : "Console");
    handler->SendGlobalGMSysMessage(msg.c_str());

    sSupportMgr->RemoveTicket<T>(ticket->GetId());

<<<<<<< HEAD
        // Detect target's GUID
        ObjectGuid guid;
        if (Player* player = ObjectAccessor::FindPlayerByName(name))
            guid = player->GetGUID();
        else
            guid = sCharacterCache->GetCharacterGuidByName(name);

        // Target must exist
        if (guid.IsEmpty())
        {
            handler->SendSysMessage(LANG_NO_PLAYERS_FOUND);
            return true;
        }
=======
    return true;
}

>>>>>>> 28d470c5

template<typename T>
bool ticket_commandscript::HandleTicketResetCommand(ChatHandler* handler, char const* /*args*/)
{
    if (sSupportMgr->GetOpenTicketCount<T>())
    {
        handler->SendSysMessage(LANG_COMMAND_TICKETPENDING);
        return true;
    }
    else
    {
        sSupportMgr->ResetTickets<T>();
        handler->SendSysMessage(LANG_COMMAND_TICKETRESET);
    }
    return true;
}

<<<<<<< HEAD
        CharacterDatabaseTransaction trans = CharacterDatabaseTransaction(nullptr);
        ticket->SetViewed();
        ticket->SaveToDB(trans);
=======
template<typename T>
bool ticket_commandscript::HandleTicketUnAssignCommand(ChatHandler* handler, char const* args)
{
    if (!*args)
        return false;
>>>>>>> 28d470c5

    uint32 ticketId = atoi(args);
    T* ticket = sSupportMgr->GetTicket<T>(ticketId);
    if (!ticket || ticket->IsClosed())
    {
        handler->SendSysMessage(LANG_COMMAND_TICKETNOTEXIST);
        return true;
    }
    // Ticket must be assigned
    if (!ticket->IsAssigned())
    {
        handler->PSendSysMessage(LANG_COMMAND_TICKETNOTASSIGNED, ticket->GetId());
        return true;
    }

    // Get security level of player, whom this ticket is assigned to
    uint32 security = SEC_PLAYER;
    Player* assignedPlayer = ticket->GetAssignedPlayer();
    if (assignedPlayer)
        security = assignedPlayer->GetSession()->GetSecurity();
    else
    {
        ObjectGuid guid = ticket->GetAssignedToGUID();
        uint32 accountId = sCharacterCache->GetCharacterAccountIdByGuid(guid);
        security = AccountMgr::GetSecurity(accountId, realm.Id.Realm);
    }

    // Check security
    //! If no m_session present it means we're issuing this command from the console
    uint32 mySecurity = handler->GetSession() ? handler->GetSession()->GetSecurity() : SEC_CONSOLE;
    if (security > mySecurity)
    {
        handler->SendSysMessage(LANG_COMMAND_TICKETUNASSIGNSECURITY);
        return true;
    }

<<<<<<< HEAD
        char* response = strtok(nullptr, "\n");
        if (!response)
            return false;
=======
    std::string assignedTo = ticket->GetAssignedToName(); // copy assignedto name because we need it after the ticket has been unnassigned
    ticket->SetUnassigned();
    ticket->SaveToDB();
>>>>>>> 28d470c5

    std::string msg = ticket->FormatViewMessageString(*handler, nullptr, assignedTo.c_str(), handler->GetSession() ? handler->GetSession()->GetPlayer()->GetName().c_str() : "Console", nullptr);
    handler->SendGlobalGMSysMessage(msg.c_str());

<<<<<<< HEAD
        // Cannot add response to ticket, assigned to someone else
        //! Console excluded
        Player* player = handler->GetSession() ? handler->GetSession()->GetPlayer() : nullptr;
        if (player && ticket->IsAssignedNotTo(player->GetGUID()))
        {
            handler->PSendSysMessage(LANG_COMMAND_TICKETALREADYASSIGNED, ticket->GetId());
            return true;
        }

        CharacterDatabaseTransaction trans = CharacterDatabaseTransaction(nullptr);
        ticket->AppendResponse(response);
        if (newLine)
            ticket->AppendResponse("\n");
        ticket->SaveToDB(trans);
=======
    return true;
}

template<typename T>
bool ticket_commandscript::HandleTicketGetByIdCommand(ChatHandler* handler, char const* args)
{
    if (!*args)
        return false;
>>>>>>> 28d470c5

    uint32 ticketId = atoi(args);
    T* ticket = sSupportMgr->GetTicket<T>(ticketId);
    if (!ticket || ticket->IsClosed())
    {
        handler->SendSysMessage(LANG_COMMAND_TICKETNOTEXIST);
        return true;
    }

    handler->SendSysMessage(ticket->FormatViewMessageString(*handler, true).c_str());
    return true;
}

std::vector<ChatCommand> ticket_commandscript::GetCommands() const
{
    static std::vector<ChatCommand> ticketBugCommandTable =
    {
        { "assign",     rbac::RBAC_PERM_COMMAND_TICKET_BUG_ASSIGN,      true, &HandleTicketAssignToCommand<BugTicket>,      "" },
        { "close",      rbac::RBAC_PERM_COMMAND_TICKET_BUG_CLOSE,       true, &HandleTicketCloseByIdCommand<BugTicket>,     "" },
        { "closedlist", rbac::RBAC_PERM_COMMAND_TICKET_BUG_CLOSEDLIST,  true, &HandleTicketListClosedCommand<BugTicket>,    "" },
        { "comment",    rbac::RBAC_PERM_COMMAND_TICKET_BUG_COMMENT,     true, &HandleTicketCommentCommand<BugTicket>,       "" },
        { "delete",     rbac::RBAC_PERM_COMMAND_TICKET_BUG_DELETE,      true, &HandleTicketDeleteByIdCommand<BugTicket>,    "" },
        { "list",       rbac::RBAC_PERM_COMMAND_TICKET_BUG_LIST,        true, &HandleTicketListCommand<BugTicket>,          "" },
        { "unassign",   rbac::RBAC_PERM_COMMAND_TICKET_BUG_UNASSIGN,    true, &HandleTicketUnAssignCommand<BugTicket>,      "" },
        { "view",       rbac::RBAC_PERM_COMMAND_TICKET_BUG_VIEW,        true, &HandleTicketGetByIdCommand<BugTicket>,       "" },
    };
    static std::vector<ChatCommand> ticketComplaintCommandTable =
    {
        { "assign",     rbac::RBAC_PERM_COMMAND_TICKET_COMPLAINT_ASSIGN,        true, &HandleTicketAssignToCommand<ComplaintTicket>,    "" },
        { "close",      rbac::RBAC_PERM_COMMAND_TICKET_COMPLAINT_CLOSE,         true, &HandleTicketCloseByIdCommand<ComplaintTicket>,   "" },
        { "closedlist", rbac::RBAC_PERM_COMMAND_TICKET_COMPLAINT_CLOSEDLIST,    true, &HandleTicketListClosedCommand<ComplaintTicket>,  "" },
        { "comment",    rbac::RBAC_PERM_COMMAND_TICKET_COMPLAINT_COMMENT,       true, &HandleTicketCommentCommand<ComplaintTicket>,     "" },
        { "delete",     rbac::RBAC_PERM_COMMAND_TICKET_COMPLAINT_DELETE,        true, &HandleTicketDeleteByIdCommand<ComplaintTicket>,  "" },
        { "list",       rbac::RBAC_PERM_COMMAND_TICKET_COMPLAINT_LIST,          true, &HandleTicketListCommand<ComplaintTicket>,        "" },
        { "unassign",   rbac::RBAC_PERM_COMMAND_TICKET_COMPLAINT_UNASSIGN,      true, &HandleTicketUnAssignCommand<ComplaintTicket>,    "" },
        { "view",       rbac::RBAC_PERM_COMMAND_TICKET_COMPLAINT_VIEW,          true, &HandleTicketGetByIdCommand<ComplaintTicket>,     "" },
    };
    static std::vector<ChatCommand> ticketSuggestionCommandTable =
    {
        { "assign",     rbac::RBAC_PERM_COMMAND_TICKET_SUGGESTION_ASSIGN,       true, &HandleTicketAssignToCommand<SuggestionTicket>,   "" },
        { "close",      rbac::RBAC_PERM_COMMAND_TICKET_SUGGESTION_CLOSE,        true, &HandleTicketCloseByIdCommand<SuggestionTicket>,  "" },
        { "closedlist", rbac::RBAC_PERM_COMMAND_TICKET_SUGGESTION_CLOSEDLIST,   true, &HandleTicketListClosedCommand<SuggestionTicket>, "" },
        { "comment",    rbac::RBAC_PERM_COMMAND_TICKET_SUGGESTION_COMMENT,      true, &HandleTicketCommentCommand<SuggestionTicket>,    "" },
        { "delete",     rbac::RBAC_PERM_COMMAND_TICKET_SUGGESTION_DELETE,       true, &HandleTicketDeleteByIdCommand<SuggestionTicket>, "" },
        { "list",       rbac::RBAC_PERM_COMMAND_TICKET_SUGGESTION_LIST,         true, &HandleTicketListCommand<SuggestionTicket>,       "" },
        { "unassign",   rbac::RBAC_PERM_COMMAND_TICKET_SUGGESTION_UNASSIGN,     true, &HandleTicketUnAssignCommand<SuggestionTicket>,   "" },
        { "view",       rbac::RBAC_PERM_COMMAND_TICKET_SUGGESTION_VIEW,         true, &HandleTicketGetByIdCommand<SuggestionTicket>,    "" },
    };
    static std::vector<ChatCommand> ticketResetCommandTable =
    {
        { "all",        rbac::RBAC_PERM_COMMAND_TICKET_RESET_ALL,           true, &HandleTicketResetAllCommand,                 "" },
        { "bug",        rbac::RBAC_PERM_COMMAND_TICKET_RESET_BUG,           true, &HandleTicketResetCommand<BugTicket>,         "" },
        { "complaint",  rbac::RBAC_PERM_COMMAND_TICKET_RESET_COMPLAINT,     true, &HandleTicketResetCommand<ComplaintTicket>,   "" },
        { "suggestion", rbac::RBAC_PERM_COMMAND_TICKET_RESET_SUGGESTION,    true, &HandleTicketResetCommand<SuggestionTicket>,  "" },
    };
    static std::vector<ChatCommand> ticketCommandTable =
    {
        { "bug",            rbac::RBAC_PERM_COMMAND_TICKET_BUG,             true, nullptr, "", ticketBugCommandTable },
        { "complaint",      rbac::RBAC_PERM_COMMAND_TICKET_COMPLAINT,       true, nullptr,              "", ticketComplaintCommandTable },
        { "reset",          rbac::RBAC_PERM_COMMAND_TICKET_RESET,           true, nullptr,                  "", ticketResetCommandTable },
        { "suggestion",     rbac::RBAC_PERM_COMMAND_TICKET_SUGGESTION,      true, nullptr,             "", ticketSuggestionCommandTable },
        { "togglesystem",   rbac::RBAC_PERM_COMMAND_TICKET_TOGGLESYSTEM,    true, &HandleToggleGMTicketSystem,              "" },
    };
    static std::vector<ChatCommand> commandTable =
    {
        { "ticket", rbac::RBAC_PERM_COMMAND_TICKET, false, nullptr, "", ticketCommandTable },
    };
    return commandTable;
}

void AddSC_ticket_commandscript()
{
    new ticket_commandscript();
}<|MERGE_RESOLUTION|>--- conflicted
+++ resolved
@@ -27,66 +27,20 @@
 #include "CharacterCache.h"
 #include "Chat.h"
 #include "Language.h"
-#include "ObjectAccessor.h"
 #include "ObjectMgr.h"
 #include "Player.h"
 #include "Realm.h"
-<<<<<<< HEAD
-#include "TicketMgr.h"
-#include "World.h"
-#include "WorldSession.h"
-
-#if TRINITY_COMPILER == TRINITY_COMPILER_GNU
-#pragma GCC diagnostic ignored "-Wdeprecated-declarations"
-#endif
-=======
 #include "SupportMgr.h"
 #include "World.h"
 #include "WorldSession.h"
->>>>>>> 28d470c5
 
 class ticket_commandscript : public CommandScript
 {
 public:
     ticket_commandscript() : CommandScript("ticket_commandscript") { }
 
-<<<<<<< HEAD
-    std::vector<ChatCommand> GetCommands() const override
-    {
-        static std::vector<ChatCommand> ticketResponseCommandTable =
-        {
-            { "append",   rbac::RBAC_PERM_COMMAND_TICKET_RESPONSE_APPEND,   true,  &HandleGMTicketResponseAppendCommand,   "" },
-            { "appendln", rbac::RBAC_PERM_COMMAND_TICKET_RESPONSE_APPENDLN, true,  &HandleGMTicketResponseAppendLnCommand, "" },
-        };
-        static std::vector<ChatCommand> ticketCommandTable =
-        {
-            { "assign",        rbac::RBAC_PERM_COMMAND_TICKET_ASSIGN,        true, &HandleGMTicketAssignToCommand,          "" },
-            { "close",         rbac::RBAC_PERM_COMMAND_TICKET_CLOSE,         true, &HandleGMTicketCloseByIdCommand,         "" },
-            { "closedlist",    rbac::RBAC_PERM_COMMAND_TICKET_CLOSEDLIST,    true, &HandleGMTicketListClosedCommand,        "" },
-            { "comment",       rbac::RBAC_PERM_COMMAND_TICKET_COMMENT,       true, &HandleGMTicketCommentCommand,           "" },
-            { "complete",      rbac::RBAC_PERM_COMMAND_TICKET_COMPLETE,      true, &HandleGMTicketCompleteCommand,          "" },
-            { "delete",        rbac::RBAC_PERM_COMMAND_TICKET_DELETE,        true, &HandleGMTicketDeleteByIdCommand,        "" },
-            { "escalate",      rbac::RBAC_PERM_COMMAND_TICKET_ESCALATE,      true, &HandleGMTicketEscalateCommand,          "" },
-            { "escalatedlist", rbac::RBAC_PERM_COMMAND_TICKET_ESCALATEDLIST, true, &HandleGMTicketListEscalatedCommand,     "" },
-            { "list",          rbac::RBAC_PERM_COMMAND_TICKET_LIST,          true, &HandleGMTicketListCommand,              "" },
-            { "onlinelist",    rbac::RBAC_PERM_COMMAND_TICKET_ONLINELIST,    true, &HandleGMTicketListOnlineCommand,        "" },
-            { "reset",         rbac::RBAC_PERM_COMMAND_TICKET_RESET,         true, &HandleGMTicketResetCommand,             "" },
-            { "response",      rbac::RBAC_PERM_COMMAND_TICKET_RESPONSE,      true, nullptr,              "", ticketResponseCommandTable },
-            { "togglesystem",  rbac::RBAC_PERM_COMMAND_TICKET_TOGGLESYSTEM,  true, &HandleToggleGMTicketSystem,             "" },
-            { "unassign",      rbac::RBAC_PERM_COMMAND_TICKET_UNASSIGN,      true, &HandleGMTicketUnAssignCommand,          "" },
-            { "viewid",        rbac::RBAC_PERM_COMMAND_TICKET_VIEWID,        true, &HandleGMTicketGetByIdCommand,           "" },
-            { "viewname",      rbac::RBAC_PERM_COMMAND_TICKET_VIEWNAME,      true, &HandleGMTicketGetByNameCommand,         "" },
-        };
-        static std::vector<ChatCommand> commandTable =
-        {
-            { "ticket", rbac::RBAC_PERM_COMMAND_TICKET, false, nullptr, "", ticketCommandTable },
-        };
-        return commandTable;
-    }
-=======
     template<typename T>
     static bool HandleTicketAssignToCommand(ChatHandler* handler, char const* args);
->>>>>>> 28d470c5
 
     template<typename T>
     static bool HandleTicketCloseByIdCommand(ChatHandler* handler, char const* args);
@@ -94,14 +48,8 @@
     template<typename T>
     static bool HandleTicketCommentCommand(ChatHandler* handler, char const* args);
 
-<<<<<<< HEAD
-        char* targetStr = strtok(nullptr, " ");
-        if (!targetStr)
-            return false;
-=======
     template<typename T>
     static bool HandleTicketDeleteByIdCommand(ChatHandler* handler, char const* args);
->>>>>>> 28d470c5
 
     template<typename T>
     static bool HandleTicketListCommand(ChatHandler* handler, char const* /*args*/);
@@ -109,22 +57,11 @@
     template<typename T>
     static bool HandleTicketListClosedCommand(ChatHandler* handler, char const* /*args*/);
 
-<<<<<<< HEAD
-        ObjectGuid targetGuid = sCharacterCache->GetCharacterGuidByName(target);
-        uint32 accountId = sCharacterCache->GetCharacterAccountIdByGuid(targetGuid);
-        // Target must exist and have administrative rights
-        if (!AccountMgr::HasPermission(accountId, rbac::RBAC_PERM_COMMANDS_BE_ASSIGNED_TICKET, realm.Id.Realm))
-        {
-            handler->SendSysMessage(LANG_COMMAND_TICKETASSIGNERROR_A);
-            return true;
-        }
-=======
     template<typename T>
     static bool HandleTicketResetCommand(ChatHandler* handler, char const* /*args*/);
 
     template<typename T>
     static bool HandleTicketUnAssignCommand(ChatHandler* handler, char const* args);
->>>>>>> 28d470c5
 
     template<typename T>
     static bool HandleTicketGetByIdCommand(ChatHandler* handler, char const* args);
@@ -136,91 +73,24 @@
             handler->SendSysMessage(LANG_COMMAND_TICKETPENDING);
             return true;
         }
-<<<<<<< HEAD
-
-        // If assigned to different player other than current, leave
-        //! Console can override though
-        Player* player = handler->GetSession() ? handler->GetSession()->GetPlayer() : nullptr;
-        if (player && ticket->IsAssignedNotTo(player->GetGUID()))
-=======
         else
->>>>>>> 28d470c5
         {
             sSupportMgr->ResetTickets<BugTicket>();
             sSupportMgr->ResetTickets<ComplaintTicket>();
             sSupportMgr->ResetTickets<SuggestionTicket>();
             handler->SendSysMessage(LANG_COMMAND_TICKETRESET);
         }
-<<<<<<< HEAD
-
-        // Assign ticket
-        CharacterDatabaseTransaction trans = CharacterDatabaseTransaction(nullptr);
-        ticket->SetAssignedTo(targetGuid, AccountMgr::IsAdminAccount(AccountMgr::GetSecurity(accountId, realm.Id.Realm)));
-        ticket->SaveToDB(trans);
-        sTicketMgr->UpdateLastChange();
-
-        std::string msg = ticket->FormatMessageString(*handler, nullptr, target.c_str(), nullptr, nullptr, nullptr);
-        handler->SendGlobalGMSysMessage(msg.c_str());
-=======
->>>>>>> 28d470c5
         return true;
     }
 
     static bool HandleToggleGMTicketSystem(ChatHandler* handler, char const* /*args*/)
     {
-<<<<<<< HEAD
-        if (!*args)
-            return false;
-
-        uint32 ticketId = atoi(args);
-        GmTicket* ticket = sTicketMgr->GetTicket(ticketId);
-        if (!ticket || ticket->IsClosed() || ticket->IsCompleted())
-        {
-            handler->SendSysMessage(LANG_COMMAND_TICKETNOTEXIST);
-            return true;
-        }
-
-        // Ticket should be assigned to the player who tries to close it.
-        // Console can override though
-        Player* player = handler->GetSession() ? handler->GetSession()->GetPlayer() : nullptr;
-        if (player && ticket->IsAssignedNotTo(player->GetGUID()))
-=======
         if (!sWorld->getBoolConfig(CONFIG_SUPPORT_TICKETS_ENABLED))
->>>>>>> 28d470c5
         {
             handler->SendSysMessage(LANG_DISALLOW_TICKETS_CONFIG);
             return true;
         }
 
-<<<<<<< HEAD
-        sTicketMgr->ResolveAndCloseTicket(ticket->GetId(), player ? player->GetGUID() : ObjectGuid(uint64(0)));
-        sTicketMgr->UpdateLastChange();
-
-        std::string msg = ticket->FormatMessageString(*handler, player ? player->GetName().c_str() : "Console", nullptr, nullptr, nullptr, nullptr);
-        handler->SendGlobalGMSysMessage(msg.c_str());
-
-        // Inform player, who submitted this ticket, that it is closed
-        if (Player* submitter = ticket->GetPlayer())
-        {
-            WorldPacket data(SMSG_GMTICKET_DELETETICKET, 4);
-            data << uint32(GMTICKET_RESPONSE_TICKET_DELETED);
-            submitter->SendDirectMessage(&data);
-        }
-        return true;
-    }
-
-    static bool HandleGMTicketCommentCommand(ChatHandler* handler, char const* args)
-    {
-        if (!*args)
-            return false;
-
-        char* ticketIdStr = strtok((char*)args, " ");
-        uint32 ticketId = atoi(ticketIdStr);
-
-        char* comment = strtok(nullptr, "\n");
-        if (!comment)
-            return false;
-=======
         bool status = !sSupportMgr->GetSupportSystemStatus();
         sSupportMgr->SetSupportSystemStatus(status);
         handler->PSendSysMessage(status ? LANG_ALLOW_TICKETS : LANG_DISALLOW_TICKETS);
@@ -229,7 +99,6 @@
 
     std::vector<ChatCommand> GetCommands() const override;
 };
->>>>>>> 28d470c5
 
 template<typename T>
 bool ticket_commandscript::HandleTicketAssignToCommand(ChatHandler* handler, char const* args)
@@ -237,30 +106,6 @@
     if (!*args)
         return false;
 
-<<<<<<< HEAD
-        // Cannot comment ticket assigned to someone else
-        //! Console excluded
-        Player* player = handler->GetSession() ? handler->GetSession()->GetPlayer() : nullptr;
-        if (player && ticket->IsAssignedNotTo(player->GetGUID()))
-        {
-            handler->PSendSysMessage(LANG_COMMAND_TICKETALREADYASSIGNED, ticket->GetId());
-            return true;
-        }
-
-        CharacterDatabaseTransaction trans = CharacterDatabaseTransaction(nullptr);
-        ticket->SetComment(comment);
-        ticket->SaveToDB(trans);
-        sTicketMgr->UpdateLastChange();
-
-        std::string msg = [&] {
-            std::string const assignedName = ticket->GetAssignedToName();
-            return ticket->FormatMessageString(*handler, nullptr,
-                assignedName.empty() ? nullptr : assignedName.c_str(), nullptr, nullptr, nullptr);
-        }();
-
-        msg += handler->PGetParseString(LANG_COMMAND_TICKETLISTADDCOMMENT, player ? player->GetName().c_str() : "Console", comment);
-        handler->SendGlobalGMSysMessage(msg.c_str());
-=======
     char* ticketIdStr = strtok((char*)args, " ");
     uint32 ticketId = atoi(ticketIdStr);
 
@@ -271,7 +116,6 @@
     std::string target(targetStr);
     if (!normalizePlayerName(target))
         return false;
->>>>>>> 28d470c5
 
     T* ticket = sSupportMgr->GetTicket<T>(ticketId);
     if (!ticket || ticket->IsClosed())
@@ -292,52 +136,7 @@
     // If already assigned, leave
     if (ticket->IsAssignedTo(targetGuid))
     {
-<<<<<<< HEAD
-        if (!*args)
-            return false;
-
-        char* ticketIdStr = strtok((char*)args, " ");
-        uint32 ticketId = atoi(ticketIdStr);
-
-        GmTicket* ticket = sTicketMgr->GetTicket(ticketId);
-        if (!ticket || ticket->IsClosed() || ticket->IsCompleted())
-        {
-            handler->SendSysMessage(LANG_COMMAND_TICKETNOTEXIST);
-            return true;
-        }
-
-        char* response = strtok(nullptr, "\n");
-        if (response)
-        {
-            // Cannot add response to ticket, assigned to someone else
-            //! Console excluded
-            Player* player = handler->GetSession() ? handler->GetSession()->GetPlayer() : nullptr;
-            if (player && ticket->IsAssignedNotTo(player->GetGUID()))
-            {
-                handler->PSendSysMessage(LANG_COMMAND_TICKETALREADYASSIGNED, ticket->GetId());
-                return true;
-            }
-
-            ticket->AppendResponse(response);
-        }
-
-        if (Player* player = ticket->GetPlayer())
-            ticket->SendResponse(player->GetSession());
-
-        Player* gm = handler->GetSession() ? handler->GetSession()->GetPlayer() : nullptr;
-
-        CharacterDatabaseTransaction trans = CharacterDatabaseTransaction(nullptr);
-        ticket->SetResolvedBy(gm ? gm->GetGUID() : ObjectGuid(uint64(0)));
-        ticket->SetCompleted();
-        ticket->SaveToDB(trans);
-
-        std::string msg = ticket->FormatMessageString(*handler, nullptr, nullptr,
-            nullptr, nullptr, handler->GetSession() ? handler->GetSession()->GetPlayer()->GetName().c_str() : "Console");
-        handler->SendGlobalGMSysMessage(msg.c_str());
-        sTicketMgr->UpdateLastChange();
-=======
         handler->PSendSysMessage(LANG_COMMAND_TICKETASSIGNERROR_B, ticket->GetId());
->>>>>>> 28d470c5
         return true;
     }
 
@@ -355,22 +154,6 @@
 
     ticket->SaveToDB();
 
-<<<<<<< HEAD
-        std::string msg = ticket->FormatMessageString(*handler, nullptr, nullptr, nullptr, handler->GetSession() ? handler->GetSession()->GetPlayer()->GetName().c_str() : "Console", nullptr);
-        handler->SendGlobalGMSysMessage(msg.c_str());
-
-        if (Player* player = ticket->GetPlayer())
-        {
-            // Force abandon ticket
-            WorldPacket data(SMSG_GMTICKET_DELETETICKET, 4);
-            data << uint32(GMTICKET_RESPONSE_TICKET_DELETED);
-            player->SendDirectMessage(&data);
-        }
-
-        sTicketMgr->RemoveTicket(ticket->GetId());
-        sTicketMgr->UpdateLastChange();
-
-=======
     std::string msg = ticket->FormatViewMessageString(*handler, nullptr, target.c_str(), nullptr, nullptr);
     handler->SendGlobalGMSysMessage(msg.c_str());
     return true;
@@ -389,7 +172,6 @@
     if (!ticket || ticket->IsClosed())
     {
         handler->SendSysMessage(LANG_COMMAND_TICKETNOTEXIST);
->>>>>>> 28d470c5
         return true;
     }
 
@@ -453,22 +235,8 @@
     msg += handler->PGetParseString(LANG_COMMAND_TICKETLISTADDCOMMENT, player ? player->GetName().c_str() : "Console", comment);
     handler->SendGlobalGMSysMessage(msg.c_str());
 
-<<<<<<< HEAD
-        // Get security level of player, whom this ticket is assigned to
-        uint32 security = SEC_PLAYER;
-        Player* assignedPlayer = ticket->GetAssignedPlayer();
-        if (assignedPlayer)
-            security = assignedPlayer->GetSession()->GetSecurity();
-        else
-        {
-            ObjectGuid guid = ticket->GetAssignedToGUID();
-            uint32 accountId = sCharacterCache->GetCharacterAccountIdByGuid(guid);
-            security = AccountMgr::GetSecurity(accountId, realm.Id.Realm);
-        }
-=======
-    return true;
-}
->>>>>>> 28d470c5
+    return true;
+}
 
 template<typename T>
 bool ticket_commandscript::HandleTicketListCommand(ChatHandler* handler, char const* /*args*/)
@@ -477,17 +245,6 @@
     return true;
 }
 
-<<<<<<< HEAD
-        std::string assignedTo = ticket->GetAssignedToName(); // copy assignedto name because we need it after the ticket has been unnassigned
-        CharacterDatabaseTransaction trans = CharacterDatabaseTransaction(nullptr);
-        ticket->SetUnassigned();
-        ticket->SaveToDB(trans);
-        sTicketMgr->UpdateLastChange();
-
-        std::string msg = ticket->FormatMessageString(*handler, nullptr, assignedTo.c_str(),
-            handler->GetSession() ? handler->GetSession()->GetPlayer()->GetName().c_str() : "Console", nullptr, nullptr);
-        handler->SendGlobalGMSysMessage(msg.c_str());
-=======
 template<typename T>
 bool ticket_commandscript::HandleTicketListClosedCommand(ChatHandler* handler, char const* /*args*/)
 {
@@ -500,7 +257,6 @@
 {
     if (!*args)
         return false;
->>>>>>> 28d470c5
 
     uint32 ticketId = atoi(args);
     T* ticket = sSupportMgr->GetTicket<T>(ticketId);
@@ -512,26 +268,7 @@
 
     if (!ticket->IsClosed())
     {
-<<<<<<< HEAD
-        if (!*args)
-            return false;
-
-        uint32 ticketId = atoi(args);
-        GmTicket* ticket = sTicketMgr->GetTicket(ticketId);
-        if (!ticket || ticket->IsClosed() || ticket->IsCompleted())
-        {
-            handler->SendSysMessage(LANG_COMMAND_TICKETNOTEXIST);
-            return true;
-        }
-
-        CharacterDatabaseTransaction trans = CharacterDatabaseTransaction(nullptr);
-        ticket->SetViewed();
-        ticket->SaveToDB(trans);
-
-        handler->SendSysMessage(ticket->FormatMessageString(*handler, true).c_str());
-=======
         handler->SendSysMessage(LANG_COMMAND_TICKETCLOSEFIRST);
->>>>>>> 28d470c5
         return true;
     }
 
@@ -540,25 +277,9 @@
 
     sSupportMgr->RemoveTicket<T>(ticket->GetId());
 
-<<<<<<< HEAD
-        // Detect target's GUID
-        ObjectGuid guid;
-        if (Player* player = ObjectAccessor::FindPlayerByName(name))
-            guid = player->GetGUID();
-        else
-            guid = sCharacterCache->GetCharacterGuidByName(name);
-
-        // Target must exist
-        if (guid.IsEmpty())
-        {
-            handler->SendSysMessage(LANG_NO_PLAYERS_FOUND);
-            return true;
-        }
-=======
-    return true;
-}
-
->>>>>>> 28d470c5
+    return true;
+}
+
 
 template<typename T>
 bool ticket_commandscript::HandleTicketResetCommand(ChatHandler* handler, char const* /*args*/)
@@ -576,17 +297,11 @@
     return true;
 }
 
-<<<<<<< HEAD
-        CharacterDatabaseTransaction trans = CharacterDatabaseTransaction(nullptr);
-        ticket->SetViewed();
-        ticket->SaveToDB(trans);
-=======
 template<typename T>
 bool ticket_commandscript::HandleTicketUnAssignCommand(ChatHandler* handler, char const* args)
 {
     if (!*args)
         return false;
->>>>>>> 28d470c5
 
     uint32 ticketId = atoi(args);
     T* ticket = sSupportMgr->GetTicket<T>(ticketId);
@@ -623,35 +338,13 @@
         return true;
     }
 
-<<<<<<< HEAD
-        char* response = strtok(nullptr, "\n");
-        if (!response)
-            return false;
-=======
     std::string assignedTo = ticket->GetAssignedToName(); // copy assignedto name because we need it after the ticket has been unnassigned
     ticket->SetUnassigned();
     ticket->SaveToDB();
->>>>>>> 28d470c5
 
     std::string msg = ticket->FormatViewMessageString(*handler, nullptr, assignedTo.c_str(), handler->GetSession() ? handler->GetSession()->GetPlayer()->GetName().c_str() : "Console", nullptr);
     handler->SendGlobalGMSysMessage(msg.c_str());
 
-<<<<<<< HEAD
-        // Cannot add response to ticket, assigned to someone else
-        //! Console excluded
-        Player* player = handler->GetSession() ? handler->GetSession()->GetPlayer() : nullptr;
-        if (player && ticket->IsAssignedNotTo(player->GetGUID()))
-        {
-            handler->PSendSysMessage(LANG_COMMAND_TICKETALREADYASSIGNED, ticket->GetId());
-            return true;
-        }
-
-        CharacterDatabaseTransaction trans = CharacterDatabaseTransaction(nullptr);
-        ticket->AppendResponse(response);
-        if (newLine)
-            ticket->AppendResponse("\n");
-        ticket->SaveToDB(trans);
-=======
     return true;
 }
 
@@ -660,7 +353,6 @@
 {
     if (!*args)
         return false;
->>>>>>> 28d470c5
 
     uint32 ticketId = atoi(args);
     T* ticket = sSupportMgr->GetTicket<T>(ticketId);
