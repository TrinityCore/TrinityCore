--- conflicted
+++ resolved
@@ -24,21 +24,10 @@
 
 #include "ScriptMgr.h"
 #include "Chat.h"
-<<<<<<< HEAD
-#include "DBCStores.h"
-#include "Language.h"
-#include "Player.h"
-#include "RBAC.h"
-
-#if TRINITY_COMPILER == TRINITY_COMPILER_GNU
-#pragma GCC diagnostic ignored "-Wdeprecated-declarations"
-#endif
-=======
 #include "DB2Stores.h"
 #include "Language.h"
 #include "Player.h"
 #include "RBAC.h"
->>>>>>> 28d470c5
 
 class titles_commandscript : public CommandScript
 {
@@ -103,13 +92,7 @@
         std::string tNameLink = handler->GetNameLink(target);
 
         target->SetTitle(titleInfo);                            // to be sure that title now known
-<<<<<<< HEAD
-        target->SetUInt32Value(PLAYER_CHOSEN_TITLE, titleInfo->MaskID);
-
-        handler->PSendSysMessage(LANG_TITLE_CURRENT_RES, id, target->GetNativeGender() == GENDER_MALE ? titleInfo->Name[handler->GetSessionDbcLocale()] : titleInfo->Name1[handler->GetSessionDbcLocale()], tNameLink.c_str());
-=======
         target->SetChosenTitle(titleInfo->MaskID);
->>>>>>> 28d470c5
 
         handler->PSendSysMessage(LANG_TITLE_CURRENT_RES, id,
             (target->getGender() == GENDER_MALE ? titleInfo->Name : titleInfo->Name1)[handler->GetSessionDbcLocale()],
@@ -154,15 +137,10 @@
 
         std::string tNameLink = handler->GetNameLink(target);
 
-<<<<<<< HEAD
-        char titleNameStr[80];
-        snprintf(titleNameStr, 80, target->GetNativeGender() == GENDER_MALE ? titleInfo->Name[handler->GetSessionDbcLocale()] : titleInfo->Name1[handler->GetSessionDbcLocale()], target->GetName().c_str());
-=======
         std::string titleNameStr = Trinity::StringFormat(
             (target->getGender() == GENDER_MALE ? titleInfo->Name : titleInfo->Name1)[handler->GetSessionDbcLocale()],
             target->GetName().c_str()
         );
->>>>>>> 28d470c5
 
         target->SetTitle(titleInfo);
         handler->PSendSysMessage(LANG_TITLE_ADD_RES, id, titleNameStr.c_str(), tNameLink.c_str());
@@ -209,15 +187,10 @@
 
         std::string tNameLink = handler->GetNameLink(target);
 
-<<<<<<< HEAD
-        char titleNameStr[80];
-        snprintf(titleNameStr, 80, target->GetNativeGender() == GENDER_MALE ? titleInfo->Name[handler->GetSessionDbcLocale()] : titleInfo->Name1[handler->GetSessionDbcLocale()], target->GetName().c_str());
-=======
         std::string titleNameStr = Trinity::StringFormat(
             (target->getGender() == GENDER_MALE ? titleInfo->Name : titleInfo->Name1)[handler->GetSessionDbcLocale()],
             target->GetName().c_str()
         );
->>>>>>> 28d470c5
 
         handler->PSendSysMessage(LANG_TITLE_REMOVE_RES, id, titleNameStr.c_str(), tNameLink.c_str());
 
