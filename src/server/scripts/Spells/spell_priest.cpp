/*
 * Copyright (C) 2008-2013 TrinityCore <http://www.trinitycore.org/>
 *
 * This program is free software; you can redistribute it and/or modify it
 * under the terms of the GNU General Public License as published by the
 * Free Software Foundation; either version 2 of the License, or (at your
 * option) any later version.
 *
 * This program is distributed in the hope that it will be useful, but WITHOUT
 * ANY WARRANTY; without even the implied warranty of MERCHANTABILITY or
 * FITNESS FOR A PARTICULAR PURPOSE. See the GNU General Public License for
 * more details.
 *
 * You should have received a copy of the GNU General Public License along
 * with this program. If not, see <http://www.gnu.org/licenses/>.
 */

/*
 * Scripts for spells with SPELLFAMILY_PRIEST and SPELLFAMILY_GENERIC spells used by priest players.
 * Ordered alphabetically using scriptname.
 * Scriptnames of files in this file should be prefixed with "spell_pri_".
 */

#include "Player.h"
#include "ScriptMgr.h"
#include "SpellScript.h"
#include "SpellAuraEffects.h"
#include "GridNotifiers.h"

enum PriestSpells
{
    SPELL_PRIEST_EMPOWERED_RENEW                = 63544,
    SPELL_PRIEST_GUARDIAN_SPIRIT_HEAL           = 48153,
    SPELL_PRIEST_PENANCE_R1                     = 47540,
    SPELL_PRIEST_PENANCE_R1_DAMAGE              = 47758,
    SPELL_PRIEST_PENANCE_R1_HEAL                = 47757,
    SPELL_PRIEST_REFLECTIVE_SHIELD_TRIGGERED    = 33619,
    SPELL_PRIEST_REFLECTIVE_SHIELD_R1           = 33201,
    SPELL_PRIEST_SHADOW_WORD_DEATH              = 32409,
    SPELL_PRIEST_T9_HEALING_2P                  = 67201,
    SPELL_PRIEST_VAMPIRIC_TOUCH_DISPEL          = 64085,
};

enum PriestSpellIcons
{
    PRIEST_ICON_ID_EMPOWERED_RENEW_TALENT       = 3021,
    PRIEST_ICON_ID_PAIN_AND_SUFFERING           = 2874,
<<<<<<< HEAD
    PRIEST_SHADOW_WORD_DEATH                    = 32409,
    PRIEST_SHADOWFORM_VISUAL_WITHOUT_GLYPH      = 107903,
    PRIEST_SHADOWFORM_VISUAL_WITH_GLYPH         = 107904,
    PRIEST_GLYPH_OF_SHADOW                      = 107906,
    PRIEST_LEAP_OF_FAITH                        = 73325,
    PRIEST_LEAP_OF_FAITH_TRIGGERED              = 92572,
    PRIEST_LEAP_OF_FAITH_EFFECT_TRIGGER         = 92833,
    PRIEST_LEAP_OF_FAITH_EFFECT                 = 92832
=======
>>>>>>> 4ab625ee
};

// -47788 - Guardian Spirit
class spell_pri_guardian_spirit : public SpellScriptLoader
{
    public:
        spell_pri_guardian_spirit() : SpellScriptLoader("spell_pri_guardian_spirit") { }

        class spell_pri_guardian_spirit_AuraScript : public AuraScript
        {
            PrepareAuraScript(spell_pri_guardian_spirit_AuraScript);

            uint32 healPct;

            bool Validate(SpellInfo const* /*spellInfo*/)
            {
                if (!sSpellMgr->GetSpellInfo(SPELL_PRIEST_GUARDIAN_SPIRIT_HEAL))
                    return false;
                return true;
            }

            bool Load()
            {
                healPct = GetSpellInfo()->Effects[EFFECT_1].CalcValue();
                return true;
            }

            void CalculateAmount(AuraEffect const* /*aurEff*/, int32 & amount, bool & /*canBeRecalculated*/)
            {
                // Set absorbtion amount to unlimited
                amount = -1;
            }

            void Absorb(AuraEffect* /*aurEff*/, DamageInfo & dmgInfo, uint32 & absorbAmount)
            {
                Unit* target = GetTarget();
                if (dmgInfo.GetDamage() < target->GetHealth())
                    return;

                int32 healAmount = int32(target->CountPctFromMaxHealth(healPct));
                // remove the aura now, we don't want 40% healing bonus
                Remove(AURA_REMOVE_BY_ENEMY_SPELL);
                target->CastCustomSpell(target, SPELL_PRIEST_GUARDIAN_SPIRIT_HEAL, &healAmount, NULL, NULL, true);
                absorbAmount = dmgInfo.GetDamage();
            }

            void Register()
            {
                DoEffectCalcAmount += AuraEffectCalcAmountFn(spell_pri_guardian_spirit_AuraScript::CalculateAmount, EFFECT_1, SPELL_AURA_SCHOOL_ABSORB);
                OnEffectAbsorb += AuraEffectAbsorbFn(spell_pri_guardian_spirit_AuraScript::Absorb, EFFECT_1);
            }
        };

        AuraScript* GetAuraScript() const
        {
            return new spell_pri_guardian_spirit_AuraScript();
        }
};

<<<<<<< HEAD
class spell_pri_leap_of_faith_effect_trigger : public SpellScriptLoader
{
public:
    spell_pri_leap_of_faith_effect_trigger() : SpellScriptLoader("spell_pri_leap_of_faith_effect_trigger") { }

    class spell_pri_leap_of_faith_effect_trigger_SpellScript : public SpellScript
    {
        PrepareSpellScript(spell_pri_leap_of_faith_effect_trigger_SpellScript);

        bool Validate(SpellInfo const* /*entry*/)
        {
            if (!sSpellMgr->GetSpellInfo(PRIEST_LEAP_OF_FAITH_EFFECT))
                return false;
            return true;
        }

        void HandleEffectDummy(SpellEffIndex /*effIndex*/)
        {
            Position destPos;
            GetHitDest()->GetPosition(&destPos);

            SpellCastTargets targets;
            targets.SetDst(destPos);
            targets.SetUnitTarget(GetCaster());
            GetHitUnit()->CastSpell(targets, sSpellMgr->GetSpellInfo(GetEffectValue()), NULL);
        }

        void Register()
        {
            OnEffectHitTarget += SpellEffectFn(spell_pri_leap_of_faith_effect_trigger_SpellScript::HandleEffectDummy, EFFECT_0, SPELL_EFFECT_DUMMY);
        }
    };

    SpellScript* GetSpellScript() const
    {
        return new spell_pri_leap_of_faith_effect_trigger_SpellScript();
    }
};

=======
// -8129 - Mana Burn
>>>>>>> 4ab625ee
class spell_pri_mana_burn : public SpellScriptLoader
{
    public:
        spell_pri_mana_burn() : SpellScriptLoader("spell_pri_mana_burn") { }

        class spell_pri_mana_burn_SpellScript : public SpellScript
        {
            PrepareSpellScript(spell_pri_mana_burn_SpellScript);

            void HandleAfterHit()
            {
                if (Unit* unitTarget = GetHitUnit())
                    unitTarget->RemoveAurasWithMechanic((1 << MECHANIC_FEAR) | (1 << MECHANIC_POLYMORPH));
            }

            void Register()
            {
                AfterHit += SpellHitFn(spell_pri_mana_burn_SpellScript::HandleAfterHit);
            }
        };

        SpellScript* GetSpellScript() const
        {
            return new spell_pri_mana_burn_SpellScript;
        }
};

// -49821 - Mind Sear
class spell_pri_mind_sear : public SpellScriptLoader
{
    public:
        spell_pri_mind_sear() : SpellScriptLoader("spell_pri_mind_sear") { }

        class spell_pri_mind_sear_SpellScript : public SpellScript
        {
            PrepareSpellScript(spell_pri_mind_sear_SpellScript);

            void FilterTargets(std::list<WorldObject*>& unitList)
            {
                unitList.remove_if(Trinity::ObjectGUIDCheck(GetCaster()->GetUInt64Value(UNIT_FIELD_CHANNEL_OBJECT)));
            }

            void Register()
            {
                OnObjectAreaTargetSelect += SpellObjectAreaTargetSelectFn(spell_pri_mind_sear_SpellScript::FilterTargets, EFFECT_0, TARGET_UNIT_DEST_AREA_ENEMY);
            }
        };

        SpellScript* GetSpellScript() const
        {
            return new spell_pri_mind_sear_SpellScript();
        }
};

// 47948 - Pain and Suffering (Proc)
class spell_pri_pain_and_suffering_proc : public SpellScriptLoader
{
    public:
        spell_pri_pain_and_suffering_proc() : SpellScriptLoader("spell_pri_pain_and_suffering_proc") { }

        class spell_pri_pain_and_suffering_proc_SpellScript : public SpellScript
        {
            PrepareSpellScript(spell_pri_pain_and_suffering_proc_SpellScript);

            void HandleEffectScriptEffect(SpellEffIndex /*effIndex*/)
            {
                // Refresh Shadow Word: Pain on target
                if (Unit* unitTarget = GetHitUnit())
                    if (AuraEffect* aur = unitTarget->GetAuraEffect(SPELL_AURA_PERIODIC_DAMAGE, SPELLFAMILY_PRIEST, 0x8000, 0, 0, GetCaster()->GetGUID()))
                        aur->GetBase()->RefreshDuration();
            }

            void Register()
            {
                OnEffectHitTarget += SpellEffectFn(spell_pri_pain_and_suffering_proc_SpellScript::HandleEffectScriptEffect, EFFECT_0, SPELL_EFFECT_SCRIPT_EFFECT);
            }
        };

        SpellScript* GetSpellScript() const
        {
            return new spell_pri_pain_and_suffering_proc_SpellScript;
        }
};

// -47540 - Penance
class spell_pri_penance : public SpellScriptLoader
{
    public:
        spell_pri_penance() : SpellScriptLoader("spell_pri_penance") { }

        class spell_pri_penance_SpellScript : public SpellScript
        {
            PrepareSpellScript(spell_pri_penance_SpellScript);

            bool Load()
            {
                return GetCaster()->GetTypeId() == TYPEID_PLAYER;
            }

            bool Validate(SpellInfo const* spellInfo)
            {
                if (!sSpellMgr->GetSpellInfo(SPELL_PRIEST_PENANCE_R1))
                    return false;
                // can't use other spell than this penance due to spell_ranks dependency
                if (sSpellMgr->GetFirstSpellInChain(SPELL_PRIEST_PENANCE_R1) != sSpellMgr->GetFirstSpellInChain(spellInfo->Id))
                    return false;

                uint8 rank = sSpellMgr->GetSpellRank(spellInfo->Id);
                if (!sSpellMgr->GetSpellWithRank(SPELL_PRIEST_PENANCE_R1_DAMAGE, rank, true))
                    return false;
                if (!sSpellMgr->GetSpellWithRank(SPELL_PRIEST_PENANCE_R1_HEAL, rank, true))
                    return false;

                return true;
            }

            void HandleDummy(SpellEffIndex /*effIndex*/)
            {
                Unit* caster = GetCaster();
                if (Unit* unitTarget = GetHitUnit())
                {
                    if (!unitTarget->isAlive())
                        return;

                    uint8 rank = sSpellMgr->GetSpellRank(GetSpellInfo()->Id);

                    if (caster->IsFriendlyTo(unitTarget))
                        caster->CastSpell(unitTarget, sSpellMgr->GetSpellWithRank(SPELL_PRIEST_PENANCE_R1_HEAL, rank), false, 0);
                    else
                        caster->CastSpell(unitTarget, sSpellMgr->GetSpellWithRank(SPELL_PRIEST_PENANCE_R1_DAMAGE, rank), false, 0);
                }
            }

            SpellCastResult CheckCast()
            {
                Player* caster = GetCaster()->ToPlayer();
                if (Unit* target = GetExplTargetUnit())
                    if (!caster->IsFriendlyTo(target) && !caster->IsValidAttackTarget(target))
                        return SPELL_FAILED_BAD_TARGETS;
                return SPELL_CAST_OK;
            }

            void Register()
            {
                // add dummy effect spell handler to Penance
                OnEffectHitTarget += SpellEffectFn(spell_pri_penance_SpellScript::HandleDummy, EFFECT_0, SPELL_EFFECT_DUMMY);
                OnCheckCast += SpellCheckCastFn(spell_pri_penance_SpellScript::CheckCast);
            }
        };

        SpellScript* GetSpellScript() const
        {
            return new spell_pri_penance_SpellScript;
        }
};

// 33110 - Prayer of Mending Heal
class spell_pri_prayer_of_mending_heal : public SpellScriptLoader
{
    public:
        spell_pri_prayer_of_mending_heal() : SpellScriptLoader("spell_pri_prayer_of_mending_heal") { }

        class spell_pri_prayer_of_mending_heal_SpellScript : public SpellScript
        {
            PrepareSpellScript(spell_pri_prayer_of_mending_heal_SpellScript);

            void HandleHeal(SpellEffIndex /*effIndex*/)
            {
                if (Unit* caster = GetOriginalCaster())
                {
                    if (AuraEffect* aurEff = caster->GetAuraEffect(SPELL_PRIEST_T9_HEALING_2P, EFFECT_0))
                    {
                        int32 heal = GetHitHeal();
                        AddPct(heal, aurEff->GetAmount());
                        SetHitHeal(heal);
                    }
                }

            }

            void Register()
            {
                OnEffectHitTarget += SpellEffectFn(spell_pri_prayer_of_mending_heal_SpellScript::HandleHeal, EFFECT_0, SPELL_EFFECT_HEAL);
            }
        };

<<<<<<< HEAD
        AuraScript* GetAuraScript() const
        {
            return new spell_pri_reflective_shield_trigger_AuraScript();
        }
};

enum PrayerOfMending
{
    SPELL_T9_HEALING_2_PIECE = 67201,
};

// Prayer of Mending Heal
class spell_pri_prayer_of_mending_heal : public SpellScriptLoader
{
public:
    spell_pri_prayer_of_mending_heal() : SpellScriptLoader("spell_pri_prayer_of_mending_heal") { }

    class spell_pri_prayer_of_mending_heal_SpellScript : public SpellScript
    {
        PrepareSpellScript(spell_pri_prayer_of_mending_heal_SpellScript);

        void HandleHeal(SpellEffIndex /*effIndex*/)
        {
            if (Unit* caster = GetOriginalCaster())
            {
                if (AuraEffect* aurEff = caster->GetAuraEffect(SPELL_T9_HEALING_2_PIECE, EFFECT_0))
                {
                    int32 heal = GetHitHeal();
                    AddPct(heal, aurEff->GetAmount());
                    SetHitHeal(heal);
                }
            }

        }

        void Register()
=======
        SpellScript* GetSpellScript() const
>>>>>>> 4ab625ee
        {
            return new spell_pri_prayer_of_mending_heal_SpellScript();
        }
};

// -17 - Reflective Shield
class spell_pri_reflective_shield_trigger : public SpellScriptLoader
{
    public:
        spell_pri_reflective_shield_trigger() : SpellScriptLoader("spell_pri_reflective_shield_trigger") { }

        class spell_pri_reflective_shield_trigger_AuraScript : public AuraScript
        {
            PrepareAuraScript(spell_pri_reflective_shield_trigger_AuraScript);

            bool Validate(SpellInfo const* /*spellInfo*/)
            {
                if (!sSpellMgr->GetSpellInfo(SPELL_PRIEST_REFLECTIVE_SHIELD_TRIGGERED) || !sSpellMgr->GetSpellInfo(SPELL_PRIEST_REFLECTIVE_SHIELD_R1))
                    return false;
                return true;
            }

            void Trigger(AuraEffect* aurEff, DamageInfo & dmgInfo, uint32 & absorbAmount)
            {
                Unit* target = GetTarget();
                if (dmgInfo.GetAttacker() == target)
                    return;

                if (GetCaster())
                    if (AuraEffect* talentAurEff = target->GetAuraEffectOfRankedSpell(SPELL_PRIEST_REFLECTIVE_SHIELD_R1, EFFECT_0))
                    {
                        int32 bp = CalculatePct(absorbAmount, talentAurEff->GetAmount());
                        target->CastCustomSpell(dmgInfo.GetAttacker(), SPELL_PRIEST_REFLECTIVE_SHIELD_TRIGGERED, &bp, NULL, NULL, true, NULL, aurEff);
                    }
            }

            void Register()
            {
                 AfterEffectAbsorb += AuraEffectAbsorbFn(spell_pri_reflective_shield_trigger_AuraScript::Trigger, EFFECT_0);
            }
        };

        AuraScript* GetAuraScript() const
        {
            return new spell_pri_reflective_shield_trigger_AuraScript();
        }
};

// -139 - Renew
class spell_pri_renew : public SpellScriptLoader
{
    public:
        spell_pri_renew() : SpellScriptLoader("spell_pri_renew") { }

        class spell_pri_renew_AuraScript : public AuraScript
        {
            PrepareAuraScript(spell_pri_renew_AuraScript);

            bool Load()
            {
                return GetCaster() && GetCaster()->GetTypeId() == TYPEID_PLAYER;
            }

            void HandleApplyEffect(AuraEffect const* aurEff, AuraEffectHandleModes /*mode*/)
            {
                if (Unit* caster = GetCaster())
                {
                    // Empowered Renew
                    if (AuraEffect const* empoweredRenewAurEff = caster->GetDummyAuraEffect(SPELLFAMILY_PRIEST, PRIEST_ICON_ID_EMPOWERED_RENEW_TALENT, EFFECT_1))
                    {
                        uint32 heal = caster->SpellHealingBonusDone(GetTarget(), GetSpellInfo(), GetEffect(EFFECT_0)->GetAmount(), DOT);
                        heal = GetTarget()->SpellHealingBonusTaken(caster, GetSpellInfo(), heal, DOT);

                        int32 basepoints0 = empoweredRenewAurEff->GetAmount() * GetEffect(EFFECT_0)->GetTotalTicks() * int32(heal) / 100;
                        caster->CastCustomSpell(GetTarget(), SPELL_PRIEST_EMPOWERED_RENEW, &basepoints0, NULL, NULL, true, NULL, aurEff);
                    }
                }
            }

            void Register()
            {
                OnEffectApply += AuraEffectApplyFn(spell_pri_renew_AuraScript::HandleApplyEffect, EFFECT_0, SPELL_AURA_PERIODIC_HEAL, AURA_EFFECT_HANDLE_REAL_OR_REAPPLY_MASK);
            }
        };

        AuraScript* GetAuraScript() const
        {
            return new spell_pri_renew_AuraScript();
        }
};

// -32379 - Shadow Word Death
class spell_pri_shadow_word_death : public SpellScriptLoader
{
    public:
        spell_pri_shadow_word_death() : SpellScriptLoader("spell_pri_shadow_word_death") { }

        class spell_pri_shadow_word_death_SpellScript : public SpellScript
        {
            PrepareSpellScript(spell_pri_shadow_word_death_SpellScript);

            void HandleDamage()
            {
                int32 damage = GetHitDamage();

                // Pain and Suffering reduces damage
                if (AuraEffect* aurEff = GetCaster()->GetDummyAuraEffect(SPELLFAMILY_PRIEST, PRIEST_ICON_ID_PAIN_AND_SUFFERING, EFFECT_1))
                    AddPct(damage, aurEff->GetAmount());

                GetCaster()->CastCustomSpell(GetCaster(), SPELL_PRIEST_SHADOW_WORD_DEATH, &damage, 0, 0, true);
            }

            void Register()
            {
                OnHit += SpellHitFn(spell_pri_shadow_word_death_SpellScript::HandleDamage);
            }
        };

        SpellScript* GetSpellScript() const
        {
            return new spell_pri_shadow_word_death_SpellScript();
        }
};

<<<<<<< HEAD
class spell_pri_shadowform : public SpellScriptLoader
{
    public:
        spell_pri_shadowform() : SpellScriptLoader("spell_pri_shadowform") { }

        class spell_pri_shadowform_AuraScript : public AuraScript
        {
            PrepareAuraScript(spell_pri_shadowform_AuraScript);

            bool Validate(SpellInfo const* /*entry*/)
            {
                if (!sSpellMgr->GetSpellInfo(PRIEST_SHADOWFORM_VISUAL_WITHOUT_GLYPH) ||
                    !sSpellMgr->GetSpellInfo(PRIEST_SHADOWFORM_VISUAL_WITH_GLYPH))
=======
// -34914 - Vampiric Touch
class spell_pri_vampiric_touch : public SpellScriptLoader
{
    public:
        spell_pri_vampiric_touch() : SpellScriptLoader("spell_pri_vampiric_touch") { }

        class spell_pri_vampiric_touch_AuraScript : public AuraScript
        {
            PrepareAuraScript(spell_pri_vampiric_touch_AuraScript);

            bool Validate(SpellInfo const* /*spell*/)
            {
                if (!sSpellMgr->GetSpellInfo(SPELL_PRIEST_VAMPIRIC_TOUCH_DISPEL))
>>>>>>> 4ab625ee
                    return false;
                return true;
            }

<<<<<<< HEAD
            void HandleEffectApply(AuraEffect const* /*aurEff*/, AuraEffectHandleModes /*mode*/)
            {
                GetTarget()->CastSpell(GetTarget(), GetTarget()->HasAura(PRIEST_GLYPH_OF_SHADOW) ? PRIEST_SHADOWFORM_VISUAL_WITH_GLYPH : PRIEST_SHADOWFORM_VISUAL_WITHOUT_GLYPH, true);
            }

            void HandleEffectRemove(AuraEffect const* /*aurEff*/, AuraEffectHandleModes /*mode*/)
            {
                GetTarget()->RemoveAurasDueToSpell(GetTarget()->HasAura(PRIEST_GLYPH_OF_SHADOW) ? PRIEST_SHADOWFORM_VISUAL_WITH_GLYPH : PRIEST_SHADOWFORM_VISUAL_WITHOUT_GLYPH);
=======
            void HandleDispel(DispelInfo* /*dispelInfo*/)
            {
                if (Unit* caster = GetCaster())
                    if (Unit* target = GetUnitOwner())
                        if (AuraEffect const* aurEff = GetEffect(EFFECT_1))
                        {
                            int32 damage = aurEff->GetAmount() * 8;
                            // backfire damage
                            caster->CastCustomSpell(target, SPELL_PRIEST_VAMPIRIC_TOUCH_DISPEL, &damage, NULL, NULL, true, NULL, aurEff);
                        }
>>>>>>> 4ab625ee
            }

            void Register()
            {
<<<<<<< HEAD
                AfterEffectApply += AuraEffectApplyFn(spell_pri_shadowform_AuraScript::HandleEffectApply, EFFECT_0, SPELL_AURA_MOD_SHAPESHIFT, AURA_EFFECT_HANDLE_REAL_OR_REAPPLY_MASK);
                AfterEffectRemove += AuraEffectRemoveFn(spell_pri_shadowform_AuraScript::HandleEffectRemove, EFFECT_0, SPELL_AURA_MOD_SHAPESHIFT, AURA_EFFECT_HANDLE_REAL_OR_REAPPLY_MASK);
=======
                AfterDispel += AuraDispelFn(spell_pri_vampiric_touch_AuraScript::HandleDispel);
>>>>>>> 4ab625ee
            }
        };

        AuraScript* GetAuraScript() const
        {
<<<<<<< HEAD
            return new spell_pri_shadowform_AuraScript();
=======
            return new spell_pri_vampiric_touch_AuraScript();
>>>>>>> 4ab625ee
        }
};

void AddSC_priest_spell_scripts()
{
    new spell_pri_guardian_spirit();
    new spell_pri_leap_of_faith_effect_trigger();
    new spell_pri_mana_burn();
    new spell_pri_mind_sear();
    new spell_pri_pain_and_suffering_proc();
    new spell_pri_penance();
    new spell_pri_prayer_of_mending_heal();
    new spell_pri_reflective_shield_trigger();
    new spell_pri_renew();
    new spell_pri_shadow_word_death();
<<<<<<< HEAD
    new spell_pri_shadowform();
=======
    new spell_pri_vampiric_touch();
>>>>>>> 4ab625ee
}<|MERGE_RESOLUTION|>--- conflicted
+++ resolved
@@ -29,36 +29,32 @@
 
 enum PriestSpells
 {
-    SPELL_PRIEST_EMPOWERED_RENEW                = 63544,
-    SPELL_PRIEST_GUARDIAN_SPIRIT_HEAL           = 48153,
-    SPELL_PRIEST_PENANCE_R1                     = 47540,
-    SPELL_PRIEST_PENANCE_R1_DAMAGE              = 47758,
-    SPELL_PRIEST_PENANCE_R1_HEAL                = 47757,
-    SPELL_PRIEST_REFLECTIVE_SHIELD_TRIGGERED    = 33619,
-    SPELL_PRIEST_REFLECTIVE_SHIELD_R1           = 33201,
-    SPELL_PRIEST_SHADOW_WORD_DEATH              = 32409,
-    SPELL_PRIEST_T9_HEALING_2P                  = 67201,
-    SPELL_PRIEST_VAMPIRIC_TOUCH_DISPEL          = 64085,
+    SPELL_PRIEST_EMPOWERED_RENEW                    = 63544,
+    SPELL_PRIEST_GLYPH_OF_SHADOW                    = 107906,
+    SPELL_PRIEST_GUARDIAN_SPIRIT_HEAL               = 48153,
+    SPELL_PRIEST_LEAP_OF_FAITH                      = 73325,
+    SPELL_PRIEST_LEAP_OF_FAITH_TRIGGERED            = 92572,
+    SPELL_PRIEST_LEAP_OF_FAITH_EFFECT_TRIGGER       = 92833,
+    SPELL_PRIEST_LEAP_OF_FAITH_EFFECT               = 92832,
+    SPELL_PRIEST_PENANCE_R1                         = 47540,
+    SPELL_PRIEST_PENANCE_R1_DAMAGE                  = 47758,
+    SPELL_PRIEST_PENANCE_R1_HEAL                    = 47757,
+    SPELL_PRIEST_REFLECTIVE_SHIELD_TRIGGERED        = 33619,
+    SPELL_PRIEST_REFLECTIVE_SHIELD_R1               = 33201,
+    SPELL_PRIEST_SHADOW_WORD_DEATH                  = 32409,
+    SPELL_PRIEST_SHADOWFORM_VISUAL_WITHOUT_GLYPH    = 107903,
+    SPELL_PRIEST_SHADOWFORM_VISUAL_WITH_GLYPH       = 107904,
+    SPELL_PRIEST_T9_HEALING_2P                      = 67201,
+    SPELL_PRIEST_VAMPIRIC_TOUCH_DISPEL              = 64085
 };
 
 enum PriestSpellIcons
 {
-    PRIEST_ICON_ID_EMPOWERED_RENEW_TALENT       = 3021,
-    PRIEST_ICON_ID_PAIN_AND_SUFFERING           = 2874,
-<<<<<<< HEAD
-    PRIEST_SHADOW_WORD_DEATH                    = 32409,
-    PRIEST_SHADOWFORM_VISUAL_WITHOUT_GLYPH      = 107903,
-    PRIEST_SHADOWFORM_VISUAL_WITH_GLYPH         = 107904,
-    PRIEST_GLYPH_OF_SHADOW                      = 107906,
-    PRIEST_LEAP_OF_FAITH                        = 73325,
-    PRIEST_LEAP_OF_FAITH_TRIGGERED              = 92572,
-    PRIEST_LEAP_OF_FAITH_EFFECT_TRIGGER         = 92833,
-    PRIEST_LEAP_OF_FAITH_EFFECT                 = 92832
-=======
->>>>>>> 4ab625ee
-};
-
-// -47788 - Guardian Spirit
+    PRIEST_ICON_ID_EMPOWERED_RENEW_TALENT           = 3021,
+    PRIEST_ICON_ID_PAIN_AND_SUFFERING               = 2874
+};
+
+// 47788 - Guardian Spirit
 class spell_pri_guardian_spirit : public SpellScriptLoader
 {
     public:
@@ -115,49 +111,47 @@
         }
 };
 
-<<<<<<< HEAD
+// 92833 - Leap of Faith
 class spell_pri_leap_of_faith_effect_trigger : public SpellScriptLoader
 {
-public:
-    spell_pri_leap_of_faith_effect_trigger() : SpellScriptLoader("spell_pri_leap_of_faith_effect_trigger") { }
-
-    class spell_pri_leap_of_faith_effect_trigger_SpellScript : public SpellScript
-    {
-        PrepareSpellScript(spell_pri_leap_of_faith_effect_trigger_SpellScript);
-
-        bool Validate(SpellInfo const* /*entry*/)
-        {
-            if (!sSpellMgr->GetSpellInfo(PRIEST_LEAP_OF_FAITH_EFFECT))
-                return false;
-            return true;
-        }
-
-        void HandleEffectDummy(SpellEffIndex /*effIndex*/)
-        {
-            Position destPos;
-            GetHitDest()->GetPosition(&destPos);
-
-            SpellCastTargets targets;
-            targets.SetDst(destPos);
-            targets.SetUnitTarget(GetCaster());
-            GetHitUnit()->CastSpell(targets, sSpellMgr->GetSpellInfo(GetEffectValue()), NULL);
-        }
-
-        void Register()
-        {
-            OnEffectHitTarget += SpellEffectFn(spell_pri_leap_of_faith_effect_trigger_SpellScript::HandleEffectDummy, EFFECT_0, SPELL_EFFECT_DUMMY);
-        }
-    };
-
-    SpellScript* GetSpellScript() const
-    {
-        return new spell_pri_leap_of_faith_effect_trigger_SpellScript();
-    }
-};
-
-=======
-// -8129 - Mana Burn
->>>>>>> 4ab625ee
+    public:
+        spell_pri_leap_of_faith_effect_trigger() : SpellScriptLoader("spell_pri_leap_of_faith_effect_trigger") { }
+
+        class spell_pri_leap_of_faith_effect_trigger_SpellScript : public SpellScript
+        {
+            PrepareSpellScript(spell_pri_leap_of_faith_effect_trigger_SpellScript);
+
+            bool Validate(SpellInfo const* /*spellInfo*/)
+            {
+                if (!sSpellMgr->GetSpellInfo(SPELL_PRIEST_LEAP_OF_FAITH_EFFECT))
+                    return false;
+                return true;
+            }
+
+            void HandleEffectDummy(SpellEffIndex /*effIndex*/)
+            {
+                Position destPos;
+                GetHitDest()->GetPosition(&destPos);
+
+                SpellCastTargets targets;
+                targets.SetDst(destPos);
+                targets.SetUnitTarget(GetCaster());
+                GetHitUnit()->CastSpell(targets, sSpellMgr->GetSpellInfo(GetEffectValue()), NULL);
+            }
+
+            void Register()
+            {
+                OnEffectHitTarget += SpellEffectFn(spell_pri_leap_of_faith_effect_trigger_SpellScript::HandleEffectDummy, EFFECT_0, SPELL_EFFECT_DUMMY);
+            }
+        };
+
+        SpellScript* GetSpellScript() const
+        {
+            return new spell_pri_leap_of_faith_effect_trigger_SpellScript();
+        }
+};
+
+// 8129 - Mana Burn
 class spell_pri_mana_burn : public SpellScriptLoader
 {
     public:
@@ -185,7 +179,7 @@
         }
 };
 
-// -49821 - Mind Sear
+// 49821 - Mind Sear
 class spell_pri_mind_sear : public SpellScriptLoader
 {
     public:
@@ -242,7 +236,7 @@
         }
 };
 
-// -47540 - Penance
+// 47540 - Penance
 class spell_pri_penance : public SpellScriptLoader
 {
     public:
@@ -302,7 +296,6 @@
 
             void Register()
             {
-                // add dummy effect spell handler to Penance
                 OnEffectHitTarget += SpellEffectFn(spell_pri_penance_SpellScript::HandleDummy, EFFECT_0, SPELL_EFFECT_DUMMY);
                 OnCheckCast += SpellCheckCastFn(spell_pri_penance_SpellScript::CheckCast);
             }
@@ -335,7 +328,6 @@
                         SetHitHeal(heal);
                     }
                 }
-
             }
 
             void Register()
@@ -344,52 +336,13 @@
             }
         };
 
-<<<<<<< HEAD
-        AuraScript* GetAuraScript() const
-        {
-            return new spell_pri_reflective_shield_trigger_AuraScript();
-        }
-};
-
-enum PrayerOfMending
-{
-    SPELL_T9_HEALING_2_PIECE = 67201,
-};
-
-// Prayer of Mending Heal
-class spell_pri_prayer_of_mending_heal : public SpellScriptLoader
-{
-public:
-    spell_pri_prayer_of_mending_heal() : SpellScriptLoader("spell_pri_prayer_of_mending_heal") { }
-
-    class spell_pri_prayer_of_mending_heal_SpellScript : public SpellScript
-    {
-        PrepareSpellScript(spell_pri_prayer_of_mending_heal_SpellScript);
-
-        void HandleHeal(SpellEffIndex /*effIndex*/)
-        {
-            if (Unit* caster = GetOriginalCaster())
-            {
-                if (AuraEffect* aurEff = caster->GetAuraEffect(SPELL_T9_HEALING_2_PIECE, EFFECT_0))
-                {
-                    int32 heal = GetHitHeal();
-                    AddPct(heal, aurEff->GetAmount());
-                    SetHitHeal(heal);
-                }
-            }
-
-        }
-
-        void Register()
-=======
-        SpellScript* GetSpellScript() const
->>>>>>> 4ab625ee
+        SpellScript* GetSpellScript() const
         {
             return new spell_pri_prayer_of_mending_heal_SpellScript();
         }
 };
 
-// -17 - Reflective Shield
+// 17 - Reflective Shield
 class spell_pri_reflective_shield_trigger : public SpellScriptLoader
 {
     public:
@@ -432,7 +385,7 @@
         }
 };
 
-// -139 - Renew
+// 139 - Renew
 class spell_pri_renew : public SpellScriptLoader
 {
     public:
@@ -475,7 +428,7 @@
         }
 };
 
-// -32379 - Shadow Word Death
+// 32379 - Shadow Word Death
 class spell_pri_shadow_word_death : public SpellScriptLoader
 {
     public:
@@ -508,7 +461,7 @@
         }
 };
 
-<<<<<<< HEAD
+// 15473 - Shadowform
 class spell_pri_shadowform : public SpellScriptLoader
 {
     public:
@@ -518,12 +471,38 @@
         {
             PrepareAuraScript(spell_pri_shadowform_AuraScript);
 
-            bool Validate(SpellInfo const* /*entry*/)
-            {
-                if (!sSpellMgr->GetSpellInfo(PRIEST_SHADOWFORM_VISUAL_WITHOUT_GLYPH) ||
-                    !sSpellMgr->GetSpellInfo(PRIEST_SHADOWFORM_VISUAL_WITH_GLYPH))
-=======
-// -34914 - Vampiric Touch
+            bool Validate(SpellInfo const* /*spellInfo*/)
+            {
+                if (!sSpellMgr->GetSpellInfo(SPELL_PRIEST_SHADOWFORM_VISUAL_WITHOUT_GLYPH) ||
+                    !sSpellMgr->GetSpellInfo(SPELL_PRIEST_SHADOWFORM_VISUAL_WITH_GLYPH))
+                    return false;
+                return true;
+            }
+
+            void HandleEffectApply(AuraEffect const* /*aurEff*/, AuraEffectHandleModes /*mode*/)
+            {
+                GetTarget()->CastSpell(GetTarget(), GetTarget()->HasAura(SPELL_PRIEST_GLYPH_OF_SHADOW) ? SPELL_PRIEST_SHADOWFORM_VISUAL_WITH_GLYPH : SPELL_PRIEST_SHADOWFORM_VISUAL_WITHOUT_GLYPH, true);
+            }
+
+            void HandleEffectRemove(AuraEffect const* /*aurEff*/, AuraEffectHandleModes /*mode*/)
+            {
+                GetTarget()->RemoveAurasDueToSpell(GetTarget()->HasAura(SPELL_PRIEST_GLYPH_OF_SHADOW) ? SPELL_PRIEST_SHADOWFORM_VISUAL_WITH_GLYPH : SPELL_PRIEST_SHADOWFORM_VISUAL_WITHOUT_GLYPH);
+            }
+
+            void Register()
+            {
+                AfterEffectApply += AuraEffectApplyFn(spell_pri_shadowform_AuraScript::HandleEffectApply, EFFECT_0, SPELL_AURA_MOD_SHAPESHIFT, AURA_EFFECT_HANDLE_REAL_OR_REAPPLY_MASK);
+                AfterEffectRemove += AuraEffectRemoveFn(spell_pri_shadowform_AuraScript::HandleEffectRemove, EFFECT_0, SPELL_AURA_MOD_SHAPESHIFT, AURA_EFFECT_HANDLE_REAL_OR_REAPPLY_MASK);
+            }
+        };
+
+        AuraScript* GetAuraScript() const
+        {
+            return new spell_pri_shadowform_AuraScript();
+        }
+};
+
+// 34914 - Vampiric Touch
 class spell_pri_vampiric_touch : public SpellScriptLoader
 {
     public:
@@ -533,24 +512,13 @@
         {
             PrepareAuraScript(spell_pri_vampiric_touch_AuraScript);
 
-            bool Validate(SpellInfo const* /*spell*/)
+            bool Validate(SpellInfo const* /*spellInfo*/)
             {
                 if (!sSpellMgr->GetSpellInfo(SPELL_PRIEST_VAMPIRIC_TOUCH_DISPEL))
->>>>>>> 4ab625ee
-                    return false;
-                return true;
-            }
-
-<<<<<<< HEAD
-            void HandleEffectApply(AuraEffect const* /*aurEff*/, AuraEffectHandleModes /*mode*/)
-            {
-                GetTarget()->CastSpell(GetTarget(), GetTarget()->HasAura(PRIEST_GLYPH_OF_SHADOW) ? PRIEST_SHADOWFORM_VISUAL_WITH_GLYPH : PRIEST_SHADOWFORM_VISUAL_WITHOUT_GLYPH, true);
-            }
-
-            void HandleEffectRemove(AuraEffect const* /*aurEff*/, AuraEffectHandleModes /*mode*/)
-            {
-                GetTarget()->RemoveAurasDueToSpell(GetTarget()->HasAura(PRIEST_GLYPH_OF_SHADOW) ? PRIEST_SHADOWFORM_VISUAL_WITH_GLYPH : PRIEST_SHADOWFORM_VISUAL_WITHOUT_GLYPH);
-=======
+                    return false;
+                return true;
+            }
+
             void HandleDispel(DispelInfo* /*dispelInfo*/)
             {
                 if (Unit* caster = GetCaster())
@@ -561,27 +529,17 @@
                             // backfire damage
                             caster->CastCustomSpell(target, SPELL_PRIEST_VAMPIRIC_TOUCH_DISPEL, &damage, NULL, NULL, true, NULL, aurEff);
                         }
->>>>>>> 4ab625ee
-            }
-
-            void Register()
-            {
-<<<<<<< HEAD
-                AfterEffectApply += AuraEffectApplyFn(spell_pri_shadowform_AuraScript::HandleEffectApply, EFFECT_0, SPELL_AURA_MOD_SHAPESHIFT, AURA_EFFECT_HANDLE_REAL_OR_REAPPLY_MASK);
-                AfterEffectRemove += AuraEffectRemoveFn(spell_pri_shadowform_AuraScript::HandleEffectRemove, EFFECT_0, SPELL_AURA_MOD_SHAPESHIFT, AURA_EFFECT_HANDLE_REAL_OR_REAPPLY_MASK);
-=======
+            }
+
+            void Register()
+            {
                 AfterDispel += AuraDispelFn(spell_pri_vampiric_touch_AuraScript::HandleDispel);
->>>>>>> 4ab625ee
             }
         };
 
         AuraScript* GetAuraScript() const
         {
-<<<<<<< HEAD
-            return new spell_pri_shadowform_AuraScript();
-=======
             return new spell_pri_vampiric_touch_AuraScript();
->>>>>>> 4ab625ee
         }
 };
 
@@ -597,9 +555,6 @@
     new spell_pri_reflective_shield_trigger();
     new spell_pri_renew();
     new spell_pri_shadow_word_death();
-<<<<<<< HEAD
     new spell_pri_shadowform();
-=======
     new spell_pri_vampiric_touch();
->>>>>>> 4ab625ee
 }