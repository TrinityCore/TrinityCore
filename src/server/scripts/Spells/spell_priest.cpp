/*
 * Copyright (C) 2008-2013 TrinityCore <http://www.trinitycore.org/>
 *
 * This program is free software; you can redistribute it and/or modify it
 * under the terms of the GNU General Public License as published by the
 * Free Software Foundation; either version 2 of the License, or (at your
 * option) any later version.
 *
 * This program is distributed in the hope that it will be useful, but WITHOUT
 * ANY WARRANTY; without even the implied warranty of MERCHANTABILITY or
 * FITNESS FOR A PARTICULAR PURPOSE. See the GNU General Public License for
 * more details.
 *
 * You should have received a copy of the GNU General Public License along
 * with this program. If not, see <http://www.gnu.org/licenses/>.
 */

/*
 * Scripts for spells with SPELLFAMILY_PRIEST and SPELLFAMILY_GENERIC spells used by priest players.
 * Ordered alphabetically using scriptname.
 * Scriptnames of files in this file should be prefixed with "spell_pri_".
 */

#include "Player.h"
#include "ScriptMgr.h"
#include "SpellScript.h"
#include "SpellAuraEffects.h"
#include "GridNotifiers.h"

enum PriestSpells
{
    SPELL_PRIEST_ABSOLUTION                         = 33167,
    SPELL_PRIEST_BODY_AND_SOUL_DISPEL               = 64136,
    SPELL_PRIEST_BODY_AND_SOUL_SPEED                = 65081,
    SPELL_PRIEST_CURE_DISEASE                       = 528,
    SPELL_PRIEST_DISPEL_MAGIC_FRIENDLY              = 97690,
    SPELL_PRIEST_DISPEL_MAGIC_HOSTILE               = 97691,
    SPELL_PRIEST_DIVINE_AEGIS                       = 47753,
    SPELL_PRIEST_DIVINE_TOUCH                       = 63544,
    SPELL_PRIEST_GLYPH_OF_DISPEL_MAGIC              = 55677,
    SPELL_PRIEST_GLYPH_OF_DISPEL_MAGIC_HEAL         = 56131,
    SPELL_PRIEST_GLYPH_OF_LIGHTWELL                 = 55673,
    SPELL_PRIEST_GLYPH_OF_PRAYER_OF_HEALING_HEAL    = 56161,
    SPELL_PRIEST_GLYPH_OF_SHADOW                    = 107906,
    SPELL_PRIEST_GUARDIAN_SPIRIT_HEAL               = 48153,
    SPELL_PRIEST_ITEM_EFFICIENCY                    = 37595,
<<<<<<< HEAD
    SPELL_PRIEST_LEAP_OF_FAITH                      = 73325,
    SPELL_PRIEST_LEAP_OF_FAITH_EFFECT               = 92832,
    SPELL_PRIEST_LEAP_OF_FAITH_EFFECT_TRIGGER       = 92833,
    SPELL_PRIEST_LEAP_OF_FAITH_TRIGGERED            = 92572,
=======
>>>>>>> 2231b59b
    SPELL_PRIEST_MANA_LEECH_PROC                    = 34650,
    SPELL_PRIEST_PENANCE_R1                         = 47540,
    SPELL_PRIEST_PENANCE_R1_DAMAGE                  = 47758,
    SPELL_PRIEST_PENANCE_R1_HEAL                    = 47757,
    SPELL_PRIEST_REFLECTIVE_SHIELD_R1               = 33201,
    SPELL_PRIEST_REFLECTIVE_SHIELD_TRIGGERED        = 33619,
    SPELL_PRIEST_SHADOWFORM_VISUAL_WITHOUT_GLYPH    = 107903,
    SPELL_PRIEST_SHADOWFORM_VISUAL_WITH_GLYPH       = 107904,
    SPELL_PRIEST_SHADOW_WORD_DEATH                  = 32409,
    SPELL_PRIEST_T9_HEALING_2P                      = 67201,
    SPELL_PRIEST_VAMPIRIC_EMBRACE_HEAL              = 15290,
    SPELL_PRIEST_VAMPIRIC_TOUCH_DISPEL              = 64085,
};

enum PriestSpellIcons
{
    PRIEST_ICON_ID_BORROWED_TIME                    = 2899,
    PRIEST_ICON_ID_DIVINE_TOUCH_TALENT              = 3021,
    PRIEST_ICON_ID_PAIN_AND_SUFFERING               = 2874,
};

enum MiscSpells
{
    SPELL_GEN_REPLENISHMENT                         = 57669
};

class spell_pri_body_and_soul : public SpellScriptLoader
{
    public:
        spell_pri_body_and_soul() : SpellScriptLoader("spell_pri_body_and_soul") { }

        class spell_pri_body_and_soul_AuraScript : public AuraScript
        {
            PrepareAuraScript(spell_pri_body_and_soul_AuraScript);

            bool Validate(SpellInfo const* /*spellInfo*/) OVERRIDE
            {
                if (!sSpellMgr->GetSpellInfo(SPELL_PRIEST_CURE_DISEASE) ||
                    !sSpellMgr->GetSpellInfo(SPELL_PRIEST_BODY_AND_SOUL_DISPEL))
                    return false;
                return true;
            }

            void HandleEffectSpeedProc(AuraEffect const* aurEff, ProcEventInfo& eventInfo)
            {
                PreventDefaultAction();
                // Proc only with Power Word: Shield or Leap of Faith
                if (!(eventInfo.GetDamageInfo()->GetSpellInfo()->SpellFamilyFlags[0] & 0x1 || eventInfo.GetDamageInfo()->GetSpellInfo()->SpellFamilyFlags[2] & 0x80000))
                    return;

                GetTarget()->CastCustomSpell(SPELL_PRIEST_BODY_AND_SOUL_SPEED, SPELLVALUE_BASE_POINT0, aurEff->GetAmount(), eventInfo.GetProcTarget(), true, NULL, aurEff);
            }

            void HandleEffectDispelProc(AuraEffect const* aurEff, ProcEventInfo& eventInfo)
            {
                PreventDefaultAction();
                // Proc only with Cure Disease
                if (eventInfo.GetDamageInfo()->GetSpellInfo()->Id != SPELL_PRIEST_CURE_DISEASE || eventInfo.GetProcTarget() != GetTarget())
                    return;

                if (roll_chance_i(aurEff->GetAmount()))
                    GetTarget()->CastSpell(eventInfo.GetProcTarget(), SPELL_PRIEST_BODY_AND_SOUL_DISPEL, true, NULL, aurEff);
            }

            void Register() OVERRIDE
            {
                OnEffectProc += AuraEffectProcFn(spell_pri_body_and_soul_AuraScript::HandleEffectSpeedProc, EFFECT_0, SPELL_AURA_DUMMY);
                OnEffectProc += AuraEffectProcFn(spell_pri_body_and_soul_AuraScript::HandleEffectDispelProc, EFFECT_1, SPELL_AURA_DUMMY);
            }
        };

        AuraScript* GetAuraScript() const OVERRIDE
        {
            return new spell_pri_body_and_soul_AuraScript();
        }
};

// 527 - Dispel magic
class spell_pri_dispel_magic : public SpellScriptLoader
{
public:
    spell_pri_dispel_magic() : SpellScriptLoader("spell_pri_dispel_magic") { }

    class spell_pri_dispel_magic_SpellScript : public SpellScript
    {
        PrepareSpellScript(spell_pri_dispel_magic_SpellScript);

        bool Validate(SpellInfo const* /*spellInfo*/)
        {
            if (!sSpellMgr->GetSpellInfo(SPELL_PRIEST_ABSOLUTION))
                return false;
            if (!sSpellMgr->GetSpellInfo(SPELL_PRIEST_GLYPH_OF_DISPEL_MAGIC_HEAL))
                return false;
            if (!sSpellMgr->GetSpellInfo(SPELL_PRIEST_GLYPH_OF_DISPEL_MAGIC))
                return false;
            return true;
        }

        SpellCastResult CheckCast()
        {
            Unit* caster = GetCaster();
            Unit* target = GetExplTargetUnit();

            if (!target || (!caster->HasAura(SPELL_PRIEST_ABSOLUTION) && caster != target && target->IsFriendlyTo(caster)))
                return SPELL_FAILED_BAD_TARGETS;
            return SPELL_CAST_OK;
        }

        void AfterEffectHit(SpellEffIndex /*effIndex*/)
        {
            if (GetHitUnit()->IsFriendlyTo(GetCaster()))
            {
                GetCaster()->CastSpell(GetHitUnit(), SPELL_PRIEST_DISPEL_MAGIC_FRIENDLY, true);
                if (AuraEffect const* aurEff = GetHitUnit()->GetAuraEffect(SPELL_PRIEST_GLYPH_OF_DISPEL_MAGIC, EFFECT_0))
                {
                    int32 heal = GetHitUnit()->CountPctFromMaxHealth(aurEff->GetAmount());
                    GetCaster()->CastCustomSpell(SPELL_PRIEST_GLYPH_OF_DISPEL_MAGIC_HEAL, SPELLVALUE_BASE_POINT0, heal, GetHitUnit());
                }
            }
            else
                GetCaster()->CastSpell(GetHitUnit(), SPELL_PRIEST_DISPEL_MAGIC_HOSTILE, true);
        }

        void Register()
        {
            OnCheckCast += SpellCheckCastFn(spell_pri_dispel_magic_SpellScript::CheckCast);
            OnEffectHitTarget += SpellEffectFn(spell_pri_dispel_magic_SpellScript::AfterEffectHit, EFFECT_0, SPELL_EFFECT_DUMMY);
        }
    };

    SpellScript* GetSpellScript() const
    {
        return new spell_pri_dispel_magic_SpellScript();
    }
};

// -47509 - Divine Aegis
class spell_pri_divine_aegis : public SpellScriptLoader
{
    public:
        spell_pri_divine_aegis() : SpellScriptLoader("spell_pri_divine_aegis") { }

        class spell_pri_divine_aegis_AuraScript : public AuraScript
        {
            PrepareAuraScript(spell_pri_divine_aegis_AuraScript);

            bool Validate(SpellInfo const* /*spellInfo*/) OVERRIDE
            {
                if (!sSpellMgr->GetSpellInfo(SPELL_PRIEST_DIVINE_AEGIS))
                    return false;
                return true;
            }

            bool CheckProc(ProcEventInfo& eventInfo)
            {
                return eventInfo.GetProcTarget();
            }

            void HandleProc(AuraEffect const* aurEff, ProcEventInfo& eventInfo)
            {
                PreventDefaultAction();

                int32 absorb = CalculatePct(int32(eventInfo.GetHealInfo()->GetHeal()), aurEff->GetAmount());

                // Multiple effects stack, so let's try to find this aura.
                if (AuraEffect const* aegis = eventInfo.GetProcTarget()->GetAuraEffect(SPELL_PRIEST_DIVINE_AEGIS, EFFECT_0))
                    absorb += aegis->GetAmount();

                absorb = std::min(absorb, eventInfo.GetProcTarget()->getLevel() * 125);

                GetTarget()->CastCustomSpell(SPELL_PRIEST_DIVINE_AEGIS, SPELLVALUE_BASE_POINT0, absorb, eventInfo.GetProcTarget(), true, NULL, aurEff);
            }

            void Register() OVERRIDE
            {
                DoCheckProc += AuraCheckProcFn(spell_pri_divine_aegis_AuraScript::CheckProc);
                OnEffectProc += AuraEffectProcFn(spell_pri_divine_aegis_AuraScript::HandleProc, EFFECT_0, SPELL_AURA_DUMMY);
            }
        };

        AuraScript* GetAuraScript() const OVERRIDE
        {
            return new spell_pri_divine_aegis_AuraScript();
        }
};

// 55680 - Glyph of Prayer of Healing
class spell_pri_glyph_of_prayer_of_healing : public SpellScriptLoader
{
    public:
        spell_pri_glyph_of_prayer_of_healing() : SpellScriptLoader("spell_pri_glyph_of_prayer_of_healing") { }

        class spell_pri_glyph_of_prayer_of_healing_AuraScript : public AuraScript
        {
            PrepareAuraScript(spell_pri_glyph_of_prayer_of_healing_AuraScript);

            bool Validate(SpellInfo const* /*spellInfo*/) OVERRIDE
            {
                if (!sSpellMgr->GetSpellInfo(SPELL_PRIEST_GLYPH_OF_PRAYER_OF_HEALING_HEAL))
                    return false;
                return true;
            }

            void HandleProc(AuraEffect const* aurEff, ProcEventInfo& eventInfo)
            {
                PreventDefaultAction();

                SpellInfo const* triggeredSpellInfo = sSpellMgr->GetSpellInfo(SPELL_PRIEST_GLYPH_OF_PRAYER_OF_HEALING_HEAL);
                int32 heal = int32(CalculatePct(int32(eventInfo.GetHealInfo()->GetHeal()), aurEff->GetAmount()) / triggeredSpellInfo->GetMaxTicks());
                GetTarget()->CastCustomSpell(SPELL_PRIEST_GLYPH_OF_PRAYER_OF_HEALING_HEAL, SPELLVALUE_BASE_POINT0, heal, eventInfo.GetProcTarget(), true, NULL, aurEff);
            }

            void Register() OVERRIDE
            {
                OnEffectProc += AuraEffectProcFn(spell_pri_glyph_of_prayer_of_healing_AuraScript::HandleProc, EFFECT_0, SPELL_AURA_DUMMY);
            }
        };

        AuraScript* GetAuraScript() const OVERRIDE
        {
            return new spell_pri_glyph_of_prayer_of_healing_AuraScript();
        }
};

class spell_pri_improved_power_word_shield : public SpellScriptLoader
{
    public:
        spell_pri_improved_power_word_shield() : SpellScriptLoader("spell_pri_improved_power_word_shield") { }

        class spell_pri_improved_power_word_shield_AuraScript : public AuraScript
        {
            PrepareAuraScript(spell_pri_improved_power_word_shield_AuraScript);

            void HandleEffectCalcSpellMod(AuraEffect const* aurEff, SpellModifier*& spellMod)
            {
                if (!spellMod)
                {
                    spellMod = new SpellModifier(GetAura());
                    spellMod->op = SpellModOp(aurEff->GetMiscValue());
                    spellMod->type = SPELLMOD_PCT;
                    spellMod->spellId = GetId();
                    spellMod->mask = GetSpellInfo()->Effects[aurEff->GetEffIndex()].SpellClassMask;
                }

                spellMod->value = aurEff->GetAmount();
            }

            void Register() OVERRIDE
            {
                DoEffectCalcSpellMod += AuraEffectCalcSpellModFn(spell_pri_improved_power_word_shield_AuraScript::HandleEffectCalcSpellMod, EFFECT_0, SPELL_AURA_DUMMY);
            }
        };

        AuraScript* GetAuraScript() const OVERRIDE
        {
            return new spell_pri_improved_power_word_shield_AuraScript();
        }
};

// 37594 - Greater Heal Refund
class spell_pri_item_greater_heal_refund : public SpellScriptLoader
{
    public:
        spell_pri_item_greater_heal_refund() : SpellScriptLoader("spell_pri_item_greater_heal_refund") { }

        class spell_pri_item_greater_heal_refund_AuraScript : public AuraScript
        {
            PrepareAuraScript(spell_pri_item_greater_heal_refund_AuraScript);

            bool Validate(SpellInfo const* /*spellInfo*/) OVERRIDE
            {
                if (!sSpellMgr->GetSpellInfo(SPELL_PRIEST_ITEM_EFFICIENCY))
                    return false;
                return true;
            }

            void OnProc(AuraEffect const* aurEff, ProcEventInfo& /*eventInfo*/)
            {
                PreventDefaultAction();
                GetTarget()->CastSpell(GetTarget(), SPELL_PRIEST_ITEM_EFFICIENCY, true, NULL, aurEff);
            }

            void Register() OVERRIDE
            {
                OnEffectProc += AuraEffectProcFn(spell_pri_item_greater_heal_refund_AuraScript::OnProc, EFFECT_0, SPELL_AURA_PROC_TRIGGER_SPELL);
            }
        };

        AuraScript* GetAuraScript() const OVERRIDE
        {
            return new spell_pri_item_greater_heal_refund_AuraScript();
        }
};

// 47788 - Guardian Spirit
class spell_pri_guardian_spirit : public SpellScriptLoader
{
    public:
        spell_pri_guardian_spirit() : SpellScriptLoader("spell_pri_guardian_spirit") { }

        class spell_pri_guardian_spirit_AuraScript : public AuraScript
        {
            PrepareAuraScript(spell_pri_guardian_spirit_AuraScript);

            uint32 healPct;

            bool Validate(SpellInfo const* /*spellInfo*/) OVERRIDE
            {
                if (!sSpellMgr->GetSpellInfo(SPELL_PRIEST_GUARDIAN_SPIRIT_HEAL))
                    return false;
                return true;
            }

            bool Load() OVERRIDE
            {
                healPct = GetSpellInfo()->Effects[EFFECT_1].CalcValue();
                return true;
            }

            void CalculateAmount(AuraEffect const* /*aurEff*/, int32 & amount, bool & /*canBeRecalculated*/)
            {
                // Set absorbtion amount to unlimited
                amount = -1;
            }

            void Absorb(AuraEffect* /*aurEff*/, DamageInfo & dmgInfo, uint32 & absorbAmount)
            {
                Unit* target = GetTarget();
                if (dmgInfo.GetDamage() < target->GetHealth())
                    return;

                int32 healAmount = int32(target->CountPctFromMaxHealth(healPct));
                // remove the aura now, we don't want 40% healing bonus
                Remove(AURA_REMOVE_BY_ENEMY_SPELL);
                target->CastCustomSpell(target, SPELL_PRIEST_GUARDIAN_SPIRIT_HEAL, &healAmount, NULL, NULL, true);
                absorbAmount = dmgInfo.GetDamage();
            }

            void Register() OVERRIDE
            {
                DoEffectCalcAmount += AuraEffectCalcAmountFn(spell_pri_guardian_spirit_AuraScript::CalculateAmount, EFFECT_1, SPELL_AURA_SCHOOL_ABSORB);
                OnEffectAbsorb += AuraEffectAbsorbFn(spell_pri_guardian_spirit_AuraScript::Absorb, EFFECT_1);
            }
        };

        AuraScript* GetAuraScript() const OVERRIDE
        {
            return new spell_pri_guardian_spirit_AuraScript();
        }
};

<<<<<<< HEAD
// 92833 - Leap of Faith
class spell_pri_leap_of_faith_effect_trigger : public SpellScriptLoader
{
    public:
        spell_pri_leap_of_faith_effect_trigger() : SpellScriptLoader("spell_pri_leap_of_faith_effect_trigger") { }

        class spell_pri_leap_of_faith_effect_trigger_SpellScript : public SpellScript
        {
            PrepareSpellScript(spell_pri_leap_of_faith_effect_trigger_SpellScript);

            bool Validate(SpellInfo const* /*spellInfo*/) OVERRIDE
            {
                if (!sSpellMgr->GetSpellInfo(SPELL_PRIEST_LEAP_OF_FAITH_EFFECT))
=======
// 37594 - Greater Heal Refund
class spell_pri_item_greater_heal_refund : public SpellScriptLoader
{
    public:
        spell_pri_item_greater_heal_refund() : SpellScriptLoader("spell_pri_item_greater_heal_refund") { }

        class spell_pri_item_greater_heal_refund_AuraScript : public AuraScript
        {
            PrepareAuraScript(spell_pri_item_greater_heal_refund_AuraScript);

            bool Validate(SpellInfo const* /*spellInfo*/) OVERRIDE
            {
                if (!sSpellMgr->GetSpellInfo(SPELL_PRIEST_ITEM_EFFICIENCY))
>>>>>>> 2231b59b
                    return false;
                return true;
            }

<<<<<<< HEAD
            void HandleEffectDummy(SpellEffIndex /*effIndex*/)
            {
                Position destPos;
                GetHitDest()->GetPosition(&destPos);

                SpellCastTargets targets;
                targets.SetDst(destPos);
                targets.SetUnitTarget(GetCaster());
                GetHitUnit()->CastSpell(targets, sSpellMgr->GetSpellInfo(GetEffectValue()), NULL);
=======
            void HandleProc(AuraEffect const* aurEff, ProcEventInfo& eventInfo)
            {
                PreventDefaultAction();
                GetTarget()->CastSpell(GetTarget(), SPELL_PRIEST_ITEM_EFFICIENCY, true, NULL, aurEff);
>>>>>>> 2231b59b
            }

            void Register() OVERRIDE
            {
<<<<<<< HEAD
                OnEffectHitTarget += SpellEffectFn(spell_pri_leap_of_faith_effect_trigger_SpellScript::HandleEffectDummy, EFFECT_0, SPELL_EFFECT_DUMMY);
            }
        };

        SpellScript* GetSpellScript() const OVERRIDE
        {
            return new spell_pri_leap_of_faith_effect_trigger_SpellScript();
=======
                OnEffectProc += AuraEffectProcFn(spell_pri_item_greater_heal_refund_AuraScript::HandleProc, EFFECT_0, SPELL_AURA_PROC_TRIGGER_SPELL);
            }
        };

        AuraScript* GetAuraScript() const OVERRIDE
        {
            return new spell_pri_item_greater_heal_refund_AuraScript();
>>>>>>> 2231b59b
        }
};

// -7001 - Lightwell Renew
class spell_pri_lightwell_renew : public SpellScriptLoader
{
    public:
        spell_pri_lightwell_renew() : SpellScriptLoader("spell_pri_lightwell_renew") { }

        class spell_pri_lightwell_renew_AuraScript : public AuraScript
        {
            PrepareAuraScript(spell_pri_lightwell_renew_AuraScript);

            void CalculateAmount(AuraEffect const* /*aurEff*/, int32& amount, bool& /*canBeRecalculated*/)
            {
                if (Unit* caster = GetCaster())
                {
                    // Bonus from Glyph of Lightwell
                    if (AuraEffect* modHealing = caster->GetAuraEffect(SPELL_PRIEST_GLYPH_OF_LIGHTWELL, EFFECT_0))
                        AddPct(amount, modHealing->GetAmount());
                }
            }

            void Register() OVERRIDE
            {
                DoEffectCalcAmount += AuraEffectCalcAmountFn(spell_pri_lightwell_renew_AuraScript::CalculateAmount, EFFECT_0, SPELL_AURA_PERIODIC_HEAL);
            }
        };

        AuraScript* GetAuraScript() const OVERRIDE
        {
            return new spell_pri_lightwell_renew_AuraScript();
        }
};

// 8129 - Mana Burn
class spell_pri_mana_burn : public SpellScriptLoader
{
    public:
        spell_pri_mana_burn() : SpellScriptLoader("spell_pri_mana_burn") { }

        class spell_pri_mana_burn_SpellScript : public SpellScript
        {
            PrepareSpellScript(spell_pri_mana_burn_SpellScript);

            void HandleAfterHit()
            {
                if (Unit* unitTarget = GetHitUnit())
                    unitTarget->RemoveAurasWithMechanic((1 << MECHANIC_FEAR) | (1 << MECHANIC_POLYMORPH));
            }

            void Register() OVERRIDE
            {
                AfterHit += SpellHitFn(spell_pri_mana_burn_SpellScript::HandleAfterHit);
            }
        };

        SpellScript* GetSpellScript() const OVERRIDE
        {
            return new spell_pri_mana_burn_SpellScript;
        }
};

// 28305 - Mana Leech (Passive) (Priest Pet Aura)
class spell_pri_mana_leech : public SpellScriptLoader
{
    public:
        spell_pri_mana_leech() : SpellScriptLoader("spell_pri_mana_leech") { }

        class spell_pri_mana_leech_AuraScript : public AuraScript
        {
            PrepareAuraScript(spell_pri_mana_leech_AuraScript);

            bool Validate(SpellInfo const* /*spellInfo*/) OVERRIDE
            {
                if (!sSpellMgr->GetSpellInfo(SPELL_PRIEST_MANA_LEECH_PROC))
                    return false;
                return true;
            }

            bool Load() OVERRIDE
            {
                _procTarget = NULL;
                return true;
            }

            bool CheckProc(ProcEventInfo& /*eventInfo*/)
            {
                _procTarget = GetTarget()->GetOwner();
                return _procTarget;
            }

            void HandleProc(AuraEffect const* aurEff, ProcEventInfo& /*eventInfo*/)
            {
                PreventDefaultAction();
                GetTarget()->CastSpell(_procTarget, SPELL_PRIEST_MANA_LEECH_PROC, true, NULL, aurEff);
            }

            void Register() OVERRIDE
            {
                DoCheckProc += AuraCheckProcFn(spell_pri_mana_leech_AuraScript::CheckProc);
                OnEffectProc += AuraEffectProcFn(spell_pri_mana_leech_AuraScript::HandleProc, EFFECT_0, SPELL_AURA_DUMMY);
            }

        private:
            Unit* _procTarget;
        };

        AuraScript* GetAuraScript() const OVERRIDE
        {
            return new spell_pri_mana_leech_AuraScript();
        }
};

// 49821 - Mind Sear
class spell_pri_mind_sear : public SpellScriptLoader
{
    public:
        spell_pri_mind_sear() : SpellScriptLoader("spell_pri_mind_sear") { }

        class spell_pri_mind_sear_SpellScript : public SpellScript
        {
            PrepareSpellScript(spell_pri_mind_sear_SpellScript);

            void FilterTargets(std::list<WorldObject*>& unitList)
            {
                unitList.remove_if(Trinity::ObjectGUIDCheck(GetCaster()->GetUInt64Value(UNIT_FIELD_CHANNEL_OBJECT)));
            }

            void Register() OVERRIDE
            {
                OnObjectAreaTargetSelect += SpellObjectAreaTargetSelectFn(spell_pri_mind_sear_SpellScript::FilterTargets, EFFECT_0, TARGET_UNIT_DEST_AREA_ENEMY);
            }
        };

        SpellScript* GetSpellScript() const OVERRIDE
        {
            return new spell_pri_mind_sear_SpellScript();
        }
};

// 47948 - Pain and Suffering (Proc)
class spell_pri_pain_and_suffering_proc : public SpellScriptLoader
{
    public:
        spell_pri_pain_and_suffering_proc() : SpellScriptLoader("spell_pri_pain_and_suffering_proc") { }

        class spell_pri_pain_and_suffering_proc_SpellScript : public SpellScript
        {
            PrepareSpellScript(spell_pri_pain_and_suffering_proc_SpellScript);

            void HandleEffectScriptEffect(SpellEffIndex /*effIndex*/)
            {
                // Refresh Shadow Word: Pain on target
                if (Unit* unitTarget = GetHitUnit())
                    if (AuraEffect* aur = unitTarget->GetAuraEffect(SPELL_AURA_PERIODIC_DAMAGE, SPELLFAMILY_PRIEST, 0x8000, 0, 0, GetCaster()->GetGUID()))
                        aur->GetBase()->RefreshDuration();
            }

            void Register() OVERRIDE
            {
                OnEffectHitTarget += SpellEffectFn(spell_pri_pain_and_suffering_proc_SpellScript::HandleEffectScriptEffect, EFFECT_0, SPELL_EFFECT_SCRIPT_EFFECT);
            }
        };

        SpellScript* GetSpellScript() const OVERRIDE
        {
            return new spell_pri_pain_and_suffering_proc_SpellScript;
        }
};

// 47540 - Penance
class spell_pri_penance : public SpellScriptLoader
{
    public:
        spell_pri_penance() : SpellScriptLoader("spell_pri_penance") { }

        class spell_pri_penance_SpellScript : public SpellScript
        {
            PrepareSpellScript(spell_pri_penance_SpellScript);

            bool Load() OVERRIDE
            {
                return GetCaster()->GetTypeId() == TYPEID_PLAYER;
            }

            bool Validate(SpellInfo const* spellInfo) OVERRIDE
            {
                SpellInfo const* firstRankSpellInfo = sSpellMgr->GetSpellInfo(SPELL_PRIEST_PENANCE_R1);
                if (!firstRankSpellInfo)
                    return false;

                // can't use other spell than this penance due to spell_ranks dependency
                if (!spellInfo->IsRankOf(firstRankSpellInfo))
                    return false;

                uint8 rank = spellInfo->GetRank();
                if (!sSpellMgr->GetSpellWithRank(SPELL_PRIEST_PENANCE_R1_DAMAGE, rank, true))
                    return false;
                if (!sSpellMgr->GetSpellWithRank(SPELL_PRIEST_PENANCE_R1_HEAL, rank, true))
                    return false;

                return true;
            }

            void HandleDummy(SpellEffIndex /*effIndex*/)
            {
                Unit* caster = GetCaster();
                if (Unit* unitTarget = GetHitUnit())
                {
                    if (!unitTarget->IsAlive())
                        return;

                    uint8 rank = GetSpellInfo()->GetRank();

                    if (caster->IsFriendlyTo(unitTarget))
                        caster->CastSpell(unitTarget, sSpellMgr->GetSpellWithRank(SPELL_PRIEST_PENANCE_R1_HEAL, rank), false);
                    else
                        caster->CastSpell(unitTarget, sSpellMgr->GetSpellWithRank(SPELL_PRIEST_PENANCE_R1_DAMAGE, rank), false);
                }
            }

            SpellCastResult CheckCast()
            {
                Player* caster = GetCaster()->ToPlayer();
                if (Unit* target = GetExplTargetUnit())
                    if (!caster->IsFriendlyTo(target) && !caster->IsValidAttackTarget(target))
                        return SPELL_FAILED_BAD_TARGETS;
                return SPELL_CAST_OK;
            }

            void Register() OVERRIDE
            {
                OnEffectHitTarget += SpellEffectFn(spell_pri_penance_SpellScript::HandleDummy, EFFECT_0, SPELL_EFFECT_DUMMY);
                OnCheckCast += SpellCheckCastFn(spell_pri_penance_SpellScript::CheckCast);
            }
        };

        SpellScript* GetSpellScript() const OVERRIDE
        {
            return new spell_pri_penance_SpellScript;
        }
};

// -47569 - Phantasm
class spell_pri_phantasm : public SpellScriptLoader
{
    public:
        spell_pri_phantasm() : SpellScriptLoader("spell_pri_phantasm") { }

        class spell_pri_phantasm_AuraScript : public AuraScript
        {
            PrepareAuraScript(spell_pri_phantasm_AuraScript);

            bool CheckProc(ProcEventInfo& /*eventInfo*/)
            {
                return roll_chance_i(GetEffect(EFFECT_0)->GetAmount());
            }

            void HandleEffectProc(AuraEffect const* /*aurEff*/, ProcEventInfo& /*eventInfo*/)
            {
                PreventDefaultAction();
                GetTarget()->RemoveMovementImpairingAuras();
            }

            void Register() OVERRIDE
            {
                DoCheckProc += AuraCheckProcFn(spell_pri_phantasm_AuraScript::CheckProc);
                OnEffectProc += AuraEffectProcFn(spell_pri_phantasm_AuraScript::HandleEffectProc, EFFECT_0, SPELL_AURA_DUMMY);
            }
        };

        AuraScript* GetAuraScript() const OVERRIDE
        {
            return new spell_pri_phantasm_AuraScript();
        }
};

// -17 - Power Word: Shield
class spell_pri_power_word_shield : public SpellScriptLoader
{
    public:
        spell_pri_power_word_shield() : SpellScriptLoader("spell_pri_power_word_shield") { }

        class spell_pri_power_word_shield_AuraScript : public AuraScript
        {
            PrepareAuraScript(spell_pri_power_word_shield_AuraScript);

            bool Validate(SpellInfo const* /*spellInfo*/) OVERRIDE
            {
                if (!sSpellMgr->GetSpellInfo(SPELL_PRIEST_REFLECTIVE_SHIELD_TRIGGERED))
                    return false;
                if (!sSpellMgr->GetSpellInfo(SPELL_PRIEST_REFLECTIVE_SHIELD_R1))
                    return false;
                return true;
            }

            void CalculateAmount(AuraEffect const* aurEff, int32& amount, bool& canBeRecalculated)
            {
                canBeRecalculated = false;
                if (Unit* caster = GetCaster())
                {
                    // +80.68% from sp bonus
                    float bonus = 0.8068f;

                    // Borrowed Time
                    if (AuraEffect const* borrowedTime = caster->GetDummyAuraEffect(SPELLFAMILY_PRIEST, PRIEST_ICON_ID_BORROWED_TIME, EFFECT_1))
                        bonus += CalculatePct(1.0f, borrowedTime->GetAmount());

                    bonus *= caster->SpellBaseHealingBonusDone(GetSpellInfo()->GetSchoolMask());

                    // Improved PW: Shield: its weird having a SPELLMOD_ALL_EFFECTS here but its blizzards doing :)
                    // Improved PW: Shield is only applied at the spell healing bonus because it was already applied to the base value in CalculateSpellDamage
                    bonus = caster->ApplyEffectModifiers(GetSpellInfo(), aurEff->GetEffIndex(), bonus);
                    bonus *= caster->CalculateLevelPenalty(GetSpellInfo());

                    amount += int32(bonus);

                    // Twin Disciplines
                    if (AuraEffect const* twinDisciplines = caster->GetAuraEffect(SPELL_AURA_ADD_PCT_MODIFIER, SPELLFAMILY_PRIEST, 0x400000, 0, 0, GetCasterGUID()))
                        AddPct(amount, twinDisciplines->GetAmount());

                    // Focused Power
                    amount *= caster->GetTotalAuraMultiplier(SPELL_AURA_MOD_HEALING_DONE_PERCENT);
                }
            }

            void ReflectDamage(AuraEffect* aurEff, DamageInfo& dmgInfo, uint32& absorbAmount)
            {
                Unit* target = GetTarget();
                if (dmgInfo.GetAttacker() == target)
                    return;

                if (AuraEffect* talentAurEff = target->GetAuraEffectOfRankedSpell(SPELL_PRIEST_REFLECTIVE_SHIELD_R1, EFFECT_0))
                {
                    int32 bp = CalculatePct(absorbAmount, talentAurEff->GetAmount());
                    target->CastCustomSpell(dmgInfo.GetAttacker(), SPELL_PRIEST_REFLECTIVE_SHIELD_TRIGGERED, &bp, NULL, NULL, true, NULL, aurEff);
                }
            }

            void Register() OVERRIDE
            {
                DoEffectCalcAmount += AuraEffectCalcAmountFn(spell_pri_power_word_shield_AuraScript::CalculateAmount, EFFECT_0, SPELL_AURA_SCHOOL_ABSORB);
                AfterEffectAbsorb += AuraEffectAbsorbFn(spell_pri_power_word_shield_AuraScript::ReflectDamage, EFFECT_0);
            }
        };

        AuraScript* GetAuraScript() const OVERRIDE
        {
            return new spell_pri_power_word_shield_AuraScript();
        }
};

// 33110 - Prayer of Mending Heal
class spell_pri_prayer_of_mending_heal : public SpellScriptLoader
{
    public:
        spell_pri_prayer_of_mending_heal() : SpellScriptLoader("spell_pri_prayer_of_mending_heal") { }

        class spell_pri_prayer_of_mending_heal_SpellScript : public SpellScript
        {
            PrepareSpellScript(spell_pri_prayer_of_mending_heal_SpellScript);

            void HandleHeal(SpellEffIndex /*effIndex*/)
            {
                if (Unit* caster = GetOriginalCaster())
                {
                    if (AuraEffect* aurEff = caster->GetAuraEffect(SPELL_PRIEST_T9_HEALING_2P, EFFECT_0))
                    {
                        int32 heal = GetHitHeal();
                        AddPct(heal, aurEff->GetAmount());
                        SetHitHeal(heal);
                    }
                }
            }

            void Register() OVERRIDE
            {
                OnEffectHitTarget += SpellEffectFn(spell_pri_prayer_of_mending_heal_SpellScript::HandleHeal, EFFECT_0, SPELL_EFFECT_HEAL);
            }
        };

        SpellScript* GetSpellScript() const OVERRIDE
        {
            return new spell_pri_prayer_of_mending_heal_SpellScript();
        }
};

// 17 - Reflective Shield
class spell_pri_reflective_shield_trigger : public SpellScriptLoader
{
    public:
        spell_pri_reflective_shield_trigger() : SpellScriptLoader("spell_pri_reflective_shield_trigger") { }

        class spell_pri_reflective_shield_trigger_AuraScript : public AuraScript
        {
            PrepareAuraScript(spell_pri_reflective_shield_trigger_AuraScript);

            bool Validate(SpellInfo const* /*spellInfo*/) OVERRIDE
            {
                if (!sSpellMgr->GetSpellInfo(SPELL_PRIEST_REFLECTIVE_SHIELD_TRIGGERED) || !sSpellMgr->GetSpellInfo(SPELL_PRIEST_REFLECTIVE_SHIELD_R1))
                    return false;
                return true;
            }

            void Trigger(AuraEffect* aurEff, DamageInfo & dmgInfo, uint32 & absorbAmount)
            {
                Unit* target = GetTarget();
                if (dmgInfo.GetAttacker() == target)
                    return;

                if (GetCaster())
                    if (AuraEffect* talentAurEff = target->GetAuraEffectOfRankedSpell(SPELL_PRIEST_REFLECTIVE_SHIELD_R1, EFFECT_0))
                    {
                        int32 bp = CalculatePct(absorbAmount, talentAurEff->GetAmount());
                        target->CastCustomSpell(dmgInfo.GetAttacker(), SPELL_PRIEST_REFLECTIVE_SHIELD_TRIGGERED, &bp, NULL, NULL, true, NULL, aurEff);
                    }
            }

            void Register() OVERRIDE
            {
                 AfterEffectAbsorb += AuraEffectAbsorbFn(spell_pri_reflective_shield_trigger_AuraScript::Trigger, EFFECT_0);
            }
        };

        AuraScript* GetAuraScript() const OVERRIDE
        {
            return new spell_pri_reflective_shield_trigger_AuraScript();
        }
};

// 139 - Renew
class spell_pri_renew : public SpellScriptLoader
{
    public:
        spell_pri_renew() : SpellScriptLoader("spell_pri_renew") { }

        class spell_pri_renew_AuraScript : public AuraScript
        {
            PrepareAuraScript(spell_pri_renew_AuraScript);

            bool Validate(SpellInfo const* /*spellInfo*/) OVERRIDE
            {
                if (!sSpellMgr->GetSpellInfo(SPELL_PRIEST_DIVINE_TOUCH))
                    return false;
                return true;
            }

            bool Load() OVERRIDE
            {
                return GetCaster() && GetCaster()->GetTypeId() == TYPEID_PLAYER;
            }

            void HandleApplyEffect(AuraEffect const* aurEff, AuraEffectHandleModes /*mode*/)
            {
                if (Unit* caster = GetCaster())
                {
                    // Divine Touch
                    if (AuraEffect const* empoweredRenewAurEff = caster->GetDummyAuraEffect(SPELLFAMILY_PRIEST, PRIEST_ICON_ID_DIVINE_TOUCH_TALENT, EFFECT_0))
                    {
                        uint32 heal = caster->SpellHealingBonusDone(GetTarget(), GetSpellInfo(), aurEff->GetAmount(), DOT);
                        heal = GetTarget()->SpellHealingBonusTaken(caster, GetSpellInfo(), heal, DOT);
                        int32 basepoints0 = CalculatePct(int32(heal) * aurEff->GetTotalTicks(), empoweredRenewAurEff->GetAmount());
                        caster->CastCustomSpell(GetTarget(), SPELL_PRIEST_DIVINE_TOUCH, &basepoints0, NULL, NULL, true, NULL, aurEff);
                    }
                }
            }

            void Register() OVERRIDE
            {
                OnEffectApply += AuraEffectApplyFn(spell_pri_renew_AuraScript::HandleApplyEffect, EFFECT_0, SPELL_AURA_PERIODIC_HEAL, AURA_EFFECT_HANDLE_REAL_OR_REAPPLY_MASK);
            }
        };

        AuraScript* GetAuraScript() const OVERRIDE
        {
            return new spell_pri_renew_AuraScript();
        }
};

// 32379 - Shadow Word Death
class spell_pri_shadow_word_death : public SpellScriptLoader
{
    public:
        spell_pri_shadow_word_death() : SpellScriptLoader("spell_pri_shadow_word_death") { }

        class spell_pri_shadow_word_death_SpellScript : public SpellScript
        {
            PrepareSpellScript(spell_pri_shadow_word_death_SpellScript);

            void HandleDamage()
            {
                int32 damage = GetHitDamage();

                // Pain and Suffering reduces damage
                if (AuraEffect* aurEff = GetCaster()->GetDummyAuraEffect(SPELLFAMILY_PRIEST, PRIEST_ICON_ID_PAIN_AND_SUFFERING, EFFECT_1))
                    AddPct(damage, aurEff->GetAmount());

                GetCaster()->CastCustomSpell(GetCaster(), SPELL_PRIEST_SHADOW_WORD_DEATH, &damage, 0, 0, true);
            }

            void Register() OVERRIDE
            {
                OnHit += SpellHitFn(spell_pri_shadow_word_death_SpellScript::HandleDamage);
            }
        };

        SpellScript* GetSpellScript() const OVERRIDE
        {
            return new spell_pri_shadow_word_death_SpellScript();
        }
};

// 15473 - Shadowform
class spell_pri_shadowform : public SpellScriptLoader
{
    public:
        spell_pri_shadowform() : SpellScriptLoader("spell_pri_shadowform") { }

        class spell_pri_shadowform_AuraScript : public AuraScript
        {
            PrepareAuraScript(spell_pri_shadowform_AuraScript);

            bool Validate(SpellInfo const* /*spellInfo*/) OVERRIDE
            {
                if (!sSpellMgr->GetSpellInfo(SPELL_PRIEST_SHADOWFORM_VISUAL_WITHOUT_GLYPH) ||
                    !sSpellMgr->GetSpellInfo(SPELL_PRIEST_SHADOWFORM_VISUAL_WITH_GLYPH))
                    return false;
                return true;
            }

            void HandleEffectApply(AuraEffect const* /*aurEff*/, AuraEffectHandleModes /*mode*/)
            {
                GetTarget()->CastSpell(GetTarget(), GetTarget()->HasAura(SPELL_PRIEST_GLYPH_OF_SHADOW) ? SPELL_PRIEST_SHADOWFORM_VISUAL_WITH_GLYPH : SPELL_PRIEST_SHADOWFORM_VISUAL_WITHOUT_GLYPH, true);
            }

            void HandleEffectRemove(AuraEffect const* /*aurEff*/, AuraEffectHandleModes /*mode*/)
            {
                GetTarget()->RemoveAurasDueToSpell(GetTarget()->HasAura(SPELL_PRIEST_GLYPH_OF_SHADOW) ? SPELL_PRIEST_SHADOWFORM_VISUAL_WITH_GLYPH : SPELL_PRIEST_SHADOWFORM_VISUAL_WITHOUT_GLYPH);
            }

            void Register() OVERRIDE
            {
                AfterEffectApply += AuraEffectApplyFn(spell_pri_shadowform_AuraScript::HandleEffectApply, EFFECT_0, SPELL_AURA_MOD_SHAPESHIFT, AURA_EFFECT_HANDLE_REAL_OR_REAPPLY_MASK);
                AfterEffectRemove += AuraEffectRemoveFn(spell_pri_shadowform_AuraScript::HandleEffectRemove, EFFECT_0, SPELL_AURA_MOD_SHAPESHIFT, AURA_EFFECT_HANDLE_REAL_OR_REAPPLY_MASK);
            }
        };

        AuraScript* GetAuraScript() const OVERRIDE
        {
            return new spell_pri_shadowform_AuraScript();
        }
};

// 15286 - Vampiric Embrace
class spell_pri_vampiric_embrace : public SpellScriptLoader
{
    public:
        spell_pri_vampiric_embrace() : SpellScriptLoader("spell_pri_vampiric_embrace") { }

        class spell_pri_vampiric_embrace_AuraScript : public AuraScript
        {
            PrepareAuraScript(spell_pri_vampiric_embrace_AuraScript);

            bool Validate(SpellInfo const* /*spellInfo*/) OVERRIDE
            {
                if (!sSpellMgr->GetSpellInfo(SPELL_PRIEST_VAMPIRIC_EMBRACE_HEAL))
                    return false;
                return true;
            }

            bool CheckProc(ProcEventInfo& eventInfo)
            {
                // Not proc from Mind Sear
                return !(eventInfo.GetDamageInfo()->GetSpellInfo()->SpellFamilyFlags[1] & 0x80000);
            }

            void HandleEffectProc(AuraEffect const* aurEff, ProcEventInfo& eventInfo)
            {
                PreventDefaultAction();
                int32 self = int32(CalculatePct(eventInfo.GetDamageInfo()->GetDamage(), aurEff->GetAmount()));
                int32 team = int32(CalculatePct(eventInfo.GetDamageInfo()->GetDamage(), aurEff->GetAmount() / 2));

                GetTarget()->CastCustomSpell((Unit*)NULL, SPELL_PRIEST_VAMPIRIC_EMBRACE_HEAL, &team, &self, NULL, true, NULL, aurEff);
            }

            void Register() OVERRIDE
            {
                DoCheckProc += AuraCheckProcFn(spell_pri_vampiric_embrace_AuraScript::CheckProc);
                OnEffectProc += AuraEffectProcFn(spell_pri_vampiric_embrace_AuraScript::HandleEffectProc, EFFECT_0, SPELL_AURA_DUMMY);
            }
        };

        AuraScript* GetAuraScript() const OVERRIDE
        {
            return new spell_pri_vampiric_embrace_AuraScript();
        }
};

// 15290 - Vampiric Embrace (heal)
class spell_pri_vampiric_embrace_target : public SpellScriptLoader
{
    public:
        spell_pri_vampiric_embrace_target() : SpellScriptLoader("spell_pri_vampiric_embrace_target") { }

        class spell_pri_vampiric_embrace_target_SpellScript : public SpellScript
        {
            PrepareSpellScript(spell_pri_vampiric_embrace_target_SpellScript);

            void FilterTargets(std::list<WorldObject*>& unitList)
            {
                unitList.remove(GetCaster());
            }

            void Register() OVERRIDE
            {
                OnObjectAreaTargetSelect += SpellObjectAreaTargetSelectFn(spell_pri_vampiric_embrace_target_SpellScript::FilterTargets, EFFECT_0, TARGET_UNIT_CASTER_AREA_PARTY);
            }
        };

        SpellScript* GetSpellScript() const OVERRIDE
        {
            return new spell_pri_vampiric_embrace_target_SpellScript();
        }
};

// 34914 - Vampiric Touch
class spell_pri_vampiric_touch : public SpellScriptLoader
{
    public:
        spell_pri_vampiric_touch() : SpellScriptLoader("spell_pri_vampiric_touch") { }

        class spell_pri_vampiric_touch_AuraScript : public AuraScript
        {
            PrepareAuraScript(spell_pri_vampiric_touch_AuraScript);

            bool Validate(SpellInfo const* /*spellInfo*/) OVERRIDE
            {
                if (!sSpellMgr->GetSpellInfo(SPELL_PRIEST_VAMPIRIC_TOUCH_DISPEL) ||
                    !sSpellMgr->GetSpellInfo(SPELL_GEN_REPLENISHMENT))
                    return false;
                return true;
            }

            void HandleDispel(DispelInfo* /*dispelInfo*/)
            {
                if (Unit* caster = GetCaster())
                    if (Unit* target = GetUnitOwner())
                        if (AuraEffect const* aurEff = GetEffect(EFFECT_1))
                        {
                            int32 damage = aurEff->GetAmount() * 8;
                            // backfire damage
                            caster->CastCustomSpell(target, SPELL_PRIEST_VAMPIRIC_TOUCH_DISPEL, &damage, NULL, NULL, true, NULL, aurEff);
                        }
            }

            bool CheckProc(ProcEventInfo& eventInfo)
            {
                return eventInfo.GetProcTarget() == GetCaster();
            }

            void HandleEffectProc(AuraEffect const* aurEff, ProcEventInfo& eventInfo)
            {
                eventInfo.GetProcTarget()->CastSpell((Unit*)NULL, SPELL_GEN_REPLENISHMENT, true, NULL, aurEff);
            }

            void Register() OVERRIDE
            {
                AfterDispel += AuraDispelFn(spell_pri_vampiric_touch_AuraScript::HandleDispel);
                DoCheckProc += AuraCheckProcFn(spell_pri_vampiric_touch_AuraScript::CheckProc);
                OnEffectProc += AuraEffectProcFn(spell_pri_vampiric_touch_AuraScript::HandleEffectProc, EFFECT_2, SPELL_AURA_DUMMY);
            }
        };

        AuraScript* GetAuraScript() const OVERRIDE
        {
            return new spell_pri_vampiric_touch_AuraScript();
        }
};

void AddSC_priest_spell_scripts()
{
    new spell_pri_body_and_soul();
    new spell_pri_dispel_magic();
    new spell_pri_divine_aegis();
    new spell_pri_glyph_of_prayer_of_healing();
    new spell_pri_improved_power_word_shield();
    new spell_pri_item_greater_heal_refund();
    new spell_pri_guardian_spirit();
<<<<<<< HEAD
    new spell_pri_leap_of_faith_effect_trigger();
=======
    new spell_pri_item_greater_heal_refund();
>>>>>>> 2231b59b
    new spell_pri_lightwell_renew();
    new spell_pri_mana_burn();
    new spell_pri_mana_leech();
    new spell_pri_mind_sear();
    new spell_pri_pain_and_suffering_proc();
    new spell_pri_penance();
    new spell_pri_phantasm();
    new spell_pri_power_word_shield();
    new spell_pri_prayer_of_mending_heal();
    new spell_pri_reflective_shield_trigger();
    new spell_pri_renew();
    new spell_pri_shadow_word_death();
    new spell_pri_shadowform();
    new spell_pri_vampiric_embrace();
    new spell_pri_vampiric_embrace_target();
    new spell_pri_vampiric_touch();
}<|MERGE_RESOLUTION|>--- conflicted
+++ resolved
@@ -44,13 +44,10 @@
     SPELL_PRIEST_GLYPH_OF_SHADOW                    = 107906,
     SPELL_PRIEST_GUARDIAN_SPIRIT_HEAL               = 48153,
     SPELL_PRIEST_ITEM_EFFICIENCY                    = 37595,
-<<<<<<< HEAD
     SPELL_PRIEST_LEAP_OF_FAITH                      = 73325,
     SPELL_PRIEST_LEAP_OF_FAITH_EFFECT               = 92832,
     SPELL_PRIEST_LEAP_OF_FAITH_EFFECT_TRIGGER       = 92833,
     SPELL_PRIEST_LEAP_OF_FAITH_TRIGGERED            = 92572,
-=======
->>>>>>> 2231b59b
     SPELL_PRIEST_MANA_LEECH_PROC                    = 34650,
     SPELL_PRIEST_PENANCE_R1                         = 47540,
     SPELL_PRIEST_PENANCE_R1_DAMAGE                  = 47758,
@@ -402,7 +399,6 @@
         }
 };
 
-<<<<<<< HEAD
 // 92833 - Leap of Faith
 class spell_pri_leap_of_faith_effect_trigger : public SpellScriptLoader
 {
@@ -416,26 +412,10 @@
             bool Validate(SpellInfo const* /*spellInfo*/) OVERRIDE
             {
                 if (!sSpellMgr->GetSpellInfo(SPELL_PRIEST_LEAP_OF_FAITH_EFFECT))
-=======
-// 37594 - Greater Heal Refund
-class spell_pri_item_greater_heal_refund : public SpellScriptLoader
-{
-    public:
-        spell_pri_item_greater_heal_refund() : SpellScriptLoader("spell_pri_item_greater_heal_refund") { }
-
-        class spell_pri_item_greater_heal_refund_AuraScript : public AuraScript
-        {
-            PrepareAuraScript(spell_pri_item_greater_heal_refund_AuraScript);
-
-            bool Validate(SpellInfo const* /*spellInfo*/) OVERRIDE
-            {
-                if (!sSpellMgr->GetSpellInfo(SPELL_PRIEST_ITEM_EFFICIENCY))
->>>>>>> 2231b59b
-                    return false;
-                return true;
-            }
-
-<<<<<<< HEAD
+                    return false;
+                return true;
+            }
+
             void HandleEffectDummy(SpellEffIndex /*effIndex*/)
             {
                 Position destPos;
@@ -445,17 +425,10 @@
                 targets.SetDst(destPos);
                 targets.SetUnitTarget(GetCaster());
                 GetHitUnit()->CastSpell(targets, sSpellMgr->GetSpellInfo(GetEffectValue()), NULL);
-=======
-            void HandleProc(AuraEffect const* aurEff, ProcEventInfo& eventInfo)
-            {
-                PreventDefaultAction();
-                GetTarget()->CastSpell(GetTarget(), SPELL_PRIEST_ITEM_EFFICIENCY, true, NULL, aurEff);
->>>>>>> 2231b59b
-            }
-
-            void Register() OVERRIDE
-            {
-<<<<<<< HEAD
+            }
+
+            void Register() OVERRIDE
+            {
                 OnEffectHitTarget += SpellEffectFn(spell_pri_leap_of_faith_effect_trigger_SpellScript::HandleEffectDummy, EFFECT_0, SPELL_EFFECT_DUMMY);
             }
         };
@@ -463,15 +436,6 @@
         SpellScript* GetSpellScript() const OVERRIDE
         {
             return new spell_pri_leap_of_faith_effect_trigger_SpellScript();
-=======
-                OnEffectProc += AuraEffectProcFn(spell_pri_item_greater_heal_refund_AuraScript::HandleProc, EFFECT_0, SPELL_AURA_PROC_TRIGGER_SPELL);
-            }
-        };
-
-        AuraScript* GetAuraScript() const OVERRIDE
-        {
-            return new spell_pri_item_greater_heal_refund_AuraScript();
->>>>>>> 2231b59b
         }
 };
 
@@ -1161,11 +1125,7 @@
     new spell_pri_improved_power_word_shield();
     new spell_pri_item_greater_heal_refund();
     new spell_pri_guardian_spirit();
-<<<<<<< HEAD
     new spell_pri_leap_of_faith_effect_trigger();
-=======
-    new spell_pri_item_greater_heal_refund();
->>>>>>> 2231b59b
     new spell_pri_lightwell_renew();
     new spell_pri_mana_burn();
     new spell_pri_mana_leech();
