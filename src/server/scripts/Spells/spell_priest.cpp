--- conflicted
+++ resolved
@@ -535,30 +535,6 @@
     }
 };
 
-<<<<<<< HEAD
-=======
-// 64844 - Divine Hymn
-class spell_pri_divine_hymn : public SpellScript
-{
-    void FilterTargets(std::list<WorldObject*>& targets)
-    {
-        targets.remove_if(RaidCheck(GetCaster()));
-
-        uint32 const maxTargets = 3;
-
-        if (targets.size() > maxTargets)
-        {
-            targets.sort(Trinity::HealthPctOrderPred());
-            targets.resize(maxTargets);
-        }
-    }
-
-    void Register() override
-    {
-        OnObjectAreaTargetSelect += SpellObjectAreaTargetSelectFn(spell_pri_divine_hymn::FilterTargets, EFFECT_ALL, TARGET_UNIT_SRC_AREA_ALLY);
-    }
-};
-
 namespace DivineImageHelpers
 {
 Unit* GetSummon(Unit const* owner)
@@ -780,7 +756,6 @@
     }
 };
 
->>>>>>> b8f3bb8c
 // 122121 - Divine Star (Shadow)
 class spell_pri_divine_star_shadow : public SpellScript
 {
@@ -2565,14 +2540,10 @@
     RegisterSpellScript(spell_pri_atonement_triggered);
     RegisterSpellScript(spell_pri_benediction);
     RegisterSpellScript(spell_pri_circle_of_healing);
-<<<<<<< HEAD
-=======
-    RegisterSpellScript(spell_pri_divine_hymn);
     RegisterSpellScript(spell_pri_divine_image);
     RegisterSpellScript(spell_pri_divine_image_spell_triggered);
     RegisterSpellScript(spell_pri_divine_image_stack_timer);
     RegisterSpellScript(spell_pri_divine_service);
->>>>>>> b8f3bb8c
     RegisterSpellScript(spell_pri_divine_star_shadow);
     RegisterAreaTriggerAI(areatrigger_pri_divine_star);
     RegisterSpellScript(spell_pri_empowered_renew);
