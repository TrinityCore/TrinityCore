--- conflicted
+++ resolved
@@ -85,11 +85,8 @@
     SPELL_PRIEST_PRAYER_OF_MENDING_AURA             = 41635,
     SPELL_PRIEST_PRAYER_OF_MENDING_HEAL             = 33110,
     SPELL_PRIEST_PRAYER_OF_MENDING_JUMP             = 155793,
-<<<<<<< HEAD
-    SPELL_PRIEST_TWIST_OF_FATE                      = 265259
-=======
+    SPELL_PRIEST_TWIST_OF_FATE                      = 265259,
     SPELL_PRIEST_WEAKENED_SOUL                      = 6788
->>>>>>> 9d25f568
 };
 
 enum MiscSpells
