--- conflicted
+++ resolved
@@ -943,7 +943,50 @@
     }
 };
 
-<<<<<<< HEAD
+// 414553 - Epiphany
+class spell_pri_epiphany : public AuraScript
+{
+    bool Validate(SpellInfo const* /*spellInfo*/) override
+    {
+        return ValidateSpellInfo({ SPELL_PRIEST_PRAYER_OF_MENDING, SPELL_PRIEST_EPIPHANY_HIGHLIGHT });
+    }
+
+    static bool CheckProc(AuraEffect const* aurEff, ProcEventInfo& /*eventInfo*/)
+    {
+        return roll_chance_i(aurEff->GetAmount());
+    }
+
+    void HandleOnProc(AuraEffect const* aurEff, ProcEventInfo& /*eventInfo*/) const
+    {
+        Unit* target = GetTarget();
+
+        target->GetSpellHistory()->ResetCooldown(SPELL_PRIEST_PRAYER_OF_MENDING, true);
+
+        target->CastSpell(target, SPELL_PRIEST_EPIPHANY_HIGHLIGHT, aurEff);
+    }
+
+    void Register() override
+    {
+        DoCheckEffectProc += AuraCheckEffectProcFn(spell_pri_epiphany::CheckProc, EFFECT_0, SPELL_AURA_DUMMY);
+        OnEffectProc += AuraEffectProcFn(spell_pri_epiphany::HandleOnProc, EFFECT_0, SPELL_AURA_DUMMY);
+    }
+};
+
+// 415673 - Essence Devourer (Heal)
+// 415676 - Essence Devourer (Heal)
+class spell_pri_essence_devourer_heal : public SpellScript
+{
+    static void FilterTargets(std::list<WorldObject*>& targets)
+    {
+        Trinity::SelectRandomInjuredTargets(targets, 1, true);
+    }
+
+    void Register() override
+    {
+        OnObjectAreaTargetSelect += SpellObjectAreaTargetSelectFn(spell_pri_essence_devourer_heal::FilterTargets, EFFECT_0, TARGET_UNIT_DEST_AREA_ALLY);
+    }
+};
+
 // 246287 - Evangelism
 class spell_pri_evangelism : public SpellScript
 {
@@ -970,48 +1013,11 @@
 
         atonementAura->SetDuration(atonementAura->GetDuration() + extraDuration.count());
         atonementAura->SetMaxDuration(atonementAura->GetDuration() + extraDuration.count());
-=======
-// 414553 - Epiphany
-class spell_pri_epiphany : public AuraScript
-{
-    bool Validate(SpellInfo const* /*spellInfo*/) override
-    {
-        return ValidateSpellInfo({ SPELL_PRIEST_PRAYER_OF_MENDING, SPELL_PRIEST_EPIPHANY_HIGHLIGHT });
-    }
-
-    static bool CheckProc(AuraEffect const* aurEff, ProcEventInfo& /*eventInfo*/)
-    {
-        return roll_chance_i(aurEff->GetAmount());
-    }
-
-    void HandleOnProc(AuraEffect const* aurEff, ProcEventInfo& /*eventInfo*/) const
-    {
-        Unit* target = GetTarget();
-
-        target->GetSpellHistory()->ResetCooldown(SPELL_PRIEST_PRAYER_OF_MENDING, true);
-
-        target->CastSpell(target, SPELL_PRIEST_EPIPHANY_HIGHLIGHT, aurEff);
-    }
-
-    void Register() override
-    {
-        DoCheckEffectProc += AuraCheckEffectProcFn(spell_pri_epiphany::CheckProc, EFFECT_0, SPELL_AURA_DUMMY);
-        OnEffectProc += AuraEffectProcFn(spell_pri_epiphany::HandleOnProc, EFFECT_0, SPELL_AURA_DUMMY);
-    }
-};
-
-// 415673 - Essence Devourer (Heal)
-// 415676 - Essence Devourer (Heal)
-class spell_pri_essence_devourer_heal : public SpellScript
-{
-    static void FilterTargets(std::list<WorldObject*>& targets)
-    {
-        Trinity::SelectRandomInjuredTargets(targets, 1, true);
-    }
-
-    void Register() override
-    {
-        OnObjectAreaTargetSelect += SpellObjectAreaTargetSelectFn(spell_pri_essence_devourer_heal::FilterTargets, EFFECT_0, TARGET_UNIT_DEST_AREA_ALLY);
+    }
+
+    void Register() override
+    {
+        OnEffectHitTarget += SpellEffectFn(spell_pri_evangelism::HandleScriptEffect, EFFECT_0, SPELL_EFFECT_SCRIPT_EFFECT);
     }
 };
 
@@ -1032,16 +1038,11 @@
             if (isEmpoweredByFocusedMending && *isEmpoweredByFocusedMending)
                 AddPct(pctMod, focusedMendingEffect->GetAmount());
         }
->>>>>>> 8161bce5
-    }
-
-    void Register() override
-    {
-<<<<<<< HEAD
-        OnEffectHitTarget += SpellEffectFn(spell_pri_evangelism::HandleScriptEffect, EFFECT_0, SPELL_EFFECT_SCRIPT_EFFECT);
-=======
+    }
+
+    void Register() override
+    {
         CalcHealing += SpellCalcHealingFn(spell_pri_focused_mending::CalculateHealingBonus);
->>>>>>> 8161bce5
     }
 };
 
@@ -2601,13 +2602,10 @@
     RegisterSpellScript(spell_pri_divine_star_shadow);
     RegisterAreaTriggerAI(areatrigger_pri_divine_star);
     RegisterSpellScript(spell_pri_empowered_renew);
-<<<<<<< HEAD
-    RegisterSpellScript(spell_pri_evangelism);
-=======
     RegisterSpellScript(spell_pri_epiphany);
     RegisterSpellScript(spell_pri_essence_devourer_heal);
+    RegisterSpellScript(spell_pri_evangelism);
     RegisterSpellScript(spell_pri_focused_mending);
->>>>>>> 8161bce5
     RegisterSpellScript(spell_pri_guardian_spirit);
     RegisterSpellScript(spell_pri_halo_shadow);
     RegisterAreaTriggerAI(areatrigger_pri_halo);
