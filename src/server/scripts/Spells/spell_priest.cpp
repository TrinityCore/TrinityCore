/*
 * This file is part of the TrinityCore Project. See AUTHORS file for Copyright information
 *
 * This program is free software; you can redistribute it and/or modify it
 * under the terms of the GNU General Public License as published by the
 * Free Software Foundation; either version 2 of the License, or (at your
 * option) any later version.
 *
 * This program is distributed in the hope that it will be useful, but WITHOUT
 * ANY WARRANTY; without even the implied warranty of MERCHANTABILITY or
 * FITNESS FOR A PARTICULAR PURPOSE. See the GNU General Public License for
 * more details.
 *
 * You should have received a copy of the GNU General Public License along
 * with this program. If not, see <http://www.gnu.org/licenses/>.
 */

/*
 * Scripts for spells with SPELLFAMILY_PRIEST and SPELLFAMILY_GENERIC spells used by priest players.
 * Ordered alphabetically using scriptname.
 * Scriptnames of files in this file should be prefixed with "spell_pri_".
 */

#include "ScriptMgr.h"
#include "AreaTriggerAI.h"
#include "Containers.h"
#include "G3DPosition.hpp"
#include "GridNotifiers.h"
#include "Log.h"
#include "MoveSplineInitArgs.h"
#include "ObjectAccessor.h"
#include "PathGenerator.h"
#include "Player.h"
#include "SpellAuraEffects.h"
#include "SpellHistory.h"
#include "SpellMgr.h"
#include "SpellScript.h"
#include "TaskScheduler.h"
#include "TemporarySummon.h"

enum PriestSpells
{
    SPELL_PRIEST_ANGELIC_FEATHER_AREATRIGGER        = 158624,
    SPELL_PRIEST_ANGELIC_FEATHER_AURA               = 121557,
    SPELL_PRIEST_ANSWERED_PRAYERS                   = 394289,
    SPELL_PRIEST_APOTHEOSIS                         = 200183,
    SPELL_PRIEST_ARMOR_OF_FAITH                     = 28810,
    SPELL_PRIEST_ATONEMENT                          = 81749,
    SPELL_PRIEST_ATONEMENT_HEAL                     = 81751,
    SPELL_PRIEST_ATONEMENT_TRIGGERED                = 194384,
    SPELL_PRIEST_ATONEMENT_TRIGGERED_TRINITY        = 214206,
    SPELL_PRIEST_BENEDICTION                        = 193157,
    SPELL_PRIEST_BLESSED_HEALING                    = 70772,
    SPELL_PRIEST_BLESSED_LIGHT                      = 196813,
    SPELL_PRIEST_BODY_AND_SOUL                      = 64129,
    SPELL_PRIEST_BODY_AND_SOUL_SPEED                = 65081,
    SPELL_PRIEST_CIRCLE_OF_HEALING                  = 204883,
    SPELL_PRIEST_DARK_REPRIMAND                     = 400169,
    SPELL_PRIEST_DARK_REPRIMAND_CHANNEL_DAMAGE      = 373129,
    SPELL_PRIEST_DARK_REPRIMAND_CHANNEL_HEALING     = 400171,
    SPELL_PRIEST_DARK_REPRIMAND_DAMAGE              = 373130,
    SPELL_PRIEST_DARK_REPRIMAND_HEALING             = 400187,
    SPELL_PRIEST_DAZZLING_LIGHT                     = 196810,
    SPELL_PRIEST_DIVINE_BLESSING                    = 40440,
    SPELL_PRIEST_DIVINE_HYMN_HEAL                   = 64844,
    SPELL_PRIEST_DIVINE_IMAGE_SUMMON                = 392990,
    SPELL_PRIEST_DIVINE_IMAGE_EMPOWER               = 409387,
    SPELL_PRIEST_DIVINE_IMAGE_EMPOWER_STACK         = 405963,
    SPELL_PRIEST_DIVINE_SERVICE                     = 391233,
    SPELL_PRIEST_DIVINE_STAR_HOLY                   = 110744,
    SPELL_PRIEST_DIVINE_STAR_SHADOW                 = 122121,
    SPELL_PRIEST_DIVINE_STAR_HOLY_DAMAGE            = 122128,
    SPELL_PRIEST_DIVINE_STAR_HOLY_HEAL              = 110745,
    SPELL_PRIEST_DIVINE_STAR_SHADOW_DAMAGE          = 390845,
    SPELL_PRIEST_DIVINE_STAR_SHADOW_HEAL            = 390981,
    SPELL_PRIEST_DIVINE_WRATH                       = 40441,
    SPELL_PRIEST_EMPOWERED_RENEW_HEAL               = 391359,
    SPELL_PRIEST_EPIPHANY                           = 414553,
    SPELL_PRIEST_EPIPHANY_HIGHLIGHT                 = 414556,
    SPELL_PRIEST_FLASH_HEAL                         = 2061,
    SPELL_PRIEST_GREATER_HEAL                       = 289666,
    SPELL_PRIEST_FOCUSED_MENDING                    = 372354,
    SPELL_PRIEST_GUARDIAN_SPIRIT_HEAL               = 48153,
    SPELL_PRIEST_HALO_HOLY                          = 120517,
    SPELL_PRIEST_HALO_SHADOW                        = 120644,
    SPELL_PRIEST_HALO_HOLY_DAMAGE                   = 120696,
    SPELL_PRIEST_HALO_HOLY_HEAL                     = 120692,
    SPELL_PRIEST_HALO_SHADOW_DAMAGE                 = 390964,
    SPELL_PRIEST_HALO_SHADOW_HEAL                   = 390971,
    SPELL_PRIEST_HEAL                               = 2060,
    SPELL_PRIEST_HEALING_LIGHT                      = 196809,
    SPELL_PRIEST_HOLY_FIRE                          = 14914,
    SPELL_PRIEST_HOLY_MENDING_HEAL                  = 391156,
    SPELL_PRIEST_HOLY_NOVA                          = 132157,
    SPELL_PRIEST_HOLY_WORD_CHASTISE                 = 88625,
    SPELL_PRIEST_HOLY_WORD_SALVATION                = 265202,
    SPELL_PRIEST_HOLY_WORD_SANCTIFY                 = 34861,
    SPELL_PRIEST_HOLY_WORD_SERENITY                 = 2050,
    SPELL_PRIEST_HOLY_10_1_CLASS_SET_2P_CHOOSER     = 411097,
    SPELL_PRIEST_HOLY_10_1_CLASS_SET_4P             = 405556,
    SPELL_PRIEST_HOLY_10_1_CLASS_SET_4P_EFFECT      = 409479,
    SPELL_PRIEST_ITEM_EFFICIENCY                    = 37595,
    SPELL_PRIEST_LEAP_OF_FAITH_EFFECT               = 92832,
    SPELL_PRIEST_LEVITATE_EFFECT                    = 111759,
    SPELL_PRIEST_LIGHT_ERUPTION                     = 196812,
    SPELL_PRIEST_MASOCHISM_TALENT                   = 193063,
    SPELL_PRIEST_MASOCHISM_PERIODIC_HEAL            = 193065,
    SPELL_PRIEST_MASTERY_GRACE                      = 271534,
    SPELL_PRIEST_MINDGAMES                          = 375901,
    SPELL_PRIEST_MINDGAMES_VENTHYR                  = 323673,
    SPELL_PRIEST_MIND_BOMB_STUN                     = 226943,
    SPELL_PRIEST_ORACULAR_HEAL                      = 26170,
    SPELL_PRIEST_PENANCE                            = 47540,
    SPELL_PRIEST_PENANCE_CHANNEL_DAMAGE             = 47758,
    SPELL_PRIEST_PENANCE_CHANNEL_HEALING            = 47757,
    SPELL_PRIEST_PENANCE_DAMAGE                     = 47666,
    SPELL_PRIEST_PENANCE_HEALING                    = 47750,
    SPELL_PRIEST_POWER_OF_THE_DARK_SIDE             = 198069,
    SPELL_PRIEST_POWER_OF_THE_DARK_SIDE_TINT        = 225795,
    SPELL_PRIEST_POWER_WORD_LIFE                    = 373481,
    SPELL_PRIEST_POWER_WORD_SHIELD                  = 17,
    SPELL_PRIEST_POWER_WORD_SOLACE_ENERGIZE         = 129253,
    SPELL_PRIEST_PRAYER_OF_HEALING                  = 596,
    SPELL_PRIEST_PRAYER_OF_MENDING                  = 33076,
    SPELL_PRIEST_PRAYER_OF_MENDING_AURA             = 41635,
    SPELL_PRIEST_PRAYER_OF_MENDING_HEAL             = 33110,
    SPELL_PRIEST_PRAYER_OF_MENDING_JUMP             = 155793,
    SPELL_PRIEST_PURGE_THE_WICKED                   = 204197,
    SPELL_PRIEST_PURGE_THE_WICKED_DUMMY             = 204215,
    SPELL_PRIEST_PURGE_THE_WICKED_PERIODIC          = 204213,
    SPELL_PRIEST_RAPTURE                            = 47536,
    SPELL_PRIEST_RENEW                              = 139,
    SPELL_PRIEST_RENEWED_HOPE                       = 197469,
    SPELL_PRIEST_RENEWED_HOPE_EFFECT                = 197470,
    SPELL_PRIEST_REVEL_IN_PURITY                    = 373003,
    SPELL_PRIEST_SAY_YOUR_PRAYERS                   = 391186,
    SPELL_PRIEST_SEARING_LIGHT                      = 196811,
    SPELL_PRIEST_SHADOW_MEND_DAMAGE                 = 186439,
    SPELL_PRIEST_SHADOW_WORD_DEATH                  = 32379,
    SPELL_PRIEST_SHADOW_MEND_PERIODIC_DUMMY         = 187464,
    SPELL_PRIEST_SHADOW_WORD_PAIN                   = 589,
    SPELL_PRIEST_SHIELD_DISCIPLINE_ENERGIZE         = 47755,
    SPELL_PRIEST_SHIELD_DISCIPLINE_PASSIVE          = 197045,
    SPELL_PRIEST_SINS_OF_THE_MANY                   = 280398,
    SPELL_PRIEST_SMITE                              = 585,
    SPELL_PRIEST_SPIRIT_OF_REDEMPTION               = 27827,
    SPELL_PRIEST_STRENGTH_OF_SOUL                   = 197535,
    SPELL_PRIEST_STRENGTH_OF_SOUL_EFFECT            = 197548,
    SPELL_PRIEST_TRANQUIL_LIGHT                     = 196816,
    SPELL_PRIEST_THE_PENITENT_AURA                  = 200347,
    SPELL_PRIEST_TRAIL_OF_LIGHT_HEAL                = 234946,
    SPELL_PRIEST_TRINITY                            = 214205,
    SPELL_PRIEST_VAMPIRIC_EMBRACE_HEAL              = 15290,
    SPELL_PRIEST_VAMPIRIC_TOUCH_DISPEL              = 64085,
    SPELL_PRIEST_VOID_SHIELD                        = 199144,
    SPELL_PRIEST_VOID_SHIELD_EFFECT                 = 199145,
<<<<<<< HEAD
    SPELL_PRIEST_WEAKENED_SOUL                      = 6788
};

enum PriestSpellVisuals
{
    SPELL_VISUAL_PRIEST_PRAYER_OF_MENDING  = 38945
=======
    SPELL_PRIEST_PRAYER_OF_MENDING                  = 33076,
    SPELL_PRIEST_PRAYER_OF_MENDING_AURA             = 41635,
    SPELL_PRIEST_PRAYER_OF_MENDING_HEAL             = 33110,
    SPELL_PRIEST_PRAYER_OF_MENDING_JUMP             = 155793,
    SPELL_PRIEST_WEAKENED_SOUL                      = 6788
};

enum PriestPets
{
    NPC_PRIEST_DIVINE_IMAGE                         = 198236
>>>>>>> 6e425963
};

enum MiscSpells
{
    SPELL_GEN_REPLENISHMENT                         = 57669
};

class RaidCheck
{
    public:
        explicit RaidCheck(Unit const* caster) : _caster(caster) { }

        bool operator()(WorldObject* obj) const
        {
            if (Unit* target = obj->ToUnit())
                return !_caster->IsInRaidWith(target);

            return true;
        }

    private:
        Unit const* _caster;
};

// 121536 - Angelic Feather talent
class spell_pri_angelic_feather_trigger : public SpellScript
{
    bool Validate(SpellInfo const* /*spellInfo*/) override
    {
        return ValidateSpellInfo({ SPELL_PRIEST_ANGELIC_FEATHER_AREATRIGGER });
    }

    void HandleEffectDummy(SpellEffIndex /*effIndex*/)
    {
        Position destPos = GetHitDest()->GetPosition();
        float radius = GetEffectInfo().CalcRadius();

        // Caster is prioritary
        if (GetCaster()->IsWithinDist2d(&destPos, radius))
        {
            GetCaster()->CastSpell(GetCaster(), SPELL_PRIEST_ANGELIC_FEATHER_AURA, true);
        }
        else
        {
            CastSpellExtraArgs args;
            args.TriggerFlags = TRIGGERED_FULL_MASK;
            args.CastDifficulty = GetCastDifficulty();
            GetCaster()->CastSpell(destPos, SPELL_PRIEST_ANGELIC_FEATHER_AREATRIGGER, args);
        }
    }

    void Register() override
    {
        OnEffectHit += SpellEffectFn(spell_pri_angelic_feather_trigger::HandleEffectDummy, EFFECT_0, SPELL_EFFECT_DUMMY);
    }
};

// Angelic Feather areatrigger - created by SPELL_PRIEST_ANGELIC_FEATHER_AREATRIGGER
struct areatrigger_pri_angelic_feather : AreaTriggerAI
{
    areatrigger_pri_angelic_feather(AreaTrigger* areatrigger) : AreaTriggerAI(areatrigger) { }

    // Called when the AreaTrigger has just been initialized, just before added to map
    void OnInitialize() override
    {
        if (Unit* caster = at->GetCaster())
        {
            std::vector<AreaTrigger*> areaTriggers = caster->GetAreaTriggers(SPELL_PRIEST_ANGELIC_FEATHER_AREATRIGGER);

            if (areaTriggers.size() >= 3)
                areaTriggers.front()->SetDuration(0);
        }
    }

    void OnUnitEnter(Unit* unit) override
    {
        if (Unit* caster = at->GetCaster())
        {
            if (caster->IsFriendlyTo(unit))
            {
                // If target already has aura, increase duration to max 130% of initial duration
                caster->CastSpell(unit, SPELL_PRIEST_ANGELIC_FEATHER_AURA, true);
                at->SetDuration(0);
            }
        }
    }
};

// 391387 - Answered Prayers
class spell_pri_answered_prayers : public AuraScript
{
    bool Validate(SpellInfo const* spellInfo) override
    {
        return ValidateSpellInfo({ SPELL_PRIEST_ANSWERED_PRAYERS, SPELL_PRIEST_APOTHEOSIS })
            && ValidateSpellEffect({ { spellInfo->Id, EFFECT_1 } });
    }

    void HandleOnProc(AuraEffect const* aurEff, ProcEventInfo& eventInfo) const
    {
        Milliseconds extraDuration = 0ms;
        if (AuraEffect const* durationEffect = GetEffect(EFFECT_1))
            extraDuration = Seconds(durationEffect->GetAmount());

        Unit* target = eventInfo.GetActor();

        Aura* answeredPrayers = target->GetAura(SPELL_PRIEST_ANSWERED_PRAYERS);

        // Note: if caster has no aura, we must cast it first.
        if (!answeredPrayers)
            target->CastSpell(target, SPELL_PRIEST_ANSWERED_PRAYERS, TRIGGERED_IGNORE_CAST_IN_PROGRESS);
        else
        {
            // Note: there's no BaseValue dummy that we can use as reference, so we hardcode the increasing stack value.
            answeredPrayers->ModStackAmount(1);

            // Note: if current stacks match max. stacks, trigger Apotheosis.
            if (answeredPrayers->GetStackAmount() != aurEff->GetAmount())
                return;

            answeredPrayers->Remove();

            if (Aura* apotheosis = GetTarget()->GetAura(SPELL_PRIEST_APOTHEOSIS))
            {
                apotheosis->SetDuration(apotheosis->GetDuration() + extraDuration.count());
                apotheosis->SetMaxDuration(apotheosis->GetMaxDuration() + extraDuration.count());
            }
            else
                target->CastSpell(target, SPELL_PRIEST_APOTHEOSIS,
                    CastSpellExtraArgs(TRIGGERED_FULL_MASK & ~TRIGGERED_CAST_DIRECTLY)
                    .AddSpellMod(SPELLVALUE_DURATION, extraDuration.count()));
        }
    }

    void Register() override
    {
        OnEffectProc += AuraEffectProcFn(spell_pri_answered_prayers::HandleOnProc, EFFECT_0, SPELL_AURA_ADD_FLAT_MODIFIER_BY_SPELL_LABEL);
    }
};

// 26169 - Oracle Healing Bonus
class spell_pri_aq_3p_bonus : public AuraScript
{
    bool Validate(SpellInfo const* /*spellInfo*/) override
    {
        return ValidateSpellInfo({ SPELL_PRIEST_ORACULAR_HEAL });
    }

    void HandleProc(AuraEffect* aurEff, ProcEventInfo& eventInfo)
    {
        PreventDefaultAction();
        Unit* caster = eventInfo.GetActor();
        if (caster == eventInfo.GetProcTarget())
            return;

        HealInfo* healInfo = eventInfo.GetHealInfo();
        if (!healInfo || !healInfo->GetHeal())
            return;

        CastSpellExtraArgs args(aurEff);
        args.AddSpellBP0(CalculatePct(static_cast<int32>(healInfo->GetHeal()), 10));
        caster->CastSpell(caster, SPELL_PRIEST_ORACULAR_HEAL, args);
    }

    void Register() override
    {
        OnEffectProc += AuraEffectProcFn(spell_pri_aq_3p_bonus::HandleProc, EFFECT_0, SPELL_AURA_DUMMY);
    }
};

// 81749 - Atonement
class spell_pri_atonement : public AuraScript
{
    bool Validate(SpellInfo const* spellInfo) override
    {
        return ValidateSpellInfo({ SPELL_PRIEST_ATONEMENT_HEAL, SPELL_PRIEST_SINS_OF_THE_MANY })
            && ValidateSpellEffect({ { spellInfo->Id, EFFECT_1 }, { SPELL_PRIEST_SINS_OF_THE_MANY, EFFECT_2 } });
    }

    bool CheckProc(ProcEventInfo& eventInfo)
    {
        return eventInfo.GetDamageInfo() != nullptr;
    }

    void HandleProc(AuraEffect* aurEff, ProcEventInfo& eventInfo)
    {
        DamageInfo* damageInfo = eventInfo.GetDamageInfo();
        CastSpellExtraArgs args(aurEff);
        args.AddSpellMod(SPELLVALUE_BASE_POINT0, CalculatePct(damageInfo->GetDamage(), aurEff->GetAmount()));
        _appliedAtonements.erase(std::remove_if(_appliedAtonements.begin(), _appliedAtonements.end(), [this, &args](ObjectGuid const& targetGuid)
        {
            if (Unit* target = ObjectAccessor::GetUnit(*GetTarget(), targetGuid))
            {
                if (target->GetExactDist(GetTarget()) < GetEffectInfo(EFFECT_1).CalcValue())
                    GetTarget()->CastSpell(target, SPELL_PRIEST_ATONEMENT_HEAL, args);

                return false;
            }
            return true;
        }), _appliedAtonements.end());
    }

    void Register() override
    {
        DoCheckProc += AuraCheckProcFn(spell_pri_atonement::CheckProc);
        OnEffectProc += AuraEffectProcFn(spell_pri_atonement::HandleProc, EFFECT_0, SPELL_AURA_DUMMY);
    }

    std::vector<ObjectGuid> _appliedAtonements;

public:
    void AddAtonementTarget(ObjectGuid const& target)
    {
        _appliedAtonements.push_back(target);

        UpdateSinsOfTheManyValue();
    }

    void RemoveAtonementTarget(ObjectGuid const& target)
    {
        _appliedAtonements.erase(std::remove(_appliedAtonements.begin(), _appliedAtonements.end(), target), _appliedAtonements.end());

        UpdateSinsOfTheManyValue();
    }

    void UpdateSinsOfTheManyValue()
    {
        // Note: the damage dimish starts at the 6th application as of 10.0.5.
        constexpr std::array<float, 20> damageByStack = { 40.0f, 40.0f, 40.0f, 40.0f, 40.0f, 35.0f, 30.0f, 25.0f, 20.0f, 15.0f, 11.0f, 8.0f, 5.0f, 4.0f, 3.0f, 2.5f, 2.0f, 1.5f, 1.25f, 1.0f };

        for (SpellEffIndex effectIndex : { EFFECT_0, EFFECT_1, EFFECT_2 })
            if (AuraEffect* sinOfTheMany = GetUnitOwner()->GetAuraEffect(SPELL_PRIEST_SINS_OF_THE_MANY, effectIndex))
                sinOfTheMany->ChangeAmount(damageByStack[std::min(_appliedAtonements.size(), damageByStack.size() - 1)]);
    }
};

// 194384, 214206 - Atonement
class spell_pri_atonement_triggered : public AuraScript
{
    bool Validate(SpellInfo const* /*spellInfo*/) override
    {
        return ValidateSpellInfo({ SPELL_PRIEST_ATONEMENT });
    }

    void HandleOnApply(AuraEffect const* /*aurEff*/, AuraEffectHandleModes /*mode*/)
    {
        RegisterHelper<&spell_pri_atonement::AddAtonementTarget>();
    }

    void HandleOnRemove(AuraEffect const* /*aurEff*/, AuraEffectHandleModes /*mode*/)
    {
        RegisterHelper<&spell_pri_atonement::RemoveAtonementTarget>();
    }

    template<void(spell_pri_atonement::*func)(ObjectGuid const&)>
    void RegisterHelper()
    {
        if (Unit* caster = GetCaster())
            if (Aura* atonement = caster->GetAura(SPELL_PRIEST_ATONEMENT))
                if (spell_pri_atonement* script = atonement->GetScript<spell_pri_atonement>())
                    (script->*func)(GetTarget()->GetGUID());
    }

    void Register() override
    {
        OnEffectApply += AuraEffectApplyFn(spell_pri_atonement_triggered::HandleOnApply, EFFECT_0, SPELL_AURA_DUMMY, AURA_EFFECT_HANDLE_REAL);
        OnEffectRemove += AuraEffectRemoveFn(spell_pri_atonement_triggered::HandleOnRemove, EFFECT_0, SPELL_AURA_DUMMY, AURA_EFFECT_HANDLE_REAL);
    }
};

// 204883 - Circle of Healing
class spell_pri_circle_of_healing : public SpellScript
{
    bool Validate(SpellInfo const* spellInfo) override
    {
        return ValidateSpellEffect({ { spellInfo->Id, EFFECT_1 } });
    }

    void FilterTargets(std::list<WorldObject*>& targets)
    {
        // Note: we must remove one since target is always chosen.
        uint32 const maxTargets = uint32(GetSpellInfo()->GetEffect(EFFECT_1).CalcValue(GetCaster()) - 1);

        Trinity::SelectRandomInjuredTargets(targets, maxTargets, true);

        if (Unit* explicitTarget = GetExplTargetUnit())
            targets.push_front(explicitTarget);
    }

    void Register() override
    {
        OnObjectAreaTargetSelect += SpellObjectAreaTargetSelectFn(spell_pri_circle_of_healing::FilterTargets, EFFECT_0, TARGET_UNIT_DEST_AREA_ALLY);
    }
};

// 64844 - Divine Hymn
class spell_pri_divine_hymn : public SpellScript
{
    void FilterTargets(std::list<WorldObject*>& targets)
    {
        targets.remove_if(RaidCheck(GetCaster()));

        uint32 const maxTargets = 3;

        if (targets.size() > maxTargets)
        {
            targets.sort(Trinity::HealthPctOrderPred());
            targets.resize(maxTargets);
        }
    }

    void Register() override
    {
        OnObjectAreaTargetSelect += SpellObjectAreaTargetSelectFn(spell_pri_divine_hymn::FilterTargets, EFFECT_ALL, TARGET_UNIT_SRC_AREA_ALLY);
    }
};

namespace DivineImageHelpers
{
Unit* GetSummon(Unit const* owner)
{
    for (Unit* summon : owner->m_Controlled)
        if (summon->GetEntry() == NPC_PRIEST_DIVINE_IMAGE)
            return summon;

    return nullptr;
}

Optional<uint32> GetSpellToCast(uint32 spellId)
{
    switch (spellId)
    {
        case SPELL_PRIEST_RENEW:
            return SPELL_PRIEST_TRANQUIL_LIGHT;
        case SPELL_PRIEST_POWER_WORD_SHIELD:
        case SPELL_PRIEST_POWER_WORD_LIFE:
        case SPELL_PRIEST_FLASH_HEAL:
        case SPELL_PRIEST_HEAL:
        case SPELL_PRIEST_GREATER_HEAL:
        case SPELL_PRIEST_HOLY_WORD_SERENITY:
            return SPELL_PRIEST_HEALING_LIGHT;
        case SPELL_PRIEST_PRAYER_OF_MENDING:
        case SPELL_PRIEST_PRAYER_OF_MENDING_HEAL:
            return SPELL_PRIEST_BLESSED_LIGHT;
        case SPELL_PRIEST_PRAYER_OF_HEALING:
        case SPELL_PRIEST_CIRCLE_OF_HEALING:
        case SPELL_PRIEST_HALO_HOLY:
        case SPELL_PRIEST_DIVINE_STAR_HOLY_HEAL:
        case SPELL_PRIEST_DIVINE_HYMN_HEAL:
        case SPELL_PRIEST_HOLY_WORD_SANCTIFY:
        case SPELL_PRIEST_HOLY_WORD_SALVATION:
            return SPELL_PRIEST_DAZZLING_LIGHT;
        case SPELL_PRIEST_SHADOW_WORD_PAIN:
        case SPELL_PRIEST_SMITE:
        case SPELL_PRIEST_HOLY_FIRE:
        case SPELL_PRIEST_SHADOW_WORD_DEATH:
        case SPELL_PRIEST_HOLY_WORD_CHASTISE:
        case SPELL_PRIEST_MINDGAMES:
        case SPELL_PRIEST_MINDGAMES_VENTHYR:
            return SPELL_PRIEST_SEARING_LIGHT;
        case SPELL_PRIEST_HOLY_NOVA:
            return SPELL_PRIEST_LIGHT_ERUPTION;
        default:
            break;
    }

    return {};
}

void Trigger(AuraEffect const* aurEff, ProcEventInfo const& eventInfo)
{
    Unit* target = eventInfo.GetActor();
    if (!target)
        return;

    Unit* divineImage = GetSummon(target);
    if (!divineImage)
        return;

    Optional<uint32> spellId = GetSpellToCast(eventInfo.GetSpellInfo()->Id);
    if (!spellId)
        return;

    divineImage->CastSpell(SpellCastTargets(eventInfo.GetProcSpell()->m_targets), *spellId, aurEff);
}
}

// 392988 - Divine Image
class spell_pri_divine_image : public AuraScript
{
    bool Validate(SpellInfo const* /*spellInfo*/) override
    {
        return ValidateSpellInfo
        ({
            SPELL_PRIEST_DIVINE_IMAGE_SUMMON,
            SPELL_PRIEST_DIVINE_IMAGE_EMPOWER,
            SPELL_PRIEST_DIVINE_IMAGE_EMPOWER_STACK
        });
    }

    static void HandleProc(AuraEffect const* aurEff, ProcEventInfo const& eventInfo)
    {
        Unit* target = eventInfo.GetActor();
        if (!target)
            return;

        // Note: if target has an active Divine Image, we should empower it rather than summoning a new one.
        if (Unit* divineImage = DivineImageHelpers::GetSummon(target))
        {
            // Note: Divine Image now teleports near the target when they cast a Holy Word spell if the Divine Image is further than 15 yards away (Patch 10.1.0).
            if (target->GetDistance(divineImage) > 15.0f)
                divineImage->NearTeleportTo(target->GetRandomNearPosition(3.0f));

            if (TempSummon* tempSummon = divineImage->ToTempSummon())
                tempSummon->RefreshTimer();

            divineImage->CastSpell(divineImage, SPELL_PRIEST_DIVINE_IMAGE_EMPOWER, eventInfo.GetProcSpell());
        }
        else
        {
            target->CastSpell(target, SPELL_PRIEST_DIVINE_IMAGE_SUMMON, CastSpellExtraArgs()
                .SetTriggeringAura(aurEff)
                .SetTriggeringSpell(eventInfo.GetProcSpell())
                .SetTriggerFlags(TRIGGERED_IGNORE_CAST_IN_PROGRESS | TRIGGERED_DISALLOW_PROC_EVENTS | TRIGGERED_DONT_REPORT_CAST_ERROR));

            // cause immediate proc
            DivineImageHelpers::Trigger(aurEff, eventInfo);
        }

        target->CastSpell(target, SPELL_PRIEST_DIVINE_IMAGE_EMPOWER_STACK, CastSpellExtraArgs()
            .SetTriggeringAura(aurEff)
            .SetTriggeringSpell(eventInfo.GetProcSpell())
            .SetTriggerFlags(TRIGGERED_IGNORE_CAST_IN_PROGRESS | TRIGGERED_DISALLOW_PROC_EVENTS | TRIGGERED_DONT_REPORT_CAST_ERROR));
    }

    void Register() override
    {
        OnEffectProc += AuraEffectProcFn(spell_pri_divine_image::HandleProc, EFFECT_0, SPELL_AURA_DUMMY);
    }
};

// 405216 - Divine Image (Spell Cast Check)
class spell_pri_divine_image_spell_triggered : public AuraScript
{
    bool Validate(SpellInfo const* /*spellInfo*/) override
    {
        return ValidateSpellInfo
        ({
            SPELL_PRIEST_RENEW,
            SPELL_PRIEST_POWER_WORD_SHIELD,
            SPELL_PRIEST_POWER_WORD_LIFE,
            SPELL_PRIEST_FLASH_HEAL,
            SPELL_PRIEST_HOLY_WORD_SERENITY,
            SPELL_PRIEST_PRAYER_OF_MENDING,
            SPELL_PRIEST_PRAYER_OF_MENDING_HEAL,
            SPELL_PRIEST_PRAYER_OF_HEALING,
            SPELL_PRIEST_CIRCLE_OF_HEALING,
            SPELL_PRIEST_HALO_HOLY,
            SPELL_PRIEST_DIVINE_STAR_HOLY_HEAL,
            SPELL_PRIEST_DIVINE_HYMN_HEAL,
            SPELL_PRIEST_HOLY_WORD_SANCTIFY,
            SPELL_PRIEST_HOLY_WORD_SALVATION,
            SPELL_PRIEST_SMITE,
            SPELL_PRIEST_HOLY_FIRE,
            SPELL_PRIEST_SHADOW_WORD_DEATH,
            SPELL_PRIEST_SHADOW_WORD_PAIN,
            SPELL_PRIEST_MINDGAMES,
            SPELL_PRIEST_MINDGAMES_VENTHYR,
            SPELL_PRIEST_HOLY_WORD_CHASTISE,
            SPELL_PRIEST_HOLY_NOVA,
            SPELL_PRIEST_TRANQUIL_LIGHT,
            SPELL_PRIEST_HEALING_LIGHT,
            SPELL_PRIEST_BLESSED_LIGHT,
            SPELL_PRIEST_DAZZLING_LIGHT,
            SPELL_PRIEST_SEARING_LIGHT,
            SPELL_PRIEST_LIGHT_ERUPTION,
            SPELL_PRIEST_DIVINE_IMAGE_EMPOWER_STACK
        });
    }

    static bool CheckProc(ProcEventInfo const& eventInfo)
    {
        return DivineImageHelpers::GetSummon(eventInfo.GetActor()) != nullptr;
    }

    void HandleAfterRemove(AuraEffect const* /*aurEff*/, AuraEffectHandleModes /*mode*/) const
    {
        GetTarget()->RemoveAurasDueToSpell(SPELL_PRIEST_DIVINE_IMAGE_EMPOWER_STACK);
    }

    void Register() override
    {
        DoCheckProc += AuraCheckProcFn(spell_pri_divine_image_spell_triggered::CheckProc);
        OnEffectProc += AuraEffectProcFn(DivineImageHelpers::Trigger, EFFECT_0, SPELL_AURA_DUMMY);
        AfterEffectRemove += AuraEffectRemoveFn(spell_pri_divine_image_spell_triggered::HandleAfterRemove, EFFECT_0, SPELL_AURA_DUMMY, AURA_EFFECT_HANDLE_REAL);
    }
};

// 405963 Divine Image
// 409387 Divine Image
class spell_pri_divine_image_stack_timer : public AuraScript
{
    void TrackStackApplicationTime(AuraEffect const* /*aurEff*/, AuraEffectHandleModes /*mode*/) const
    {
        GetUnitOwner()->m_Events.AddEventAtOffset([spelId = GetId(), owner = GetUnitOwner()]
        {
            owner->RemoveAuraFromStack(spelId);
        }, Milliseconds(GetMaxDuration()));
    }

    void Register() override
    {
        AfterEffectApply += AuraEffectApplyFn(spell_pri_divine_image_stack_timer::TrackStackApplicationTime, EFFECT_0, SPELL_AURA_ANY, AURA_EFFECT_HANDLE_REAL_OR_REAPPLY_MASK);
    }
};

// 122121 - Divine Star (Shadow)
class spell_pri_divine_star_shadow : public SpellScript
{
    void HandleHitTarget(SpellEffIndex effIndex)
    {
        Unit* caster = GetCaster();

        if (caster->GetPowerType() != GetEffectInfo().MiscValue)
            PreventHitDefaultEffect(effIndex);
    }

    void Register() override
    {
        OnEffectHitTarget += SpellEffectFn(spell_pri_divine_star_shadow::HandleHitTarget, EFFECT_2, SPELL_EFFECT_ENERGIZE);
    }
};

// 110744 - Divine Star (Holy)
// 122121 - Divine Star (Shadow)
struct areatrigger_pri_divine_star : AreaTriggerAI
{
    areatrigger_pri_divine_star(AreaTrigger* areatrigger) : AreaTriggerAI(areatrigger), _maxTravelDistance(0.0f) { }

    void OnInitialize() override
    {
        SpellInfo const* spellInfo = sSpellMgr->GetSpellInfo(at->GetSpellId(), DIFFICULTY_NONE);
        if (!spellInfo)
            return;

        if (spellInfo->GetEffects().size() <= EFFECT_1)
            return;

        Unit* caster = at->GetCaster();
        if (!caster)
            return;

        _casterCurrentPosition = caster->GetPosition();

        // Note: max. distance at which the Divine Star can travel to is EFFECT_1's BasePoints yards.
        _maxTravelDistance = float(spellInfo->GetEffect(EFFECT_1).CalcValue(caster));

        Position destPos = _casterCurrentPosition;
        at->MovePositionToFirstCollision(destPos, _maxTravelDistance, 0.0f);

        PathGenerator firstPath(at);
        firstPath.CalculatePath(destPos.GetPositionX(), destPos.GetPositionY(), destPos.GetPositionZ(), false);

        G3D::Vector3 const& endPoint = firstPath.GetPath().back();

        // Note: it takes 1000ms to reach EFFECT_1's BasePoints yards, so it takes (1000 / EFFECT_1's BasePoints)ms to run 1 yard.
        at->InitSplines(firstPath.GetPath(), at->GetDistance(endPoint.x, endPoint.y, endPoint.z) * float(1000 / _maxTravelDistance));
    }

    void OnUpdate(uint32 diff) override
    {
        _scheduler.Update(diff);
    }

    void OnUnitEnter(Unit* unit) override
    {
        HandleUnitEnterExit(unit);
    }

    void OnUnitExit(Unit* unit) override
    {
        // Note: this ensures any unit receives a second hit if they happen to be inside the AT when Divine Star starts its return path.
        HandleUnitEnterExit(unit);
    }

    void HandleUnitEnterExit(Unit* unit)
    {
        Unit* caster = at->GetCaster();
        if (!caster)
            return;

        if (std::find(_affectedUnits.begin(), _affectedUnits.end(), unit->GetGUID()) != _affectedUnits.end())
            return;

        constexpr TriggerCastFlags TriggerFlags = TRIGGERED_IGNORE_GCD | TRIGGERED_IGNORE_CAST_IN_PROGRESS;

        if (caster->IsValidAttackTarget(unit))
            caster->CastSpell(unit, at->GetSpellId() == SPELL_PRIEST_DIVINE_STAR_SHADOW ? SPELL_PRIEST_DIVINE_STAR_SHADOW_DAMAGE : SPELL_PRIEST_DIVINE_STAR_HOLY_DAMAGE,
                TriggerFlags);
        else if (caster->IsValidAssistTarget(unit))
            caster->CastSpell(unit, at->GetSpellId() == SPELL_PRIEST_DIVINE_STAR_SHADOW ? SPELL_PRIEST_DIVINE_STAR_SHADOW_HEAL : SPELL_PRIEST_DIVINE_STAR_HOLY_HEAL,
                TriggerFlags);

        _affectedUnits.push_back(unit->GetGUID());
    }

    void OnDestinationReached() override
    {
        Unit* caster = at->GetCaster();
        if (!caster)
            return;

        if (at->GetDistance(_casterCurrentPosition) > 0.05f)
        {
            _affectedUnits.clear();

            ReturnToCaster();
        }
        else
            at->Remove();
    }

    void ReturnToCaster()
    {
        _scheduler.Schedule(0ms, [this](TaskContext task)
        {
            Unit* caster = at->GetCaster();
            if (!caster)
                return;

            _casterCurrentPosition = caster->GetPosition();

            Movement::PointsArray returnSplinePoints;

            returnSplinePoints.push_back(PositionToVector3(at));
            returnSplinePoints.push_back(PositionToVector3(at));
            returnSplinePoints.push_back(PositionToVector3(caster));
            returnSplinePoints.push_back(PositionToVector3(caster));

            at->InitSplines(returnSplinePoints, uint32(at->GetDistance(caster) / _maxTravelDistance * 1000));

            task.Repeat(250ms);
        });
    }

private:
    TaskScheduler _scheduler;
    Position _casterCurrentPosition;
    std::vector<ObjectGuid> _affectedUnits;
    float _maxTravelDistance;
};

// 391339 - Empowered Renew
class spell_pri_empowered_renew : public AuraScript
{
    bool Validate(SpellInfo const* /*spellInfo*/) override
    {
        return ValidateSpellInfo({ SPELL_PRIEST_RENEW, SPELL_PRIEST_EMPOWERED_RENEW_HEAL })
            && ValidateSpellEffect({ { SPELL_PRIEST_RENEW, EFFECT_0 } })
            && sSpellMgr->AssertSpellInfo(SPELL_PRIEST_RENEW, DIFFICULTY_NONE)->GetEffect(EFFECT_0).IsAura(SPELL_AURA_PERIODIC_HEAL);
    }

    void HandleProc(AuraEffect* aurEff, ProcEventInfo& eventInfo)
    {
        Unit* caster = eventInfo.GetActor();
        Unit* target = eventInfo.GetProcTarget();

        SpellInfo const* renewSpellInfo = sSpellMgr->AssertSpellInfo(SPELL_PRIEST_RENEW, GetCastDifficulty());
        SpellEffectInfo const& renewEffect = renewSpellInfo->GetEffect(EFFECT_0);
        int32 estimatedTotalHeal = AuraEffect::CalculateEstimatedfTotalPeriodicAmount(caster, target, renewSpellInfo, renewEffect, renewEffect.CalcValue(caster), 1);
        int32 healAmount = CalculatePct(estimatedTotalHeal, aurEff->GetAmount());

        caster->CastSpell(target, SPELL_PRIEST_EMPOWERED_RENEW_HEAL, CastSpellExtraArgs(aurEff).AddSpellBP0(healAmount));
    }

    void Register() override
    {
        OnEffectProc += AuraEffectProcFn(spell_pri_empowered_renew::HandleProc, EFFECT_0, SPELL_AURA_DUMMY);
    }
};

// 414553 - Epiphany
class spell_pri_epiphany : public AuraScript
{
    PrepareAuraScript(spell_pri_epiphany);

    bool Validate(SpellInfo const* /*spellInfo*/) override
    {
        return ValidateSpellInfo({ SPELL_PRIEST_PRAYER_OF_MENDING, SPELL_PRIEST_EPIPHANY_HIGHLIGHT });
    }

    bool CheckProc(AuraEffect const* aurEff, ProcEventInfo& /*eventInfo*/)
    {
        return roll_chance_i(aurEff->GetAmount());
    }

    void HandleOnProc(AuraEffect* aurEff, ProcEventInfo& /*eventInfo*/)
    {
        Unit* target = GetTarget();

        target->GetSpellHistory()->ResetCooldown(SPELL_PRIEST_PRAYER_OF_MENDING, true);

        target->CastSpell(target, SPELL_PRIEST_EPIPHANY_HIGHLIGHT, CastSpellExtraArgs(aurEff));
    }

    void Register() override
    {
        DoCheckEffectProc += AuraCheckEffectProcFn(spell_pri_epiphany::CheckProc, EFFECT_0, SPELL_AURA_DUMMY);
        OnEffectProc += AuraEffectProcFn(spell_pri_epiphany::HandleOnProc, EFFECT_0, SPELL_AURA_DUMMY);
    }
};

// 47788 - Guardian Spirit
class spell_pri_guardian_spirit : public AuraScript
{
    uint32 healPct = 0;

    bool Validate(SpellInfo const* spellInfo) override
    {
        return ValidateSpellInfo({ SPELL_PRIEST_GUARDIAN_SPIRIT_HEAL }) && ValidateSpellEffect({ { spellInfo->Id, EFFECT_1 } });
    }

    bool Load() override
    {
        healPct = GetEffectInfo(EFFECT_1).CalcValue();
        return true;
    }

    void CalculateAmount(AuraEffect const* /*aurEff*/, int32 & amount, bool & /*canBeRecalculated*/)
    {
        // Set absorbtion amount to unlimited
        amount = -1;
    }

    void Absorb(AuraEffect* /*aurEff*/, DamageInfo & dmgInfo, uint32 & absorbAmount)
    {
        Unit* target = GetTarget();
        if (dmgInfo.GetDamage() < target->GetHealth())
            return;

        int32 healAmount = int32(target->CountPctFromMaxHealth(healPct));
        // remove the aura now, we don't want 40% healing bonus
        Remove(AURA_REMOVE_BY_ENEMY_SPELL);
        CastSpellExtraArgs args(TRIGGERED_FULL_MASK);
        args.AddSpellBP0(healAmount);
        target->CastSpell(target, SPELL_PRIEST_GUARDIAN_SPIRIT_HEAL, args);
        absorbAmount = dmgInfo.GetDamage();
    }

    void Register() override
    {
        DoEffectCalcAmount += AuraEffectCalcAmountFn(spell_pri_guardian_spirit::CalculateAmount, EFFECT_1, SPELL_AURA_SCHOOL_ABSORB);
        OnEffectAbsorb += AuraEffectAbsorbFn(spell_pri_guardian_spirit::Absorb, EFFECT_1);
    }
};

// 120644 - Halo (Shadow)
class spell_pri_halo_shadow : public SpellScript
{
    void HandleHitTarget(SpellEffIndex effIndex)
    {
        Unit* caster = GetCaster();

        if (caster->GetPowerType() != GetEffectInfo().MiscValue)
            PreventHitDefaultEffect(effIndex);
    }

    void Register() override
    {
        OnEffectHitTarget += SpellEffectFn(spell_pri_halo_shadow::HandleHitTarget, EFFECT_1, SPELL_EFFECT_ENERGIZE);
    }
};

// 120517 - Halo (Holy)
// 120644 - Halo (Shadow)
struct areatrigger_pri_halo : AreaTriggerAI
{
    areatrigger_pri_halo(AreaTrigger* areatrigger) : AreaTriggerAI(areatrigger) {}

    void OnUnitEnter(Unit* unit) override
    {
        if (Unit* caster = at->GetCaster())
        {
            if (caster->IsValidAttackTarget(unit))
                caster->CastSpell(unit, at->GetSpellId() == SPELL_PRIEST_HALO_SHADOW ? SPELL_PRIEST_HALO_SHADOW_DAMAGE : SPELL_PRIEST_HALO_HOLY_DAMAGE,
                    TRIGGERED_IGNORE_GCD | TRIGGERED_IGNORE_CAST_IN_PROGRESS);
            else if (caster->IsValidAssistTarget(unit))
                caster->CastSpell(unit, at->GetSpellId() == SPELL_PRIEST_HALO_SHADOW ? SPELL_PRIEST_HALO_SHADOW_HEAL : SPELL_PRIEST_HALO_HOLY_HEAL,
                    TRIGGERED_IGNORE_GCD | TRIGGERED_IGNORE_CAST_IN_PROGRESS);
        }
    }
};

// 391154 - Holy Mending
class spell_pri_holy_mending : public AuraScript
{
    bool Validate(SpellInfo const* /*spellInfo*/) override
    {
        return ValidateSpellInfo({ SPELL_PRIEST_RENEW, SPELL_PRIEST_HOLY_MENDING_HEAL });
    }

    bool CheckProc(AuraEffect const* /*aurEff*/, ProcEventInfo& procInfo)
    {
        return procInfo.GetProcTarget()->HasAura(SPELL_PRIEST_RENEW, procInfo.GetActor()->GetGUID());
    }

    void HandleProc(AuraEffect* aurEff, ProcEventInfo& eventInfo)
    {
        eventInfo.GetActor()->CastSpell(eventInfo.GetProcTarget(), SPELL_PRIEST_HOLY_MENDING_HEAL, CastSpellExtraArgs(aurEff));
    }

    void Register() override
    {
        DoCheckEffectProc += AuraCheckEffectProcFn(spell_pri_holy_mending::CheckProc, EFFECT_0, SPELL_AURA_PROC_TRIGGER_SPELL);
        OnEffectProc += AuraEffectProcFn(spell_pri_holy_mending::HandleProc, EFFECT_0, SPELL_AURA_PROC_TRIGGER_SPELL);
    }
};

// 63733 - Holy Words
class spell_pri_holy_words : public AuraScript
{
    bool Validate(SpellInfo const* /*spellInfo*/) override
    {
        return ValidateSpellInfo(
        {
            SPELL_PRIEST_HEAL,
            SPELL_PRIEST_FLASH_HEAL,
            SPELL_PRIEST_PRAYER_OF_HEALING,
            SPELL_PRIEST_RENEW,
            SPELL_PRIEST_SMITE,
            SPELL_PRIEST_HOLY_WORD_CHASTISE,
            SPELL_PRIEST_HOLY_WORD_SANCTIFY,
            SPELL_PRIEST_HOLY_WORD_SERENITY
        }) && ValidateSpellEffect(
        {
            { SPELL_PRIEST_HOLY_WORD_SERENITY, EFFECT_1 },
            { SPELL_PRIEST_HOLY_WORD_SANCTIFY, EFFECT_3 },
            { SPELL_PRIEST_HOLY_WORD_CHASTISE, EFFECT_1 }
        });
    }

    void HandleProc(AuraEffect* /*aurEff*/, ProcEventInfo& eventInfo)
    {
        SpellInfo const* spellInfo = eventInfo.GetSpellInfo();
        if (!spellInfo)
            return;

        uint32 targetSpellId;
        SpellEffIndex cdReductionEffIndex;
        switch (spellInfo->Id)
        {
            case SPELL_PRIEST_HEAL:
            case SPELL_PRIEST_FLASH_HEAL: // reduce Holy Word: Serenity cd by 6 seconds
                targetSpellId = SPELL_PRIEST_HOLY_WORD_SERENITY;
                cdReductionEffIndex = EFFECT_1;
                // cdReduction = sSpellMgr->GetSpellInfo(SPELL_PRIEST_HOLY_WORD_SERENITY, GetCastDifficulty())->GetEffect(EFFECT_1)->CalcValue(player);
                break;
            case SPELL_PRIEST_PRAYER_OF_HEALING: // reduce Holy Word: Sanctify cd by 6 seconds
                targetSpellId = SPELL_PRIEST_HOLY_WORD_SANCTIFY;
                cdReductionEffIndex = EFFECT_2;
                break;
            case SPELL_PRIEST_RENEW: // reuce Holy Word: Sanctify cd by 2 seconds
                targetSpellId = SPELL_PRIEST_HOLY_WORD_SANCTIFY;
                cdReductionEffIndex = EFFECT_3;
                break;
            case SPELL_PRIEST_SMITE: // reduce Holy Word: Chastise cd by 4 seconds
                targetSpellId = SPELL_PRIEST_HOLY_WORD_CHASTISE;
                cdReductionEffIndex = EFFECT_1;
                break;
            default:
                TC_LOG_WARN("spells.priest", "HolyWords aura has been proced by an unknown spell: {}", GetSpellInfo()->Id);
                return;
        }

        SpellInfo const* targetSpellInfo = sSpellMgr->AssertSpellInfo(targetSpellId, GetCastDifficulty());
        int32 cdReduction = targetSpellInfo->GetEffect(cdReductionEffIndex).CalcValue(GetTarget());
        GetTarget()->GetSpellHistory()->ModifyCooldown(targetSpellInfo, Seconds(-cdReduction), true);
    }

    void Register() override
    {
        OnEffectProc += AuraEffectProcFn(spell_pri_holy_words::HandleProc, EFFECT_0, SPELL_AURA_DUMMY);
    }
};

// 40438 - Priest Tier 6 Trinket
class spell_pri_item_t6_trinket : public AuraScript
{
    bool Validate(SpellInfo const* /*spellInfo*/) override
    {
        return ValidateSpellInfo({ SPELL_PRIEST_DIVINE_BLESSING, SPELL_PRIEST_DIVINE_WRATH });
    }

    void HandleProc(AuraEffect* /*aurEff*/, ProcEventInfo& eventInfo)
    {
        PreventDefaultAction();
        Unit* caster = eventInfo.GetActor();
        if (eventInfo.GetSpellTypeMask() & PROC_SPELL_TYPE_HEAL)
            caster->CastSpell(nullptr, SPELL_PRIEST_DIVINE_BLESSING, true);

        if (eventInfo.GetSpellTypeMask() & PROC_SPELL_TYPE_DAMAGE)
            caster->CastSpell(nullptr, SPELL_PRIEST_DIVINE_WRATH, true);
    }

    void Register() override
    {
        OnEffectProc += AuraEffectProcFn(spell_pri_item_t6_trinket::HandleProc, EFFECT_0, SPELL_AURA_DUMMY);
    }
};

// 92833 - Leap of Faith
class spell_pri_leap_of_faith_effect_trigger : public SpellScript
{
    bool Validate(SpellInfo const* /*spellInfo*/) override
    {
        return ValidateSpellInfo({ SPELL_PRIEST_LEAP_OF_FAITH_EFFECT });
    }

    void HandleEffectDummy(SpellEffIndex /*effIndex*/)
    {
        Position destPos = GetHitDest()->GetPosition();

        SpellCastTargets targets;
        targets.SetDst(destPos);
        targets.SetUnitTarget(GetCaster());
        GetHitUnit()->CastSpell(std::move(targets), GetEffectValue(), GetCastDifficulty());
    }

    void Register() override
    {
        OnEffectHitTarget += SpellEffectFn(spell_pri_leap_of_faith_effect_trigger::HandleEffectDummy, EFFECT_0, SPELL_EFFECT_DUMMY);
    }
};

// 1706 - Levitate
class spell_pri_levitate : public SpellScript
{
    bool Validate(SpellInfo const* /*spellInfo*/) override
    {
        return ValidateSpellInfo({ SPELL_PRIEST_LEVITATE_EFFECT });
    }

    void HandleDummy(SpellEffIndex /*effIndex*/)
    {
        GetCaster()->CastSpell(GetHitUnit(), SPELL_PRIEST_LEVITATE_EFFECT, true);
    }

    void Register() override
    {
        OnEffectHitTarget += SpellEffectFn(spell_pri_levitate::HandleDummy, EFFECT_0, SPELL_EFFECT_DUMMY);
    }
};

// 205369 - Mind Bomb
class spell_pri_mind_bomb : public AuraScript
{
    bool Validate(SpellInfo const* /*spellInfo*/) override
    {
        return ValidateSpellInfo({ SPELL_PRIEST_MIND_BOMB_STUN });
    }

    void RemoveEffect(AuraEffect const* /*aurEff*/, AuraEffectHandleModes /*mode*/)
    {
        if (GetTargetApplication()->GetRemoveMode() == AURA_REMOVE_BY_DEATH || GetTargetApplication()->GetRemoveMode() == AURA_REMOVE_BY_EXPIRE)
            if (Unit* caster = GetCaster())
                caster->CastSpell(GetTarget()->GetPosition(), SPELL_PRIEST_MIND_BOMB_STUN, true);
    }

    void Register() override
    {
        AfterEffectRemove += AuraEffectRemoveFn(spell_pri_mind_bomb::RemoveEffect, EFFECT_0, SPELL_AURA_DUMMY, AURA_EFFECT_HANDLE_REAL);
    }
};

// 390686 - Painful Punishment
class spell_pri_painful_punishment : public AuraScript
{
    bool Validate(SpellInfo const* /*spellInfo*/) override
    {
        return ValidateSpellInfo
        ({
            SPELL_PRIEST_SHADOW_WORD_PAIN,
            SPELL_PRIEST_PURGE_THE_WICKED_PERIODIC
        });
    }

    void HandleEffectProc(AuraEffect* aurEff, ProcEventInfo& eventInfo)
    {
        Unit* caster = eventInfo.GetActor();
        Unit* target = eventInfo.GetActionTarget();
        if (!caster || !target)
            return;

        int32 additionalDuration = aurEff->GetAmount();

        if (Aura* shadowWordPain = target->GetOwnedAura(SPELL_PRIEST_SHADOW_WORD_PAIN, caster->GetGUID()))
            shadowWordPain->SetDuration(shadowWordPain->GetDuration() + additionalDuration);

        if (Aura* purgeTheWicked = target->GetOwnedAura(SPELL_PRIEST_PURGE_THE_WICKED_PERIODIC, caster->GetGUID()))
            purgeTheWicked->SetDuration(purgeTheWicked->GetDuration() + additionalDuration);
    }

    void Register() override
    {
        OnEffectProc += AuraEffectProcFn(spell_pri_painful_punishment::HandleEffectProc, EFFECT_0, SPELL_AURA_DUMMY);
    }
};

// 47540 - Penance
// 400169 - Dark Reprimand
class spell_pri_penance : public SpellScript
{
public:
    spell_pri_penance(uint32 damageSpellId, uint32 healingSpellId) : _damageSpellId(damageSpellId), _healingSpellId(healingSpellId)
    {
    }

    bool Validate(SpellInfo const* /*spellInfo*/) override
    {
        return ValidateSpellInfo({ _damageSpellId, _healingSpellId });
    }

    SpellCastResult CheckCast()
    {
        Unit* caster = GetCaster();

        if (Unit* target = GetExplTargetUnit())
        {
            if (!caster->IsFriendlyTo(target))
            {
                if (!caster->IsValidAttackTarget(target))
                    return SPELL_FAILED_BAD_TARGETS;

                if (!caster->isInFront(target))
                    return SPELL_FAILED_UNIT_NOT_INFRONT;
            }
        }

        return SPELL_CAST_OK;
    }

    void HandleDummy(SpellEffIndex /*effIndex*/)
    {
        Unit* caster = GetCaster();

        if (Unit* target = GetHitUnit())
        {
            if (caster->IsFriendlyTo(target))
                caster->CastSpell(target, _healingSpellId, CastSpellExtraArgs().SetTriggeringSpell(GetSpell()));
            else
                caster->CastSpell(target, _damageSpellId, CastSpellExtraArgs().SetTriggeringSpell(GetSpell()));
        }
    }

    void Register() override
    {
        OnCheckCast += SpellCheckCastFn(spell_pri_penance::CheckCast);
        OnEffectHitTarget += SpellEffectFn(spell_pri_penance::HandleDummy, EFFECT_0, SPELL_EFFECT_DUMMY);
    }

private:
    uint32 _damageSpellId;
    uint32 _healingSpellId;
};

// 47758 - Penance (Channel Damage), 47757 - Penance (Channel Healing)
// 373129 - Dark Reprimand (Channel Damage), 400171 - Dark Reprimand (Channel Healing)
class spell_pri_penance_or_dark_reprimand_channeled : public AuraScript
{
    bool Validate(SpellInfo const* /*spellInfo*/) override
    {
        return ValidateSpellInfo({ SPELL_PRIEST_POWER_OF_THE_DARK_SIDE });
    }

    void HandleOnRemove(AuraEffect const* /*aurEff*/, AuraEffectHandleModes /*mode*/)
    {
        if (Unit* caster = GetCaster())
            caster->RemoveAura(SPELL_PRIEST_POWER_OF_THE_DARK_SIDE);
    }

    void Register() override
    {
        OnEffectRemove += AuraEffectRemoveFn(spell_pri_penance_or_dark_reprimand_channeled::HandleOnRemove, EFFECT_0, SPELL_AURA_DUMMY, AURA_EFFECT_HANDLE_REAL);
    }
};

// 198069 - Power of the Dark Side
class spell_pri_power_of_the_dark_side : public AuraScript
{
    bool Validate(SpellInfo const* /*spellInfo*/) override
    {
        return ValidateSpellInfo({ SPELL_PRIEST_POWER_OF_THE_DARK_SIDE_TINT });
    }

    void HandleOnApply(AuraEffect const* /*aurEff*/, AuraEffectHandleModes /*mode*/)
    {
        if (Unit* caster = GetCaster())
            caster->CastSpell(caster, SPELL_PRIEST_POWER_OF_THE_DARK_SIDE_TINT, true);
    }

    void HandleOnRemove(AuraEffect const* /*aurEff*/, AuraEffectHandleModes /*mode*/)
    {
        if (Unit* caster = GetCaster())
            caster->RemoveAura(SPELL_PRIEST_POWER_OF_THE_DARK_SIDE_TINT);
    }

    void Register() override
    {
        OnEffectApply += AuraEffectApplyFn(spell_pri_power_of_the_dark_side::HandleOnApply, EFFECT_0, SPELL_AURA_DUMMY, AURA_EFFECT_HANDLE_REAL);
        OnEffectRemove += AuraEffectRemoveFn(spell_pri_power_of_the_dark_side::HandleOnRemove, EFFECT_0, SPELL_AURA_DUMMY, AURA_EFFECT_HANDLE_REAL);
    }
};

// 47666 - Penance (Damage)
// 373130 - Dark Reprimand (Damage)
class spell_pri_power_of_the_dark_side_damage_bonus : public SpellScript
{
    bool Validate(SpellInfo const* /*spellInfo*/) override
    {
        return ValidateSpellInfo({ SPELL_PRIEST_POWER_OF_THE_DARK_SIDE });
    }

    void CalculateDamageBonus(Unit* /*victim*/, int32& /*damage*/, int32& /*flatMod*/, float& pctMod) const
    {
        if (AuraEffect* powerOfTheDarkSide = GetCaster()->GetAuraEffect(SPELL_PRIEST_POWER_OF_THE_DARK_SIDE, EFFECT_0))
            AddPct(pctMod, powerOfTheDarkSide->GetAmount());
    }

    void Register() override
    {
        CalcDamage += SpellCalcDamageFn(spell_pri_power_of_the_dark_side_damage_bonus::CalculateDamageBonus);
    }
};

// 47750 - Penance (Healing)
// 400187 - Dark Reprimand (Healing)
class spell_pri_power_of_the_dark_side_healing_bonus : public SpellScript
{
    bool Validate(SpellInfo const* /*spellInfo*/) override
    {
        return ValidateSpellInfo({ SPELL_PRIEST_POWER_OF_THE_DARK_SIDE });
    }

    void CalculateHealingBonus(Unit* /*victim*/, int32& /*healing*/, int32& /*flatMod*/, float& pctMod) const
    {
        if (AuraEffect* powerOfTheDarkSide = GetCaster()->GetAuraEffect(SPELL_PRIEST_POWER_OF_THE_DARK_SIDE, EFFECT_0))
            AddPct(pctMod, powerOfTheDarkSide->GetAmount());
    }

    void Register() override
    {
        CalcHealing += SpellCalcHealingFn(spell_pri_power_of_the_dark_side_healing_bonus::CalculateHealingBonus);
    }
};

// 194509 - Power Word: Radiance
class spell_pri_power_word_radiance : public SpellScript
{
    bool Validate(SpellInfo const* spellInfo) override
    {
        return ValidateSpellInfo({ SPELL_PRIEST_ATONEMENT, SPELL_PRIEST_ATONEMENT_TRIGGERED, SPELL_PRIEST_TRINITY })
            && ValidateSpellEffect({ { spellInfo->Id, EFFECT_3 } });
    }

    void OnTargetSelect(std::list<WorldObject*>& targets)
    {
        uint32 maxTargets = GetEffectInfo(EFFECT_2).CalcValue(GetCaster()) + 1; // adding 1 for explicit target unit
        if (targets.size() > maxTargets)
        {
            Unit* explTarget = GetExplTargetUnit();

            // Sort targets so units with no atonement are first, then units who are injured, then oher units
            // Make sure explicit target unit is first
            targets.sort([this, explTarget](WorldObject* lhs, WorldObject* rhs)
            {
                if (lhs == explTarget) // explTarget > anything: always true
                    return true;
                if (rhs == explTarget) // anything > explTarget: always false
                    return false;
                return MakeSortTuple(lhs) > MakeSortTuple(rhs);
            });

            targets.resize(maxTargets);
        }
    }

    void HandleEffectHitTarget(SpellEffIndex /*effIndex*/)
    {
        Unit* caster = GetCaster();
        if (caster->HasAura(SPELL_PRIEST_TRINITY))
            return;

        uint32 durationPct = GetEffectInfo(EFFECT_3).CalcValue(caster);
        if (caster->HasAura(SPELL_PRIEST_ATONEMENT))
            caster->CastSpell(GetHitUnit(), SPELL_PRIEST_ATONEMENT_TRIGGERED, CastSpellExtraArgs(SPELLVALUE_DURATION_PCT, durationPct).SetTriggerFlags(TRIGGERED_FULL_MASK));
    }

    void Register() override
    {
        OnObjectAreaTargetSelect += SpellObjectAreaTargetSelectFn(spell_pri_power_word_radiance::OnTargetSelect, EFFECT_1, TARGET_UNIT_DEST_AREA_ALLY);
        OnEffectHitTarget += SpellEffectFn(spell_pri_power_word_radiance::HandleEffectHitTarget, EFFECT_1, SPELL_EFFECT_HEAL);
    }

private:
    std::tuple<bool, bool> MakeSortTuple(WorldObject* obj)
    {
        return std::make_tuple(IsUnitWithNoAtonement(obj), IsUnitInjured(obj));
    }

    // Returns true if obj is a unit but has no atonement
    bool IsUnitWithNoAtonement(WorldObject* obj)
    {
        Unit* unit = obj->ToUnit();
        return unit && !unit->HasAura(SPELL_PRIEST_ATONEMENT_TRIGGERED, GetCaster()->GetGUID());
    }

    // Returns true if obj is a unit and is injured
    static bool IsUnitInjured(WorldObject* obj)
    {
        Unit* unit = obj->ToUnit();
        return unit && !unit->IsFullHealth();
    }
};

// 17 - Power Word: Shield
class spell_pri_power_word_shield : public SpellScript
{
    bool Validate(SpellInfo const* /*spellInfo*/) override
    {
        return ValidateSpellInfo({ SPELL_PRIEST_WEAKENED_SOUL });
    }

    SpellCastResult CheckCast()
    {
        Unit* caster = GetCaster();

        if (Unit* target = GetExplTargetUnit())
            if (!caster->HasAura(SPELL_PRIEST_RAPTURE))
                if (target->HasAura(SPELL_PRIEST_WEAKENED_SOUL, caster->GetGUID()))
                    return SPELL_FAILED_BAD_TARGETS;

        return SPELL_CAST_OK;
    }

    void HandleEffectHit()
    {
        Unit* caster = GetCaster();

        if (Unit* target = GetHitUnit())
            if (!caster->HasAura(SPELL_PRIEST_RAPTURE))
                caster->CastSpell(target, SPELL_PRIEST_WEAKENED_SOUL, true);
    }

    void Register() override
    {
        OnCheckCast += SpellCheckCastFn(spell_pri_power_word_shield::CheckCast);
        AfterHit += SpellHitFn(spell_pri_power_word_shield::HandleEffectHit);
    }
};

class spell_pri_power_word_shield_aura : public AuraScript
{
    bool Validate(SpellInfo const* /*spellInfo*/) override
    {
        return ValidateSpellInfo
        ({
            SPELL_PRIEST_BODY_AND_SOUL,
            SPELL_PRIEST_BODY_AND_SOUL_SPEED,
            SPELL_PRIEST_STRENGTH_OF_SOUL,
            SPELL_PRIEST_STRENGTH_OF_SOUL_EFFECT,
            SPELL_PRIEST_RENEWED_HOPE,
            SPELL_PRIEST_RENEWED_HOPE_EFFECT,
            SPELL_PRIEST_VOID_SHIELD,
            SPELL_PRIEST_VOID_SHIELD_EFFECT,
            SPELL_PRIEST_ATONEMENT,
            SPELL_PRIEST_TRINITY,
            SPELL_PRIEST_ATONEMENT_TRIGGERED,
            SPELL_PRIEST_ATONEMENT_TRIGGERED_TRINITY,
            SPELL_PRIEST_SHIELD_DISCIPLINE_PASSIVE,
            SPELL_PRIEST_SHIELD_DISCIPLINE_ENERGIZE,
            SPELL_PRIEST_RAPTURE,
            SPELL_PRIEST_MASTERY_GRACE
        });
    }

    void CalculateAmount(AuraEffect const* /*auraEffect*/, int32& amount, bool& canBeRecalculated)
    {
        canBeRecalculated = false;

        if (Unit* caster = GetCaster())
        {
            float amountF = caster->SpellBaseDamageBonusDone(GetSpellInfo()->GetSchoolMask()) * 1.65f;

            if (Player* player = caster->ToPlayer())
            {
                AddPct(amountF, player->GetRatingBonusValue(CR_VERSATILITY_DAMAGE_DONE));

                if (AuraEffect const* mastery = caster->GetAuraEffect(SPELL_PRIEST_MASTERY_GRACE, EFFECT_0))
                    if (GetUnitOwner()->HasAura(SPELL_PRIEST_ATONEMENT_TRIGGERED) || GetUnitOwner()->HasAura(SPELL_PRIEST_ATONEMENT_TRIGGERED_TRINITY))
                        AddPct(amountF, mastery->GetAmount());
            }

            if (AuraEffect const* rapture = caster->GetAuraEffect(SPELL_PRIEST_RAPTURE, EFFECT_1))
                AddPct(amountF, rapture->GetAmount());

            amount = amountF;
        }
    }

    void HandleOnApply(AuraEffect const* /*aurEff*/, AuraEffectHandleModes /*mode*/)
    {
        Unit* caster = GetCaster();
        Unit* target = GetTarget();

        if (!caster)
            return;

        if (caster->HasAura(SPELL_PRIEST_BODY_AND_SOUL))
            caster->CastSpell(target, SPELL_PRIEST_BODY_AND_SOUL_SPEED, true);

        if (caster->HasAura(SPELL_PRIEST_STRENGTH_OF_SOUL))
            caster->CastSpell(target, SPELL_PRIEST_STRENGTH_OF_SOUL_EFFECT, true);

        if (caster->HasAura(SPELL_PRIEST_RENEWED_HOPE))
            caster->CastSpell(target, SPELL_PRIEST_RENEWED_HOPE_EFFECT, true);

        if (caster->HasAura(SPELL_PRIEST_VOID_SHIELD) && caster == target)
            caster->CastSpell(target, SPELL_PRIEST_VOID_SHIELD_EFFECT, true);

        if (caster->HasAura(SPELL_PRIEST_ATONEMENT))
            caster->CastSpell(target, caster->HasAura(SPELL_PRIEST_TRINITY) ? SPELL_PRIEST_ATONEMENT_TRIGGERED_TRINITY : SPELL_PRIEST_ATONEMENT_TRIGGERED, true);
    }

    void HandleOnRemove(AuraEffect const* /*aurEff*/, AuraEffectHandleModes /*mode*/)
    {
        GetTarget()->RemoveAura(SPELL_PRIEST_STRENGTH_OF_SOUL_EFFECT);

        if (Unit* caster = GetCaster())
            if (GetTargetApplication()->GetRemoveMode() == AURA_REMOVE_BY_ENEMY_SPELL && caster->HasAura(SPELL_PRIEST_SHIELD_DISCIPLINE_PASSIVE))
                caster->CastSpell(caster, SPELL_PRIEST_SHIELD_DISCIPLINE_ENERGIZE, true);
    }

    void Register() override
    {
        DoEffectCalcAmount += AuraEffectCalcAmountFn(spell_pri_power_word_shield_aura::CalculateAmount, EFFECT_0, SPELL_AURA_SCHOOL_ABSORB);
        AfterEffectApply += AuraEffectApplyFn(spell_pri_power_word_shield_aura::HandleOnApply, EFFECT_0, SPELL_AURA_SCHOOL_ABSORB, AURA_EFFECT_HANDLE_REAL_OR_REAPPLY_MASK);
        AfterEffectRemove += AuraEffectRemoveFn(spell_pri_power_word_shield_aura::HandleOnRemove, EFFECT_0, SPELL_AURA_SCHOOL_ABSORB, AURA_EFFECT_HANDLE_REAL);
    }
};

// 129250 - Power Word: Solace
class spell_pri_power_word_solace : public SpellScript
{
    bool Validate(SpellInfo const* /*spellInfo*/) override
    {
        return ValidateSpellInfo({ SPELL_PRIEST_POWER_WORD_SOLACE_ENERGIZE });
    }

    void RestoreMana(SpellEffIndex /*effIndex*/)
    {
        GetCaster()->CastSpell(GetCaster(), SPELL_PRIEST_POWER_WORD_SOLACE_ENERGIZE,
            CastSpellExtraArgs(TRIGGERED_IGNORE_CAST_IN_PROGRESS).SetTriggeringSpell(GetSpell())
                .AddSpellMod(SPELLVALUE_BASE_POINT0, GetEffectValue() / 100));
    }

    void Register() override
    {
        OnEffectLaunch += SpellEffectFn(spell_pri_power_word_solace::RestoreMana, EFFECT_1, SPELL_EFFECT_DUMMY);
    }
};

// Base class used by various Prayer of Mending spells
class spell_pri_prayer_of_mending_SpellScriptBase : public SpellScript
{
public:
    bool Validate(SpellInfo const* /*spellInfo*/) override
    {
        return ValidateSpellInfo({ SPELL_PRIEST_PRAYER_OF_MENDING_HEAL, SPELL_PRIEST_PRAYER_OF_MENDING_AURA })
            && ValidateSpellEffect({ { SPELL_PRIEST_PRAYER_OF_MENDING_HEAL, EFFECT_0 } });
    }

    bool Load() override
    {
        _spellInfoHeal = sSpellMgr->AssertSpellInfo(SPELL_PRIEST_PRAYER_OF_MENDING_HEAL, DIFFICULTY_NONE);
        _healEffectDummy = &_spellInfoHeal->GetEffect(EFFECT_0);
        return true;
    }

    void CastPrayerOfMendingAura(Unit* caster, Unit* target, Unit* visualSender, uint8 stack, bool firstCast)
    {
        CastSpellExtraArgs args;
        args.TriggerFlags = TRIGGERED_FULL_MASK;
        args.AddSpellMod(SPELLVALUE_AURA_STACK, stack);

        // Note: this line's purpose is to show the correct amount in Points field in SMSG_AURA_UPDATE.
        uint32 basePoints = caster->SpellHealingBonusDone(target, _spellInfoHeal, _healEffectDummy->CalcValue(caster), HEAL, *_healEffectDummy);
        args.AddSpellMod(SPELLVALUE_BASE_POINT0, basePoints);

        // Note: Focused Mending talent.
        args.SetCustomArg(firstCast);

        caster->CastSpell(target, SPELL_PRIEST_PRAYER_OF_MENDING_AURA, args);

        // Note: the visualSender is the priest if it is first cast or the aura holder when the aura triggers.
        visualSender->SendPlaySpellVisual(target, SPELL_VISUAL_PRIEST_PRAYER_OF_MENDING, 0, 0, 40.0f);
    }

protected:
    SpellInfo const* _spellInfoHeal = nullptr;
    SpellEffectInfo const* _healEffectDummy = nullptr;
};

// 33076 - Prayer of Mending (Dummy)
class spell_pri_prayer_of_mending_dummy : public spell_pri_prayer_of_mending_SpellScriptBase
{
    bool Validate(SpellInfo const* /*spellInfo*/) override
    {
        return ValidateSpellInfo
        ({
            SPELL_PRIEST_PRAYER_OF_MENDING_AURA,
            SPELL_PRIEST_EPIPHANY,
            SPELL_PRIEST_EPIPHANY_HIGHLIGHT
        });
    }

    void HandleEffectDummy(SpellEffIndex /*effIndex*/)
    {
        Unit* caster = GetCaster();
        Unit* target = GetHitUnit();

        // Note: we need to increase BasePoints by 1 since it's 4 as default. Also HACKFIX, we shouldn't reduce it by 1 if the target has the aura already.
        uint8 stackAmount = target->HasAura(SPELL_PRIEST_PRAYER_OF_MENDING_AURA, caster->GetGUID()) ? GetEffectValue() : GetEffectValue() + 1;

        CastPrayerOfMendingAura(caster, target, caster, stackAmount, true);

        // Note: Epiphany talent.
        if (caster->HasAura(SPELL_PRIEST_EPIPHANY))
            caster->RemoveAurasDueToSpell(SPELL_PRIEST_EPIPHANY_HIGHLIGHT);
    }

    void Register() override
    {
        OnEffectHitTarget += SpellEffectFn(spell_pri_prayer_of_mending_dummy::HandleEffectDummy, EFFECT_0, SPELL_EFFECT_DUMMY);
    }
};

// 41635 - Prayer of Mending (Aura)
class spell_pri_prayer_of_mending_aura : public AuraScript
{
    bool Validate(SpellInfo const* /*spellInfo*/) override
    {
        return ValidateSpellInfo({ SPELL_PRIEST_PRAYER_OF_MENDING_HEAL, SPELL_PRIEST_PRAYER_OF_MENDING_JUMP })
            && ValidateSpellEffect({ { SPELL_PRIEST_SAY_YOUR_PRAYERS, EFFECT_0 } });
    }

    void HandleOnProc(AuraEffect* aurEff, ProcEventInfo& /*eventInfo*/)
    {
        // Note: caster is the priest who cast the spell and target is current holder of the aura.
        Unit* target = GetTarget();

        if (Unit* caster = GetCaster())
        {
            CastSpellExtraArgs args(aurEff);
            args.SetCustomArg(_isEmpoweredByFocusedMending);

            caster->CastSpell(target, SPELL_PRIEST_PRAYER_OF_MENDING_HEAL, args);

            // Note: jump is only executed if higher than 1 stack.
            int32 stackAmount = GetStackAmount();
            if (stackAmount > 1)
            {
                args.OriginalCaster = caster->GetGUID();

                int32 newStackAmount = stackAmount - 1;
                if (AuraEffect* sayYourPrayers = caster->GetAuraEffect(SPELL_PRIEST_SAY_YOUR_PRAYERS, EFFECT_0))
                    if (roll_chance_i(sayYourPrayers->GetAmount()))
                        ++newStackAmount;

                args.AddSpellMod(SPELLVALUE_BASE_POINT0, newStackAmount);

                target->CastSpell(target, SPELL_PRIEST_PRAYER_OF_MENDING_JUMP, args);
            }

            Remove();
        }
    }

    void Register() override
    {
        OnEffectProc += AuraEffectProcFn(spell_pri_prayer_of_mending_aura::HandleOnProc, EFFECT_0, SPELL_AURA_DUMMY);
    }

public:
    void SetEmpoweredByFocusedMending(bool isEmpowered)
    {
        _isEmpoweredByFocusedMending = isEmpowered;
    }

private:
    bool _isEmpoweredByFocusedMending = false;
};

class spell_pri_prayer_of_mending : public SpellScript
{
    void HandleEffectDummy(SpellEffIndex /*effIndex*/)
    {
        Aura* aura = GetHitAura();
        if (!aura)
            return;

        spell_pri_prayer_of_mending_aura* script = aura->GetScript<spell_pri_prayer_of_mending_aura>();
        if (!script)
            return;

        if (bool const* isEmpoweredByFocusedMending = std::any_cast<bool>(&GetSpell()->m_customArg))
            script->SetEmpoweredByFocusedMending(isEmpoweredByFocusedMending);
    }

    void Register() override
    {
        OnEffectHitTarget += SpellEffectFn(spell_pri_prayer_of_mending::HandleEffectDummy, EFFECT_0, SPELL_EFFECT_APPLY_AURA);
    }
};

// 155793 - Prayer of Mending (Jump)
class spell_pri_prayer_of_mending_jump : public spell_pri_prayer_of_mending_SpellScriptBase
{
    void FilterTargets(std::list<WorldObject*>& targets)
    {
        // Note: priority list is a) players b) non-player units. Also, this spell became smartheal in WoD.
        Trinity::SelectRandomInjuredTargets(targets, 1, true);
    }

    void HandleJump(SpellEffIndex /*effIndex*/)
    {
        Unit* origCaster = GetOriginalCaster();
        Unit* caster = GetCaster();
        Unit* target = GetHitUnit();

        if (origCaster)
            CastPrayerOfMendingAura(origCaster, target, caster, GetEffectValue(), false);
    }

    void Register() override
    {
        OnObjectAreaTargetSelect += SpellObjectAreaTargetSelectFn(spell_pri_prayer_of_mending_jump::FilterTargets, EFFECT_0, TARGET_UNIT_SRC_AREA_ALLY);
        OnEffectHitTarget += SpellEffectFn(spell_pri_prayer_of_mending_jump::HandleJump, EFFECT_0, SPELL_EFFECT_DUMMY);
    }
};

// 33110 - Prayer of Mending (Heal)
class spell_pri_prayer_of_mending_heal : public spell_pri_prayer_of_mending_SpellScriptBase
{
    bool Validate(SpellInfo const* /*spellInfo*/) override
    {
        return ValidateSpellInfo
        ({
            SPELL_PRIEST_RENEW,
            SPELL_PRIEST_PRAYER_OF_MENDING_AURA
        })
            && ValidateSpellEffect
        ({
            { SPELL_PRIEST_BENEDICTION, EFFECT_0 },
            { SPELL_PRIEST_FOCUSED_MENDING, EFFECT_0 },
            { SPELL_PRIEST_DIVINE_SERVICE, EFFECT_0 }
        });
    }

    void HandleEffectHitTarget(SpellEffIndex /*effIndex*/)
    {
        Unit* caster = GetCaster();
        Unit* target = GetHitUnit();

        if (AuraEffect const* benediction = caster->GetAuraEffect(SPELL_PRIEST_BENEDICTION, EFFECT_0))
            if (roll_chance_i(benediction->GetAmount()))
                caster->CastSpell(target, SPELL_PRIEST_RENEW, TRIGGERED_IGNORE_GCD | TRIGGERED_IGNORE_CAST_IN_PROGRESS);

        float healBonus = 1.0f;

        if (AuraEffect const* focusedMending = caster->GetAuraEffect(SPELL_PRIEST_FOCUSED_MENDING, EFFECT_0))
        {
            bool const* isEmpoweredByFocusedMending = std::any_cast<bool>(&GetSpell()->m_customArg);

            if (isEmpoweredByFocusedMending && *isEmpoweredByFocusedMending)
                AddPct(healBonus, focusedMending->GetAmount());
        }

        if (AuraEffect const* divineService = caster->GetAuraEffect(SPELL_PRIEST_DIVINE_SERVICE, EFFECT_0))
            if (Aura* prayerOfMending = target->GetAura(SPELL_PRIEST_PRAYER_OF_MENDING_AURA, caster->GetGUID()))
                AddPct(healBonus, int32(divineService->GetAmount() * prayerOfMending->GetStackAmount()));

        SetHitHeal(GetHitHeal() * healBonus);
    }

    void Register() override
    {
        OnEffectHitTarget += SpellEffectFn(spell_pri_prayer_of_mending_heal::HandleEffectHitTarget, EFFECT_0, SPELL_EFFECT_HEAL);
    }
};

// 405554 - Priest Holy 10.1 Class Set 2pc
class spell_pri_holy_10_1_class_set_2pc : public AuraScript
{
    bool Validate(SpellInfo const* /*spellInfo*/) override
    {
        return ValidateSpellInfo({ SPELL_PRIEST_HOLY_10_1_CLASS_SET_2P_CHOOSER })
            && ValidateSpellEffect({ { SPELL_PRIEST_PRAYER_OF_MENDING, EFFECT_0 } });
    }

    bool CheckProc(AuraEffect const* aurEff, ProcEventInfo& /*eventInfo*/)
    {
        return roll_chance_i(aurEff->GetAmount());
    }

    void HandleProc(AuraEffect* aurEff, ProcEventInfo& eventInfo)
    {
        CastSpellExtraArgs args(aurEff);
        args.SetTriggeringSpell(eventInfo.GetProcSpell());
        args.AddSpellMod(SPELLVALUE_BASE_POINT0, sSpellMgr->AssertSpellInfo(SPELL_PRIEST_PRAYER_OF_MENDING, GetCastDifficulty())->GetEffect(EFFECT_0).CalcValue(GetCaster()));

        GetTarget()->CastSpell(GetTarget(), SPELL_PRIEST_HOLY_10_1_CLASS_SET_2P_CHOOSER, args);
    }

    void Register() override
    {
        DoCheckEffectProc += AuraCheckEffectProcFn(spell_pri_holy_10_1_class_set_2pc::CheckProc, EFFECT_0, SPELL_AURA_DUMMY);
        OnEffectProc += AuraEffectProcFn(spell_pri_holy_10_1_class_set_2pc::HandleProc, EFFECT_0, SPELL_AURA_DUMMY);
    }
};

// 411097 - Priest Holy 10.1 Class Set 2pc (Chooser)
class spell_pri_holy_10_1_class_set_2pc_chooser : public spell_pri_prayer_of_mending_SpellScriptBase
{
    bool Validate(SpellInfo const* /*spellInfo*/) override
    {
        return ValidateSpellInfo({ SPELL_PRIEST_PRAYER_OF_MENDING_AURA });
    }

    void FilterTargets(std::list<WorldObject*>& targets)
    {
        Trinity::SelectRandomInjuredTargets(targets, 1, true);
    }

    void HandleEffectDummy(SpellEffIndex /*effIndex*/)
    {
        Unit* caster = GetCaster();
        Unit* target = GetHitUnit();

        // Note: we need to increase BasePoints by 1 since it's 4 as default. Also HACKFIX, we shouldn't reduce it by 1 if the target has the aura already.
        uint8 stackAmount = target->HasAura(SPELL_PRIEST_PRAYER_OF_MENDING_AURA, caster->GetGUID()) ? GetEffectValue() : GetEffectValue() + 1;

        CastPrayerOfMendingAura(caster, target, caster, stackAmount, true);
    }

    void Register() override
    {
        OnObjectAreaTargetSelect += SpellObjectAreaTargetSelectFn(spell_pri_holy_10_1_class_set_2pc_chooser::FilterTargets, EFFECT_0, TARGET_UNIT_DEST_AREA_ENTRY);
        OnEffectHitTarget += SpellEffectFn(spell_pri_holy_10_1_class_set_2pc_chooser::HandleEffectDummy, EFFECT_0, SPELL_EFFECT_DUMMY);
    }
};

// 155793 - Prayer of Mending (Jump)
class spell_pri_holy_10_1_class_set_4pc : public SpellScript
{
    bool Validate(SpellInfo const* /*spellInfo*/) override
    {
        return ValidateSpellInfo({ SPELL_PRIEST_HOLY_10_1_CLASS_SET_4P, SPELL_PRIEST_HOLY_10_1_CLASS_SET_4P_EFFECT });
    }

    void HandleEffectDummy(SpellEffIndex /*effIndex*/)
    {
        if (GetOriginalCaster()->HasAura(SPELL_PRIEST_HOLY_10_1_CLASS_SET_4P))
            GetOriginalCaster()->CastSpell(GetOriginalCaster(), SPELL_PRIEST_HOLY_10_1_CLASS_SET_4P_EFFECT, TRIGGERED_IGNORE_GCD);
    }

    void Register() override
    {
        OnEffectHitTarget += SpellEffectFn(spell_pri_holy_10_1_class_set_4pc::HandleEffectDummy, EFFECT_0, SPELL_EFFECT_DUMMY);
    }
};

// 41635 - Prayer of Mending (Aura)
class spell_pri_holy_10_1_class_set_4pc_aura : public AuraScript
{
    bool Validate(SpellInfo const* /*spellInfo*/) override
    {
        return ValidateSpellInfo({ SPELL_PRIEST_HOLY_10_1_CLASS_SET_4P, SPELL_PRIEST_HOLY_10_1_CLASS_SET_4P_EFFECT });
    }

    void HandleOnRemove(AuraEffect const* aurEff, AuraEffectHandleModes /*mode*/)
    {
        if (GetTargetApplication()->GetRemoveMode() != AURA_REMOVE_BY_EXPIRE)
            return;

        if (GetCaster()->HasAura(SPELL_PRIEST_HOLY_10_1_CLASS_SET_4P))
            GetCaster()->CastSpell(GetCaster(), SPELL_PRIEST_HOLY_10_1_CLASS_SET_4P_EFFECT, CastSpellExtraArgs(TRIGGERED_IGNORE_GCD).SetTriggeringAura(aurEff));
    }

    void Register() override
    {
        OnEffectRemove += AuraEffectRemoveFn(spell_pri_holy_10_1_class_set_4pc_aura::HandleOnRemove, EFFECT_0, SPELL_AURA_DUMMY, AURA_EFFECT_HANDLE_REAL);
    }
};

// 204197 - Purge the Wicked
// Called by Penance - 47540, Dark Reprimand - 400169
class spell_pri_purge_the_wicked : public SpellScript
{
    bool Validate(SpellInfo const* /*spellInfo*/) override
    {
        return ValidateSpellInfo
        ({
            SPELL_PRIEST_PURGE_THE_WICKED_PERIODIC,
            SPELL_PRIEST_PURGE_THE_WICKED_DUMMY
        });
    }

    void HandleDummy(SpellEffIndex /*effIndex*/)
    {
        Unit* caster = GetCaster();
        Unit* target = GetHitUnit();

        if (target->HasAura(SPELL_PRIEST_PURGE_THE_WICKED_PERIODIC, caster->GetGUID()))
            caster->CastSpell(target, SPELL_PRIEST_PURGE_THE_WICKED_DUMMY, TRIGGERED_IGNORE_GCD | TRIGGERED_IGNORE_CAST_IN_PROGRESS);
    }

    void Register() override
    {
        OnEffectHitTarget += SpellEffectFn(spell_pri_purge_the_wicked::HandleDummy, EFFECT_0, SPELL_EFFECT_DUMMY);
    }
};

// 204215 - Purge the Wicked
class spell_pri_purge_the_wicked_dummy : public SpellScript
{
    bool Validate(SpellInfo const* /*spellInfo*/) override
    {
        return ValidateSpellInfo({ SPELL_PRIEST_PURGE_THE_WICKED_PERIODIC, SPELL_PRIEST_REVEL_IN_PURITY })
            && ValidateSpellEffect({ { SPELL_PRIEST_REVEL_IN_PURITY, EFFECT_1 } });
    }

    void FilterTargets(std::list<WorldObject*>& targets)
    {
        Unit* caster = GetCaster();
        Unit* explTarget = GetExplTargetUnit();

        targets.remove_if([&](WorldObject* object) -> bool
        {
            // Note: we must remove any non-unit target, the explicit target and any other target that may be under any crowd control aura.
            Unit* target = object->ToUnit();
            return !target || target == explTarget || target->HasBreakableByDamageCrowdControlAura();
        });

        if (targets.empty())
            return;

        // Note: there's no SPELL_EFFECT_DUMMY with BasePoints 1 in any of the spells related to use as reference so we hardcode the value.
        uint32 spreadCount = 1;

        // Note: we must sort our list of targets whose priority is 1) aura, 2) distance, and 3) duration.
        targets.sort([&](WorldObject const* lhs, WorldObject const* rhs) -> bool
        {
            Unit const* targetA = lhs->ToUnit();
            Unit const* targetB = rhs->ToUnit();

            Aura* auraA = targetA->GetAura(SPELL_PRIEST_PURGE_THE_WICKED_PERIODIC, caster->GetGUID());
            Aura* auraB = targetB->GetAura(SPELL_PRIEST_PURGE_THE_WICKED_PERIODIC, caster->GetGUID());

            if (!auraA)
            {
                if (auraB)
                    return true;
                return explTarget->GetExactDist(targetA) < explTarget->GetExactDist(targetB);
            }
            if (!auraB)
                return false;

            return auraA->GetDuration() < auraB->GetDuration();
        });

        // Note: Revel in Purity talent.
        if (caster->HasAura(SPELL_PRIEST_REVEL_IN_PURITY))
            spreadCount += sSpellMgr->AssertSpellInfo(SPELL_PRIEST_REVEL_IN_PURITY, DIFFICULTY_NONE)->GetEffect(EFFECT_1).CalcValue(GetCaster());

        if (targets.size() > spreadCount)
            targets.resize(spreadCount);
    }

    void HandleDummy(SpellEffIndex /*effIndex*/)
    {
        Unit* caster = GetCaster();
        Unit* target = GetHitUnit();

        caster->CastSpell(target, SPELL_PRIEST_PURGE_THE_WICKED_PERIODIC, TRIGGERED_IGNORE_GCD | TRIGGERED_IGNORE_CAST_IN_PROGRESS);
    }

    void Register() override
    {
        OnObjectAreaTargetSelect += SpellObjectAreaTargetSelectFn(spell_pri_purge_the_wicked_dummy::FilterTargets, EFFECT_1, TARGET_UNIT_DEST_AREA_ENEMY);
        OnEffectHitTarget += SpellEffectFn(spell_pri_purge_the_wicked_dummy::HandleDummy, EFFECT_1, SPELL_EFFECT_DUMMY);
    }
};

// 47536 - Rapture
class spell_pri_rapture : public SpellScript
{
    bool Validate(SpellInfo const* /*spellInfo*/) override
    {
        return ValidateSpellInfo({ SPELL_PRIEST_POWER_WORD_SHIELD });
    }

    void HandleEffectDummy(SpellEffIndex /*effIndex*/)
    {
        _raptureTarget = GetHitUnit()->GetGUID();
    }

    void HandleAfterCast()
    {
        Unit* caster = GetCaster();

        if (Unit* target = ObjectAccessor::GetUnit(*caster, _raptureTarget))
            caster->CastSpell(target, SPELL_PRIEST_POWER_WORD_SHIELD,
                CastSpellExtraArgs(TRIGGERED_IGNORE_GCD | TRIGGERED_IGNORE_POWER_AND_REAGENT_COST | TRIGGERED_IGNORE_CAST_IN_PROGRESS)
                .SetTriggeringSpell(GetSpell()));
    }

    void Register() override
    {
        OnEffectHitTarget += SpellEffectFn(spell_pri_rapture::HandleEffectDummy, EFFECT_0, SPELL_EFFECT_DUMMY);
        AfterCast += SpellCastFn(spell_pri_rapture::HandleAfterCast);
    }

private:
    ObjectGuid _raptureTarget;
};

// 280391 - Sins of the Many
class spell_pri_sins_of_the_many : public AuraScript
{
    bool Validate(SpellInfo const* /*spellInfo*/) override
    {
        return ValidateSpellInfo({ SPELL_PRIEST_SINS_OF_THE_MANY });
    }

    void HandleOnApply(AuraEffect const* /*aurEff*/, AuraEffectHandleModes /*mode*/)
    {
        GetTarget()->CastSpell(GetTarget(), SPELL_PRIEST_SINS_OF_THE_MANY, true);
    }

    void HandleOnRemove(AuraEffect const* /*aurEff*/, AuraEffectHandleModes /*mode*/)
    {
        GetTarget()->RemoveAura(SPELL_PRIEST_SINS_OF_THE_MANY);
    }

    void Register() override
    {
        OnEffectApply += AuraEffectApplyFn(spell_pri_sins_of_the_many::HandleOnApply, EFFECT_0, SPELL_AURA_DUMMY, AURA_EFFECT_HANDLE_REAL);
        OnEffectRemove += AuraEffectRemoveFn(spell_pri_sins_of_the_many::HandleOnRemove, EFFECT_0, SPELL_AURA_DUMMY, AURA_EFFECT_HANDLE_REAL);
    }
};

// 20711 - Spirit of Redemption
class spell_pri_spirit_of_redemption : public AuraScript
{
    bool Validate(SpellInfo const* /*spellInfo*/) override
    {
        return ValidateSpellInfo({ SPELL_PRIEST_SPIRIT_OF_REDEMPTION });
    }

    void HandleAbsorb(AuraEffect* aurEff, DamageInfo& dmgInfo, uint32& absorbAmount)
    {
        Unit* target = GetTarget();
        target->CastSpell(target, SPELL_PRIEST_SPIRIT_OF_REDEMPTION, aurEff);
        target->SetFullHealth();

        absorbAmount = dmgInfo.GetDamage();
    }

    void Register() override
    {
        OnEffectAbsorb += AuraEffectAbsorbOverkillFn(spell_pri_spirit_of_redemption::HandleAbsorb, EFFECT_0);
    }
};

// 186263 - Shadow Mend
class spell_pri_shadow_mend : public SpellScript
{
    bool Validate(SpellInfo const* /*spellInfo*/) override
    {
        return ValidateSpellInfo
        ({
            SPELL_PRIEST_ATONEMENT,
            SPELL_PRIEST_ATONEMENT_TRIGGERED,
            SPELL_PRIEST_TRINITY,
            SPELL_PRIEST_MASOCHISM_TALENT,
            SPELL_PRIEST_MASOCHISM_PERIODIC_HEAL,
            SPELL_PRIEST_SHADOW_MEND_PERIODIC_DUMMY
        });
    }

    void HandleEffectHit()
    {
        if (Unit* target = GetHitUnit())
        {
            Unit* caster = GetCaster();

            int32 periodicAmount = GetHitHeal() / 20;
            int32 damageForAuraRemoveAmount = periodicAmount * 10;
            if (caster->HasAura(SPELL_PRIEST_ATONEMENT) && !caster->HasAura(SPELL_PRIEST_TRINITY))
                caster->CastSpell(target, SPELL_PRIEST_ATONEMENT_TRIGGERED, GetSpell());

            // Handle Masochism talent
            if (caster->HasAura(SPELL_PRIEST_MASOCHISM_TALENT) && caster->GetGUID() == target->GetGUID())
                caster->CastSpell(caster, SPELL_PRIEST_MASOCHISM_PERIODIC_HEAL, CastSpellExtraArgs(GetSpell()).AddSpellMod(SPELLVALUE_BASE_POINT0, periodicAmount));
            else if (target->IsInCombat() && periodicAmount)
            {
                CastSpellExtraArgs args(TRIGGERED_FULL_MASK);
                args.SetTriggeringSpell(GetSpell());
                args.AddSpellMod(SPELLVALUE_BASE_POINT0, periodicAmount);
                args.AddSpellMod(SPELLVALUE_BASE_POINT1, damageForAuraRemoveAmount);
                caster->CastSpell(target, SPELL_PRIEST_SHADOW_MEND_PERIODIC_DUMMY, args);
            }
        }
    }

    void Register() override
    {
        AfterHit += SpellHitFn(spell_pri_shadow_mend::HandleEffectHit);
    }
};

// 187464 - Shadow Mend (Damage)
class spell_pri_shadow_mend_periodic_damage : public AuraScript
{
    bool Validate(SpellInfo const* /*spellInfo*/) override
    {
        return ValidateSpellInfo({ SPELL_PRIEST_SHADOW_MEND_DAMAGE });
    }

    void HandleDummyTick(AuraEffect const* aurEff)
    {
        CastSpellExtraArgs args(TRIGGERED_FULL_MASK);
        args.SetOriginalCaster(GetCasterGUID());
        args.SetTriggeringAura(aurEff);
        args.AddSpellMod(SPELLVALUE_BASE_POINT0, aurEff->GetAmount());
        GetTarget()->CastSpell(GetTarget(), SPELL_PRIEST_SHADOW_MEND_DAMAGE, args);
    }

    bool CheckProc(ProcEventInfo& eventInfo)
    {
        return eventInfo.GetDamageInfo() != nullptr;
    }

    void HandleProc(AuraEffect* aurEff, ProcEventInfo& eventInfo)
    {
        int32 newAmount = aurEff->GetAmount() - eventInfo.GetDamageInfo()->GetDamage();

        aurEff->ChangeAmount(newAmount);
        if (newAmount < 0)
            Remove();
    }

    void Register() override
    {
        OnEffectPeriodic += AuraEffectPeriodicFn(spell_pri_shadow_mend_periodic_damage::HandleDummyTick, EFFECT_0, SPELL_AURA_PERIODIC_DUMMY);
        DoCheckProc += AuraCheckProcFn(spell_pri_shadow_mend_periodic_damage::CheckProc);
        OnEffectProc += AuraEffectProcFn(spell_pri_shadow_mend_periodic_damage::HandleProc, EFFECT_1, SPELL_AURA_DUMMY);
    }
};

// 28809 - Greater Heal
class spell_pri_t3_4p_bonus : public AuraScript
{
    bool Validate(SpellInfo const* /*spellInfo*/) override
    {
        return ValidateSpellInfo({ SPELL_PRIEST_ARMOR_OF_FAITH });
    }

    void HandleProc(AuraEffect* aurEff, ProcEventInfo& eventInfo)
    {
        PreventDefaultAction();
        eventInfo.GetActor()->CastSpell(eventInfo.GetProcTarget(), SPELL_PRIEST_ARMOR_OF_FAITH, aurEff);
    }

    void Register() override
    {
        OnEffectProc += AuraEffectProcFn(spell_pri_t3_4p_bonus::HandleProc, EFFECT_0, SPELL_AURA_DUMMY);
    }
};

// 37594 - Greater Heal Refund
class spell_pri_t5_heal_2p_bonus : public AuraScript
{
    bool Validate(SpellInfo const* /*spellInfo*/) override
    {
        return ValidateSpellInfo({ SPELL_PRIEST_ITEM_EFFICIENCY });
    }

    bool CheckProc(ProcEventInfo& eventInfo)
    {
        if (HealInfo* healInfo = eventInfo.GetHealInfo())
            if (Unit* healTarget = healInfo->GetTarget())
                if (healInfo->GetEffectiveHeal())
                    if (healTarget->GetHealth() >= healTarget->GetMaxHealth())
                        return true;

        return false;
    }

    void HandleProc(AuraEffect* aurEff, ProcEventInfo& /*eventInfo*/)
    {
        PreventDefaultAction();
        GetTarget()->CastSpell(GetTarget(), SPELL_PRIEST_ITEM_EFFICIENCY, aurEff);
    }

    void Register() override
    {
        DoCheckProc += AuraCheckProcFn(spell_pri_t5_heal_2p_bonus::CheckProc);
        OnEffectProc += AuraEffectProcFn(spell_pri_t5_heal_2p_bonus::HandleProc, EFFECT_0, SPELL_AURA_PROC_TRIGGER_SPELL);
    }
};

// 70770 - Item - Priest T10 Healer 2P Bonus
class spell_pri_t10_heal_2p_bonus : public AuraScript
{
    bool Validate(SpellInfo const* /*spellInfo*/) override
    {
        return ValidateSpellInfo({ SPELL_PRIEST_BLESSED_HEALING });
    }

    void HandleProc(AuraEffect* aurEff, ProcEventInfo& eventInfo)
    {
        PreventDefaultAction();

        HealInfo* healInfo = eventInfo.GetHealInfo();
        if (!healInfo || !healInfo->GetHeal())
            return;

        SpellInfo const* spellInfo = sSpellMgr->AssertSpellInfo(SPELL_PRIEST_BLESSED_HEALING, GetCastDifficulty());
        int32 amount = CalculatePct(static_cast<int32>(healInfo->GetHeal()), aurEff->GetAmount());

        ASSERT(spellInfo->GetMaxTicks() > 0);
        amount /= spellInfo->GetMaxTicks();

        Unit* caster = eventInfo.GetActor();
        Unit* target = eventInfo.GetProcTarget();

        CastSpellExtraArgs args(aurEff);
        args.AddSpellBP0(amount);
        caster->CastSpell(target, SPELL_PRIEST_BLESSED_HEALING, args);
    }

    void Register() override
    {
        OnEffectProc += AuraEffectProcFn(spell_pri_t10_heal_2p_bonus::HandleProc, EFFECT_0, SPELL_AURA_DUMMY);
    }
};

// 200128 - Trail of Light
class spell_pri_trail_of_light : public AuraScript
{
    bool Validate(SpellInfo const* /*spellInfo*/) override
    {
        return ValidateSpellInfo({ SPELL_PRIEST_TRAIL_OF_LIGHT_HEAL });
    }

    bool CheckProc(ProcEventInfo& eventInfo)
    {
        if (_healQueue.empty() || _healQueue.back() != eventInfo.GetActionTarget()->GetGUID())
            _healQueue.push(eventInfo.GetActionTarget()->GetGUID());

        if (_healQueue.size() > 2)
            _healQueue.pop();

        if (_healQueue.size() == 2)
            return true;

        return false;
    }

    void HandleOnProc(AuraEffect* aurEff, ProcEventInfo& eventInfo)
    {
        Unit* caster = GetTarget();
        Unit* oldTarget = ObjectAccessor::GetUnit(*caster, _healQueue.front());
        if (!oldTarget)
            return;

        // Note: old target may not be friendly anymore due to charm and faction change effects.
        if (!caster->IsValidAssistTarget(oldTarget))
            return;

        SpellInfo const* healSpellInfo = sSpellMgr->GetSpellInfo(SPELL_PRIEST_TRAIL_OF_LIGHT_HEAL, DIFFICULTY_NONE);
        if (!healSpellInfo)
            return;

        // Note: distance may be greater than the heal's spell range.
        if (!caster->IsWithinDist(oldTarget, healSpellInfo->GetMaxRange(true, caster)))
            return;

        uint32 healAmount = CalculatePct(eventInfo.GetHealInfo()->GetHeal(), aurEff->GetAmount());

        caster->CastSpell(oldTarget, SPELL_PRIEST_TRAIL_OF_LIGHT_HEAL, CastSpellExtraArgs(aurEff).AddSpellBP0(healAmount));
    }

    void Register() override
    {
        DoCheckProc += AuraCheckProcFn(spell_pri_trail_of_light::CheckProc);
        OnEffectProc += AuraEffectProcFn(spell_pri_trail_of_light::HandleOnProc, EFFECT_0, SPELL_AURA_DUMMY);
    }

private:
    std::queue<ObjectGuid> _healQueue;
};

// 109142 - Twist of Fate (Shadow)
// 265259 - Twist of Fate (Discipline)
class spell_pri_twist_of_fate : public AuraScript
{
    bool CheckProc(AuraEffect const* aurEff, ProcEventInfo& eventInfo)
    {
        return eventInfo.GetProcTarget()->GetHealthPct() < aurEff->GetAmount();
    }

    void Register() override
    {
        DoCheckEffectProc += AuraCheckEffectProcFn(spell_pri_twist_of_fate::CheckProc, EFFECT_0, SPELL_AURA_PROC_TRIGGER_SPELL);
    }
};

// 15286 - Vampiric Embrace
class spell_pri_vampiric_embrace : public AuraScript
{
    bool Validate(SpellInfo const* /*spellInfo*/) override
    {
        return ValidateSpellInfo({ SPELL_PRIEST_VAMPIRIC_EMBRACE_HEAL });
    }

    bool CheckProc(ProcEventInfo& eventInfo)
    {
        // Not proc from Mind Sear
        return !(eventInfo.GetDamageInfo()->GetSpellInfo()->SpellFamilyFlags[1] & 0x80000);
    }

    void HandleEffectProc(AuraEffect* aurEff, ProcEventInfo& eventInfo)
    {
        PreventDefaultAction();
        DamageInfo* damageInfo = eventInfo.GetDamageInfo();
        if (!damageInfo || !damageInfo->GetDamage())
            return;

        int32 selfHeal = int32(CalculatePct(damageInfo->GetDamage(), aurEff->GetAmount()));
        int32 teamHeal = selfHeal / 2;

        CastSpellExtraArgs args(aurEff);
        args.AddSpellMod(SPELLVALUE_BASE_POINT0, teamHeal);
        args.AddSpellMod(SPELLVALUE_BASE_POINT1, selfHeal);
        GetTarget()->CastSpell(nullptr, SPELL_PRIEST_VAMPIRIC_EMBRACE_HEAL, args);
    }

    void Register() override
    {
        DoCheckProc += AuraCheckProcFn(spell_pri_vampiric_embrace::CheckProc);
        OnEffectProc += AuraEffectProcFn(spell_pri_vampiric_embrace::HandleEffectProc, EFFECT_0, SPELL_AURA_DUMMY);
    }
};

// 15290 - Vampiric Embrace (heal)
class spell_pri_vampiric_embrace_target : public SpellScript
{
    void FilterTargets(std::list<WorldObject*>& unitList)
    {
        unitList.remove(GetCaster());
    }

    void Register() override
    {
        OnObjectAreaTargetSelect += SpellObjectAreaTargetSelectFn(spell_pri_vampiric_embrace_target::FilterTargets, EFFECT_0, TARGET_UNIT_CASTER_AREA_PARTY);
    }
};

// 34914 - Vampiric Touch
class spell_pri_vampiric_touch : public AuraScript
{
    bool Validate(SpellInfo const* /*spellInfo*/) override
    {
        return ValidateSpellInfo({ SPELL_PRIEST_VAMPIRIC_TOUCH_DISPEL, SPELL_GEN_REPLENISHMENT });
    }

    void HandleDispel(DispelInfo* /*dispelInfo*/)
    {
        if (Unit* caster = GetCaster())
        {
            if (Unit* target = GetUnitOwner())
            {
                if (AuraEffect const* aurEff = GetEffect(EFFECT_1))
                {
                    // backfire damage
                    int32 bp = aurEff->GetAmount();
                    bp = target->SpellDamageBonusTaken(caster, aurEff->GetSpellInfo(), bp, DOT);
                    bp *= 8;

                    CastSpellExtraArgs args(aurEff);
                    args.AddSpellBP0(bp);
                    caster->CastSpell(target, SPELL_PRIEST_VAMPIRIC_TOUCH_DISPEL, args);
                }
            }
        }
    }

    bool CheckProc(ProcEventInfo& eventInfo)
    {
        return eventInfo.GetProcTarget() == GetCaster();
    }

    void HandleEffectProc(AuraEffect* aurEff, ProcEventInfo& eventInfo)
    {
        PreventDefaultAction();
        eventInfo.GetProcTarget()->CastSpell(nullptr, SPELL_GEN_REPLENISHMENT, aurEff);
    }

    void Register() override
    {
        AfterDispel += AuraDispelFn(spell_pri_vampiric_touch::HandleDispel);
        DoCheckProc += AuraCheckProcFn(spell_pri_vampiric_touch::CheckProc);
        OnEffectProc += AuraEffectProcFn(spell_pri_vampiric_touch::HandleEffectProc, EFFECT_2, SPELL_AURA_DUMMY);
    }
};

void AddSC_priest_spell_scripts()
{
    RegisterSpellScript(spell_pri_angelic_feather_trigger);
    RegisterAreaTriggerAI(areatrigger_pri_angelic_feather);
    RegisterSpellScript(spell_pri_answered_prayers);
    RegisterSpellScript(spell_pri_aq_3p_bonus);
    RegisterSpellScript(spell_pri_atonement);
    RegisterSpellScript(spell_pri_atonement_triggered);
    RegisterSpellScript(spell_pri_circle_of_healing);
    RegisterSpellScript(spell_pri_divine_hymn);
    RegisterSpellScript(spell_pri_divine_image);
    RegisterSpellScript(spell_pri_divine_image_spell_triggered);
    RegisterSpellScript(spell_pri_divine_image_stack_timer);
    RegisterSpellScript(spell_pri_divine_star_shadow);
    RegisterAreaTriggerAI(areatrigger_pri_divine_star);
    RegisterSpellScript(spell_pri_empowered_renew);
    RegisterSpellScript(spell_pri_epiphany);
    RegisterSpellScript(spell_pri_guardian_spirit);
    RegisterSpellScript(spell_pri_halo_shadow);
    RegisterAreaTriggerAI(areatrigger_pri_halo);
    RegisterSpellScript(spell_pri_holy_words);
    RegisterSpellScript(spell_pri_item_t6_trinket);
    RegisterSpellScript(spell_pri_leap_of_faith_effect_trigger);
    RegisterSpellScript(spell_pri_levitate);
    RegisterSpellScript(spell_pri_mind_bomb);
    RegisterSpellScript(spell_pri_painful_punishment);
    RegisterSpellScriptWithArgs(spell_pri_penance, "spell_pri_penance", SPELL_PRIEST_PENANCE_CHANNEL_DAMAGE, SPELL_PRIEST_PENANCE_CHANNEL_HEALING);
    RegisterSpellScriptWithArgs(spell_pri_penance, "spell_pri_dark_reprimand", SPELL_PRIEST_DARK_REPRIMAND_CHANNEL_DAMAGE, SPELL_PRIEST_DARK_REPRIMAND_CHANNEL_HEALING);
    RegisterSpellScript(spell_pri_penance_or_dark_reprimand_channeled);
    RegisterSpellScript(spell_pri_power_of_the_dark_side);
    RegisterSpellScript(spell_pri_power_of_the_dark_side_damage_bonus);
    RegisterSpellScript(spell_pri_power_of_the_dark_side_healing_bonus);
    RegisterSpellScript(spell_pri_power_word_radiance);
    RegisterSpellAndAuraScriptPair(spell_pri_power_word_shield, spell_pri_power_word_shield_aura);
    RegisterSpellScript(spell_pri_power_word_solace);
    RegisterSpellScript(spell_pri_prayer_of_mending_dummy);
    RegisterSpellAndAuraScriptPair(spell_pri_prayer_of_mending, spell_pri_prayer_of_mending_aura);
    RegisterSpellScript(spell_pri_prayer_of_mending_jump);
    RegisterSpellScript(spell_pri_prayer_of_mending_heal);
    RegisterSpellScript(spell_pri_holy_10_1_class_set_2pc);
    RegisterSpellScript(spell_pri_holy_10_1_class_set_2pc_chooser);
    RegisterSpellScript(spell_pri_holy_10_1_class_set_4pc);
    RegisterSpellScript(spell_pri_holy_10_1_class_set_4pc_aura);
    RegisterSpellScript(spell_pri_purge_the_wicked);
    RegisterSpellScript(spell_pri_purge_the_wicked_dummy);
    RegisterSpellScript(spell_pri_rapture);
    RegisterSpellScript(spell_pri_sins_of_the_many);
    RegisterSpellScript(spell_pri_spirit_of_redemption);
    RegisterSpellScript(spell_pri_shadow_mend);
    RegisterSpellScript(spell_pri_shadow_mend_periodic_damage);
    RegisterSpellScript(spell_pri_trail_of_light);
    RegisterSpellScript(spell_pri_t3_4p_bonus);
    RegisterSpellScript(spell_pri_t5_heal_2p_bonus);
    RegisterSpellScript(spell_pri_t10_heal_2p_bonus);
    RegisterSpellScript(spell_pri_twist_of_fate);
    RegisterSpellScript(spell_pri_vampiric_embrace);
    RegisterSpellScript(spell_pri_vampiric_embrace_target);
    RegisterSpellScript(spell_pri_vampiric_touch);
}<|MERGE_RESOLUTION|>--- conflicted
+++ resolved
@@ -154,25 +154,17 @@
     SPELL_PRIEST_VAMPIRIC_TOUCH_DISPEL              = 64085,
     SPELL_PRIEST_VOID_SHIELD                        = 199144,
     SPELL_PRIEST_VOID_SHIELD_EFFECT                 = 199145,
-<<<<<<< HEAD
     SPELL_PRIEST_WEAKENED_SOUL                      = 6788
 };
 
 enum PriestSpellVisuals
 {
-    SPELL_VISUAL_PRIEST_PRAYER_OF_MENDING  = 38945
-=======
-    SPELL_PRIEST_PRAYER_OF_MENDING                  = 33076,
-    SPELL_PRIEST_PRAYER_OF_MENDING_AURA             = 41635,
-    SPELL_PRIEST_PRAYER_OF_MENDING_HEAL             = 33110,
-    SPELL_PRIEST_PRAYER_OF_MENDING_JUMP             = 155793,
-    SPELL_PRIEST_WEAKENED_SOUL                      = 6788
-};
-
-enum PriestPets
+    SPELL_VISUAL_PRIEST_PRAYER_OF_MENDING           = 38945
+};
+
+enum PriestSummons
 {
     NPC_PRIEST_DIVINE_IMAGE                         = 198236
->>>>>>> 6e425963
 };
 
 enum MiscSpells
@@ -491,72 +483,72 @@
 
 namespace DivineImageHelpers
 {
-Unit* GetSummon(Unit const* owner)
-{
-    for (Unit* summon : owner->m_Controlled)
-        if (summon->GetEntry() == NPC_PRIEST_DIVINE_IMAGE)
-            return summon;
-
-    return nullptr;
-}
-
-Optional<uint32> GetSpellToCast(uint32 spellId)
-{
-    switch (spellId)
-    {
-        case SPELL_PRIEST_RENEW:
-            return SPELL_PRIEST_TRANQUIL_LIGHT;
-        case SPELL_PRIEST_POWER_WORD_SHIELD:
-        case SPELL_PRIEST_POWER_WORD_LIFE:
-        case SPELL_PRIEST_FLASH_HEAL:
-        case SPELL_PRIEST_HEAL:
-        case SPELL_PRIEST_GREATER_HEAL:
-        case SPELL_PRIEST_HOLY_WORD_SERENITY:
-            return SPELL_PRIEST_HEALING_LIGHT;
-        case SPELL_PRIEST_PRAYER_OF_MENDING:
-        case SPELL_PRIEST_PRAYER_OF_MENDING_HEAL:
-            return SPELL_PRIEST_BLESSED_LIGHT;
-        case SPELL_PRIEST_PRAYER_OF_HEALING:
-        case SPELL_PRIEST_CIRCLE_OF_HEALING:
-        case SPELL_PRIEST_HALO_HOLY:
-        case SPELL_PRIEST_DIVINE_STAR_HOLY_HEAL:
-        case SPELL_PRIEST_DIVINE_HYMN_HEAL:
-        case SPELL_PRIEST_HOLY_WORD_SANCTIFY:
-        case SPELL_PRIEST_HOLY_WORD_SALVATION:
-            return SPELL_PRIEST_DAZZLING_LIGHT;
-        case SPELL_PRIEST_SHADOW_WORD_PAIN:
-        case SPELL_PRIEST_SMITE:
-        case SPELL_PRIEST_HOLY_FIRE:
-        case SPELL_PRIEST_SHADOW_WORD_DEATH:
-        case SPELL_PRIEST_HOLY_WORD_CHASTISE:
-        case SPELL_PRIEST_MINDGAMES:
-        case SPELL_PRIEST_MINDGAMES_VENTHYR:
-            return SPELL_PRIEST_SEARING_LIGHT;
-        case SPELL_PRIEST_HOLY_NOVA:
-            return SPELL_PRIEST_LIGHT_ERUPTION;
-        default:
-            break;
-    }
-
-    return {};
-}
-
-void Trigger(AuraEffect const* aurEff, ProcEventInfo const& eventInfo)
-{
-    Unit* target = eventInfo.GetActor();
-    if (!target)
-        return;
-
-    Unit* divineImage = GetSummon(target);
-    if (!divineImage)
-        return;
-
-    Optional<uint32> spellId = GetSpellToCast(eventInfo.GetSpellInfo()->Id);
-    if (!spellId)
-        return;
-
-    divineImage->CastSpell(SpellCastTargets(eventInfo.GetProcSpell()->m_targets), *spellId, aurEff);
-}
+    Unit* GetSummon(Unit const* owner)
+    {
+        for (Unit* summon : owner->m_Controlled)
+            if (summon->GetEntry() == NPC_PRIEST_DIVINE_IMAGE)
+                return summon;
+
+        return nullptr;
+    }
+
+    Optional<uint32> GetSpellToCast(uint32 spellId)
+    {
+        switch (spellId)
+        {
+            case SPELL_PRIEST_RENEW:
+                return SPELL_PRIEST_TRANQUIL_LIGHT;
+            case SPELL_PRIEST_POWER_WORD_SHIELD:
+            case SPELL_PRIEST_POWER_WORD_LIFE:
+            case SPELL_PRIEST_FLASH_HEAL:
+            case SPELL_PRIEST_HEAL:
+            case SPELL_PRIEST_GREATER_HEAL:
+            case SPELL_PRIEST_HOLY_WORD_SERENITY:
+                return SPELL_PRIEST_HEALING_LIGHT;
+            case SPELL_PRIEST_PRAYER_OF_MENDING:
+            case SPELL_PRIEST_PRAYER_OF_MENDING_HEAL:
+                return SPELL_PRIEST_BLESSED_LIGHT;
+            case SPELL_PRIEST_PRAYER_OF_HEALING:
+            case SPELL_PRIEST_CIRCLE_OF_HEALING:
+            case SPELL_PRIEST_HALO_HOLY:
+            case SPELL_PRIEST_DIVINE_STAR_HOLY_HEAL:
+            case SPELL_PRIEST_DIVINE_HYMN_HEAL:
+            case SPELL_PRIEST_HOLY_WORD_SANCTIFY:
+            case SPELL_PRIEST_HOLY_WORD_SALVATION:
+                return SPELL_PRIEST_DAZZLING_LIGHT;
+            case SPELL_PRIEST_SHADOW_WORD_PAIN:
+            case SPELL_PRIEST_SMITE:
+            case SPELL_PRIEST_HOLY_FIRE:
+            case SPELL_PRIEST_SHADOW_WORD_DEATH:
+            case SPELL_PRIEST_HOLY_WORD_CHASTISE:
+            case SPELL_PRIEST_MINDGAMES:
+            case SPELL_PRIEST_MINDGAMES_VENTHYR:
+                return SPELL_PRIEST_SEARING_LIGHT;
+            case SPELL_PRIEST_HOLY_NOVA:
+                return SPELL_PRIEST_LIGHT_ERUPTION;
+            default:
+                break;
+        }
+
+        return {};
+    }
+
+    void Trigger(AuraEffect const* aurEff, ProcEventInfo const& eventInfo)
+    {
+        Unit* target = eventInfo.GetActor();
+        if (!target)
+            return;
+
+        Unit* divineImage = GetSummon(target);
+        if (!divineImage)
+            return;
+
+        Optional<uint32> spellId = GetSpellToCast(eventInfo.GetSpellInfo()->Id);
+        if (!spellId)
+            return;
+
+        divineImage->CastSpell(SpellCastTargets(eventInfo.GetProcSpell()->m_targets), *spellId, aurEff);
+    }
 }
 
 // 392988 - Divine Image
@@ -597,7 +589,7 @@
                 .SetTriggeringSpell(eventInfo.GetProcSpell())
                 .SetTriggerFlags(TRIGGERED_IGNORE_CAST_IN_PROGRESS | TRIGGERED_DISALLOW_PROC_EVENTS | TRIGGERED_DONT_REPORT_CAST_ERROR));
 
-            // cause immediate proc
+            // Note: Divine Image triggers a cast immediately based on the Holy Word cast.
             DivineImageHelpers::Trigger(aurEff, eventInfo);
         }
 
