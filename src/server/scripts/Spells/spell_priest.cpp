/*
 * This file is part of the TrinityCore Project. See AUTHORS file for Copyright information
 *
 * This program is free software; you can redistribute it and/or modify it
 * under the terms of the GNU General Public License as published by the
 * Free Software Foundation; either version 2 of the License, or (at your
 * option) any later version.
 *
 * This program is distributed in the hope that it will be useful, but WITHOUT
 * ANY WARRANTY; without even the implied warranty of MERCHANTABILITY or
 * FITNESS FOR A PARTICULAR PURPOSE. See the GNU General Public License for
 * more details.
 *
 * You should have received a copy of the GNU General Public License along
 * with this program. If not, see <http://www.gnu.org/licenses/>.
 */

/*
 * Scripts for spells with SPELLFAMILY_PRIEST and SPELLFAMILY_GENERIC spells used by priest players.
 * Ordered alphabetically using scriptname.
 * Scriptnames of files in this file should be prefixed with "spell_pri_".
 */

#include "ScriptMgr.h"
#include "AreaTriggerAI.h"
#include "Containers.h"
#include "G3DPosition.hpp"
#include "GridNotifiers.h"
#include "Log.h"
#include "MoveSplineInitArgs.h"
#include "ObjectAccessor.h"
#include "PathGenerator.h"
#include "Player.h"
#include "SpellAuraEffects.h"
#include "SpellHistory.h"
#include "SpellMgr.h"
#include "SpellScript.h"
#include "TaskScheduler.h"
#include "TemporarySummon.h"
#include "CommonPredicates.h"

enum PriestSpells
{
    SPELL_PRIEST_ABYSSAL_REVERIE                    = 373054,
    SPELL_PRIEST_ANGELIC_BULWARK_BUFF               = 114214,
    SPELL_PRIEST_ANGELIC_BULWARK_DEBUFF             = 114216,
    SPELL_PRIEST_ANGELIC_FEATHER_AREATRIGGER        = 158624,
    SPELL_PRIEST_ANGELIC_FEATHER_AURA               = 121557,
    SPELL_PRIEST_ANSWERED_PRAYERS                   = 394289,
    SPELL_PRIEST_APOTHEOSIS                         = 200183,
    SPELL_PRIEST_ARMOR_OF_FAITH                     = 28810,
    SPELL_PRIEST_ASSURED_SAFETY                     = 440766,
    SPELL_PRIEST_ATONEMENT                          = 81749,
    SPELL_PRIEST_ATONEMENT_EFFECT                   = 194384,
    SPELL_PRIEST_ATONEMENT_HEAL                     = 81751,
    SPELL_PRIEST_BENEDICTION                        = 193157,
    SPELL_PRIEST_BINDING_HEALS_HEAL                 = 368276,
    SPELL_PRIEST_BLAZE_OF_LIGHT                     = 215768,
    SPELL_PRIEST_BLAZE_OF_LIGHT_INCREASE            = 355851,
    SPELL_PRIEST_BLAZE_OF_LIGHT_DECREASE            = 356084,
    SPELL_PRIEST_BLESSED_HEALING                    = 70772,
    SPELL_PRIEST_BLESSED_LIGHT                      = 196813,
    SPELL_PRIEST_BODY_AND_SOUL                      = 64129,
    SPELL_PRIEST_BODY_AND_SOUL_SPEED                = 65081,
    SPELL_PRIEST_BURNING_VEHEMENCE_DAMAGE           = 400370,
    SPELL_PRIEST_CENSURE                            = 200199,
    SPELL_PRIEST_CIRCLE_OF_HEALING                  = 204883,
    SPELL_PRIEST_CRYSTALLINE_REFLECTION             = 373457,
    SPELL_PRIEST_CRYSTALLINE_REFLECTION_HEAL        = 373462,
    SPELL_PRIEST_CRYSTALLINE_REFLECTION_REFLECT     = 373464,
    SPELL_PRIEST_DARK_INDULGENCE                    = 372972,
    SPELL_PRIEST_DARK_REPRIMAND                     = 400169,
    SPELL_PRIEST_DARK_REPRIMAND_CHANNEL_DAMAGE      = 373129,
    SPELL_PRIEST_DARK_REPRIMAND_CHANNEL_HEALING     = 400171,
    SPELL_PRIEST_DARK_REPRIMAND_DAMAGE              = 373130,
    SPELL_PRIEST_DARK_REPRIMAND_HEALING             = 400187,
    SPELL_PRIEST_DAZZLING_LIGHT                     = 196810,
    SPELL_PRIEST_DISPERSING_LIGHT                   = 1215265,
    SPELL_PRIEST_DISPERSING_LIGHT_HEAL              = 1215266,
    SPELL_PRIEST_DIVINE_AEGIS                       = 47515,
    SPELL_PRIEST_DIVINE_AEGIS_ABSORB                = 47753,
    SPELL_PRIEST_DIVINE_BLESSING                    = 40440,
    SPELL_PRIEST_DIVINE_HYMN_HEAL                   = 64844,
    SPELL_PRIEST_DIVINE_IMAGE_SUMMON                = 392990,
    SPELL_PRIEST_DIVINE_IMAGE_EMPOWER               = 409387,
    SPELL_PRIEST_DIVINE_IMAGE_EMPOWER_STACK         = 405963,
    SPELL_PRIEST_DIVINE_SERVICE                     = 391233,
    SPELL_PRIEST_DIVINE_STAR_HOLY                   = 110744,
    SPELL_PRIEST_DIVINE_STAR_SHADOW                 = 122121,
    SPELL_PRIEST_DIVINE_STAR_HOLY_DAMAGE            = 122128,
    SPELL_PRIEST_DIVINE_STAR_HOLY_HEAL              = 110745,
    SPELL_PRIEST_DIVINE_STAR_SHADOW_DAMAGE          = 390845,
    SPELL_PRIEST_DIVINE_STAR_SHADOW_HEAL            = 390981,
    SPELL_PRIEST_DIVINE_WRATH                       = 40441,
    SPELL_PRIEST_EMPOWERED_RENEW                    = 391339,
    SPELL_PRIEST_EMPOWERED_RENEW_HEAL               = 391359,
    SPELL_PRIEST_ENTROPIC_RIFT                      = 447444,
    SPELL_PRIEST_ENTROPIC_RIFT_AREATRIGGER          = 447445,
    SPELL_PRIEST_ENTROPIC_RIFT_AURA                 = 450193,
    SPELL_PRIEST_ENTROPIC_RIFT_DAMAGE               = 447448,
    SPELL_PRIEST_ENTROPIC_RIFT_PERIODIC             = 459314,
    SPELL_PRIEST_EPIPHANY                           = 414553,
    SPELL_PRIEST_EPIPHANY_HIGHLIGHT                 = 414556,
    SPELL_PRIEST_ESSENCE_DEVOURER                   = 415479,
    SPELL_PRIEST_ESSENCE_DEVOURER_SHADOWFIEND_HEAL  = 415673,
    SPELL_PRIEST_ESSENCE_DEVOURER_MINDBENDER_HEAL   = 415676,
    SPELL_PRIEST_EXPIATION                          = 390832,
    SPELL_PRIEST_EXPIATION_DAMAGE                   = 390844,
    SPELL_PRIEST_FLASH_HEAL                         = 2061,
    SPELL_PRIEST_FROM_DARKNESS_COMES_LIGHT_AURA     = 390617,
    SPELL_PRIEST_GREATER_HEAL                       = 289666,
    SPELL_PRIEST_FOCUSED_MENDING                    = 372354,
    SPELL_PRIEST_GUARDIAN_SPIRIT_HEAL               = 48153,
    SPELL_PRIEST_HALO_HOLY                          = 120517,
    SPELL_PRIEST_HALO_SHADOW                        = 120644,
    SPELL_PRIEST_HALO_HOLY_DAMAGE                   = 120696,
    SPELL_PRIEST_HALO_HOLY_HEAL                     = 120692,
    SPELL_PRIEST_HALO_SHADOW_DAMAGE                 = 390964,
    SPELL_PRIEST_HALO_SHADOW_HEAL                   = 390971,
    SPELL_PRIEST_HEAL                               = 2060,
    SPELL_PRIEST_HEALING_LIGHT                      = 196809,
    SPELL_PRIEST_HEAVENS_WRATH                      = 421558,
    SPELL_PRIEST_HOLY_FIRE                          = 14914,
    SPELL_PRIEST_HOLY_MENDING_HEAL                  = 391156,
    SPELL_PRIEST_HOLY_NOVA                          = 132157,
    SPELL_PRIEST_HOLY_WORD_CHASTISE                 = 88625,
    SPELL_PRIEST_HOLY_WORD_CHASTISE_INCAPACITATE    = 200196,
    SPELL_PRIEST_HOLY_WORD_CHASTISE_STUN            = 200200,
    SPELL_PRIEST_HOLY_WORD_SALVATION                = 265202,
    SPELL_PRIEST_HOLY_WORD_SANCTIFY                 = 34861,
    SPELL_PRIEST_HOLY_WORD_SERENITY                 = 2050,
    SPELL_PRIEST_HOLY_10_1_CLASS_SET_2P_CHOOSER     = 411097,
    SPELL_PRIEST_HOLY_10_1_CLASS_SET_4P             = 405556,
    SPELL_PRIEST_HOLY_10_1_CLASS_SET_4P_EFFECT      = 409479,
    SPELL_PRIEST_INDEMNITY                          = 373049,
    SPELL_PRIEST_ITEM_EFFICIENCY                    = 37595,
    SPELL_PRIEST_LEAP_OF_FAITH_EFFECT               = 92832,
    SPELL_PRIEST_LEVITATE_EFFECT                    = 111759,
    SPELL_PRIEST_LIGHT_ERUPTION                     = 196812,
    SPELL_PRIEST_LIGHTS_WRATH_VISUAL                = 215795,
    SPELL_PRIEST_MASOCHISM_TALENT                   = 193063,
    SPELL_PRIEST_MASOCHISM_PERIODIC_HEAL            = 193065,
    SPELL_PRIEST_MASTERY_GRACE                      = 271534,
    SPELL_PRIEST_MIND_BLAST                         = 8092,
    SPELL_PRIEST_MIND_DEVOURER                      = 373202,
    SPELL_PRIEST_MIND_DEVOURER_AURA                 = 373204,
    SPELL_PRIEST_MINDBENDER_DISC                    = 123040,
    SPELL_PRIEST_MINDBENDER_SHADOW                  = 200174,
    SPELL_PRIEST_MINDGAMES                          = 375901,
    SPELL_PRIEST_MINDGAMES_VENTHYR                  = 323673,
    SPELL_PRIEST_MIND_BOMB_STUN                     = 226943,
    SPELL_PRIEST_MISERY                             = 238558,
    SPELL_PRIEST_ORACULAR_HEAL                      = 26170,
    SPELL_PRIEST_PAIN_SUPPRESSION                   = 33206,
    SPELL_PRIEST_PAIN_TRANSFORMATION                = 372991,
    SPELL_PRIEST_PAIN_TRANSFORMATION_HEAL           = 372994,
    SPELL_PRIEST_PENANCE                            = 47540,
    SPELL_PRIEST_PENANCE_CHANNEL_DAMAGE             = 47758,
    SPELL_PRIEST_PENANCE_CHANNEL_HEALING            = 47757,
    SPELL_PRIEST_PENANCE_DAMAGE                     = 47666,
    SPELL_PRIEST_PENANCE_HEALING                    = 47750,
    SPELL_PRIEST_POWER_LEECH_MINDBENDER_MANA        = 123051,
    SPELL_PRIEST_POWER_LEECH_MINDBENDER_INSANITY    = 200010,
    SPELL_PRIEST_POWER_LEECH_SHADOWFIEND_MANA       = 343727,
    SPELL_PRIEST_POWER_LEECH_SHADOWFIEND_INSANITY   = 262485,
    SPELL_PRIEST_POWER_OF_THE_DARK_SIDE             = 198069,
    SPELL_PRIEST_POWER_OF_THE_DARK_SIDE_TINT        = 225795,
    SPELL_PRIEST_POWER_WORD_LIFE                    = 373481,
    SPELL_PRIEST_POWER_WORD_RADIANCE                = 194509,
    SPELL_PRIEST_POWER_WORD_SHIELD                  = 17,
    SPELL_PRIEST_POWER_WORD_SOLACE_ENERGIZE         = 129253,
    SPELL_PRIEST_PRAYER_OF_HEALING                  = 596,
    SPELL_PRIEST_PRAYER_OF_MENDING                  = 33076,
    SPELL_PRIEST_PRAYER_OF_MENDING_AURA             = 41635,
    SPELL_PRIEST_PRAYER_OF_MENDING_HEAL             = 33110,
    SPELL_PRIEST_PRAYER_OF_MENDING_JUMP             = 155793,
    SPELL_PRIEST_PROTECTIVE_LIGHT_AURA              = 193065,
    SPELL_PRIEST_PROTECTOR_OF_THE_FRAIL             = 373035,
    SPELL_PRIEST_PURGE_THE_WICKED                   = 204197,
    SPELL_PRIEST_PURGE_THE_WICKED_DUMMY             = 204215,
    SPELL_PRIEST_PURGE_THE_WICKED_PERIODIC          = 204213,
    SPELL_PRIEST_RENEW                              = 139,
    SPELL_PRIEST_RENEWED_HOPE                       = 197469,
    SPELL_PRIEST_RENEWED_HOPE_EFFECT                = 197470,
    SPELL_PRIEST_REVEL_IN_PURITY                    = 373003,
    SPELL_PRIEST_SANCTUARY                          = 231682,
    SPELL_PRIEST_SANCTUARY_ABSORB                   = 208771,
    SPELL_PRIEST_SANCTUARY_AURA                     = 208772,
    SPELL_PRIEST_SHADOW_COVENANT                    = 314867,
    SPELL_PRIEST_SHADOW_COVENANT_EFFECT             = 322105,
    SPELL_PRIEST_RHAPSODY_PROC                      = 390636,
    SPELL_PRIEST_SAY_YOUR_PRAYERS                   = 391186,
    SPELL_PRIEST_SCHISM                             = 424509,
    SPELL_PRIEST_SCHISM_AURA                        = 214621,
    SPELL_PRIEST_SEARING_LIGHT                      = 196811,
    SPELL_PRIEST_SHADOW_MEND_DAMAGE                 = 186439,
    SPELL_PRIEST_SHADOW_WORD_DEATH                  = 32379,
    SPELL_PRIEST_SHADOW_WORD_DEATH_DAMAGE           = 32409,
    SPELL_PRIEST_SHADOW_MEND_PERIODIC_DUMMY         = 187464,
    SPELL_PRIEST_SHADOW_WORD_PAIN                   = 589,
    SPELL_PRIEST_SHIELD_DISCIPLINE                  = 197045,
    SPELL_PRIEST_SHIELD_DISCIPLINE_EFFECT           = 47755,
    SPELL_PRIEST_SIN_AND_PUNISHMENT                 = 87204,
    SPELL_PRIEST_SINS_OF_THE_MANY                   = 280398,
    SPELL_PRIEST_SMITE                              = 585,
    SPELL_PRIEST_SPIRIT_OF_REDEMPTION               = 27827,
    SPELL_PRIEST_STRENGTH_OF_SOUL                   = 197535,
    SPELL_PRIEST_STRENGTH_OF_SOUL_EFFECT            = 197548,
    SPELL_PRIEST_SURGE_OF_LIGHT                     = 109186,
    SPELL_PRIEST_SURGE_OF_LIGHT_EFFECT              = 114255,
    SPELL_PRIEST_TRANQUIL_LIGHT                     = 196816,
    SPELL_PRIEST_THE_PENITENT_AURA                  = 200347,
    SPELL_PRIEST_TRAIL_OF_LIGHT_HEAL                = 234946,
    SPELL_PRIEST_TRINITY                            = 214205,
    SPELL_PRIEST_TRINITY_EFFECT                     = 290793,
    SPELL_PRIEST_TWILIGHT_EQUILIBRIUM_HOLY          = 390706,
    SPELL_PRIEST_TWILIGHT_EQUILIBRIUM_SHADOW        = 390707,
    SPELL_PRIEST_ULTIMATE_PENITENCE                 = 421453,
    SPELL_PRIEST_ULTIMATE_PENITENCE_CHANNEL         = 421434,
    SPELL_PRIEST_ULTIMATE_PENITENCE_DAMAGE          = 421543,
    SPELL_PRIEST_ULTIMATE_PENITENCE_FALLING_FACING_CONTROL = 419305,
    SPELL_PRIEST_ULTIMATE_PENITENCE_HEAL            = 421544,
    SPELL_PRIEST_ULTIMATE_PENITENCE_IMMUNITY        = 421354,
    SPELL_PRIEST_UNFURLING_DARKNESS                 = 341273,
    SPELL_PRIEST_UNFURLING_DARKNESS_AURA            = 341282,
    SPELL_PRIEST_UNFURLING_DARKNESS_DEBUFF          = 341291,
    SPELL_PRIEST_VAMPIRIC_EMBRACE_HEAL              = 15290,
    SPELL_PRIEST_VAMPIRIC_TOUCH                     = 34914,
    SPELL_PRIEST_VOID_SHIELD                        = 199144,
    SPELL_PRIEST_VOID_SHIELD_EFFECT                 = 199145,
<<<<<<< HEAD
    SPELL_PRIEST_VOICE_OF_HARMONY                   = 390994,
=======
    SPELL_PRIEST_VOID_TORRENT                       = 263165,
>>>>>>> 48992393
    SPELL_PRIEST_WEAKENED_SOUL                      = 6788,
    SPELL_PRIEST_WHISPERING_SHADOWS                 = 406777,
    SPELL_PRIEST_WHISPERING_SHADOWS_DUMMY           = 391286,
    SPELL_PVP_RULES_ENABLED_HARDCODED               = 134735
};

enum PriestSpellVisuals
{
    SPELL_VISUAL_PRIEST_POWER_WORD_RADIANCE         = 52872,
    SPELL_VISUAL_PRIEST_PRAYER_OF_MENDING           = 38945
};

enum PriestSummons
{
    NPC_PRIEST_DIVINE_IMAGE                         = 198236,
    NPC_PRIEST_MINDBENDER                           = 62982,
    NPC_PRIEST_SHADOWFIEND                          = 19668
};

class RaidCheck
{
    public:
        explicit RaidCheck(Unit const* caster) : _caster(caster) { }

        bool operator()(WorldObject* obj) const
        {
            if (Unit* target = obj->ToUnit())
                return !_caster->IsInRaidWith(target);

            return true;
        }

    private:
        Unit const* _caster;
};

// 108945 - Angelic Bulwark
class spell_pri_angelic_bulwark : public AuraScript
{
    bool Validate(SpellInfo const* spellInfo) override
    {
        return ValidateSpellInfo({ SPELL_PRIEST_ANGELIC_BULWARK_BUFF, SPELL_PRIEST_ANGELIC_BULWARK_DEBUFF })
            && ValidateSpellEffect({ { spellInfo->Id, EFFECT_1 } });
    }

    bool CheckProc(ProcEventInfo const& eventInfo) const
    {
        return eventInfo.GetDamageInfo() && !eventInfo.GetActionTarget()->HasAura(SPELL_PRIEST_ANGELIC_BULWARK_DEBUFF)
            && eventInfo.GetActionTarget()->HealthBelowPctDamaged(GetEffect(EFFECT_0)->GetAmount(), eventInfo.GetDamageInfo()->GetDamage());
    }

    void HandleProc(ProcEventInfo const& eventInfo) const
    {
        Unit* caster = eventInfo.GetActionTarget();
        if (!caster)
            return;

        int32 absorb = caster->CountPctFromMaxHealth(GetEffect(EFFECT_1)->GetAmount());

        caster->CastSpell(caster, SPELL_PRIEST_ANGELIC_BULWARK_BUFF, CastSpellExtraArgsInit
        {
            .TriggerFlags = TRIGGERED_IGNORE_CAST_IN_PROGRESS | TRIGGERED_DONT_REPORT_CAST_ERROR,
            .SpellValueOverrides = { { SPELLVALUE_BASE_POINT0, absorb } }
        });
        caster->CastSpell(caster, SPELL_PRIEST_ANGELIC_BULWARK_DEBUFF, TRIGGERED_IGNORE_CAST_IN_PROGRESS | TRIGGERED_DONT_REPORT_CAST_ERROR);
    }

    void Register() override
    {
        DoCheckProc += AuraCheckProcFn(spell_pri_angelic_bulwark::CheckProc);
        OnProc += AuraProcFn(spell_pri_angelic_bulwark::HandleProc);
    }
};

// 121536 - Angelic Feather talent
class spell_pri_angelic_feather_trigger : public SpellScript
{
    bool Validate(SpellInfo const* /*spellInfo*/) override
    {
        return ValidateSpellInfo({ SPELL_PRIEST_ANGELIC_FEATHER_AREATRIGGER });
    }

    void HandleEffectDummy(SpellEffIndex /*effIndex*/) const
    {
        Position destPos = GetHitDest()->GetPosition();
        float radius = GetEffectInfo().CalcRadius();

        // Caster is prioritary
        if (GetCaster()->IsWithinDist2d(&destPos, radius))
        {
            GetCaster()->CastSpell(GetCaster(), SPELL_PRIEST_ANGELIC_FEATHER_AURA, true);
        }
        else
        {
            CastSpellExtraArgs args;
            args.TriggerFlags = TRIGGERED_FULL_MASK;
            args.CastDifficulty = GetCastDifficulty();
            GetCaster()->CastSpell(destPos, SPELL_PRIEST_ANGELIC_FEATHER_AREATRIGGER, args);
        }
    }

    void Register() override
    {
        OnEffectHit += SpellEffectFn(spell_pri_angelic_feather_trigger::HandleEffectDummy, EFFECT_0, SPELL_EFFECT_DUMMY);
    }
};

// Angelic Feather areatrigger - created by SPELL_PRIEST_ANGELIC_FEATHER_AREATRIGGER
struct areatrigger_pri_angelic_feather : AreaTriggerAI
{
    areatrigger_pri_angelic_feather(AreaTrigger* areatrigger) : AreaTriggerAI(areatrigger) { }

    // Called when the AreaTrigger has just been initialized, just before added to map
    void OnInitialize() override
    {
        if (Unit* caster = at->GetCaster())
        {
            std::vector<AreaTrigger*> areaTriggers = caster->GetAreaTriggers(SPELL_PRIEST_ANGELIC_FEATHER_AREATRIGGER);

            if (areaTriggers.size() >= 3)
                areaTriggers.front()->SetDuration(0);
        }
    }

    void OnUnitEnter(Unit* unit) override
    {
        if (Unit* caster = at->GetCaster())
        {
            if (caster->IsFriendlyTo(unit))
            {
                // If target already has aura, increase duration to max 130% of initial duration
                caster->CastSpell(unit, SPELL_PRIEST_ANGELIC_FEATHER_AURA, true);
                at->SetDuration(0);
            }
        }
    }
};

// 391387 - Answered Prayers
class spell_pri_answered_prayers : public AuraScript
{
    bool Validate(SpellInfo const* spellInfo) override
    {
        return ValidateSpellInfo({ SPELL_PRIEST_ANSWERED_PRAYERS, SPELL_PRIEST_APOTHEOSIS })
            && ValidateSpellEffect({ { spellInfo->Id, EFFECT_1 } });
    }

    void HandleOnProc(AuraEffect const* aurEff, ProcEventInfo const& eventInfo) const
    {
        Milliseconds extraDuration = 0ms;
        if (AuraEffect const* durationEffect = GetEffect(EFFECT_1))
            extraDuration = Seconds(durationEffect->GetAmount());

        Unit* target = eventInfo.GetActor();

        Aura* answeredPrayers = target->GetAura(SPELL_PRIEST_ANSWERED_PRAYERS);

        // Note: if caster has no aura, we must cast it first.
        if (!answeredPrayers)
            target->CastSpell(target, SPELL_PRIEST_ANSWERED_PRAYERS, TRIGGERED_IGNORE_CAST_IN_PROGRESS);
        else
        {
            // Note: there's no BaseValue dummy that we can use as reference, so we hardcode the increasing stack value.
            answeredPrayers->ModStackAmount(1);

            // Note: if current stacks match max. stacks, trigger Apotheosis.
            if (answeredPrayers->GetStackAmount() != aurEff->GetAmount())
                return;

            answeredPrayers->Remove();

            if (Aura* apotheosis = GetTarget()->GetAura(SPELL_PRIEST_APOTHEOSIS))
            {
                apotheosis->SetDuration(apotheosis->GetDuration() + extraDuration.count());
                apotheosis->SetMaxDuration(apotheosis->GetMaxDuration() + extraDuration.count());
            }
            else
                target->CastSpell(target, SPELL_PRIEST_APOTHEOSIS,
                    CastSpellExtraArgs(TRIGGERED_FULL_MASK & ~TRIGGERED_CAST_DIRECTLY)
                    .AddSpellMod(SPELLVALUE_DURATION, extraDuration.count()));
        }
    }

    void Register() override
    {
        OnEffectProc += AuraEffectProcFn(spell_pri_answered_prayers::HandleOnProc, EFFECT_0, SPELL_AURA_ADD_FLAT_MODIFIER_BY_SPELL_LABEL);
    }
};

// 26169 - Oracle Healing Bonus
class spell_pri_aq_3p_bonus : public AuraScript
{
    bool Validate(SpellInfo const* /*spellInfo*/) override
    {
        return ValidateSpellInfo({ SPELL_PRIEST_ORACULAR_HEAL });
    }

    void HandleProc(AuraEffect const* aurEff, ProcEventInfo const& eventInfo)
    {
        PreventDefaultAction();
        Unit* caster = eventInfo.GetActor();
        if (caster == eventInfo.GetProcTarget())
            return;

        HealInfo* healInfo = eventInfo.GetHealInfo();
        if (!healInfo || !healInfo->GetHeal())
            return;

        CastSpellExtraArgs args(aurEff);
        args.AddSpellBP0(CalculatePct(static_cast<int32>(healInfo->GetHeal()), 10));
        caster->CastSpell(caster, SPELL_PRIEST_ORACULAR_HEAL, args);
    }

    void Register() override
    {
        OnEffectProc += AuraEffectProcFn(spell_pri_aq_3p_bonus::HandleProc, EFFECT_0, SPELL_AURA_DUMMY);
    }
};

// 81749 - Atonement
class spell_pri_atonement : public AuraScript
{
    bool Validate(SpellInfo const* spellInfo) override
    {
        return ValidateSpellInfo({ SPELL_PRIEST_ATONEMENT_HEAL, SPELL_PRIEST_SINS_OF_THE_MANY, SPELL_PRIEST_TRINITY_EFFECT })
            && ValidateSpellEffect({ { spellInfo->Id, EFFECT_1 }, { SPELL_PRIEST_SINS_OF_THE_MANY, EFFECT_2 }, { SPELL_PRIEST_TRINITY, EFFECT_0 } });
    }

    static bool CheckProc(AuraScript const&, ProcEventInfo const& eventInfo)
    {
        return eventInfo.GetDamageInfo() != nullptr;
    }

    void HandleOnProc(AuraEffect const* aurEff, ProcEventInfo const& eventInfo)
    {
        TriggerAtonementHealOnTargets(aurEff, eventInfo);
    }

    void Register() override
    {
        DoCheckProc += AuraCheckProcFn(spell_pri_atonement::CheckProc);
        OnEffectProc += AuraEffectProcFn(spell_pri_atonement::HandleOnProc, EFFECT_0, SPELL_AURA_DUMMY);
    }

    std::vector<ObjectGuid> _appliedAtonements;

public:
    void AddAtonementTarget(ObjectGuid const& target)
    {
        _appliedAtonements.push_back(target);

        UpdateSinsOfTheManyValue();
        UpdateTrinityEffect();
    }

    void RemoveAtonementTarget(ObjectGuid const& target)
    {
        std::erase(_appliedAtonements, target);

        UpdateSinsOfTheManyValue();
        UpdateTrinityEffect();
    }

    std::vector<ObjectGuid> const& GetAtonementTargets() const
    {
        return _appliedAtonements;
    }

    struct TriggerArgs
    {
        SpellInfo const* TriggeredBy = nullptr;
        SpellSchoolMask DamageSchoolMask = SPELL_SCHOOL_MASK_NONE;
    };

    void TriggerAtonementHealOnTargets(AuraEffect const* atonementEffect, ProcEventInfo const& eventInfo)
    {
        Unit* priest = GetUnitOwner();
        DamageInfo* damageInfo = eventInfo.GetDamageInfo();
        CastSpellExtraArgs args(TRIGGERED_IGNORE_CAST_IN_PROGRESS | TRIGGERED_DONT_REPORT_CAST_ERROR);

        // Note: atonementEffect holds the correct amount since we passed the effect in the AuraScript that calls this method.
        args.AddSpellMod(SPELLVALUE_BASE_POINT0, CalculatePct(damageInfo->GetDamage(), atonementEffect->GetAmount()));

        args.SetCustomArg(TriggerArgs{
            .TriggeredBy = eventInfo.GetSpellInfo(),
            .DamageSchoolMask = eventInfo.GetDamageInfo()->GetSchoolMask() });

        float distanceLimit = GetEffectInfo(EFFECT_1).CalcValue();

        std::erase_if(_appliedAtonements, [priest, distanceLimit, &args](ObjectGuid const& targetGuid)
        {
            if (Unit* target = ObjectAccessor::GetUnit(*priest, targetGuid))
            {
                if (target->IsInDist2d(priest, distanceLimit))
                    priest->CastSpell(target, SPELL_PRIEST_ATONEMENT_HEAL, args);

                return false;
            }

            return true;
        });
    }

    void UpdateSinsOfTheManyValue() const
    {
        // Note: the damage dimish starts at the 6th application as of 10.0.5.
        constexpr std::array<float, 20> damageByStack = { 20.0f, 20.0f, 20.0f, 20.0f, 20.0f, 17.5f, 15.0f, 12.5f, 10.0f, 7.5f, 5.5f, 4.0f, 2.5f, 2.0f, 1.5f, 1.25f, 1.0f, 0.75f, 0.63f, 0.5f };

        for (SpellEffIndex effectIndex : { EFFECT_0, EFFECT_1, EFFECT_2 })
            if (AuraEffect* sinOfTheMany = GetUnitOwner()->GetAuraEffect(SPELL_PRIEST_SINS_OF_THE_MANY, effectIndex))
                sinOfTheMany->ChangeAmount(damageByStack[std::min(_appliedAtonements.size(), damageByStack.size() - 1)]);
    }

    void UpdateTrinityEffect() const
    {
        Unit* priest = GetUnitOwner();
        if (AuraEffect const* trinity = priest->GetAuraEffect(SPELL_PRIEST_TRINITY, EFFECT_0); trinity && std::ssize(_appliedAtonements) >= trinity->GetAmount())
            priest->CastSpell(priest, SPELL_PRIEST_TRINITY_EFFECT, CastSpellExtraArgsInit{ .TriggerFlags = TRIGGERED_IGNORE_CAST_IN_PROGRESS | TRIGGERED_DONT_REPORT_CAST_ERROR });
        else
            priest->RemoveAurasDueToSpell(SPELL_PRIEST_TRINITY_EFFECT);
    }
};

// 81751 - Atonement (Heal)
class spell_pri_abyssal_reverie : public SpellScript
{
    bool Validate(SpellInfo const* /*spellInfo*/) override
    {
        return ValidateSpellEffect({ { SPELL_PRIEST_ABYSSAL_REVERIE, EFFECT_0 }  });
    }

    void CalculateHealingBonus(SpellEffectInfo const& /*spellEffectInfo*/, Unit const* /*victim*/, int32 const& /*healing*/, int32 const& /*flatMod*/, float& pctMod) const
    {
        spell_pri_atonement::TriggerArgs const* args = std::any_cast<spell_pri_atonement::TriggerArgs>(&GetSpell()->m_customArg);
        if (!args || !(args->DamageSchoolMask & SPELL_SCHOOL_MASK_SHADOW))
            return;

        if (AuraEffect* const abyssalReverieEffect = GetCaster()->GetAuraEffect(SPELL_PRIEST_ABYSSAL_REVERIE, EFFECT_0))
            AddPct(pctMod, abyssalReverieEffect->GetAmount());
    }

    void Register() override
    {
        CalcHealing += SpellCalcHealingFn(spell_pri_abyssal_reverie::CalculateHealingBonus);
    }
};

// 17 - Power Word: Shield
// 139 - Renew
// 2061 - Flash Heal
// 194509 - Power Word: Radiance
class spell_pri_atonement_effect : public SpellScript
{
    bool Validate(SpellInfo const* /*spellInfo*/) override
    {
        return ValidateSpellInfo
        ({
            SPELL_PRIEST_ATONEMENT,
            SPELL_PRIEST_ATONEMENT_EFFECT,
            SPELL_PRIEST_POWER_WORD_RADIANCE,
            SPELL_PRIEST_POWER_WORD_SHIELD
        }) && ValidateSpellEffect({
            { SPELL_PRIEST_POWER_WORD_RADIANCE, EFFECT_3 },
            { SPELL_PRIEST_INDEMNITY, EFFECT_0 }
        });
    }

    bool Load() override
    {
        Unit* caster = GetCaster();
        if (!caster->HasAura(SPELL_PRIEST_ATONEMENT))
            return false;

        return true;
    }

    void HandleOnHitTarget() const
    {
        Unit* caster = GetCaster();
        Unit* target = GetHitUnit();

        CastSpellExtraArgs args(TRIGGERED_FULL_MASK);
        args.SetTriggeringSpell(GetSpell());

        switch (GetSpellInfo()->Id)
        {
            case SPELL_PRIEST_POWER_WORD_SHIELD:
                if (AuraEffect const* indemnity = caster->GetAuraEffect(SPELL_PRIEST_INDEMNITY, EFFECT_0))
                    args.AddSpellMod(SPELLVALUE_DURATION,
                        (Seconds(indemnity->GetAmount())
                            + Milliseconds(Aura::CalcMaxDuration(sSpellMgr->AssertSpellInfo(_effectSpellId, GetCastDifficulty()),
                                caster, &GetSpell()->GetPowerCost()))).count());
                break;
            case SPELL_PRIEST_POWER_WORD_RADIANCE:
                // Power Word: Radiance applies Atonement at 60 % (without modifiers) of its total duration.
                args.AddSpellMod(SPELLVALUE_DURATION_PCT, GetEffectInfo(EFFECT_3).CalcValue(caster));
                break;
            default:
                break;
        }

        caster->CastSpell(target, _effectSpellId, args);
    }

    void Register() override
    {
        AfterHit += SpellHitFn(spell_pri_atonement_effect::HandleOnHitTarget);
    }

    uint32 _effectSpellId = SPELL_PRIEST_ATONEMENT_EFFECT;
};

// 194384 - Atonement (Buff)
class spell_pri_atonement_effect_aura : public AuraScript
{
    bool Validate(SpellInfo const* /*spellInfo*/) override
    {
        return ValidateSpellInfo({ SPELL_PRIEST_ATONEMENT });
    }

    void HandleOnApply(AuraEffect const* /*aurEff*/, AuraEffectHandleModes /*mode*/)
    {
        RegisterHelper<&spell_pri_atonement::AddAtonementTarget>();
    }

    void HandleOnRemove(AuraEffect const* /*aurEff*/, AuraEffectHandleModes /*mode*/)
    {
        RegisterHelper<&spell_pri_atonement::RemoveAtonementTarget>();
    }

    template<void(spell_pri_atonement::*func)(ObjectGuid const&)>
    void RegisterHelper() const
    {
        if (Unit* caster = GetCaster())
            if (Aura* atonement = caster->GetAura(SPELL_PRIEST_ATONEMENT))
                if (spell_pri_atonement* script = atonement->GetScript<spell_pri_atonement>())
                    (script->*func)(GetTarget()->GetGUID());
    }

    void Register() override
    {
        OnEffectApply += AuraEffectApplyFn(spell_pri_atonement_effect_aura::HandleOnApply, EFFECT_0, SPELL_AURA_DUMMY, AURA_EFFECT_HANDLE_REAL);
        OnEffectRemove += AuraEffectRemoveFn(spell_pri_atonement_effect_aura::HandleOnRemove, EFFECT_0, SPELL_AURA_DUMMY, AURA_EFFECT_HANDLE_REAL);
    }
};

// 195178 - Atonement (Passive)
class spell_pri_atonement_passive : public AuraScript
{
    bool Validate(SpellInfo const* /*spellInfo*/) override
    {
        return ValidateSpellEffect({ { SPELL_PRIEST_ATONEMENT, EFFECT_0 } });
    }

    static bool CheckProc(ProcEventInfo const& eventInfo)
    {
        return eventInfo.GetDamageInfo() != nullptr;
    }

    void HandleOnProc(AuraEffect const* /*aurEff*/, ProcEventInfo const& eventInfo) const
    {
        Unit* target = GetTarget();
        Unit* summoner = target->GetOwner();
        if (!summoner)
            return;

        if (AuraEffect const* atonementEffect = summoner->GetAuraEffect(SPELL_PRIEST_ATONEMENT, EFFECT_0))
            if (spell_pri_atonement* script = atonementEffect->GetBase()->GetScript<spell_pri_atonement>())
                script->TriggerAtonementHealOnTargets(atonementEffect, eventInfo);
    }

    void Register() override
    {
        OnEffectProc += AuraEffectProcFn(spell_pri_atonement_passive::HandleOnProc, EFFECT_0, SPELL_AURA_DUMMY);
    }
};

// 33110 - Prayer of Mending (Heal)
class spell_pri_benediction : public SpellScript
{
    bool Validate(SpellInfo const* /*spellInfo*/) override
    {
        return ValidateSpellInfo({ SPELL_PRIEST_RENEW })
            && ValidateSpellEffect({ { SPELL_PRIEST_BENEDICTION, EFFECT_0 } });
    }

    void HandleEffectHitTarget(SpellEffIndex /*effIndex*/) const
    {
        if (AuraEffect const* benediction = GetCaster()->GetAuraEffect(SPELL_PRIEST_BENEDICTION, EFFECT_0))
            if (roll_chance_i(benediction->GetAmount()))
                GetCaster()->CastSpell(GetHitUnit(), SPELL_PRIEST_RENEW, TRIGGERED_IGNORE_GCD | TRIGGERED_IGNORE_CAST_IN_PROGRESS);
    }

    void Register() override
    {
        OnEffectHitTarget += SpellEffectFn(spell_pri_benediction::HandleEffectHitTarget, EFFECT_0, SPELL_EFFECT_HEAL);
    }
};

// 368275 - Binding Heals
class spell_pri_binding_heals : public AuraScript
{
    bool Validate(SpellInfo const* /*spellInfo*/) override
    {
        return ValidateSpellInfo({ SPELL_PRIEST_BINDING_HEALS_HEAL });
    }

    static bool CheckProc(AuraScript const&, ProcEventInfo const& eventInfo)
    {
        return eventInfo.GetActor() != eventInfo.GetProcTarget();
    }

    static void HandleEffectProc(AuraScript const&, AuraEffect const* aurEff, ProcEventInfo const& eventInfo)
    {
        Unit* caster = eventInfo.GetActor();

        caster->CastSpell(caster, SPELL_PRIEST_BINDING_HEALS_HEAL, CastSpellExtraArgsInit{
            .TriggerFlags = TRIGGERED_IGNORE_CAST_IN_PROGRESS | TRIGGERED_DONT_REPORT_CAST_ERROR,
            .TriggeringSpell = eventInfo.GetProcSpell(),
            .TriggeringAura = aurEff,
            .SpellValueOverrides = { { SPELLVALUE_BASE_POINT0, int32(CalculatePct(eventInfo.GetHealInfo()->GetHeal(), aurEff->GetAmount())) } }
        });
    }

    void Register() override
    {
        DoCheckProc += AuraCheckProcFn(spell_pri_binding_heals::CheckProc);
        OnEffectProc += AuraEffectProcFn(spell_pri_binding_heals::HandleEffectProc, EFFECT_0, SPELL_AURA_DUMMY);
    }
};

// 215768 - Blaze of Light
class spell_pri_blaze_of_light : public AuraScript
{
    bool Validate(SpellInfo const* /*spellInfo*/) override
    {
        return ValidateSpellInfo(
        {
            SPELL_PRIEST_BLAZE_OF_LIGHT_DECREASE,
            SPELL_PRIEST_BLAZE_OF_LIGHT_INCREASE
        });
    }

    void HandleProc(ProcEventInfo const& eventInfo) const
    {
        Unit* procTarget = eventInfo.GetProcTarget();
        if (!procTarget)
            return;

        if (GetTarget()->IsValidAttackTarget(procTarget))
            GetTarget()->CastSpell(procTarget, SPELL_PRIEST_BLAZE_OF_LIGHT_DECREASE, TriggerCastFlags(TRIGGERED_CAST_DIRECTLY | TRIGGERED_IGNORE_CAST_IN_PROGRESS));
        else
            GetTarget()->CastSpell(procTarget, SPELL_PRIEST_BLAZE_OF_LIGHT_INCREASE, TriggerCastFlags(TRIGGERED_CAST_DIRECTLY | TRIGGERED_IGNORE_CAST_IN_PROGRESS));
    }

    void Register() override
    {
        OnProc += AuraProcFn(spell_pri_blaze_of_light::HandleProc);
    }
};

// 372307 - Burning Vehemence
class spell_pri_burning_vehemence : public AuraScript
{
    bool Validate(SpellInfo const* /*spellInfo*/) override
    {
        return ValidateSpellInfo({ SPELL_PRIEST_BURNING_VEHEMENCE_DAMAGE });
    }

    void HandleEffectProc(AuraEffect const* aurEff, ProcEventInfo const& eventInfo) const
    {
        GetTarget()->CastSpell(eventInfo.GetActionTarget()->GetPosition(), SPELL_PRIEST_BURNING_VEHEMENCE_DAMAGE, CastSpellExtraArgsInit{
            .TriggerFlags = TRIGGERED_IGNORE_CAST_IN_PROGRESS | TRIGGERED_DONT_REPORT_CAST_ERROR,
            .TriggeringSpell = eventInfo.GetProcSpell(),
            .TriggeringAura = aurEff,
            .SpellValueOverrides = { { SPELLVALUE_BASE_POINT0, int32(CalculatePct(eventInfo.GetDamageInfo()->GetDamage(), aurEff->GetAmount())) } }
        });
    }

    void Register() override
    {
        OnEffectProc += AuraEffectProcFn(spell_pri_burning_vehemence::HandleEffectProc, EFFECT_2, SPELL_AURA_DUMMY);
    }
};

// 204883 - Circle of Healing
class spell_pri_circle_of_healing : public SpellScript
{
    bool Validate(SpellInfo const* spellInfo) override
    {
        return ValidateSpellEffect({ { spellInfo->Id, EFFECT_1 } });
    }

    void FilterTargets(std::list<WorldObject*>& targets) const
    {
        // Note: we must remove one since target is always chosen.
        uint32 const maxTargets = uint32(GetSpellInfo()->GetEffect(EFFECT_1).CalcValue(GetCaster()) - 1);

        Trinity::SelectRandomInjuredTargets(targets, maxTargets, true);

        if (Unit* explicitTarget = GetExplTargetUnit())
            targets.push_front(explicitTarget);
    }

    void Register() override
    {
        OnObjectAreaTargetSelect += SpellObjectAreaTargetSelectFn(spell_pri_circle_of_healing::FilterTargets, EFFECT_0, TARGET_UNIT_DEST_AREA_ALLY);
    }
};

// 17 - Power Word: Shield
class spell_pri_crystalline_reflection : public AuraScript
{
    bool Validate(SpellInfo const* /*spellInfo*/) override
    {
        return ValidateSpellInfo
        ({
            SPELL_PRIEST_CRYSTALLINE_REFLECTION,
            SPELL_PRIEST_CRYSTALLINE_REFLECTION_HEAL,
            SPELL_PRIEST_CRYSTALLINE_REFLECTION_REFLECT,
        }) && ValidateSpellEffect({ { SPELL_PRIEST_CRYSTALLINE_REFLECTION, EFFECT_0 } });
    }

    void HandleOnApply(AuraEffect const* aurEff, AuraEffectHandleModes /*mode*/) const
    {
        Unit* caster = GetCaster();
        if (!caster)
            return;

        // Crystalline Reflection Heal
        if (caster->HasAura(SPELL_PRIEST_CRYSTALLINE_REFLECTION))
            caster->CastSpell(GetTarget(), SPELL_PRIEST_CRYSTALLINE_REFLECTION_HEAL, CastSpellExtraArgs(aurEff)
                .SetTriggerFlags(TRIGGERED_IGNORE_CAST_IN_PROGRESS | TRIGGERED_DONT_REPORT_CAST_ERROR));
    }

    void HandleAfterAbsorb(AuraEffect const* /*aurEff*/, DamageInfo const& dmgInfo, uint32 const& absorbAmount) const
    {
        Unit* caster = GetCaster();
        if (!caster)
            return;

        AuraEffect const* auraEff = caster->GetAuraEffect(SPELL_PRIEST_CRYSTALLINE_REFLECTION, EFFECT_0);
        if (!auraEff)
            return;

        Unit* attacker = dmgInfo.GetAttacker();
        if (!attacker)
            return;

        CastSpellExtraArgs args(TRIGGERED_DONT_REPORT_CAST_ERROR);
        args.AddSpellMod(SPELLVALUE_BASE_POINT0, CalculatePct(absorbAmount, auraEff->GetAmount()));
        caster->CastSpell(attacker, SPELL_PRIEST_CRYSTALLINE_REFLECTION_REFLECT, args);
    }

    void Register() override
    {
        AfterEffectApply += AuraEffectApplyFn(spell_pri_crystalline_reflection::HandleOnApply, EFFECT_0, SPELL_AURA_SCHOOL_ABSORB, AURA_EFFECT_HANDLE_REAL_OR_REAPPLY_MASK);
        AfterEffectAbsorb += AuraEffectAbsorbFn(spell_pri_crystalline_reflection::HandleAfterAbsorb, EFFECT_0);
    }
};

// 8092 - Mind Blast
class spell_pri_dark_indulgence : public SpellScript
{
    bool Validate(SpellInfo const* /*spellInfo*/) override
    {
        return ValidateSpellEffect({ { SPELL_PRIEST_DARK_INDULGENCE, EFFECT_0 } });
    }

    void HandleEffectHit(SpellEffIndex /*effIndex*/) const
    {
        AuraEffect const* aurEff = GetCaster()->GetAuraEffect(SPELL_PRIEST_DARK_INDULGENCE, EFFECT_0);
        if (!aurEff)
            return;

        if (roll_chance_i(aurEff->GetAmount()))
            GetCaster()->CastSpell(GetCaster(), SPELL_PRIEST_POWER_OF_THE_DARK_SIDE, true);
    }

    void Register() override
    {
        OnEffectHit += SpellEffectFn(spell_pri_dark_indulgence::HandleEffectHit, EFFECT_0, SPELL_EFFECT_SCHOOL_DAMAGE);
    }
};

// 1215265 - Dispersing Light
class spell_pri_dispersing_light : public AuraScript
{
    bool Validate(SpellInfo const* spellInfo) override
    {
        return ValidateSpellInfo({ SPELL_PRIEST_DISPERSING_LIGHT_HEAL })
            && ValidateSpellEffect({ { spellInfo->Id, EFFECT_1 } });
    }

    void HandleProc(AuraEffect const* aurEff, ProcEventInfo const& eventInfo) const
    {
        HealInfo* healInfo = eventInfo.GetHealInfo();
        if (!healInfo || !healInfo->GetHeal())
            return;

        Unit* caster = eventInfo.GetActor();
        Unit* target = eventInfo.GetActionTarget();

        caster->CastSpell(nullptr, SPELL_PRIEST_DISPERSING_LIGHT_HEAL, CastSpellExtraArgsInit
        {
            .TriggerFlags = TRIGGERED_IGNORE_CAST_IN_PROGRESS | TRIGGERED_DONT_REPORT_CAST_ERROR,
            .TriggeringAura = aurEff,
            .SpellValueOverrides =
            {
                { SPELLVALUE_BASE_POINT0, int32(CalculatePct(healInfo->GetHeal(), aurEff->GetAmount())) },
                { SPELLVALUE_MAX_TARGETS, GetEffectInfo(EFFECT_1).CalcValue(caster) }
            },
            .CustomArg = TriggerArgs{ .TargetToExclude = target->GetGUID() }
        });
    }

    void Register() override
    {
        OnEffectProc += AuraEffectProcFn(spell_pri_dispersing_light::HandleProc, EFFECT_0, SPELL_AURA_DUMMY);
    }

public:
    struct TriggerArgs
    {
        ObjectGuid TargetToExclude;
    };
};

// 1215266 - Dispersing Light (Heal)
class spell_pri_dispersing_light_heal : public SpellScript
{
    void FilterTargets(std::list<WorldObject*>& targets) const
    {
        spell_pri_dispersing_light::TriggerArgs const* args = std::any_cast<spell_pri_dispersing_light::TriggerArgs>(&GetSpell()->m_customArg);
        if (!args || args->TargetToExclude.IsEmpty())
            return;

        targets.remove_if(Trinity::ObjectGUIDCheck(args->TargetToExclude));
    }

    void Register() override
    {
        OnObjectAreaTargetSelect += SpellObjectAreaTargetSelectFn(spell_pri_dispersing_light_heal::FilterTargets, EFFECT_0, TARGET_UNIT_DEST_AREA_ALLY);
    }
};

namespace DivineImageHelpers
{
Unit* GetSummon(Unit const* owner)
{
    for (Unit* summon : owner->m_Controlled)
        if (summon->GetEntry() == NPC_PRIEST_DIVINE_IMAGE)
            return summon;

    return nullptr;
}

Optional<uint32> GetSpellToCast(uint32 spellId)
{
    switch (spellId)
    {
        case SPELL_PRIEST_RENEW:
            return SPELL_PRIEST_TRANQUIL_LIGHT;
        case SPELL_PRIEST_POWER_WORD_SHIELD:
        case SPELL_PRIEST_POWER_WORD_LIFE:
        case SPELL_PRIEST_FLASH_HEAL:
        case SPELL_PRIEST_HEAL:
        case SPELL_PRIEST_GREATER_HEAL:
        case SPELL_PRIEST_HOLY_WORD_SERENITY:
            return SPELL_PRIEST_HEALING_LIGHT;
        case SPELL_PRIEST_PRAYER_OF_MENDING:
        case SPELL_PRIEST_PRAYER_OF_MENDING_HEAL:
            return SPELL_PRIEST_BLESSED_LIGHT;
        case SPELL_PRIEST_PRAYER_OF_HEALING:
        case SPELL_PRIEST_CIRCLE_OF_HEALING:
        case SPELL_PRIEST_HALO_HOLY:
        case SPELL_PRIEST_DIVINE_STAR_HOLY_HEAL:
        case SPELL_PRIEST_DIVINE_HYMN_HEAL:
        case SPELL_PRIEST_HOLY_WORD_SANCTIFY:
        case SPELL_PRIEST_HOLY_WORD_SALVATION:
            return SPELL_PRIEST_DAZZLING_LIGHT;
        case SPELL_PRIEST_SHADOW_WORD_PAIN:
        case SPELL_PRIEST_SMITE:
        case SPELL_PRIEST_HOLY_FIRE:
        case SPELL_PRIEST_SHADOW_WORD_DEATH:
        case SPELL_PRIEST_HOLY_WORD_CHASTISE:
        case SPELL_PRIEST_MINDGAMES:
        case SPELL_PRIEST_MINDGAMES_VENTHYR:
            return SPELL_PRIEST_SEARING_LIGHT;
        case SPELL_PRIEST_HOLY_NOVA:
            return SPELL_PRIEST_LIGHT_ERUPTION;
        default:
            break;
    }

    return {};
}

void Trigger(AuraScript const&, AuraEffect const* aurEff, ProcEventInfo const& eventInfo)
{
    Unit* target = eventInfo.GetActor();
    if (!target)
        return;

    Unit* divineImage = GetSummon(target);
    if (!divineImage)
        return;

    Optional<uint32> spellId = GetSpellToCast(eventInfo.GetSpellInfo()->Id);
    if (!spellId)
        return;

    divineImage->CastSpell(SpellCastTargets(eventInfo.GetProcSpell()->m_targets), *spellId, aurEff);
}
}

// 392988 - Divine Image
class spell_pri_divine_image : public AuraScript
{
    bool Validate(SpellInfo const* /*spellInfo*/) override
    {
        return ValidateSpellInfo
        ({
            SPELL_PRIEST_DIVINE_IMAGE_SUMMON,
            SPELL_PRIEST_DIVINE_IMAGE_EMPOWER,
            SPELL_PRIEST_DIVINE_IMAGE_EMPOWER_STACK
        });
    }

    static void HandleProc(AuraScript const& script, AuraEffect const* aurEff, ProcEventInfo const& eventInfo)
    {
        Unit* target = eventInfo.GetActor();
        if (!target)
            return;

        // Note: if target has an active Divine Image, we should empower it rather than summoning a new one.
        if (Unit* divineImage = DivineImageHelpers::GetSummon(target))
        {
            // Note: Divine Image now teleports near the target when they cast a Holy Word spell if the Divine Image is further than 15 yards away (Patch 10.1.0).
            if (target->GetDistance(divineImage) > 15.0f)
                divineImage->NearTeleportTo(target->GetRandomNearPosition(3.0f));

            if (TempSummon* tempSummon = divineImage->ToTempSummon())
                tempSummon->RefreshTimer();

            divineImage->CastSpell(divineImage, SPELL_PRIEST_DIVINE_IMAGE_EMPOWER, eventInfo.GetProcSpell());
        }
        else
        {
            target->CastSpell(target, SPELL_PRIEST_DIVINE_IMAGE_SUMMON, CastSpellExtraArgs()
                .SetTriggeringAura(aurEff)
                .SetTriggeringSpell(eventInfo.GetProcSpell())
                .SetTriggerFlags(TRIGGERED_IGNORE_CAST_IN_PROGRESS | TRIGGERED_DISALLOW_PROC_EVENTS | TRIGGERED_DONT_REPORT_CAST_ERROR));

            // Note: Divine Image triggers a cast immediately based on the Holy Word cast.
            DivineImageHelpers::Trigger(script, aurEff, eventInfo);
        }

        target->CastSpell(target, SPELL_PRIEST_DIVINE_IMAGE_EMPOWER_STACK, CastSpellExtraArgs()
            .SetTriggeringAura(aurEff)
            .SetTriggeringSpell(eventInfo.GetProcSpell())
            .SetTriggerFlags(TRIGGERED_IGNORE_CAST_IN_PROGRESS | TRIGGERED_DISALLOW_PROC_EVENTS | TRIGGERED_DONT_REPORT_CAST_ERROR));
    }

    void Register() override
    {
        OnEffectProc += AuraEffectProcFn(spell_pri_divine_image::HandleProc, EFFECT_0, SPELL_AURA_DUMMY);
    }
};

// 405216 - Divine Image (Spell Cast Check)
class spell_pri_divine_image_spell_triggered : public AuraScript
{
    bool Validate(SpellInfo const* /*spellInfo*/) override
    {
        return ValidateSpellInfo
        ({
            SPELL_PRIEST_RENEW,
            SPELL_PRIEST_POWER_WORD_SHIELD,
            SPELL_PRIEST_POWER_WORD_LIFE,
            SPELL_PRIEST_FLASH_HEAL,
            SPELL_PRIEST_HOLY_WORD_SERENITY,
            SPELL_PRIEST_PRAYER_OF_MENDING,
            SPELL_PRIEST_PRAYER_OF_MENDING_HEAL,
            SPELL_PRIEST_PRAYER_OF_HEALING,
            SPELL_PRIEST_CIRCLE_OF_HEALING,
            SPELL_PRIEST_HALO_HOLY,
            SPELL_PRIEST_DIVINE_STAR_HOLY_HEAL,
            SPELL_PRIEST_DIVINE_HYMN_HEAL,
            SPELL_PRIEST_HOLY_WORD_SANCTIFY,
            SPELL_PRIEST_HOLY_WORD_SALVATION,
            SPELL_PRIEST_SMITE,
            SPELL_PRIEST_HOLY_FIRE,
            SPELL_PRIEST_SHADOW_WORD_DEATH,
            SPELL_PRIEST_SHADOW_WORD_PAIN,
            SPELL_PRIEST_MINDGAMES,
            SPELL_PRIEST_MINDGAMES_VENTHYR,
            SPELL_PRIEST_HOLY_WORD_CHASTISE,
            SPELL_PRIEST_HOLY_NOVA,
            SPELL_PRIEST_TRANQUIL_LIGHT,
            SPELL_PRIEST_HEALING_LIGHT,
            SPELL_PRIEST_BLESSED_LIGHT,
            SPELL_PRIEST_DAZZLING_LIGHT,
            SPELL_PRIEST_SEARING_LIGHT,
            SPELL_PRIEST_LIGHT_ERUPTION,
            SPELL_PRIEST_DIVINE_IMAGE_EMPOWER_STACK
        });
    }

    static bool CheckProc(AuraScript const&, ProcEventInfo const& eventInfo)
    {
        return DivineImageHelpers::GetSummon(eventInfo.GetActor()) != nullptr;
    }

    void HandleAfterRemove(AuraEffect const* /*aurEff*/, AuraEffectHandleModes /*mode*/) const
    {
        GetTarget()->RemoveAurasDueToSpell(SPELL_PRIEST_DIVINE_IMAGE_EMPOWER_STACK);
    }

    void Register() override
    {
        DoCheckProc += AuraCheckProcFn(spell_pri_divine_image_spell_triggered::CheckProc);
        OnEffectProc += AuraEffectProcFn(DivineImageHelpers::Trigger, EFFECT_0, SPELL_AURA_DUMMY);
        AfterEffectRemove += AuraEffectRemoveFn(spell_pri_divine_image_spell_triggered::HandleAfterRemove, EFFECT_0, SPELL_AURA_DUMMY, AURA_EFFECT_HANDLE_REAL);
    }
};

// 405963 Divine Image
// 409387 Divine Image
class spell_pri_divine_image_stack_timer : public AuraScript
{
    void TrackStackApplicationTime(AuraEffect const* /*aurEff*/, AuraEffectHandleModes /*mode*/) const
    {
        GetUnitOwner()->m_Events.AddEventAtOffset([spelId = GetId(), owner = GetUnitOwner()]
        {
            owner->RemoveAuraFromStack(spelId);
        }, Milliseconds(GetMaxDuration()));
    }

    void Register() override
    {
        AfterEffectApply += AuraEffectApplyFn(spell_pri_divine_image_stack_timer::TrackStackApplicationTime, EFFECT_0, SPELL_AURA_ANY, AURA_EFFECT_HANDLE_REAL_OR_REAPPLY_MASK);
    }
};

// 33110 - Prayer of Mending (Heal)
class spell_pri_divine_service : public SpellScript
{
    bool Validate(SpellInfo const* /*spellInfo*/) override
    {
        return ValidateSpellInfo({ SPELL_PRIEST_PRAYER_OF_MENDING_AURA })
            && ValidateSpellEffect({ { SPELL_PRIEST_DIVINE_SERVICE, EFFECT_0 } });
    }

    void CalculateHealingBonus(SpellEffectInfo const& /*spellEffectInfo*/, Unit const* victim, int32& /*healing*/, int32& /*flatMod*/, float& pctMod) const
    {
        if (AuraEffect const* divineServiceEffect = GetCaster()->GetAuraEffect(SPELL_PRIEST_DIVINE_SERVICE, EFFECT_0))
            if (Aura const* prayerOfMending = victim->GetAura(SPELL_PRIEST_PRAYER_OF_MENDING_AURA, GetCaster()->GetGUID()))
                AddPct(pctMod, int32(divineServiceEffect->GetAmount() * prayerOfMending->GetStackAmount()));
    }

    void Register() override
    {
        CalcHealing += SpellCalcHealingFn(spell_pri_divine_service::CalculateHealingBonus);
    }
};

// 122121 - Divine Star (Shadow)
class spell_pri_divine_star_shadow : public SpellScript
{
    void HandleHitTarget(SpellEffIndex effIndex)
    {
        Unit* caster = GetCaster();

        if (caster->GetPowerType() != GetEffectInfo().MiscValue)
            PreventHitDefaultEffect(effIndex);
    }

    void Register() override
    {
        OnEffectHitTarget += SpellEffectFn(spell_pri_divine_star_shadow::HandleHitTarget, EFFECT_2, SPELL_EFFECT_ENERGIZE);
    }
};

// 110744 - Divine Star (Holy)
// 122121 - Divine Star (Shadow)
struct areatrigger_pri_divine_star : AreaTriggerAI
{
    using AreaTriggerAI::AreaTriggerAI;

    void OnInitialize() override
    {
        SpellInfo const* spellInfo = sSpellMgr->GetSpellInfo(at->GetSpellId(), DIFFICULTY_NONE);
        if (!spellInfo)
            return;

        if (spellInfo->GetEffects().size() <= EFFECT_1)
            return;

        Unit* caster = at->GetCaster();
        if (!caster)
            return;

        _casterCurrentPosition = caster->GetPosition();

        // Note: max. distance at which the Divine Star can travel to is EFFECT_1's BasePoints yards.
        float maxTravelDistance = float(spellInfo->GetEffect(EFFECT_1).CalcValue(caster));

        Position destPos = _casterCurrentPosition;
        at->MovePositionToFirstCollision(destPos, maxTravelDistance, 0.0f);

        PathGenerator firstPath(at);
        firstPath.CalculatePath(destPos.GetPositionX(), destPos.GetPositionY(), destPos.GetPositionZ(), false);

        at->InitSplines(firstPath.GetPath());
    }

    void OnUpdate(uint32 diff) override
    {
        _scheduler.Update(diff);
    }

    void OnUnitEnter(Unit* unit) override
    {
        HandleUnitEnterExit(unit);
    }

    void OnUnitExit(Unit* unit, AreaTriggerExitReason /*reason*/) override
    {
        // Note: this ensures any unit receives a second hit if they happen to be inside the AT when Divine Star starts its return path.
        HandleUnitEnterExit(unit);
    }

    void HandleUnitEnterExit(Unit* unit)
    {
        Unit* caster = at->GetCaster();
        if (!caster)
            return;

        if (advstd::ranges::contains(_affectedUnits, unit->GetGUID()))
            return;

        constexpr TriggerCastFlags TriggerFlags = TRIGGERED_IGNORE_GCD | TRIGGERED_IGNORE_CAST_IN_PROGRESS;

        if (caster->IsValidAttackTarget(unit))
            caster->CastSpell(unit, at->GetSpellId() == SPELL_PRIEST_DIVINE_STAR_SHADOW ? SPELL_PRIEST_DIVINE_STAR_SHADOW_DAMAGE : SPELL_PRIEST_DIVINE_STAR_HOLY_DAMAGE,
                TriggerFlags);
        else if (caster->IsValidAssistTarget(unit))
            caster->CastSpell(unit, at->GetSpellId() == SPELL_PRIEST_DIVINE_STAR_SHADOW ? SPELL_PRIEST_DIVINE_STAR_SHADOW_HEAL : SPELL_PRIEST_DIVINE_STAR_HOLY_HEAL,
                TriggerFlags);

        _affectedUnits.push_back(unit->GetGUID());
    }

    void OnDestinationReached() override
    {
        Unit* caster = at->GetCaster();
        if (!caster)
            return;

        if (at->GetDistance(_casterCurrentPosition) > 0.05f)
        {
            _affectedUnits.clear();

            ReturnToCaster();
        }
        else
            at->Remove();
    }

    void ReturnToCaster()
    {
        _scheduler.Schedule(0ms, [this](TaskContext task)
        {
            Unit* caster = at->GetCaster();
            if (!caster)
                return;

            _casterCurrentPosition = caster->GetPosition();

            Movement::PointsArray returnSplinePoints;

            returnSplinePoints.push_back(PositionToVector3(at->GetPosition()));
            returnSplinePoints.push_back(PositionToVector3(caster->GetPosition()));

            at->InitSplines(returnSplinePoints);

            task.Repeat(250ms);
        });
    }

private:
    TaskScheduler _scheduler;
    Position _casterCurrentPosition;
    std::vector<ObjectGuid> _affectedUnits;
};

struct spell_pri_holy_words_base
{
    static void ModifyCooldown(Unit* priest, SpellInfo const* spellInfo, Milliseconds cooldownMod)
    {
        priest->GetSpellHistory()->ModifyCooldown(spellInfo, cooldownMod, true);
    }
};

// 391339 - Empowered Renew
class spell_pri_empowered_renew : public AuraScript
{
    bool Validate(SpellInfo const* /*spellInfo*/) override
    {
        return ValidateSpellInfo({ SPELL_PRIEST_RENEW, SPELL_PRIEST_HOLY_WORD_SANCTIFY })
            && ValidateSpellEffect({ { SPELL_PRIEST_RENEW, EFFECT_0 } })
            && sSpellMgr->AssertSpellInfo(SPELL_PRIEST_RENEW, DIFFICULTY_NONE)->GetEffect(EFFECT_0).IsAura(SPELL_AURA_PERIODIC_HEAL);
    }

    void HandleProc(AuraEffect const* aurEff, ProcEventInfo const& eventInfo) const
    {
        spell_pri_holy_words_base::ModifyCooldown(eventInfo.GetActor(), sSpellMgr->AssertSpellInfo(SPELL_PRIEST_HOLY_WORD_SANCTIFY, GetCastDifficulty()),
            Milliseconds(-aurEff->GetAmount()));
    }

    void Register() override
    {
        OnEffectProc += AuraEffectProcFn(spell_pri_empowered_renew::HandleProc, EFFECT_0, SPELL_AURA_DUMMY);
    }
};

// 139 - Renew
class spell_pri_empowered_renew_heal : public AuraScript
{
    bool Validate(SpellInfo const* /*spellInfo*/) override
    {
        return ValidateSpellEffect({ { SPELL_PRIEST_EMPOWERED_RENEW, EFFECT_1 } });
    }

    void CalculateHealing(AuraEffect const* /*aurEff*/, Unit* /*victim*/, int32& /*healing*/, int32& /*flatMod*/, float& pctMod) const
    {
        if (Unit* caster = GetCaster())
            if (AuraEffect const* empRenew = caster->GetAuraEffect(SPELL_PRIEST_EMPOWERED_RENEW, EFFECT_1))
                AddPct(pctMod, empRenew->GetAmount());
    }

    void Register() override
    {
        DoEffectCalcDamageAndHealing += AuraEffectCalcHealingFn(spell_pri_empowered_renew_heal::CalculateHealing, EFFECT_0, SPELL_AURA_PERIODIC_HEAL);
    }
};

// 447444 - Entropic Rift
// Triggered by 8092 - Mind Blast (Discipline) and 263165 - Void Torrent (Shadow)
class spell_pri_entropic_rift : public SpellScript
{
    bool Validate(SpellInfo const* /*spellInfo*/) override
    {
        return ValidateSpellInfo({ SPELL_PRIEST_ENTROPIC_RIFT });
    }

    bool Load() override
    {
        Unit* caster = GetCaster();
        return caster->HasAura(SPELL_PRIEST_ENTROPIC_RIFT)
            && caster->IsPlayer()
            && GetSpellInfo()->Id == uint32(caster->ToPlayer()->GetPrimarySpecialization() == ChrSpecialization::PriestShadow
                ? SPELL_PRIEST_VOID_TORRENT
                : SPELL_PRIEST_MIND_BLAST);
    }

    void HandleEffectHit(SpellEffIndex /*effIndex*/) const
    {
        Unit* target = GetHitUnit();

        GetCaster()->CastSpell(target->GetPosition(), SPELL_PRIEST_ENTROPIC_RIFT_AREATRIGGER, CastSpellExtraArgsInit{
            .TriggerFlags = TRIGGERED_IGNORE_CAST_IN_PROGRESS | TRIGGERED_DONT_REPORT_CAST_ERROR,
            .CustomArg = target->GetGUID()
        });
    }

    void Register() override
    {
        if (m_scriptSpellId == SPELL_PRIEST_MIND_BLAST)
            OnEffectHitTarget += SpellEffectFn(spell_pri_entropic_rift::HandleEffectHit, EFFECT_0, SPELL_EFFECT_SCHOOL_DAMAGE);
        else
            OnEffectHitTarget += SpellEffectFn(spell_pri_entropic_rift::HandleEffectHit, EFFECT_0, SPELL_EFFECT_APPLY_AURA);
    }
};

// 450193 - Entropic Rift (Aura)
class spell_pri_entropic_rift_aura : public AuraScript
{
    bool Validate(SpellInfo const* /*spellInfo*/) override
    {
        return ValidateSpellInfo({ SPELL_PRIEST_ENTROPIC_RIFT_AREATRIGGER });
    }

    void HandleRemove(AuraEffect const* /*aurEff*/, AuraEffectHandleModes /*mode*/) const
    {
        if (AreaTrigger* at = GetTarget()->GetAreaTrigger(SPELL_PRIEST_ENTROPIC_RIFT_AREATRIGGER))
            at->Remove();
    }

    void Register() override
    {
        OnEffectRemove += AuraEffectApplyFn(spell_pri_entropic_rift_aura::HandleRemove, EFFECT_0, SPELL_AURA_MOD_SPEED_ALWAYS, AURA_EFFECT_HANDLE_REAL);
    }
};

// 459314 - Entropic Rift (Periodic)
class spell_pri_entropic_rift_periodic : public AuraScript
{
    bool Validate(SpellInfo const* /*spellInfo*/) override
    {
        return ValidateSpellInfo({ SPELL_PRIEST_ENTROPIC_RIFT_AREATRIGGER, SPELL_PRIEST_ENTROPIC_RIFT_DAMAGE });
    }

    void HandlePeriodic(AuraEffect const* /*aurEff*/) const
    {
        Unit* caster = GetTarget();

        AreaTrigger const* at = caster->GetAreaTrigger(SPELL_PRIEST_ENTROPIC_RIFT_AREATRIGGER);
        if (!at)
            return;

        SpellInfo const* damageSpell = sSpellMgr->AssertSpellInfo(SPELL_PRIEST_ENTROPIC_RIFT_DAMAGE, GetCastDifficulty());

        for (ObjectGuid const& unitInAreaTrigger : at->GetInsideUnits())
            if (Unit* target = ObjectAccessor::GetUnit(*at, unitInAreaTrigger))
                if (caster->IsValidAttackTarget(target, damageSpell))
                    caster->CastSpell(target, SPELL_PRIEST_ENTROPIC_RIFT_DAMAGE, TRIGGERED_IGNORE_CAST_IN_PROGRESS | TRIGGERED_DONT_REPORT_CAST_ERROR);
    }

    void Register() override
    {
        OnEffectPeriodic += AuraEffectPeriodicFn(spell_pri_entropic_rift_periodic::HandlePeriodic, EFFECT_0, SPELL_AURA_PERIODIC_DUMMY);
    }
};

// 447445 - Entropic Rift (AreaTrigger)
struct areatrigger_pri_entropic_rift : public AreaTriggerAI
{
    using AreaTriggerAI::AreaTriggerAI;

    static constexpr std::array<DBCPosition2D, 2> OverrideScaleCurve =
    {{
        { .X = 0.0f, .Y = 1.0f },
        { .X = 1.0f, .Y = 1.0f },
    }};

    void OnCreate(Spell const* creatingSpell) override
    {
        Unit* caster = at->GetCaster();
        if (!caster)
            return;

        CastSpellExtraArgs args;
        args.TriggerFlags = TRIGGERED_IGNORE_CAST_IN_PROGRESS | TRIGGERED_DONT_REPORT_CAST_ERROR;

        if (creatingSpell)
        {
            args.OriginalCastId = creatingSpell->m_castId;

            if (ObjectGuid const* targetGUID = std::any_cast<ObjectGuid>(&creatingSpell->m_customArg))
                at->SetPathTarget(*targetGUID);

            _searchRadius = creatingSpell->GetSpellInfo()->GetMaxRange();
        }

        caster->CastSpell(caster, SPELL_PRIEST_ENTROPIC_RIFT_AURA, args);
        caster->CastSpell(caster, SPELL_PRIEST_ENTROPIC_RIFT_PERIODIC, args);

        UpdateMovement();
        _scheduler.Schedule(500ms, [this](TaskContext task)
        {
            UpdateMovement();
            task.Repeat(500ms);
        });
    }

    void OnUpdate(uint32 diff) override
    {
        _scheduler.Update(diff);
    }

    void OnDestinationReached() override
    {
        _movementSpeed = 7.0f; // Entropic Rift moves slower after reaching its target
    }

    void UpdateMovement()
    {
        at->SetOverrideScaleCurve(OverrideScaleCurve); // updates StartTimeOffset of the curve

        Unit* target = UpdateTarget();
        if (!target)
            return;

        at->SetPathTarget(target->GetGUID());

        if (at->IsInDist2d(target, 0.5f))
            return;

        PathGenerator path(at);
        path.CalculatePath(target->GetPositionX(), target->GetPositionY(), target->GetPositionZ(), false);
        at->InitSplines(path.GetPath(), _movementSpeed);
    }

    Unit* UpdateTarget() const
    {
        SpellInfo const* damageSpell = sSpellMgr->GetSpellInfo(SPELL_PRIEST_ENTROPIC_RIFT_DAMAGE, DIFFICULTY_NONE);
        if (!damageSpell || damageSpell->GetEffects().empty())
            return nullptr;

        Unit* caster = at->GetCaster();
        if (!caster)
            return nullptr;

        SpellEffectInfo const& damageEffect = damageSpell->GetEffect(EFFECT_0);
        Trinity::WorldObjectSpellAreaTargetCheck check(_searchRadius, caster, caster, caster, damageSpell, TARGET_CHECK_ENEMY, damageEffect.ImplicitTargetConditions.get(), TARGET_OBJECT_TYPE_UNIT);

        Unit* target = ObjectAccessor::GetUnit(*at, at->m_areaTriggerData->OrbitPathTarget);
        if (!target || !check(target))
        {
            std::vector<Unit*> targets;
            Trinity::UnitListSearcher searcher(at, targets, check);
            Spell::SearchTargets(searcher, GRID_MAP_TYPE_MASK_CREATURE | GRID_MAP_TYPE_MASK_PLAYER, caster, caster, _searchRadius);
            Trinity::Containers::EraseIf(targets, [caster](Unit const* target) { return !caster->IsInCombatWith(target); });
            if (!targets.empty())
                target = Trinity::Containers::SelectRandomContainerElement(targets);
        }

        return target;
    }

private:
    TaskScheduler _scheduler;
    float _movementSpeed = 12.0f;
    float _searchRadius = 0.0f;
};

// 414553 - Epiphany
class spell_pri_epiphany : public AuraScript
{
    bool Validate(SpellInfo const* /*spellInfo*/) override
    {
        return ValidateSpellInfo({ SPELL_PRIEST_PRAYER_OF_MENDING, SPELL_PRIEST_EPIPHANY_HIGHLIGHT });
    }

    static bool CheckProc(AuraScript const&, AuraEffect const* aurEff, ProcEventInfo& /*eventInfo*/)
    {
        return roll_chance_i(aurEff->GetAmount());
    }

    void HandleOnProc(AuraEffect const* aurEff, ProcEventInfo& /*eventInfo*/) const
    {
        Unit* target = GetTarget();

        target->GetSpellHistory()->ResetCooldown(SPELL_PRIEST_PRAYER_OF_MENDING, true);

        target->CastSpell(target, SPELL_PRIEST_EPIPHANY_HIGHLIGHT, aurEff);
    }

    void Register() override
    {
        DoCheckEffectProc += AuraCheckEffectProcFn(spell_pri_epiphany::CheckProc, EFFECT_0, SPELL_AURA_DUMMY);
        OnEffectProc += AuraEffectProcFn(spell_pri_epiphany::HandleOnProc, EFFECT_0, SPELL_AURA_DUMMY);
    }
};

// 415673 - Essence Devourer (Heal)
// 415676 - Essence Devourer (Heal)
class spell_pri_essence_devourer_heal : public SpellScript
{
    static void FilterTargets(SpellScript const&, std::list<WorldObject*>& targets)
    {
        Trinity::SelectRandomInjuredTargets(targets, 1, true);
    }

    void Register() override
    {
        OnObjectAreaTargetSelect += SpellObjectAreaTargetSelectFn(spell_pri_essence_devourer_heal::FilterTargets, EFFECT_0, TARGET_UNIT_DEST_AREA_ALLY);
    }
};

// 246287 - Evangelism
class spell_pri_evangelism : public SpellScript
{
    bool Validate(SpellInfo const* /*spellInfo*/) override
    {
        return ValidateSpellInfo({ SPELL_PRIEST_ATONEMENT_EFFECT });
    }

    void HandleScriptEffect(SpellEffIndex /*effIndex*/) const
    {
        Unit* caster = GetCaster();
        Unit* target = GetHitUnit();

        Aura* atonementAura = target->GetAura(SPELL_PRIEST_ATONEMENT_EFFECT, caster->GetGUID());
        if (!atonementAura)
            return;

        Milliseconds extraDuration = Seconds(GetEffectValue());

        atonementAura->SetDuration(atonementAura->GetDuration() + extraDuration.count());
        atonementAura->SetMaxDuration(atonementAura->GetDuration() + extraDuration.count());
    }

    void Register() override
    {
        OnEffectHitTarget += SpellEffectFn(spell_pri_evangelism::HandleScriptEffect, EFFECT_0, SPELL_EFFECT_SCRIPT_EFFECT);
    }
};

// 390832 - Expiation
// Triggered by 8092 - Mind Blast and 32379 - Shadow Word: Death
class spell_pri_expiation : public SpellScript
{
    bool Validate(SpellInfo const* /*spellInfo*/) override
    {
        return ValidateSpellInfo({ SPELL_PRIEST_EXPIATION_DAMAGE })
            && ValidateSpellEffect({ { SPELL_PRIEST_EXPIATION, EFFECT_1 }, { SPELL_PRIEST_SHADOW_WORD_PAIN, EFFECT_1 } });
    }

    bool Load() override
    {
        return GetCaster()->HasAura(SPELL_PRIEST_EXPIATION);
    }

    void HandleHitTarget(SpellEffIndex /*effIndex*/) const
    {
        Unit* caster = GetCaster();
        Unit* target = GetHitUnit();

        Aura const* expiation = caster->GetAura(SPELL_PRIEST_EXPIATION);
        if (!expiation)
            return;

        AuraEffect const* expiationConsume = expiation->GetEffect(EFFECT_0);
        AuraEffect const* expiationDmgMul = expiation->GetEffect(EFFECT_1);
        if (!expiationConsume || !expiationDmgMul)
            return;

        AuraEffect const* swPainAuraEffect = target->GetAuraEffect(SPELL_PRIEST_SHADOW_WORD_PAIN, EFFECT_1, caster->GetGUID());
        if (!swPainAuraEffect)
            return;

        Aura* swPainAura = swPainAuraEffect->GetBase();
        int32 debuffDuration = swPainAura->GetDuration();
        int32 consumeDuration = std::min(debuffDuration, expiationConsume->GetAmount() * IN_MILLISECONDS);
        if (consumeDuration == 0)
            return;

        float ticksConsumed = static_cast<float>(consumeDuration) / swPainAuraEffect->GetPeriod();
        float damagePerTick = swPainAuraEffect->CalculateEstimatedAmount(caster, swPainAuraEffect->GetAmount()).value_or(swPainAuraEffect->GetAmount());
        int32 totalDamage = static_cast<int32>(damagePerTick * ticksConsumed);

        swPainAura->SetDuration(debuffDuration - consumeDuration);

        caster->CastSpell(target, SPELL_PRIEST_EXPIATION_DAMAGE, CastSpellExtraArgsInit
        {
            .TriggerFlags = TRIGGERED_IGNORE_CAST_IN_PROGRESS | TRIGGERED_DONT_REPORT_CAST_ERROR,
            .SpellValueOverrides = { { SPELLVALUE_BASE_POINT0, CalculatePct(totalDamage, expiationDmgMul->GetAmount()) } }
        });
    }

    void Register() override
    {
        OnEffectHitTarget += SpellEffectFn(spell_pri_expiation::HandleHitTarget, EFFECT_0, SPELL_EFFECT_SCHOOL_DAMAGE);
    }
};

// 33110 - Prayer of Mending (Heal)
class spell_pri_focused_mending : public SpellScript
{
    bool Validate(SpellInfo const* /*spellInfo*/) override
    {
        return ValidateSpellEffect({ { SPELL_PRIEST_FOCUSED_MENDING, EFFECT_0 } });
    }

    void CalculateHealingBonus(SpellEffectInfo const& /*spellEffectInfo*/, Unit* /*victim*/, int32& /*healing*/, int32& /*flatMod*/, float& pctMod) const
    {
        if (AuraEffect const* focusedMendingEffect = GetCaster()->GetAuraEffect(SPELL_PRIEST_FOCUSED_MENDING, EFFECT_0))
        {
            bool const* isEmpoweredByFocusedMending = std::any_cast<bool>(&GetSpell()->m_customArg);

            if (isEmpoweredByFocusedMending && *isEmpoweredByFocusedMending)
                AddPct(pctMod, focusedMendingEffect->GetAmount());
        }
    }

    void Register() override
    {
        CalcHealing += SpellCalcHealingFn(spell_pri_focused_mending::CalculateHealingBonus);
    }
};

// 390615 - From Darkness Comes Light (Talent)
class spell_pri_from_darkness_comes_light : public AuraScript
{
    void HandleEffectProc(AuraEffect const* aurEff, ProcEventInfo& /*eventInfo*/) const
    {
        GetTarget()->CastSpell(GetTarget(), SPELL_PRIEST_FROM_DARKNESS_COMES_LIGHT_AURA, aurEff);
    }

    void Register() override
    {
        OnEffectProc += AuraEffectProcFn(spell_pri_from_darkness_comes_light::HandleEffectProc, EFFECT_0, SPELL_AURA_DUMMY);
    }
};

// 47788 - Guardian Spirit
class spell_pri_guardian_spirit : public AuraScript
{
    uint32 healPct = 0;

    bool Validate(SpellInfo const* spellInfo) override
    {
        return ValidateSpellInfo({ SPELL_PRIEST_GUARDIAN_SPIRIT_HEAL }) && ValidateSpellEffect({ { spellInfo->Id, EFFECT_1 } });
    }

    bool Load() override
    {
        healPct = GetEffectInfo(EFFECT_1).CalcValue();
        return true;
    }

    static void CalculateAmount(AuraScript const&, AuraEffect const* /*aurEff*/, int32 & amount, bool & /*canBeRecalculated*/)
    {
        // Set absorbtion amount to unlimited
        amount = -1;
    }

    void Absorb(AuraEffect* /*aurEff*/, DamageInfo const& dmgInfo, uint32 & absorbAmount)
    {
        Unit* target = GetTarget();
        if (dmgInfo.GetDamage() < target->GetHealth())
            return;

        int32 healAmount = int32(target->CountPctFromMaxHealth(healPct));
        // remove the aura now, we don't want 40% healing bonus
        Remove(AURA_REMOVE_BY_ENEMY_SPELL);
        CastSpellExtraArgs args(TRIGGERED_FULL_MASK);
        args.AddSpellBP0(healAmount);
        target->CastSpell(target, SPELL_PRIEST_GUARDIAN_SPIRIT_HEAL, args);
        absorbAmount = dmgInfo.GetDamage();
    }

    void Register() override
    {
        DoEffectCalcAmount += AuraEffectCalcAmountFn(spell_pri_guardian_spirit::CalculateAmount, EFFECT_1, SPELL_AURA_SCHOOL_ABSORB);
        OnEffectAbsorb += AuraEffectAbsorbFn(spell_pri_guardian_spirit::Absorb, EFFECT_1);
    }
};

// 421558 - Heaven's Wrath
class spell_pri_heavens_wrath : public AuraScript
{
    bool Validate(SpellInfo const* /*spellInfo*/) override
    {
        return ValidateSpellInfo({ SPELL_PRIEST_ULTIMATE_PENITENCE });
    }

    static bool CheckProc(AuraScript const&, ProcEventInfo const& eventInfo)
    {
        return !(eventInfo.GetSpellInfo()->Id == SPELL_PRIEST_ULTIMATE_PENITENCE_DAMAGE || eventInfo.GetSpellInfo()->Id == SPELL_PRIEST_ULTIMATE_PENITENCE_HEAL);
    }

    static void HandleEffectProc(AuraScript const&, AuraEffect const* aurEff, ProcEventInfo const& eventInfo)
    {
        Unit* caster = eventInfo.GetActor();
        if (!caster)
            return;

        int32 cdReduction = aurEff->GetAmount();
        caster->GetSpellHistory()->ModifyCooldown(SPELL_PRIEST_ULTIMATE_PENITENCE, Seconds(-cdReduction), true);
    }

    void Register() override
    {
        OnEffectProc += AuraEffectProcFn(spell_pri_heavens_wrath::HandleEffectProc, EFFECT_0, SPELL_AURA_DUMMY);
    }
};

// 120644 - Halo (Shadow)
class spell_pri_halo_shadow : public SpellScript
{
    void HandleHitTarget(SpellEffIndex effIndex)
    {
        Unit* caster = GetCaster();

        if (caster->GetPowerType() != GetEffectInfo().MiscValue)
            PreventHitDefaultEffect(effIndex);
    }

    void Register() override
    {
        OnEffectHitTarget += SpellEffectFn(spell_pri_halo_shadow::HandleHitTarget, EFFECT_1, SPELL_EFFECT_ENERGIZE);
    }
};

// 120517 - Halo (Holy)
// 120644 - Halo (Shadow)
struct areatrigger_pri_halo : AreaTriggerAI
{
    areatrigger_pri_halo(AreaTrigger* areatrigger) : AreaTriggerAI(areatrigger) {}

    void OnUnitEnter(Unit* unit) override
    {
        if (Unit* caster = at->GetCaster())
        {
            if (caster->IsValidAttackTarget(unit))
                caster->CastSpell(unit, at->GetSpellId() == SPELL_PRIEST_HALO_SHADOW ? SPELL_PRIEST_HALO_SHADOW_DAMAGE : SPELL_PRIEST_HALO_HOLY_DAMAGE,
                    TRIGGERED_IGNORE_GCD | TRIGGERED_IGNORE_CAST_IN_PROGRESS);
            else if (caster->IsValidAssistTarget(unit))
                caster->CastSpell(unit, at->GetSpellId() == SPELL_PRIEST_HALO_SHADOW ? SPELL_PRIEST_HALO_SHADOW_HEAL : SPELL_PRIEST_HALO_HOLY_HEAL,
                    TRIGGERED_IGNORE_GCD | TRIGGERED_IGNORE_CAST_IN_PROGRESS);
        }
    }
};

// 391154 - Holy Mending
class spell_pri_holy_mending : public AuraScript
{
    bool Validate(SpellInfo const* /*spellInfo*/) override
    {
        return ValidateSpellInfo({ SPELL_PRIEST_RENEW, SPELL_PRIEST_HOLY_MENDING_HEAL });
    }

    static bool CheckProc(AuraScript const&, AuraEffect const* /*aurEff*/, ProcEventInfo const& procInfo)
    {
        return procInfo.GetProcTarget()->HasAura(SPELL_PRIEST_RENEW, procInfo.GetActor()->GetGUID());
    }

    static void HandleProc(AuraScript const&, AuraEffect* aurEff, ProcEventInfo const& eventInfo)
    {
        eventInfo.GetActor()->CastSpell(eventInfo.GetProcTarget(), SPELL_PRIEST_HOLY_MENDING_HEAL, CastSpellExtraArgs(aurEff));
    }

    void Register() override
    {
        DoCheckEffectProc += AuraCheckEffectProcFn(spell_pri_holy_mending::CheckProc, EFFECT_0, SPELL_AURA_PROC_TRIGGER_SPELL);
        OnEffectProc += AuraEffectProcFn(spell_pri_holy_mending::HandleProc, EFFECT_0, SPELL_AURA_PROC_TRIGGER_SPELL);
    }
};

// 63733 - Holy Words
class spell_pri_holy_words : public AuraScript
{
    bool Validate(SpellInfo const* /*spellInfo*/) override
    {
        return ValidateSpellInfo(
        {
            SPELL_PRIEST_HEAL,
            SPELL_PRIEST_FLASH_HEAL,
            SPELL_PRIEST_PRAYER_OF_HEALING,
            SPELL_PRIEST_RENEW,
            SPELL_PRIEST_SMITE,
            SPELL_PRIEST_HOLY_WORD_CHASTISE,
            SPELL_PRIEST_HOLY_WORD_SANCTIFY,
            SPELL_PRIEST_HOLY_WORD_SERENITY
        }) && ValidateSpellEffect(
        {
            { SPELL_PRIEST_HOLY_WORD_SERENITY, EFFECT_1 },
            { SPELL_PRIEST_HOLY_WORD_SANCTIFY, EFFECT_3 },
            { SPELL_PRIEST_HOLY_WORD_CHASTISE, EFFECT_1 }
        });
    }

    void HandleProc(AuraEffect* /*aurEff*/, ProcEventInfo const& eventInfo) const
    {
        SpellInfo const* spellInfo = eventInfo.GetSpellInfo();
        if (!spellInfo)
            return;

        uint32 targetSpellId;
        SpellEffIndex cdReductionEffIndex;
        switch (spellInfo->Id)
        {
            case SPELL_PRIEST_HEAL:
            case SPELL_PRIEST_FLASH_HEAL: // reduce Holy Word: Serenity cd by 6 seconds
                targetSpellId = SPELL_PRIEST_HOLY_WORD_SERENITY;
                cdReductionEffIndex = EFFECT_1;
                // cdReduction = sSpellMgr->GetSpellInfo(SPELL_PRIEST_HOLY_WORD_SERENITY, GetCastDifficulty())->GetEffect(EFFECT_1)->CalcValue(player);
                break;
            case SPELL_PRIEST_PRAYER_OF_HEALING: // reduce Holy Word: Sanctify cd by 6 seconds
                targetSpellId = SPELL_PRIEST_HOLY_WORD_SANCTIFY;
                cdReductionEffIndex = EFFECT_2;
                break;
            case SPELL_PRIEST_RENEW: // reuce Holy Word: Sanctify cd by 2 seconds
                targetSpellId = SPELL_PRIEST_HOLY_WORD_SANCTIFY;
                cdReductionEffIndex = EFFECT_3;
                break;
            case SPELL_PRIEST_SMITE: // reduce Holy Word: Chastise cd by 4 seconds
                targetSpellId = SPELL_PRIEST_HOLY_WORD_CHASTISE;
                cdReductionEffIndex = EFFECT_1;
                break;
            default:
                TC_LOG_WARN("spells.priest", "HolyWords aura has been proced by an unknown spell: {}", GetSpellInfo()->Id);
                return;
        }

        SpellInfo const* targetSpellInfo = sSpellMgr->AssertSpellInfo(targetSpellId, GetCastDifficulty());
        int32 cdReduction = targetSpellInfo->GetEffect(cdReductionEffIndex).CalcValue(GetTarget());
        spell_pri_holy_words_base::ModifyCooldown(GetTarget(), targetSpellInfo, Seconds(-cdReduction));
    }

    void Register() override
    {
        OnEffectProc += AuraEffectProcFn(spell_pri_holy_words::HandleProc, EFFECT_0, SPELL_AURA_DUMMY);
    }
};

// 88625 - Holy Word: Chastise
class spell_pri_holy_word_chastise : public SpellScript
{
    bool Validate(SpellInfo const* /*spellInfo*/) override
    {
        return ValidateSpellInfo
        ({
            SPELL_PRIEST_HOLY_WORD_CHASTISE_INCAPACITATE,
            SPELL_PRIEST_HOLY_WORD_CHASTISE_STUN,
            SPELL_PRIEST_CENSURE
        });
    }

    void HandleAfterHit() const
    {
        Unit* caster = GetCaster();
        uint32 spellId = caster->HasAura(SPELL_PRIEST_CENSURE) ? SPELL_PRIEST_HOLY_WORD_CHASTISE_STUN : SPELL_PRIEST_HOLY_WORD_CHASTISE_INCAPACITATE;

        caster->CastSpell(GetHitUnit(), spellId, CastSpellExtraArgsInit{
            .TriggerFlags = TRIGGERED_IGNORE_CAST_IN_PROGRESS | TRIGGERED_DONT_REPORT_CAST_ERROR,
            .TriggeringSpell = GetSpell()
        });
    }

    void Register() override
    {
        AfterHit += SpellHitFn(spell_pri_holy_word_chastise::HandleAfterHit);
    }
};

// 265202 - Holy Word: Salvation
class spell_pri_holy_word_salvation : public SpellScript
{
    bool Validate(SpellInfo const* spellInfo) override
    {
        return ValidateSpellInfo
        ({
            SPELL_PRIEST_PRAYER_OF_MENDING_AURA,
            SPELL_PRIEST_RENEW
        }) && ValidateSpellEffect({
            { SPELL_PRIEST_PRAYER_OF_MENDING_HEAL, EFFECT_0 },
            { spellInfo->Id, EFFECT_1 }
        }) && spellInfo->GetEffect(EFFECT_1).TargetB.GetTarget() == TARGET_UNIT_SRC_AREA_ALLY;
    }

    bool Load() override
    {
        _spellInfoHeal = sSpellMgr->AssertSpellInfo(SPELL_PRIEST_PRAYER_OF_MENDING_HEAL, DIFFICULTY_NONE);
        _healEffectDummy = &_spellInfoHeal->GetEffect(EFFECT_0);
        return true;
    }

    void HandleApplyBuffs(SpellEffIndex /*effIndex*/) const
    {
        Unit* caster = GetCaster();
        Unit* target = GetHitUnit();

        CastSpellExtraArgs args;
        args.TriggerFlags = TRIGGERED_FULL_MASK;

        // amount of Prayer of Mending is SPELL_PRIEST_HOLY_WORD_SALVATION's EFFECT_1.
        args.AddSpellMod(SPELLVALUE_AURA_STACK, GetEffectValue());

        int32 basePoints = caster->SpellHealingBonusDone(target, _spellInfoHeal, _healEffectDummy->CalcValue(caster), HEAL, *_healEffectDummy);
        args.AddSpellMod(SPELLVALUE_BASE_POINT0, basePoints);
        caster->CastSpell(target, SPELL_PRIEST_PRAYER_OF_MENDING_AURA, args);

        // a full duration Renew is triggered.
        caster->CastSpell(target, SPELL_PRIEST_RENEW, CastSpellExtraArgs(TRIGGERED_FULL_MASK).SetTriggeringSpell(GetSpell()));
    }

    void Register() override
    {
        OnEffectHitTarget += SpellEffectFn(spell_pri_holy_word_salvation::HandleApplyBuffs, EFFECT_1, SPELL_EFFECT_DUMMY);
    }

    SpellInfo const* _spellInfoHeal = nullptr;
    SpellEffectInfo const* _healEffectDummy = nullptr;
};

// 2050 - Holy Word: Serenity
// 34861 - Holy Word: Sanctify
class spell_pri_holy_word_salvation_cooldown_reduction : public SpellScript
{
    bool Validate(SpellInfo const* /*spellInfo*/) override
    {
        return ValidateSpellInfo({ SPELL_PRIEST_HOLY_WORD_SALVATION })
            && ValidateSpellEffect({ { SPELL_PRIEST_HOLY_WORD_SALVATION, EFFECT_2 } });
    }

    bool Load() override
    {
        return GetCaster()->HasSpell(SPELL_PRIEST_HOLY_WORD_SALVATION);
    }

    void ReduceCooldown() const
    {
        // cooldown reduced by SPELL_PRIEST_HOLY_WORD_SALVATION's Seconds(EFFECT_2).
        int32 cooldownReduction = sSpellMgr->AssertSpellInfo(SPELL_PRIEST_HOLY_WORD_SALVATION, GetCastDifficulty())->GetEffect(EFFECT_2).CalcValue(GetCaster());

        GetCaster()->GetSpellHistory()->ModifyCooldown(SPELL_PRIEST_HOLY_WORD_SALVATION, Seconds(-cooldownReduction), true);
    }

    void Register() override
    {
        AfterCast += SpellCastFn(spell_pri_holy_word_salvation_cooldown_reduction::ReduceCooldown);
    }
};

// 40438 - Priest Tier 6 Trinket
class spell_pri_item_t6_trinket : public AuraScript
{
    bool Validate(SpellInfo const* /*spellInfo*/) override
    {
        return ValidateSpellInfo({ SPELL_PRIEST_DIVINE_BLESSING, SPELL_PRIEST_DIVINE_WRATH });
    }

    void HandleProc(AuraEffect* /*aurEff*/, ProcEventInfo const& eventInfo)
    {
        PreventDefaultAction();
        Unit* caster = eventInfo.GetActor();
        if (eventInfo.GetSpellTypeMask() & PROC_SPELL_TYPE_HEAL)
            caster->CastSpell(nullptr, SPELL_PRIEST_DIVINE_BLESSING, true);

        if (eventInfo.GetSpellTypeMask() & PROC_SPELL_TYPE_DAMAGE)
            caster->CastSpell(nullptr, SPELL_PRIEST_DIVINE_WRATH, true);
    }

    void Register() override
    {
        OnEffectProc += AuraEffectProcFn(spell_pri_item_t6_trinket::HandleProc, EFFECT_0, SPELL_AURA_DUMMY);
    }
};

// 92833 - Leap of Faith
class spell_pri_leap_of_faith_effect_trigger : public SpellScript
{
    bool Validate(SpellInfo const* /*spellInfo*/) override
    {
        return ValidateSpellInfo({ SPELL_PRIEST_LEAP_OF_FAITH_EFFECT });
    }

    void HandleEffectDummy(SpellEffIndex /*effIndex*/) const
    {
        Position destPos = GetHitDest()->GetPosition();

        SpellCastTargets targets;
        targets.SetDst(destPos);
        targets.SetUnitTarget(GetCaster());
        GetHitUnit()->CastSpell(std::move(targets), GetEffectValue(), GetCastDifficulty());
    }

    void Register() override
    {
        OnEffectHitTarget += SpellEffectFn(spell_pri_leap_of_faith_effect_trigger::HandleEffectDummy, EFFECT_0, SPELL_EFFECT_DUMMY);
    }
};

// 1706 - Levitate
class spell_pri_levitate : public SpellScript
{
    bool Validate(SpellInfo const* /*spellInfo*/) override
    {
        return ValidateSpellInfo({ SPELL_PRIEST_LEVITATE_EFFECT });
    }

    void HandleDummy(SpellEffIndex /*effIndex*/) const
    {
        GetCaster()->CastSpell(GetHitUnit(), SPELL_PRIEST_LEVITATE_EFFECT, true);
    }

    void Register() override
    {
        OnEffectHitTarget += SpellEffectFn(spell_pri_levitate::HandleDummy, EFFECT_0, SPELL_EFFECT_DUMMY);
    }
};

// 373178 - Light's Wrath
class spell_pri_lights_wrath : public SpellScript
{
    bool Validate(SpellInfo const* spellInfo) override
    {
        return ValidateSpellEffect({ { spellInfo->Id, EFFECT_1 } });
    }

    void OnPrecast() override
    {
        Aura const* atonement = GetCaster()->GetAura(SPELL_PRIEST_ATONEMENT);
        if (!atonement)
            return;

        spell_pri_atonement const* script = atonement->GetScript<spell_pri_atonement>();
        if (!script)
            return;

        for (ObjectGuid const& atonementTarget : script->GetAtonementTargets())
        {
            if (Unit* target = ObjectAccessor::GetUnit(*GetCaster(), atonementTarget))
            {
                target->CancelSpellMissiles(SPELL_PRIEST_LIGHTS_WRATH_VISUAL, false, false);
                target->CastSpell(GetCaster(), SPELL_PRIEST_LIGHTS_WRATH_VISUAL, TRIGGERED_IGNORE_CAST_IN_PROGRESS);
            }
        }
    }

    void CalculateDamageBonus(SpellEffectInfo const& /*spellEffectInfo*/, Unit const* /*victim*/, int32 const& /*damage*/, int32 const& /*flatMod*/, float& pctMod) const
    {
        Aura const* atonement = GetCaster()->GetAura(SPELL_PRIEST_ATONEMENT);
        if (!atonement)
            return;

        // Atonement size may have changed when missile hits, we need to take an updated count of Atonement applications.
        if (spell_pri_atonement const* script = atonement->GetScript<spell_pri_atonement>())
            AddPct(pctMod, GetEffectInfo(EFFECT_1).CalcValue(GetCaster()) * script->GetAtonementTargets().size());
    }

    void Register() override
    {
        CalcDamage += SpellCalcDamageFn(spell_pri_lights_wrath::CalculateDamageBonus);
    }
};

// 205369 - Mind Bomb
class spell_pri_mind_bomb : public AuraScript
{
    bool Validate(SpellInfo const* /*spellInfo*/) override
    {
        return ValidateSpellInfo({ SPELL_PRIEST_MIND_BOMB_STUN });
    }

    void RemoveEffect(AuraEffect const* /*aurEff*/, AuraEffectHandleModes /*mode*/) const
    {
        if (GetTargetApplication()->GetRemoveMode() == AURA_REMOVE_BY_DEATH || GetTargetApplication()->GetRemoveMode() == AURA_REMOVE_BY_EXPIRE)
            if (Unit* caster = GetCaster())
                caster->CastSpell(GetTarget()->GetPosition(), SPELL_PRIEST_MIND_BOMB_STUN, true);
    }

    void Register() override
    {
        AfterEffectRemove += AuraEffectRemoveFn(spell_pri_mind_bomb::RemoveEffect, EFFECT_0, SPELL_AURA_DUMMY, AURA_EFFECT_HANDLE_REAL);
    }
};

// 373202 - Mind Devourer
// Triggered by 8092 - Mind Blast
class spell_pri_mind_devourer : public SpellScript
{
     bool Validate(SpellInfo const* /*spellInfo*/) override
     {
         return ValidateSpellInfo({ SPELL_PRIEST_MIND_DEVOURER_AURA })
             && ValidateSpellEffect({ { SPELL_PRIEST_MIND_DEVOURER, EFFECT_0 } });
     }

     bool Load() override
     {
         return GetCaster()->HasAura(SPELL_PRIEST_MIND_DEVOURER);
     }

    void HandleEffectHitTarget(SpellEffIndex /*effIndex*/) const
    {
        AuraEffect const* aurEff = GetCaster()->GetAuraEffect(SPELL_PRIEST_MIND_DEVOURER, EFFECT_0);
        if (aurEff && roll_chance_i(aurEff->GetAmount()))
            GetCaster()->CastSpell(GetCaster(), SPELL_PRIEST_MIND_DEVOURER_AURA, GetSpell());
    }

    void Register() override
    {
        OnEffectHitTarget += SpellEffectFn(spell_pri_mind_devourer::HandleEffectHitTarget, EFFECT_0, SPELL_EFFECT_SCHOOL_DAMAGE);
    }
};

// 373204 - Mind Devourer (Aura)
// Attached to 335467 - Devouring Plague
class spell_pri_mind_devourer_buff_aura : public AuraScript
{
    void CalculateDamage(AuraEffect const* /*aurEff*/, Unit* /*victim*/, int32& /*damage*/, int32& /*flatMod*/, float& pctMod) const
    {
        AddPct(pctMod, DamageIncrease);
    }

    void Register() override
    {
        DoEffectCalcDamageAndHealing += AuraEffectCalcDamageFn(spell_pri_mind_devourer_buff_aura::CalculateDamage, EFFECT_1, SPELL_AURA_PERIODIC_LEECH);
    }

public:
    float DamageIncrease = 0.0f;
};

class spell_pri_mind_devourer_buff : public SpellScript
{
    bool Validate(SpellInfo const* /*spellInfo*/) override
    {
        return ValidateSpellEffect({ { SPELL_PRIEST_MIND_DEVOURER_AURA, EFFECT_1 } });
    }

    void OnPrecast() override
    {
        AuraEffect const* mindDevourer = GetCaster()->GetAuraEffect(SPELL_PRIEST_MIND_DEVOURER_AURA, EFFECT_1);
        if (!mindDevourer || !GetSpell()->m_appliedMods.contains(mindDevourer->GetBase()))
            return;

        _damageIncrease = mindDevourer->GetAmount();
    }

    void CalculateDamage(SpellEffectInfo const& /*spellEffectInfo*/, Unit* /*victim*/, int32& /*damage*/, int32& /*flatMod*/, float& pctMod) const
    {
        AddPct(pctMod, _damageIncrease);
    }

    void ModifyAuraValueAndRemoveBuff(SpellEffIndex /*effIndex*/) const
    {
        if (!_damageIncrease)
            return;

        if (Aura* devouringPlague = GetHitAura())
            if (spell_pri_mind_devourer_buff_aura* script = devouringPlague->GetScript<spell_pri_mind_devourer_buff_aura>())
                script->DamageIncrease = _damageIncrease;

        GetCaster()->RemoveAurasDueToSpell(SPELL_PRIEST_MIND_DEVOURER_AURA);
    }

    void Register() override
    {
        CalcDamage += SpellCalcDamageFn(spell_pri_mind_devourer_buff::CalculateDamage);
        OnEffectHitTarget += SpellEffectFn(spell_pri_mind_devourer_buff::ModifyAuraValueAndRemoveBuff, EFFECT_1, SPELL_EFFECT_APPLY_AURA);
    }

    float _damageIncrease = 0.0f;
};

// 390686 - Painful Punishment
class spell_pri_painful_punishment : public AuraScript
{
    bool Validate(SpellInfo const* /*spellInfo*/) override
    {
        return ValidateSpellInfo
        ({
            SPELL_PRIEST_SHADOW_WORD_PAIN,
            SPELL_PRIEST_PURGE_THE_WICKED_PERIODIC
        });
    }

    static void HandleEffectProc(AuraScript const&, AuraEffect const* aurEff, ProcEventInfo const& eventInfo)
    {
        Unit* caster = eventInfo.GetActor();
        Unit* target = eventInfo.GetActionTarget();
        if (!caster || !target)
            return;

        int32 additionalDuration = aurEff->GetAmount();

        if (Aura* shadowWordPain = target->GetOwnedAura(SPELL_PRIEST_SHADOW_WORD_PAIN, caster->GetGUID()))
            shadowWordPain->SetDuration(shadowWordPain->GetDuration() + additionalDuration);

        if (Aura* purgeTheWicked = target->GetOwnedAura(SPELL_PRIEST_PURGE_THE_WICKED_PERIODIC, caster->GetGUID()))
            purgeTheWicked->SetDuration(purgeTheWicked->GetDuration() + additionalDuration);
    }

    void Register() override
    {
        OnEffectProc += AuraEffectProcFn(spell_pri_painful_punishment::HandleEffectProc, EFFECT_0, SPELL_AURA_DUMMY);
    }
};

// 372991 - Pain Transformation
// Triggered by 33206 - Pain Suppression
class spell_pri_pain_transformation : public SpellScript
{
    bool Validate(SpellInfo const* /*spellInfo*/) override
    {
        return ValidateSpellInfo
        ({
            SPELL_PRIEST_ATONEMENT_EFFECT,
            SPELL_PRIEST_PAIN_TRANSFORMATION,
            SPELL_PRIEST_PAIN_TRANSFORMATION_HEAL
        });
    }

    bool Load() override
    {
        return GetCaster()->HasAura(SPELL_PRIEST_PAIN_TRANSFORMATION);
    }

    void HandleHit(SpellEffIndex /*effIndex*/) const
    {
        CastSpellExtraArgs args(GetSpell());
        args.SetTriggerFlags(TRIGGERED_IGNORE_CAST_IN_PROGRESS | TRIGGERED_DONT_REPORT_CAST_ERROR);

        GetCaster()->CastSpell(GetHitUnit(), SPELL_PRIEST_PAIN_TRANSFORMATION_HEAL, args);
        GetCaster()->CastSpell(GetHitUnit(), SPELL_PRIEST_ATONEMENT_EFFECT, args);
    }

    void Register() override
    {
        OnEffectHitTarget += SpellEffectFn(spell_pri_pain_transformation::HandleHit, EFFECT_0, SPELL_EFFECT_APPLY_AURA);
    }
};

// 47540 - Penance
// 400169 - Dark Reprimand
class spell_pri_penance : public SpellScript
{
public:
    spell_pri_penance(uint32 damageSpellId, uint32 healingSpellId) : _damageSpellId(damageSpellId), _healingSpellId(healingSpellId)
    {
    }

    bool Validate(SpellInfo const* /*spellInfo*/) override
    {
        return ValidateSpellInfo({ _damageSpellId, _healingSpellId });
    }

    SpellCastResult CheckCast() const
    {
        Unit* caster = GetCaster();

        if (Unit* target = GetExplTargetUnit())
        {
            if (!caster->IsFriendlyTo(target))
            {
                if (!caster->IsValidAttackTarget(target))
                    return SPELL_FAILED_BAD_TARGETS;

                if (!caster->isInFront(target))
                    return SPELL_FAILED_UNIT_NOT_INFRONT;
            }
        }

        return SPELL_CAST_OK;
    }

    void HandleDummy(SpellEffIndex /*effIndex*/) const
    {
        Unit* caster = GetCaster();

        if (Unit* target = GetHitUnit())
        {
            if (caster->IsFriendlyTo(target))
                caster->CastSpell(target, _healingSpellId, CastSpellExtraArgs(TRIGGERED_IGNORE_GCD | TRIGGERED_IGNORE_SPELL_AND_CATEGORY_CD)
                    .SetTriggeringSpell(GetSpell()));
            else
                caster->CastSpell(target, _damageSpellId, CastSpellExtraArgs(TRIGGERED_IGNORE_GCD | TRIGGERED_IGNORE_SPELL_AND_CATEGORY_CD)
                    .SetTriggeringSpell(GetSpell()));
        }
    }

    void Register() override
    {
        OnCheckCast += SpellCheckCastFn(spell_pri_penance::CheckCast);
        OnEffectHitTarget += SpellEffectFn(spell_pri_penance::HandleDummy, EFFECT_0, SPELL_EFFECT_DUMMY);
    }

private:
    uint32 _damageSpellId;
    uint32 _healingSpellId;
};

// 47758 - Penance (Channel Damage), 47757 - Penance (Channel Healing)
// 373129 - Dark Reprimand (Channel Damage), 400171 - Dark Reprimand (Channel Healing)
class spell_pri_penance_or_dark_reprimand_channeled : public AuraScript
{
    bool Validate(SpellInfo const* /*spellInfo*/) override
    {
        return ValidateSpellInfo({ SPELL_PRIEST_POWER_OF_THE_DARK_SIDE });
    }

    void HandleOnRemove(AuraEffect const* /*aurEff*/, AuraEffectHandleModes /*mode*/) const
    {
        if (Unit* caster = GetCaster())
            caster->RemoveAura(SPELL_PRIEST_POWER_OF_THE_DARK_SIDE);
    }

    void Register() override
    {
        OnEffectRemove += AuraEffectRemoveFn(spell_pri_penance_or_dark_reprimand_channeled::HandleOnRemove, EFFECT_0, SPELL_AURA_DUMMY, AURA_EFFECT_HANDLE_REAL);
    }
};

// 114239 - Phantasm
class spell_pri_phantasm : public SpellScript
{
    void HandleEffectHit(SpellEffIndex /*effIndex*/) const
    {
        GetCaster()->RemoveMovementImpairingAuras(false);
    }

    void Register() override
    {
        OnEffectHit += SpellEffectFn(spell_pri_phantasm::HandleEffectHit, EFFECT_0, SPELL_EFFECT_DUMMY);
    }
};

// 262484 - Power Leech (Passive for Shadowfiend)
// 284621 - Power Leech (Passive for Mindbender)
class spell_pri_power_leech_passive : public AuraScript
{
    bool Validate(SpellInfo const* /*spellInfo*/) override
    {
        return ValidateSpellInfo
        ({
            SPELL_PRIEST_POWER_LEECH_SHADOWFIEND_INSANITY,
            SPELL_PRIEST_POWER_LEECH_SHADOWFIEND_MANA,
            SPELL_PRIEST_POWER_LEECH_MINDBENDER_INSANITY,
            SPELL_PRIEST_POWER_LEECH_MINDBENDER_MANA,
            SPELL_PRIEST_ESSENCE_DEVOURER,
            SPELL_PRIEST_ESSENCE_DEVOURER_SHADOWFIEND_HEAL,
            SPELL_PRIEST_ESSENCE_DEVOURER_MINDBENDER_HEAL
        })
            && ValidateSpellEffect
        ({
            { SPELL_PRIEST_POWER_LEECH_SHADOWFIEND_INSANITY, EFFECT_0 },
            { SPELL_PRIEST_POWER_LEECH_SHADOWFIEND_MANA, EFFECT_0 },
            { SPELL_PRIEST_POWER_LEECH_MINDBENDER_INSANITY, EFFECT_0 },
            { SPELL_PRIEST_POWER_LEECH_MINDBENDER_MANA, EFFECT_0 }
        });
    }

    static bool CheckProc(AuraScript const&, ProcEventInfo const& eventInfo)
    {
        return eventInfo.GetDamageInfo() != nullptr;
    }

    void HandleOnProc(AuraEffect const* aurEff, ProcEventInfo& /*eventInfo*/) const
    {
        Unit* target = GetTarget();
        Player* summoner = Object::ToPlayer(target->GetOwner());
        if (!summoner)
            return;

        SpellInfo const* spellInfo = nullptr;
        int32 divisor = 1;

        if (summoner->GetPrimarySpecialization() != ChrSpecialization::PriestShadow)
        {
            if (target->GetEntry() == NPC_PRIEST_SHADOWFIEND)
            {
                // Note: divisor is 100 because effect value is 5 and its supposed to restore 0.5%
                spellInfo = sSpellMgr->AssertSpellInfo(SPELL_PRIEST_POWER_LEECH_SHADOWFIEND_MANA, GetCastDifficulty());
                divisor = 10;
            }
            else
            {
                // Note: divisor is 100 because effect value is 20 and its supposed to restore 0.2%
                spellInfo = sSpellMgr->AssertSpellInfo(SPELL_PRIEST_POWER_LEECH_MINDBENDER_MANA, GetCastDifficulty());
                divisor = 100;
            }
        }
        else
            spellInfo = sSpellMgr->AssertSpellInfo(target->GetEntry() == NPC_PRIEST_SHADOWFIEND
                ? SPELL_PRIEST_POWER_LEECH_SHADOWFIEND_INSANITY
                : SPELL_PRIEST_POWER_LEECH_MINDBENDER_INSANITY, GetCastDifficulty());

        target->CastSpell(summoner, spellInfo->Id, CastSpellExtraArgs(aurEff)
            .AddSpellMod(SPELLVALUE_BASE_POINT0, spellInfo->GetEffect(EFFECT_0).CalcValue() / divisor));

        // Note: Essence Devourer talent.
        if (summoner->HasAura(SPELL_PRIEST_ESSENCE_DEVOURER))
            summoner->CastSpell(nullptr, target->GetEntry() == NPC_PRIEST_SHADOWFIEND ? SPELL_PRIEST_ESSENCE_DEVOURER_SHADOWFIEND_HEAL : SPELL_PRIEST_ESSENCE_DEVOURER_MINDBENDER_HEAL, aurEff);
    }

    void Register() override
    {
        DoCheckProc += AuraCheckProcFn(spell_pri_power_leech_passive::CheckProc);
        OnEffectProc += AuraEffectProcFn(spell_pri_power_leech_passive::HandleOnProc, EFFECT_0, SPELL_AURA_DUMMY);
    }
};

// 198069 - Power of the Dark Side
class spell_pri_power_of_the_dark_side : public AuraScript
{
    bool Validate(SpellInfo const* /*spellInfo*/) override
    {
        return ValidateSpellInfo({ SPELL_PRIEST_POWER_OF_THE_DARK_SIDE_TINT });
    }

    void HandleOnApply(AuraEffect const* /*aurEff*/, AuraEffectHandleModes /*mode*/) const
    {
        if (Unit* caster = GetCaster())
            caster->CastSpell(caster, SPELL_PRIEST_POWER_OF_THE_DARK_SIDE_TINT, true);
    }

    void HandleOnRemove(AuraEffect const* /*aurEff*/, AuraEffectHandleModes /*mode*/) const
    {
        if (Unit* caster = GetCaster())
            caster->RemoveAura(SPELL_PRIEST_POWER_OF_THE_DARK_SIDE_TINT);
    }

    void Register() override
    {
        OnEffectApply += AuraEffectApplyFn(spell_pri_power_of_the_dark_side::HandleOnApply, EFFECT_0, SPELL_AURA_DUMMY, AURA_EFFECT_HANDLE_REAL);
        OnEffectRemove += AuraEffectRemoveFn(spell_pri_power_of_the_dark_side::HandleOnRemove, EFFECT_0, SPELL_AURA_DUMMY, AURA_EFFECT_HANDLE_REAL);
    }
};

// 47666 - Penance (Damage)
// 373130 - Dark Reprimand (Damage)
class spell_pri_power_of_the_dark_side_damage_bonus : public SpellScript
{
    bool Validate(SpellInfo const* /*spellInfo*/) override
    {
        return ValidateSpellInfo({ SPELL_PRIEST_POWER_OF_THE_DARK_SIDE });
    }

    void CalculateDamageBonus(SpellEffectInfo const& /*spellEffectInfo*/, Unit* /*victim*/, int32& /*damage*/, int32& /*flatMod*/, float& pctMod) const
    {
        if (AuraEffect* powerOfTheDarkSide = GetCaster()->GetAuraEffect(SPELL_PRIEST_POWER_OF_THE_DARK_SIDE, EFFECT_0))
            AddPct(pctMod, powerOfTheDarkSide->GetAmount());
    }

    void Register() override
    {
        CalcDamage += SpellCalcDamageFn(spell_pri_power_of_the_dark_side_damage_bonus::CalculateDamageBonus);
    }
};

// 47750 - Penance (Healing)
// 400187 - Dark Reprimand (Healing)
class spell_pri_power_of_the_dark_side_healing_bonus : public SpellScript
{
    bool Validate(SpellInfo const* /*spellInfo*/) override
    {
        return ValidateSpellInfo({ SPELL_PRIEST_POWER_OF_THE_DARK_SIDE });
    }

    void CalculateHealingBonus(SpellEffectInfo const& /*spellEffectInfo*/, Unit* /*victim*/, int32& /*healing*/, int32& /*flatMod*/, float& pctMod) const
    {
        if (AuraEffect* powerOfTheDarkSide = GetCaster()->GetAuraEffect(SPELL_PRIEST_POWER_OF_THE_DARK_SIDE, EFFECT_0))
            AddPct(pctMod, powerOfTheDarkSide->GetAmount());
    }

    void Register() override
    {
        CalcHealing += SpellCalcHealingFn(spell_pri_power_of_the_dark_side_healing_bonus::CalculateHealingBonus);
    }
};

// 194509 - Power Word: Radiance
class spell_pri_power_word_radiance : public SpellScript
{
    bool Validate(SpellInfo const* /*spellInfo*/) override
    {
        return ValidateSpellInfo({ SPELL_PRIEST_ATONEMENT_EFFECT });
    }

    void FilterTargets(std::list<WorldObject*>& targets)
    {
        Unit* caster = GetCaster();
        Unit* explTarget = GetExplTargetUnit();

        // we must add one since explicit target is always chosen.
        uint32 maxTargets = GetEffectInfo(EFFECT_2).CalcValue(caster) + 1;

        Trinity::SortTargetsWithPriorityRules(targets, maxTargets, GetRadianceRules(caster, explTarget));

        for (WorldObject const* target : targets)
        {
            if (target == explTarget)
                continue;

            _visualTargets.push_back(target->GetGUID());
        }
    }

    void HandleEffectHitTarget(SpellEffIndex /*effIndex*/) const
    {
        for (ObjectGuid const& guid : _visualTargets)
            if (Unit* target = ObjectAccessor::GetUnit(*GetHitUnit(), guid))
                GetHitUnit()->SendPlaySpellVisual(target, SPELL_VISUAL_PRIEST_POWER_WORD_RADIANCE, 0, 0, 70.0f);
    }

    static std::array<Trinity::TargetPriorityRule, 5> GetRadianceRules(Unit const* caster, Unit const* explTarget)
    {
        return
        {
            [explTarget](WorldObject const* target) { return target == explTarget; },
            [caster](Unit const* target) { return !target->HasAura(SPELL_PRIEST_ATONEMENT_EFFECT, caster->GetGUID()); },
            [](Unit const* target) { return !target->IsFullHealth(); },
            [](WorldObject const* target) { return target->IsPlayer() || (target->IsCreature() && target->ToCreature()->IsTreatedAsRaidUnit()); },
            [caster](Unit const* target) { return target->IsInRaidWith(caster); }
        };
    }

    void Register() override
    {
        OnObjectAreaTargetSelect += SpellObjectAreaTargetSelectFn(spell_pri_power_word_radiance::FilterTargets, EFFECT_1, TARGET_UNIT_DEST_AREA_ALLY);
        OnEffectHitTarget += SpellEffectFn(spell_pri_power_word_radiance::HandleEffectHitTarget, EFFECT_0, SPELL_EFFECT_DUMMY);
    }

    std::vector<ObjectGuid> _visualTargets;
};

// 17 - Power Word: Shield
class spell_pri_power_word_shield : public AuraScript
{
    bool Validate(SpellInfo const* /*spellInfo*/) override
    {
        return ValidateSpellInfo
        ({
            SPELL_PRIEST_STRENGTH_OF_SOUL,
            SPELL_PRIEST_STRENGTH_OF_SOUL_EFFECT,
            SPELL_PRIEST_ATONEMENT_EFFECT,
            SPELL_PRIEST_SHIELD_DISCIPLINE,
            SPELL_PRIEST_SHIELD_DISCIPLINE_EFFECT,
            SPELL_PVP_RULES_ENABLED_HARDCODED
        }) && ValidateSpellEffect({
            { SPELL_PRIEST_MASTERY_GRACE, EFFECT_0 }
        });
    }

    void CalculateAbsorb(AuraEffect const* aurEff, Unit* /*victim*/, int32& /*absorb*/, int32& /*flatMod*/, float& pctMod)
    {
        Unit* caster = GetCaster();

        // Mastery: Grace (TBD: move into DoEffectCalcDamageAndHealing hook with a new SpellScript and AuraScript).
        if (AuraEffect const* masteryGraceEffect = caster->GetAuraEffect(SPELL_PRIEST_MASTERY_GRACE, EFFECT_0))
            if (GetUnitOwner()->HasAura(SPELL_PRIEST_ATONEMENT_EFFECT))
                AddPct(pctMod, masteryGraceEffect->GetAmount());

        float critChanceDone = caster->SpellCritChanceDone(nullptr, aurEff, GetSpellInfo()->GetSchoolMask(), GetSpellInfo()->GetAttackType());
        float critChanceTaken = GetUnitOwner()->SpellCritChanceTaken(caster, nullptr, aurEff, GetSpellInfo()->GetSchoolMask(), critChanceDone, GetSpellInfo()->GetAttackType());

        if (roll_chance_f(critChanceTaken))
            pctMod *= 2;
    }

    void HandleOnApply(AuraEffect const* aurEff, AuraEffectHandleModes /*mode*/) const
    {
        Unit* caster = GetCaster();
        if (!caster)
            return;

        // Note: Strength of Soul PvP talent.
        if (caster->HasAura(SPELL_PRIEST_STRENGTH_OF_SOUL))
            caster->CastSpell(GetTarget(), SPELL_PRIEST_STRENGTH_OF_SOUL_EFFECT, aurEff);
    }

    void HandleOnRemove(AuraEffect const* aurEff, AuraEffectHandleModes /*mode*/) const
    {
        GetTarget()->RemoveAura(SPELL_PRIEST_STRENGTH_OF_SOUL_EFFECT);

        // Note: Shield Discipline talent.
        if (Unit* caster = GetCaster())
            if (GetTargetApplication()->GetRemoveMode() == AURA_REMOVE_BY_ENEMY_SPELL && caster->HasAura(SPELL_PRIEST_SHIELD_DISCIPLINE))
                caster->CastSpell(caster, SPELL_PRIEST_SHIELD_DISCIPLINE_EFFECT, aurEff);
    }

    void Register() override
    {
        DoEffectCalcDamageAndHealing += AuraEffectCalcAbsorbFn(spell_pri_power_word_shield::CalculateAbsorb, EFFECT_0);
        AfterEffectApply += AuraEffectApplyFn(spell_pri_power_word_shield::HandleOnApply, EFFECT_0, SPELL_AURA_SCHOOL_ABSORB, AURA_EFFECT_HANDLE_REAL_OR_REAPPLY_MASK);
        AfterEffectRemove += AuraEffectRemoveFn(spell_pri_power_word_shield::HandleOnRemove, EFFECT_0, SPELL_AURA_SCHOOL_ABSORB, AURA_EFFECT_HANDLE_REAL);
    }
};

// 47515 - Divine Aegis
class spell_pri_divine_aegis : public AuraScript
{
    bool Validate(SpellInfo const* /*spellInfo*/) override
    {
        return ValidateSpellEffect({ { SPELL_PRIEST_DIVINE_AEGIS_ABSORB, EFFECT_0 } });
    }

    static bool CheckProc(AuraScript const&, ProcEventInfo const& eventInfo)
    {
        return eventInfo.GetHealInfo() != nullptr;
    }

    static void HandleProc(AuraScript const&, AuraEffect const* aurEff, ProcEventInfo const& eventInfo)
    {
        Unit* caster = eventInfo.GetActor();
        if (!caster)
            return;

        int32 aegisAmount = CalculatePct(eventInfo.GetHealInfo()->GetHeal(), aurEff->GetAmount());

        CastSpellExtraArgs args(aurEff);
        args.SetTriggerFlags(TRIGGERED_IGNORE_CAST_IN_PROGRESS | TRIGGERED_DONT_REPORT_CAST_ERROR);
        args.AddSpellMod(SPELLVALUE_BASE_POINT0, aegisAmount);
        caster->CastSpell(eventInfo.GetProcTarget(), SPELL_PRIEST_DIVINE_AEGIS_ABSORB, args);
    }

    void Register() override
    {
        OnEffectProc += AuraEffectProcFn(spell_pri_divine_aegis::HandleProc, EFFECT_0, SPELL_AURA_DUMMY);
    }
};

// 472361 - Divine Procession
class spell_pri_divine_procession : public AuraScript
{
    bool Validate(SpellInfo const* /*spellInfo*/) override
    {
        return ValidateSpellInfo({ SPELL_PRIEST_ATONEMENT, SPELL_PRIEST_ATONEMENT_EFFECT })
            && ValidateSpellEffect({ { SPELL_PRIEST_ATONEMENT_EFFECT, EFFECT_2 } });
    }

    void HandleProc(AuraEffect const* aurEff, ProcEventInfo& /*eventInfo*/) const
    {
        Unit* caster = GetTarget();

        Aura const* atonementAura = caster->GetAura(SPELL_PRIEST_ATONEMENT);
        if (!atonementAura)
            return;

        spell_pri_atonement const* atonementScript = atonementAura->GetScript<spell_pri_atonement>();
        if (!atonementScript)
            return;

        std::vector<ObjectGuid> const& atonementTargets = atonementScript->GetAtonementTargets();
        if (atonementTargets.empty())
            return;

        // smallest Atonement duration should get increased
        auto it = std::ranges::min_element(atonementTargets, std::ranges::less(), [caster](ObjectGuid const& guidA)
        {
            Unit const* target = ObjectAccessor::GetUnit(*caster, guidA);
            if (!target)
                return std::numeric_limits<int32>::max();

            Aura const* atonementEffect = target->GetAura(SPELL_PRIEST_ATONEMENT_EFFECT, caster->GetGUID());
            if (!atonementEffect)
                return std::numeric_limits<int32>::max();

            return atonementEffect->GetDuration();
        });

        if (Unit const* target = ObjectAccessor::GetUnit(*caster, *it))
        {
            if (Aura* atonement = target->GetAura(SPELL_PRIEST_ATONEMENT_EFFECT, caster->GetGUID()))
            {
                if (atonement->GetDuration() < 30 * IN_MILLISECONDS)
                {
                    int32 newDuration = atonement->GetDuration() + aurEff->GetAmount();
                    atonement->SetDuration(newDuration);
                    atonement->SetMaxDuration(newDuration);
                }
            }
        }
    }

    void Register() override
    {
        OnEffectProc += AuraEffectProcFn(spell_pri_divine_procession::HandleProc, EFFECT_0, SPELL_AURA_DUMMY);
    }
};

// 129250 - Power Word: Solace
class spell_pri_power_word_solace : public SpellScript
{
    bool Validate(SpellInfo const* /*spellInfo*/) override
    {
        return ValidateSpellInfo({ SPELL_PRIEST_POWER_WORD_SOLACE_ENERGIZE });
    }

    void RestoreMana(SpellEffIndex /*effIndex*/) const
    {
        GetCaster()->CastSpell(GetCaster(), SPELL_PRIEST_POWER_WORD_SOLACE_ENERGIZE,
            CastSpellExtraArgs(TRIGGERED_IGNORE_CAST_IN_PROGRESS).SetTriggeringSpell(GetSpell())
                .AddSpellMod(SPELLVALUE_BASE_POINT0, GetEffectValue() / 100));
    }

    void Register() override
    {
        OnEffectLaunch += SpellEffectFn(spell_pri_power_word_solace::RestoreMana, EFFECT_1, SPELL_EFFECT_DUMMY);
    }
};

// Base class used by various Prayer of Mending spells
class spell_pri_prayer_of_mending_SpellScriptBase : public SpellScript
{
public:
    bool Validate(SpellInfo const* /*spellInfo*/) override
    {
        return ValidateSpellInfo({ SPELL_PRIEST_PRAYER_OF_MENDING_HEAL, SPELL_PRIEST_PRAYER_OF_MENDING_AURA })
            && ValidateSpellEffect({ { SPELL_PRIEST_PRAYER_OF_MENDING_HEAL, EFFECT_0 } });
    }

    bool Load() override
    {
        _spellInfoHeal = sSpellMgr->AssertSpellInfo(SPELL_PRIEST_PRAYER_OF_MENDING_HEAL, DIFFICULTY_NONE);
        return true;
    }

    void CastPrayerOfMendingAura(Unit* caster, Unit* target, Unit* visualSender, uint8 stack, bool firstCast) const
    {
        CastSpellExtraArgs args;
        args.TriggerFlags = TRIGGERED_FULL_MASK;
        args.AddSpellMod(SPELLVALUE_AURA_STACK, stack);

        // Note: this line's purpose is to show the correct amount in Points field in SMSG_AURA_UPDATE.
        SpellEffectInfo const* healEffectDummy = &_spellInfoHeal->GetEffect(EFFECT_0);
        uint32 basePoints = caster->SpellHealingBonusDone(target, _spellInfoHeal, healEffectDummy->CalcValue(caster), HEAL, *healEffectDummy);
        args.AddSpellMod(SPELLVALUE_BASE_POINT0, basePoints);

        // Note: Focused Mending talent.
        args.SetCustomArg(firstCast);

        caster->CastSpell(target, SPELL_PRIEST_PRAYER_OF_MENDING_AURA, args);

        // Note: the visualSender is the priest if it is first cast or the aura holder when the aura triggers.
        visualSender->SendPlaySpellVisual(target, SPELL_VISUAL_PRIEST_PRAYER_OF_MENDING, 0, 0, 40.0f);
    }

protected:
    SpellInfo const* _spellInfoHeal = nullptr;
};

// 33076 - Prayer of Mending (Dummy)
class spell_pri_prayer_of_mending_dummy : public spell_pri_prayer_of_mending_SpellScriptBase
{
    bool Validate(SpellInfo const* /*spellInfo*/) override
    {
        return ValidateSpellInfo
        ({
            SPELL_PRIEST_PRAYER_OF_MENDING_AURA,
            SPELL_PRIEST_EPIPHANY,
            SPELL_PRIEST_EPIPHANY_HIGHLIGHT
        });
    }

    void HandleEffectDummy(SpellEffIndex /*effIndex*/) const
    {
        Unit* caster = GetCaster();
        Unit* target = GetHitUnit();

        // Note: we need to increase BasePoints by 1 since it's 4 as default. Also HACKFIX, we shouldn't reduce it by 1 if the target has the aura already.
        uint8 stackAmount = target->HasAura(SPELL_PRIEST_PRAYER_OF_MENDING_AURA, caster->GetGUID()) ? GetEffectValue() : GetEffectValue() + 1;

        CastPrayerOfMendingAura(caster, target, caster, stackAmount, true);

        // Note: Epiphany talent.
        if (caster->HasAura(SPELL_PRIEST_EPIPHANY))
            caster->RemoveAurasDueToSpell(SPELL_PRIEST_EPIPHANY_HIGHLIGHT);
    }

    void Register() override
    {
        OnEffectHitTarget += SpellEffectFn(spell_pri_prayer_of_mending_dummy::HandleEffectDummy, EFFECT_0, SPELL_EFFECT_DUMMY);
    }
};

// 41635 - Prayer of Mending (Aura)
class spell_pri_prayer_of_mending_aura : public AuraScript
{
    bool Validate(SpellInfo const* /*spellInfo*/) override
    {
        return ValidateSpellInfo({ SPELL_PRIEST_PRAYER_OF_MENDING_HEAL, SPELL_PRIEST_PRAYER_OF_MENDING_JUMP })
            && ValidateSpellEffect({ { SPELL_PRIEST_SAY_YOUR_PRAYERS, EFFECT_0 } });
    }

    void HandleHeal(AuraEffect const* aurEff, ProcEventInfo const& /*eventInfo*/)
    {
        // Note: caster is the priest who cast the spell and target is current holder of the aura.
        Unit* target = GetTarget();

        if (Unit* caster = GetCaster())
        {
            CastSpellExtraArgs args(aurEff);
            args.SetCustomArg(_isEmpoweredByFocusedMending);

            caster->CastSpell(target, SPELL_PRIEST_PRAYER_OF_MENDING_HEAL, args);

            // Note: jump is only executed if higher than 1 stack.
            int32 stackAmount = GetStackAmount();
            if (stackAmount > 1)
            {
                args.OriginalCaster = caster->GetGUID();

                int32 newStackAmount = stackAmount - 1;
                if (AuraEffect* sayYourPrayers = caster->GetAuraEffect(SPELL_PRIEST_SAY_YOUR_PRAYERS, EFFECT_0))
                    if (roll_chance_i(sayYourPrayers->GetAmount()))
                        ++newStackAmount;

                args.AddSpellMod(SPELLVALUE_BASE_POINT0, newStackAmount);

                target->CastSpell(target, SPELL_PRIEST_PRAYER_OF_MENDING_JUMP, args);
            }

            Remove();
        }
    }

    void Register() override
    {
        OnEffectProc += AuraEffectProcFn(spell_pri_prayer_of_mending_aura::HandleHeal, EFFECT_0, SPELL_AURA_DUMMY);
    }

public:
    void SetEmpoweredByFocusedMending(bool isEmpowered)
    {
        _isEmpoweredByFocusedMending = isEmpowered;
    }

private:
    bool _isEmpoweredByFocusedMending = false;
};

class spell_pri_prayer_of_mending : public SpellScript
{
    void HandleEffectDummy(SpellEffIndex /*effIndex*/) const
    {
        Aura* aura = GetHitAura();
        if (!aura)
            return;

        spell_pri_prayer_of_mending_aura* script = aura->GetScript<spell_pri_prayer_of_mending_aura>();
        if (!script)
            return;

        if (bool const* isEmpoweredByFocusedMending = std::any_cast<bool>(&GetSpell()->m_customArg))
            script->SetEmpoweredByFocusedMending(isEmpoweredByFocusedMending);
    }

    void Register() override
    {
        OnEffectHitTarget += SpellEffectFn(spell_pri_prayer_of_mending::HandleEffectDummy, EFFECT_0, SPELL_EFFECT_APPLY_AURA);
    }
};

// 155793 - Prayer of Mending (Jump)
class spell_pri_prayer_of_mending_jump : public spell_pri_prayer_of_mending_SpellScriptBase
{
    static void FilterTargets(SpellScript const&, std::list<WorldObject*>& targets)
    {
        Trinity::SelectRandomInjuredTargets(targets, 1, true);
    }

    void HandleJump(SpellEffIndex /*effIndex*/) const
    {
        if (Unit* origCaster = GetOriginalCaster())
            CastPrayerOfMendingAura(origCaster, GetHitUnit(), GetCaster(), GetEffectValue(), false);
    }

    void Register() override
    {
        OnObjectAreaTargetSelect += SpellObjectAreaTargetSelectFn(spell_pri_prayer_of_mending_jump::FilterTargets, EFFECT_0, TARGET_UNIT_SRC_AREA_ALLY);
        OnEffectHitTarget += SpellEffectFn(spell_pri_prayer_of_mending_jump::HandleJump, EFFECT_0, SPELL_EFFECT_DUMMY);
    }
};

// 193063 - Protective Light (Aura)
class spell_pri_protective_light : public AuraScript
{
    bool CheckEffectProc(AuraEffect const* /*aurEff*/, ProcEventInfo const& eventInfo) const
    {
        return eventInfo.GetProcTarget() == GetCaster();
    }

    void HandleEffectProc(AuraEffect const* aurEff, ProcEventInfo& /*eventInfo*/) const
    {
        GetCaster()->CastSpell(GetCaster(), SPELL_PRIEST_PROTECTIVE_LIGHT_AURA, aurEff);
    }

    void Register() override
    {
        DoCheckEffectProc += AuraCheckEffectProcFn(spell_pri_protective_light::CheckEffectProc, EFFECT_0, SPELL_AURA_DUMMY);
        OnEffectProc += AuraEffectProcFn(spell_pri_protective_light::HandleEffectProc, EFFECT_0, SPELL_AURA_DUMMY);
    }
};

// 405554 - Priest Holy 10.1 Class Set 2pc
class spell_pri_holy_10_1_class_set_2pc : public AuraScript
{
    bool Validate(SpellInfo const* /*spellInfo*/) override
    {
        return ValidateSpellInfo({ SPELL_PRIEST_HOLY_10_1_CLASS_SET_2P_CHOOSER })
            && ValidateSpellEffect({ { SPELL_PRIEST_PRAYER_OF_MENDING, EFFECT_0 } });
    }

    static bool CheckProc(AuraScript const&, AuraEffect const* aurEff, ProcEventInfo& /*eventInfo*/)
    {
        return roll_chance_i(aurEff->GetAmount());
    }

    void HandleProc(AuraEffect const* aurEff, ProcEventInfo const& eventInfo) const
    {
        CastSpellExtraArgs args(aurEff);
        args.SetTriggeringSpell(eventInfo.GetProcSpell());
        args.AddSpellMod(SPELLVALUE_BASE_POINT0, sSpellMgr->AssertSpellInfo(SPELL_PRIEST_PRAYER_OF_MENDING, GetCastDifficulty())->GetEffect(EFFECT_0).CalcValue(GetCaster()));

        GetTarget()->CastSpell(GetTarget(), SPELL_PRIEST_HOLY_10_1_CLASS_SET_2P_CHOOSER, args);
    }

    void Register() override
    {
        DoCheckEffectProc += AuraCheckEffectProcFn(spell_pri_holy_10_1_class_set_2pc::CheckProc, EFFECT_0, SPELL_AURA_DUMMY);
        OnEffectProc += AuraEffectProcFn(spell_pri_holy_10_1_class_set_2pc::HandleProc, EFFECT_0, SPELL_AURA_DUMMY);
    }
};

// 411097 - Priest Holy 10.1 Class Set 2pc (Chooser)
class spell_pri_holy_10_1_class_set_2pc_chooser : public spell_pri_prayer_of_mending_SpellScriptBase
{
    bool Validate(SpellInfo const* /*spellInfo*/) override
    {
        return ValidateSpellInfo({ SPELL_PRIEST_PRAYER_OF_MENDING_AURA });
    }

    static void FilterTargets(SpellScript const&, std::list<WorldObject*>& targets)
    {
        Trinity::SelectRandomInjuredTargets(targets, 1, true);
    }

    void HandleEffectDummy(SpellEffIndex /*effIndex*/) const
    {
        Unit* caster = GetCaster();
        Unit* target = GetHitUnit();

        // Note: we need to increase BasePoints by 1 since it's 4 as default. Also HACKFIX, we shouldn't reduce it by 1 if the target has the aura already.
        uint8 stackAmount = target->HasAura(SPELL_PRIEST_PRAYER_OF_MENDING_AURA, caster->GetGUID()) ? GetEffectValue() : GetEffectValue() + 1;

        CastPrayerOfMendingAura(caster, target, caster, stackAmount, true);
    }

    void Register() override
    {
        OnObjectAreaTargetSelect += SpellObjectAreaTargetSelectFn(spell_pri_holy_10_1_class_set_2pc_chooser::FilterTargets, EFFECT_0, TARGET_UNIT_DEST_AREA_ENTRY);
        OnEffectHitTarget += SpellEffectFn(spell_pri_holy_10_1_class_set_2pc_chooser::HandleEffectDummy, EFFECT_0, SPELL_EFFECT_DUMMY);
    }
};

// 155793 - Prayer of Mending (Jump)
class spell_pri_holy_10_1_class_set_4pc : public SpellScript
{
    bool Validate(SpellInfo const* /*spellInfo*/) override
    {
        return ValidateSpellInfo({ SPELL_PRIEST_HOLY_10_1_CLASS_SET_4P, SPELL_PRIEST_HOLY_10_1_CLASS_SET_4P_EFFECT });
    }

    void HandleEffectDummy(SpellEffIndex /*effIndex*/) const
    {
        if (GetOriginalCaster()->HasAura(SPELL_PRIEST_HOLY_10_1_CLASS_SET_4P))
            GetOriginalCaster()->CastSpell(GetOriginalCaster(), SPELL_PRIEST_HOLY_10_1_CLASS_SET_4P_EFFECT, TRIGGERED_IGNORE_GCD);
    }

    void Register() override
    {
        OnEffectHitTarget += SpellEffectFn(spell_pri_holy_10_1_class_set_4pc::HandleEffectDummy, EFFECT_0, SPELL_EFFECT_DUMMY);
    }
};

// 41635 - Prayer of Mending (Aura)
class spell_pri_holy_10_1_class_set_4pc_aura : public AuraScript
{
    bool Validate(SpellInfo const* /*spellInfo*/) override
    {
        return ValidateSpellInfo({ SPELL_PRIEST_HOLY_10_1_CLASS_SET_4P, SPELL_PRIEST_HOLY_10_1_CLASS_SET_4P_EFFECT });
    }

    void HandleOnRemove(AuraEffect const* aurEff, AuraEffectHandleModes /*mode*/) const
    {
        if (GetTargetApplication()->GetRemoveMode() != AURA_REMOVE_BY_EXPIRE)
            return;

        if (GetCaster()->HasAura(SPELL_PRIEST_HOLY_10_1_CLASS_SET_4P))
            GetCaster()->CastSpell(GetCaster(), SPELL_PRIEST_HOLY_10_1_CLASS_SET_4P_EFFECT, CastSpellExtraArgs(TRIGGERED_IGNORE_GCD).SetTriggeringAura(aurEff));
    }

    void Register() override
    {
        OnEffectRemove += AuraEffectRemoveFn(spell_pri_holy_10_1_class_set_4pc_aura::HandleOnRemove, EFFECT_0, SPELL_AURA_DUMMY, AURA_EFFECT_HANDLE_REAL);
    }
};

// 17 - Power Word: Shield
class spell_pri_assured_safety : public spell_pri_prayer_of_mending_SpellScriptBase
{
    bool Validate(SpellInfo const* /*spellInfo*/) override
    {
        return ValidateSpellEffect({ { SPELL_PRIEST_ASSURED_SAFETY, EFFECT_0 } });
    }

    bool Load() override
    {
        return spell_pri_prayer_of_mending_SpellScriptBase::Load()
            && GetCaster()->HasAura(SPELL_PRIEST_ASSURED_SAFETY);
    }

    void HandleEffectHitTarget(SpellEffIndex /*effIndex*/) const
    {
        Unit* caster = GetCaster();
        if (AuraEffect const* effect = caster->GetAuraEffect(SPELL_PRIEST_ASSURED_SAFETY, EFFECT_0))
            CastPrayerOfMendingAura(caster, GetHitUnit(), caster, effect->GetAmount(), false);
    }

    void Register() override
    {
        OnEffectHitTarget += SpellEffectFn(spell_pri_assured_safety::HandleEffectHitTarget, EFFECT_0, SPELL_EFFECT_APPLY_AURA);
    }
};

// 373036 - Protector of the Frail
class spell_pri_protector_of_the_frail : public SpellScript
{
    bool Validate(SpellInfo const* /*spellInfo*/) override
    {
        return ValidateSpellEffect({ { SPELL_PRIEST_PROTECTOR_OF_THE_FRAIL, EFFECT_1 } });
    }

    void HandleEffectHit(SpellEffIndex /*effIndex*/) const
    {
        Unit* caster = GetCaster();

        int32 cdReduction = sSpellMgr->AssertSpellInfo(SPELL_PRIEST_PROTECTOR_OF_THE_FRAIL, GetCastDifficulty())->GetEffect(EFFECT_1).CalcValue(caster);
        caster->GetSpellHistory()->ModifyCooldown(SPELL_PRIEST_PAIN_SUPPRESSION, Milliseconds(cdReduction));
    }

    void Register() override
    {
        OnEffectHitTarget += SpellEffectFn(spell_pri_protector_of_the_frail::HandleEffectHit, EFFECT_0, SPELL_EFFECT_DUMMY);
    }
};

// 204197 - Purge the Wicked
// Called by Penance - 47540, Dark Reprimand - 400169
class spell_pri_purge_the_wicked : public SpellScript
{
    bool Validate(SpellInfo const* /*spellInfo*/) override
    {
        return ValidateSpellInfo
        ({
            SPELL_PRIEST_PURGE_THE_WICKED_PERIODIC,
            SPELL_PRIEST_PURGE_THE_WICKED_DUMMY
        });
    }

    void HandleDummy(SpellEffIndex /*effIndex*/) const
    {
        Unit* caster = GetCaster();
        Unit* target = GetHitUnit();

        if (target->HasAura(SPELL_PRIEST_PURGE_THE_WICKED_PERIODIC, caster->GetGUID()))
            caster->CastSpell(target, SPELL_PRIEST_PURGE_THE_WICKED_DUMMY, TRIGGERED_IGNORE_GCD | TRIGGERED_IGNORE_CAST_IN_PROGRESS);
    }

    void Register() override
    {
        OnEffectHitTarget += SpellEffectFn(spell_pri_purge_the_wicked::HandleDummy, EFFECT_0, SPELL_EFFECT_DUMMY);
    }
};

// 204215 - Purge the Wicked
class spell_pri_purge_the_wicked_dummy : public SpellScript
{
    bool Validate(SpellInfo const* /*spellInfo*/) override
    {
        return ValidateSpellInfo({ SPELL_PRIEST_PURGE_THE_WICKED_PERIODIC, SPELL_PRIEST_REVEL_IN_PURITY })
            && ValidateSpellEffect({ { SPELL_PRIEST_REVEL_IN_PURITY, EFFECT_1 } });
    }

    void FilterTargets(std::list<WorldObject*>& targets) const
    {
        Unit* caster = GetCaster();
        Unit* explTarget = GetExplTargetUnit();

        targets.remove_if([&](WorldObject* object) -> bool
        {
            // Note: we must remove any non-unit target, the explicit target and any other target that may be under any crowd control aura.
            Unit* target = object->ToUnit();
            return !target || target == explTarget || target->HasBreakableByDamageCrowdControlAura();
        });

        if (targets.empty())
            return;

        // Note: there's no SPELL_EFFECT_DUMMY with BasePoints 1 in any of the spells related to use as reference so we hardcode the value.
        uint32 spreadCount = 1;

        // Note: we must sort our list of targets whose priority is 1) aura, 2) distance, and 3) duration.
        targets.sort([&](WorldObject const* lhs, WorldObject const* rhs) -> bool
        {
            Unit const* targetA = lhs->ToUnit();
            Unit const* targetB = rhs->ToUnit();

            Aura* auraA = targetA->GetAura(SPELL_PRIEST_PURGE_THE_WICKED_PERIODIC, caster->GetGUID());
            Aura* auraB = targetB->GetAura(SPELL_PRIEST_PURGE_THE_WICKED_PERIODIC, caster->GetGUID());

            if (!auraA)
            {
                if (auraB)
                    return true;
                return explTarget->GetExactDist(targetA) < explTarget->GetExactDist(targetB);
            }
            if (!auraB)
                return false;

            return auraA->GetDuration() < auraB->GetDuration();
        });

        // Note: Revel in Purity talent.
        if (caster->HasAura(SPELL_PRIEST_REVEL_IN_PURITY))
            spreadCount += sSpellMgr->AssertSpellInfo(SPELL_PRIEST_REVEL_IN_PURITY, DIFFICULTY_NONE)->GetEffect(EFFECT_1).CalcValue(GetCaster());

        if (targets.size() > spreadCount)
            targets.resize(spreadCount);
    }

    void HandleDummy(SpellEffIndex /*effIndex*/) const
    {
        Unit* caster = GetCaster();
        Unit* target = GetHitUnit();

        caster->CastSpell(target, SPELL_PRIEST_PURGE_THE_WICKED_PERIODIC, TRIGGERED_IGNORE_GCD | TRIGGERED_IGNORE_CAST_IN_PROGRESS);
    }

    void Register() override
    {
        OnObjectAreaTargetSelect += SpellObjectAreaTargetSelectFn(spell_pri_purge_the_wicked_dummy::FilterTargets, EFFECT_1, TARGET_UNIT_DEST_AREA_ENEMY);
        OnEffectHitTarget += SpellEffectFn(spell_pri_purge_the_wicked_dummy::HandleDummy, EFFECT_1, SPELL_EFFECT_DUMMY);
    }
};

// 390622 - Rhapsody
class spell_pri_rhapsody : public AuraScript
{
    bool Validate(SpellInfo const* /*spellInfo*/) override
    {
        return ValidateSpellInfo({ SPELL_PRIEST_RHAPSODY_PROC });
    }

    void HandlePeriodic(AuraEffect const* aurEff) const
    {
        Unit* target = GetTarget();
        if (Aura* rhapsodyStack = target->GetAura(SPELL_PRIEST_RHAPSODY_PROC, GetCasterGUID()))
            rhapsodyStack->ModStackAmount(1);
        else
            target->CastSpell(target, SPELL_PRIEST_RHAPSODY_PROC,
                CastSpellExtraArgs(aurEff).SetTriggerFlags(TRIGGERED_IGNORE_CAST_IN_PROGRESS | TRIGGERED_DONT_REPORT_CAST_ERROR));
    }

    void Register() override
    {
        OnEffectPeriodic += AuraEffectPeriodicFn(spell_pri_rhapsody::HandlePeriodic, EFFECT_0, SPELL_AURA_PERIODIC_DUMMY);
    }
};

// 390636 - Rhapsody
class spell_pri_rhapsody_proc : public AuraScript
{
    void PreventChargeDrop(ProcEventInfo const& /*eventInfo*/)
    {
        PreventDefaultAction();
    }

    void RemoveAura(ProcEventInfo const& /*eventInfo*/) const
    {
        // delay charge drop to allow spellmod to be applied to both damaging and healing spells
        GetAura()->DropChargeDelayed(1);
    }

    void Register() override
    {
        DoPrepareProc += AuraProcFn(spell_pri_rhapsody_proc::PreventChargeDrop);
        AfterProc += AuraProcFn(spell_pri_rhapsody_proc::RemoveAura);
    }
};

// 47536 - Rapture
class spell_pri_rapture : public SpellScript
{
    bool Validate(SpellInfo const* /*spellInfo*/) override
    {
        return ValidateSpellInfo({ SPELL_PRIEST_POWER_WORD_SHIELD });
    }

    void HandleEffectDummy(SpellEffIndex /*effIndex*/)
    {
        _raptureTarget = GetHitUnit()->GetGUID();
    }

    void HandleAfterCast() const
    {
        Unit* caster = GetCaster();

        if (Unit* target = ObjectAccessor::GetUnit(*caster, _raptureTarget))
            caster->CastSpell(target, SPELL_PRIEST_POWER_WORD_SHIELD,
                CastSpellExtraArgs(TRIGGERED_IGNORE_GCD | TRIGGERED_IGNORE_POWER_COST | TRIGGERED_IGNORE_CAST_IN_PROGRESS)
                .SetTriggeringSpell(GetSpell()));
    }

    void Register() override
    {
        OnEffectHitTarget += SpellEffectFn(spell_pri_rapture::HandleEffectDummy, EFFECT_0, SPELL_EFFECT_DUMMY);
        AfterCast += SpellCastFn(spell_pri_rapture::HandleAfterCast);
    }

private:
    ObjectGuid _raptureTarget;
};

// 8092 - Mind Blast
class spell_pri_schism : public SpellScript
{
    bool Validate(SpellInfo const* /*spellInfo*/) override
    {
        return ValidateSpellInfo
        ({
            SPELL_PRIEST_SCHISM,
            SPELL_PRIEST_SCHISM_AURA
        });
    }

    void HandleEffectHitTarget(SpellEffIndex /*effIndex*/) const
    {
        if (GetCaster()->HasAura(SPELL_PRIEST_SCHISM))
            GetCaster()->CastSpell(GetHitUnit(), SPELL_PRIEST_SCHISM_AURA, true);
    }

    void Register() override
    {
        OnEffectHitTarget += SpellEffectFn(spell_pri_schism::HandleEffectHitTarget, EFFECT_0, SPELL_EFFECT_SCHOOL_DAMAGE);
    }
};

// 208771 - Sanctuary (Absorb)
class spell_pri_sanctuary_absorb : public AuraScript
{
    bool Validate(SpellInfo const* /*spellInfo*/) override
    {
        return ValidateSpellInfo({ SPELL_PRIEST_SANCTUARY_AURA });
    }

    void CalcAbsorbAmount(AuraEffect const* /*aurEff*/, DamageInfo& dmgInfo, uint32& /*absorbAmount*/)
    {
        PreventDefaultAction();

        Unit const* attacker = dmgInfo.GetAttacker();
        if (!attacker)
            return;

        AuraEffect* amountHolderEffect = attacker->GetAuraEffect(SPELL_PRIEST_SANCTUARY_AURA, EFFECT_0, GetCasterGUID());
        if (!amountHolderEffect)
            return;

        if (dmgInfo.GetDamage() >= uint32(amountHolderEffect->GetAmount()))
        {
            amountHolderEffect->GetBase()->Remove(AURA_REMOVE_BY_ENEMY_SPELL);
            dmgInfo.AbsorbDamage(amountHolderEffect->GetAmount());
        }
        else
        {
            amountHolderEffect->ChangeAmount(amountHolderEffect->GetAmount() - int32(dmgInfo.GetDamage()));
            dmgInfo.AbsorbDamage(dmgInfo.GetDamage());
        }
    }

    void Register() override
    {
        OnEffectAbsorb += AuraEffectAbsorbFn(spell_pri_sanctuary_absorb::CalcAbsorbAmount, EFFECT_0);
    }
};

// Smite - 585
class spell_pri_sanctuary_trigger : public SpellScript
{
    bool Validate(SpellInfo const* /*spellInfo*/) override
    {
        return ValidateSpellInfo({ SPELL_PRIEST_SANCTUARY, SPELL_PRIEST_SANCTUARY_AURA, SPELL_PRIEST_SANCTUARY_ABSORB });
    }

    void HandleEffectHit(SpellEffIndex /*effIndex*/) const
    {
        Player* caster = Object::ToPlayer(GetCaster());
        if (!caster)
            return;

        if (AuraEffect const* sanctuaryEffect = caster->GetAuraEffect(SPELL_PRIEST_SANCTUARY, EFFECT_0))
        {
            if (Unit* target = GetHitUnit())
            {
                float absorbAmount = CalculatePct<float, float>(caster->SpellBaseDamageBonusDone(SPELL_SCHOOL_MASK_SHADOW), sanctuaryEffect->GetAmount());
                AddPct(absorbAmount, caster->GetRatingBonusValue(CR_VERSATILITY_DAMAGE_DONE));

                caster->CastSpell(caster, SPELL_PRIEST_SANCTUARY_ABSORB, CastSpellExtraArgs()
                    .SetTriggerFlags(TRIGGERED_IGNORE_CAST_IN_PROGRESS | TRIGGERED_DONT_REPORT_CAST_ERROR)
                    .SetTriggeringSpell(GetSpell()));

                caster->CastSpell(target, SPELL_PRIEST_SANCTUARY_AURA, CastSpellExtraArgs()
                    .AddSpellMod(SPELLVALUE_BASE_POINT0, absorbAmount)
                    .SetTriggerFlags(TRIGGERED_IGNORE_CAST_IN_PROGRESS | TRIGGERED_DONT_REPORT_CAST_ERROR)
                    .SetTriggeringSpell(GetSpell()));
            }
        }
    }

    void Register() override
    {
        OnEffectHitTarget += SpellEffectFn(spell_pri_sanctuary_trigger::HandleEffectHit, EFFECT_0, SPELL_EFFECT_SCHOOL_DAMAGE);
    }
};

// 280391 - Sins of the Many
class spell_pri_sins_of_the_many : public AuraScript
{
    bool Validate(SpellInfo const* /*spellInfo*/) override
    {
        return ValidateSpellInfo({ SPELL_PRIEST_SINS_OF_THE_MANY });
    }

    void HandleOnApply(AuraEffect const* /*aurEff*/, AuraEffectHandleModes /*mode*/) const
    {
        GetTarget()->CastSpell(GetTarget(), SPELL_PRIEST_SINS_OF_THE_MANY, true);
    }

    void HandleOnRemove(AuraEffect const* /*aurEff*/, AuraEffectHandleModes /*mode*/) const
    {
        GetTarget()->RemoveAura(SPELL_PRIEST_SINS_OF_THE_MANY);
    }

    void Register() override
    {
        OnEffectApply += AuraEffectApplyFn(spell_pri_sins_of_the_many::HandleOnApply, EFFECT_0, SPELL_AURA_DUMMY, AURA_EFFECT_HANDLE_REAL);
        OnEffectRemove += AuraEffectRemoveFn(spell_pri_sins_of_the_many::HandleOnRemove, EFFECT_0, SPELL_AURA_DUMMY, AURA_EFFECT_HANDLE_REAL);
    }
};

// 20711 - Spirit of Redemption
class spell_pri_spirit_of_redemption : public AuraScript
{
    bool Validate(SpellInfo const* /*spellInfo*/) override
    {
        return ValidateSpellInfo({ SPELL_PRIEST_SPIRIT_OF_REDEMPTION });
    }

    void HandleAbsorb(AuraEffect const* aurEff, DamageInfo const& /*dmgInfo*/, uint32 const& /*absorbAmount*/) const
    {
        Unit* target = GetTarget();
        target->CastSpell(target, SPELL_PRIEST_SPIRIT_OF_REDEMPTION, aurEff);
        target->SetFullHealth();
    }

    void Register() override
    {
        OnEffectAbsorb += AuraEffectAbsorbOverkillFn(spell_pri_spirit_of_redemption::HandleAbsorb, EFFECT_0);
    }
};

// 34433 - Shadowfiend
// 123040 - Mindbender (Discipline)
// 451235 - Voidwrath
class spell_pri_shadow_covenant : public SpellScript
{
    bool Validate(SpellInfo const* /*spellInfo*/) override
    {
        return ValidateSpellInfo({ SPELL_PRIEST_SHADOW_COVENANT, SPELL_PRIEST_SHADOW_COVENANT_EFFECT });
    }

    bool Load() override
    {
        return GetCaster()->HasAura(SPELL_PRIEST_SHADOW_COVENANT);
    }

    void HandleAfterCast() const
    {
        GetCaster()->CastSpell(GetCaster(), SPELL_PRIEST_SHADOW_COVENANT_EFFECT, CastSpellExtraArgsInit{
            .TriggerFlags = TRIGGERED_IGNORE_CAST_IN_PROGRESS | TRIGGERED_DONT_REPORT_CAST_ERROR | TRIGGERED_IGNORE_SHAPESHIFT,
            .TriggeringSpell = GetSpell()
        });
    }

    void Register() override
    {
        AfterCast += SpellCastFn(spell_pri_shadow_covenant::HandleAfterCast);
    }
};

// 186263 - Shadow Mend
class spell_pri_shadow_mend : public SpellScript
{
    bool Validate(SpellInfo const* /*spellInfo*/) override
    {
        return ValidateSpellInfo
        ({
            SPELL_PRIEST_ATONEMENT,
            SPELL_PRIEST_ATONEMENT_EFFECT,
            SPELL_PRIEST_MASOCHISM_TALENT,
            SPELL_PRIEST_MASOCHISM_PERIODIC_HEAL,
            SPELL_PRIEST_SHADOW_MEND_PERIODIC_DUMMY
        });
    }

    void HandleEffectHit() const
    {
        if (Unit* target = GetHitUnit())
        {
            Unit* caster = GetCaster();

            int32 periodicAmount = GetHitHeal() / 20;
            int32 damageForAuraRemoveAmount = periodicAmount * 10;

            // Handle Masochism talent
            if (caster->HasAura(SPELL_PRIEST_MASOCHISM_TALENT) && caster->GetGUID() == target->GetGUID())
                caster->CastSpell(caster, SPELL_PRIEST_MASOCHISM_PERIODIC_HEAL, CastSpellExtraArgs(GetSpell()).AddSpellMod(SPELLVALUE_BASE_POINT0, periodicAmount));
            else if (target->IsInCombat() && periodicAmount)
            {
                CastSpellExtraArgs args(TRIGGERED_FULL_MASK);
                args.SetTriggeringSpell(GetSpell());
                args.AddSpellMod(SPELLVALUE_BASE_POINT0, periodicAmount);
                args.AddSpellMod(SPELLVALUE_BASE_POINT1, damageForAuraRemoveAmount);
                caster->CastSpell(target, SPELL_PRIEST_SHADOW_MEND_PERIODIC_DUMMY, args);
            }
        }
    }

    void Register() override
    {
        AfterHit += SpellHitFn(spell_pri_shadow_mend::HandleEffectHit);
    }
};

// 187464 - Shadow Mend (Damage)
class spell_pri_shadow_mend_periodic_damage : public AuraScript
{
    bool Validate(SpellInfo const* /*spellInfo*/) override
    {
        return ValidateSpellInfo({ SPELL_PRIEST_SHADOW_MEND_DAMAGE });
    }

    void HandleDummyTick(AuraEffect const* aurEff) const
    {
        CastSpellExtraArgs args(TRIGGERED_FULL_MASK);
        args.SetOriginalCaster(GetCasterGUID());
        args.SetTriggeringAura(aurEff);
        args.AddSpellMod(SPELLVALUE_BASE_POINT0, aurEff->GetAmount());
        GetTarget()->CastSpell(GetTarget(), SPELL_PRIEST_SHADOW_MEND_DAMAGE, args);
    }

    static bool CheckProc(AuraScript const&, ProcEventInfo const& eventInfo)
    {
        return eventInfo.GetDamageInfo() != nullptr;
    }

    void HandleProc(AuraEffect* aurEff, ProcEventInfo const& eventInfo)
    {
        int32 newAmount = aurEff->GetAmount() - eventInfo.GetDamageInfo()->GetDamage();

        aurEff->ChangeAmount(newAmount);
        if (newAmount < 0)
            Remove();
    }

    void Register() override
    {
        OnEffectPeriodic += AuraEffectPeriodicFn(spell_pri_shadow_mend_periodic_damage::HandleDummyTick, EFFECT_0, SPELL_AURA_PERIODIC_DUMMY);
        DoCheckProc += AuraCheckProcFn(spell_pri_shadow_mend_periodic_damage::CheckProc);
        OnEffectProc += AuraEffectProcFn(spell_pri_shadow_mend_periodic_damage::HandleProc, EFFECT_1, SPELL_AURA_DUMMY);
    }
};

// 32379 - Shadow Word: Death
class spell_pri_shadow_word_death : public SpellScript
{
    static constexpr Seconds BACKLASH_DELAY = 1s;

    bool Validate(SpellInfo const* spellInfo) override
    {
        return ValidateSpellInfo({ SPELL_PRIEST_SHADOW_WORD_DEATH_DAMAGE })
            && ValidateSpellEffect({ { spellInfo->Id, EFFECT_5 } })
            && spellInfo->GetEffect(EFFECT_2).IsEffect(SPELL_EFFECT_DUMMY)
            && spellInfo->GetEffect(EFFECT_3).IsEffect(SPELL_EFFECT_SCRIPT_EFFECT)
            && spellInfo->GetEffect(EFFECT_5).IsEffect(SPELL_EFFECT_DUMMY);
    }

    void HandleDamageCalculation(SpellEffectInfo const& /*spellEffectInfo*/, Unit const* victim, int32 const& /*damage*/, int32 const& /*flatMod*/, float& pctMod) const
    {
        if (victim->HealthBelowPct(GetEffectInfo(EFFECT_2).CalcValue(GetCaster())))
            AddPct(pctMod, GetEffectInfo(EFFECT_3).CalcValue(GetCaster()));
    }

    void DetermineKillStatus(DamageInfo const& damageInfo, uint32& /*resistAmount*/, int32& /*absorbAmount*/) const
    {
        bool killed = damageInfo.GetDamage() >= damageInfo.GetVictim()->GetHealth();
        if (!killed)
        {
            Unit* caster = GetCaster();
            int32 backlashDamage = caster->CountPctFromMaxHealth(GetEffectInfo(EFFECT_5).CalcValue(caster));
            caster->m_Events.AddEventAtOffset([caster, originalCastId = GetSpell()->m_castId, backlashDamage]
            {
                caster->CastSpell(caster, SPELL_PRIEST_SHADOW_WORD_DEATH_DAMAGE, CastSpellExtraArgs()
                    .SetTriggerFlags(TRIGGERED_IGNORE_CAST_IN_PROGRESS | TRIGGERED_DONT_REPORT_CAST_ERROR)
                    .SetOriginalCastId(originalCastId)
                    .AddSpellMod(SPELLVALUE_BASE_POINT0, backlashDamage));

            }, BACKLASH_DELAY);
        }
    }

    void Register() override
    {
        CalcDamage += SpellCalcDamageFn(spell_pri_shadow_word_death::HandleDamageCalculation);

        // abuse OnCalculateResistAbsorb to determine if this spell will kill target or not (its still not perfect - happens before absorbs are applied)
        OnCalculateResistAbsorb += SpellOnResistAbsorbCalculateFn(spell_pri_shadow_word_death::DetermineKillStatus);
    }
};

// 109186 - Surge of Light
class spell_pri_surge_of_light : public AuraScript
{
    bool Validate(SpellInfo const* /*spellInfo*/) override
    {
        return ValidateSpellInfo
        ({
            SPELL_PRIEST_SMITE,
            SPELL_PRIEST_SURGE_OF_LIGHT_EFFECT
        });
    }

    static bool CheckProc(AuraScript const&, ProcEventInfo const& eventInfo)
    {
        if (eventInfo.GetSpellInfo()->Id == SPELL_PRIEST_SMITE)
            return true;

        if (eventInfo.GetSpellInfo()->SpellFamilyName == SPELLFAMILY_PRIEST)
            return eventInfo.GetHealInfo();

        return false;
    }

    void HandleEffectProc(AuraEffect const* aurEff, ProcEventInfo& /*eventInfo*/) const
    {
        if (roll_chance_i(aurEff->GetAmount()))
            GetTarget()->CastSpell(GetTarget(), SPELL_PRIEST_SURGE_OF_LIGHT_EFFECT, aurEff);
    }

    void Register() override
    {
        DoCheckProc += AuraCheckProcFn(spell_pri_surge_of_light::CheckProc);
        OnEffectProc += AuraEffectProcFn(spell_pri_surge_of_light::HandleEffectProc, EFFECT_0, SPELL_AURA_DUMMY);
    }
};

// 28809 - Greater Heal
class spell_pri_t3_4p_bonus : public AuraScript
{
    bool Validate(SpellInfo const* /*spellInfo*/) override
    {
        return ValidateSpellInfo({ SPELL_PRIEST_ARMOR_OF_FAITH });
    }

    void HandleProc(AuraEffect const* aurEff, ProcEventInfo const& eventInfo)
    {
        PreventDefaultAction();
        eventInfo.GetActor()->CastSpell(eventInfo.GetProcTarget(), SPELL_PRIEST_ARMOR_OF_FAITH, aurEff);
    }

    void Register() override
    {
        OnEffectProc += AuraEffectProcFn(spell_pri_t3_4p_bonus::HandleProc, EFFECT_0, SPELL_AURA_DUMMY);
    }
};

// 37594 - Greater Heal Refund
class spell_pri_t5_heal_2p_bonus : public AuraScript
{
    bool Validate(SpellInfo const* /*spellInfo*/) override
    {
        return ValidateSpellInfo({ SPELL_PRIEST_ITEM_EFFICIENCY });
    }

    static bool CheckProc(AuraScript const&, ProcEventInfo const& eventInfo)
    {
        if (HealInfo* healInfo = eventInfo.GetHealInfo())
            if (Unit* healTarget = healInfo->GetTarget())
                if (healInfo->GetEffectiveHeal())
                    if (healTarget->GetHealth() >= healTarget->GetMaxHealth())
                        return true;

        return false;
    }

    void HandleProc(AuraEffect const* aurEff, ProcEventInfo& /*eventInfo*/)
    {
        PreventDefaultAction();
        GetTarget()->CastSpell(GetTarget(), SPELL_PRIEST_ITEM_EFFICIENCY, aurEff);
    }

    void Register() override
    {
        DoCheckProc += AuraCheckProcFn(spell_pri_t5_heal_2p_bonus::CheckProc);
        OnEffectProc += AuraEffectProcFn(spell_pri_t5_heal_2p_bonus::HandleProc, EFFECT_0, SPELL_AURA_PROC_TRIGGER_SPELL);
    }
};

// 70770 - Item - Priest T10 Healer 2P Bonus
class spell_pri_t10_heal_2p_bonus : public AuraScript
{
    bool Validate(SpellInfo const* /*spellInfo*/) override
    {
        return ValidateSpellInfo({ SPELL_PRIEST_BLESSED_HEALING });
    }

    void HandleProc(AuraEffect const* aurEff, ProcEventInfo const& eventInfo)
    {
        PreventDefaultAction();

        HealInfo* healInfo = eventInfo.GetHealInfo();
        if (!healInfo || !healInfo->GetHeal())
            return;

        SpellInfo const* spellInfo = sSpellMgr->AssertSpellInfo(SPELL_PRIEST_BLESSED_HEALING, GetCastDifficulty());
        int32 amount = CalculatePct(static_cast<int32>(healInfo->GetHeal()), aurEff->GetAmount());

        ASSERT(spellInfo->GetMaxTicks() > 0);
        amount /= spellInfo->GetMaxTicks();

        Unit* caster = eventInfo.GetActor();
        Unit* target = eventInfo.GetProcTarget();

        CastSpellExtraArgs args(aurEff);
        args.AddSpellBP0(amount);
        caster->CastSpell(target, SPELL_PRIEST_BLESSED_HEALING, args);
    }

    void Register() override
    {
        OnEffectProc += AuraEffectProcFn(spell_pri_t10_heal_2p_bonus::HandleProc, EFFECT_0, SPELL_AURA_DUMMY);
    }
};

// 200128 - Trail of Light
class spell_pri_trail_of_light : public AuraScript
{
    bool Validate(SpellInfo const* /*spellInfo*/) override
    {
        return ValidateSpellInfo({ SPELL_PRIEST_TRAIL_OF_LIGHT_HEAL });
    }

    bool CheckProc(ProcEventInfo const& eventInfo)
    {
        if (_healQueue.empty() || _healQueue.back() != eventInfo.GetActionTarget()->GetGUID())
            _healQueue.push(eventInfo.GetActionTarget()->GetGUID());

        if (_healQueue.size() > 2)
            _healQueue.pop();

        if (_healQueue.size() == 2)
            return true;

        return false;
    }

    void HandleOnProc(AuraEffect* aurEff, ProcEventInfo const& eventInfo) const
    {
        Unit* caster = GetTarget();
        Unit* oldTarget = ObjectAccessor::GetUnit(*caster, _healQueue.front());
        if (!oldTarget)
            return;

        // Note: old target may not be friendly anymore due to charm and faction change effects.
        if (!caster->IsValidAssistTarget(oldTarget))
            return;

        SpellInfo const* healSpellInfo = sSpellMgr->GetSpellInfo(SPELL_PRIEST_TRAIL_OF_LIGHT_HEAL, DIFFICULTY_NONE);
        if (!healSpellInfo)
            return;

        // Note: distance may be greater than the heal's spell range.
        if (!caster->IsWithinDist(oldTarget, healSpellInfo->GetMaxRange(true, caster)))
            return;

        uint32 healAmount = CalculatePct(eventInfo.GetHealInfo()->GetHeal(), aurEff->GetAmount());

        caster->CastSpell(oldTarget, SPELL_PRIEST_TRAIL_OF_LIGHT_HEAL, CastSpellExtraArgs(aurEff).AddSpellBP0(healAmount));
    }

    void Register() override
    {
        DoCheckProc += AuraCheckProcFn(spell_pri_trail_of_light::CheckProc);
        OnEffectProc += AuraEffectProcFn(spell_pri_trail_of_light::HandleOnProc, EFFECT_0, SPELL_AURA_DUMMY);
    }

private:
    std::queue<ObjectGuid> _healQueue;
};

// 390693 - Train of Thought
// Called by Flash Heal, Renew, Smite
class spell_pri_train_of_thought : public AuraScript
{
    bool Validate(SpellInfo const* /*spellInfo*/) override
    {
        return ValidateSpellInfo
        ({
            SPELL_PRIEST_POWER_WORD_SHIELD,
            SPELL_PRIEST_PENANCE
        });
    }

    static bool CheckEffect0(AuraScript const&, AuraEffect const* /*aurEff*/, ProcEventInfo const& eventInfo)
    {
        // Renew & Flash Heal
        return eventInfo.GetSpellInfo()->IsAffected(SPELLFAMILY_PRIEST, { 0x840 });
    }

    static bool CheckEffect1(AuraScript const&, AuraEffect const* /*aurEff*/, ProcEventInfo const& eventInfo)
    {
        // Smite
        return eventInfo.GetSpellInfo()->IsAffected(SPELLFAMILY_PRIEST, { 0x80 });
    }

    void ReducePowerWordShieldCooldown(AuraEffect const* aurEff, ProcEventInfo const& /*eventInfo*/) const
    {
        GetTarget()->GetSpellHistory()->ModifyCooldown(SPELL_PRIEST_POWER_WORD_SHIELD, Milliseconds(aurEff->GetAmount()));
    }

    void ReducePenanceCooldown(AuraEffect const* aurEff, ProcEventInfo const& /*eventInfo*/) const
    {
        GetTarget()->GetSpellHistory()->ModifyCooldown(SPELL_PRIEST_PENANCE, Milliseconds(aurEff->GetAmount()));
    }

    void Register() override
    {
        DoCheckEffectProc += AuraCheckEffectProcFn(spell_pri_train_of_thought::CheckEffect0, EFFECT_0, SPELL_AURA_DUMMY);
        OnEffectProc += AuraEffectProcFn(spell_pri_train_of_thought::ReducePowerWordShieldCooldown, EFFECT_0, SPELL_AURA_DUMMY);
        DoCheckEffectProc += AuraCheckEffectProcFn(spell_pri_train_of_thought::CheckEffect1, EFFECT_1, SPELL_AURA_DUMMY);
        OnEffectProc += AuraEffectProcFn(spell_pri_train_of_thought::ReducePenanceCooldown, EFFECT_1, SPELL_AURA_DUMMY);
    }
};

// 390705 - Twilight Equilibrium
class spell_pri_twilight_equilibrium : public AuraScript
{
    bool Validate(SpellInfo const* /*spellInfo*/) override
    {
        return ValidateSpellInfo({ SPELL_PRIEST_TWILIGHT_EQUILIBRIUM_HOLY, SPELL_PRIEST_TWILIGHT_EQUILIBRIUM_SHADOW });
    }

    void HandleProc(ProcEventInfo const& eventInfo) const
    {
        uint32 spellId = 0;

        if (eventInfo.GetDamageInfo()->GetSchoolMask() & SPELL_SCHOOL_MASK_SHADOW)
            spellId = SPELL_PRIEST_TWILIGHT_EQUILIBRIUM_HOLY;
        else if (eventInfo.GetDamageInfo()->GetSchoolMask() & SPELL_SCHOOL_MASK_HOLY)
            spellId = SPELL_PRIEST_TWILIGHT_EQUILIBRIUM_SHADOW;
        else
            return;

        Unit* caster = GetTarget();
        caster->CastSpell(caster, spellId, TRIGGERED_IGNORE_CAST_IN_PROGRESS | TRIGGERED_DONT_REPORT_CAST_ERROR);
    }

    void Register() override
    {
        OnProc += AuraProcFn(spell_pri_twilight_equilibrium::HandleProc);
    }
};

// ID - 390707 Twilight Equilibrium (attached to 589 - Shadow Word: Pain)
class spell_pri_twilight_equilibrium_shadow_word_pain : public AuraScript
{
    bool Validate(SpellInfo const* /*spellInfo*/) override
    {
        return ValidateSpellInfo({ SPELL_PRIEST_TWILIGHT_EQUILIBRIUM_SHADOW });
    }

    void OnApply(AuraEffect const* /*aurEff*/, int32& /*amount*/, bool& /*canBeRecalculated*/)
    {
        _damageMultiplier = 1.0f;
        if (Unit* caster = GetCaster())
        {
            if (AuraEffect* twilightEquilibrium = caster->GetAuraEffect(SPELL_PRIEST_TWILIGHT_EQUILIBRIUM_SHADOW, EFFECT_0))
            {
                // snapshot Twilight Equilibrium value
                AddPct(_damageMultiplier, twilightEquilibrium->GetAmount());
                twilightEquilibrium->GetBase()->Remove();
            }
        }
    }

    void CalcDamage(AuraEffect const* /*aurEff*/, Unit* /*victim*/, int32& /*damageOrHealing*/, int32& /*flatMod*/, float& pctMod) const
    {
        pctMod *= _damageMultiplier;
    }

    void Register() override
    {
        DoEffectCalcAmount += AuraEffectCalcAmountFn(spell_pri_twilight_equilibrium_shadow_word_pain::OnApply, EFFECT_1, SPELL_AURA_PERIODIC_DAMAGE);
        DoEffectCalcDamageAndHealing += AuraEffectCalcDamageFn(spell_pri_twilight_equilibrium_shadow_word_pain::CalcDamage, EFFECT_1, SPELL_AURA_PERIODIC_DAMAGE);
    }

    float _damageMultiplier = 1.0f;
};

// 109142 - Twist of Fate (Shadow)
// 265259 - Twist of Fate (Discipline)
class spell_pri_twist_of_fate : public AuraScript
{
    static bool CheckProc(AuraScript const&, AuraEffect const* aurEff, ProcEventInfo const& eventInfo)
    {
        return eventInfo.GetProcTarget()->GetHealthPct() < aurEff->GetAmount();
    }

    void Register() override
    {
        DoCheckEffectProc += AuraCheckEffectProcFn(spell_pri_twist_of_fate::CheckProc, EFFECT_0, SPELL_AURA_PROC_TRIGGER_SPELL);
    }
};

// 421453 - Ultimate Penitence
class spell_pri_ultimate_penitence : public SpellScript
{
    bool Validate(SpellInfo const* /*spellInfo*/) override
    {
        return ValidateSpellInfo({ SPELL_PRIEST_ULTIMATE_PENITENCE_CHANNEL, SPELL_PRIEST_ULTIMATE_PENITENCE_IMMUNITY });
    }

    void TriggerImmunity() const
    {
        Unit* caster = GetCaster();
        caster->CastSpell(caster, SPELL_PRIEST_ULTIMATE_PENITENCE_IMMUNITY, CastSpellExtraArgsInit
        {
            .TriggerFlags = TRIGGERED_IGNORE_CAST_IN_PROGRESS | TRIGGERED_DONT_REPORT_CAST_ERROR,
            .TriggeringSpell = GetSpell()
        });

        int32 preferHealing = 1;
        if (Unit const* target = GetExplTargetUnit(); target && !GetCaster()->IsFriendlyTo(target))
            preferHealing = 0;

        caster->m_Events.AddEventAtOffset([caster, originalCastId = GetSpell()->m_originalCastId, preferHealing]
        {
            caster->CastSpell(caster, SPELL_PRIEST_ULTIMATE_PENITENCE_CHANNEL, CastSpellExtraArgsInit
            {
                .TriggerFlags = TRIGGERED_IGNORE_CAST_IN_PROGRESS | TRIGGERED_DONT_REPORT_CAST_ERROR,
                .OriginalCastId = originalCastId,
                .SpellValueOverrides = { { SPELLVALUE_BASE_POINT1, preferHealing } }
            });
        }, 250ms);
    }

    void Register() override
    {
        OnCast += SpellCastFn(spell_pri_ultimate_penitence::TriggerImmunity);
    }
};

// 421453 - Ultimate Penitence (Aura)
class spell_pri_ultimate_penitence_aura : public AuraScript
{
    void CalculateAmount(AuraEffect const* /*aurEff*/, int32& amount, bool& canBeRecalculated) const
    {
        canBeRecalculated = false;
        Unit* caster = GetCaster();
        if (!caster)
            return;

        amount = caster->CountPctFromMaxHealth(GetEffectInfo(EFFECT_0).CalcValue(caster));
    }

    void Register() override
    {
        DoEffectCalcAmount += AuraEffectCalcAmountFn(spell_pri_ultimate_penitence_aura::CalculateAmount, EFFECT_2, SPELL_AURA_SCHOOL_ABSORB);
    }
};

// 421434 - Ultimate Penitence (Channel)
class spell_pri_ultimate_penitence_channel : public AuraScript
{
    bool Validate(SpellInfo const* /*spellInfo*/) override
    {
        return ValidateSpellInfo(
        {
            SPELL_PRIEST_ULTIMATE_PENITENCE_FALLING_FACING_CONTROL
        }) && ValidateSpellEffect(
        {
            { SPELL_PRIEST_ULTIMATE_PENITENCE_DAMAGE, EFFECT_0 },
            { SPELL_PRIEST_ULTIMATE_PENITENCE_HEAL, EFFECT_0 }
        });
    }

    void HandlePeriodic(AuraEffect const* aurEff) const
    {
        if (aurEff->GetAmount() == 1) // set by spell_pri_ultimate_penitence
            (void)(TryHealing() || TryDealingDamage());
        else
            (void)(TryDealingDamage() || TryHealing());
    }

    bool TryDealingDamage() const
    {
        std::list<WorldObject*> enemies = SearchTargetCandidates(SPELL_PRIEST_ULTIMATE_PENITENCE_DAMAGE, TARGET_CHECK_ENEMY);
        if (enemies.empty())
            return false;

        GetTarget()->CastSpell(Trinity::Containers::SelectRandomContainerElement(enemies), SPELL_PRIEST_ULTIMATE_PENITENCE_DAMAGE, TRIGGERED_IGNORE_CAST_IN_PROGRESS | TRIGGERED_DONT_REPORT_CAST_ERROR);
        return true;
    }

    bool TryHealing() const
    {
        std::list<WorldObject*> allies = SearchTargetCandidates(SPELL_PRIEST_ULTIMATE_PENITENCE_HEAL, TARGET_CHECK_ALLY);
        Trinity::Containers::EraseIf(allies, [](WorldObject const* ally) { return !ally->IsUnit() || ally->ToUnit()->IsFullHealth(); });
        if (allies.empty())
            return false;

        Unit* caster = GetTarget();

        Trinity::SortTargetsWithPriorityRules(allies, 1, GetHealingRules(caster));

        caster->CastSpell(allies.front(), SPELL_PRIEST_ULTIMATE_PENITENCE_HEAL, TRIGGERED_IGNORE_CAST_IN_PROGRESS | TRIGGERED_DONT_REPORT_CAST_ERROR);
        return true;
    }

    std::list<WorldObject*> SearchTargetCandidates(uint32 spellId, SpellTargetCheckTypes checkType) const
    {
        SpellInfo const* spellInfo = sSpellMgr->AssertSpellInfo(spellId, GetCastDifficulty());
        SpellEffectInfo const& spellEffect = spellInfo->GetEffect(EFFECT_0);

        std::list<WorldObject*> targets;
        if (uint32 containerTypeMask = Spell::GetSearcherTypeMask(spellInfo, spellEffect, TARGET_OBJECT_TYPE_UNIT, spellEffect.ImplicitTargetConditions.get()))
        {
            Unit* caster = GetTarget();

            float maxRange = spellInfo->GetMaxRange(true, caster);

            Trinity::WorldObjectSpellAreaTargetCheck check(maxRange, caster, caster, caster, spellInfo, checkType, spellEffect.ImplicitTargetConditions.get(), TARGET_OBJECT_TYPE_UNIT);
            Trinity::WorldObjectListSearcher searcher(caster->GetPhaseShift(), targets, check, containerTypeMask);
            Spell::SearchTargets(searcher, containerTypeMask, caster, caster, maxRange + EXTRA_CELL_SEARCH_RADIUS);
        }

        return targets;
    }

    void HandleRemoveEffect(AuraEffect const* /*aurEff*/, AuraEffectHandleModes /*mode*/) const
    {
        Unit* caster = GetTarget();
        CastSpellExtraArgs args = TRIGGERED_IGNORE_CAST_IN_PROGRESS | TRIGGERED_DONT_REPORT_CAST_ERROR;

        caster->CastSpell(caster, SPELL_PRIEST_ULTIMATE_PENITENCE_IMMUNITY, args);
        caster->CastSpell(caster, SPELL_PRIEST_ULTIMATE_PENITENCE_FALLING_FACING_CONTROL, args);
    }

    static std::array<Trinity::TargetPriorityRule, 2> GetHealingRules(Unit const* caster)
    {
        return
        {
            [](WorldObject const* target) { return target->IsPlayer() || (target->IsCreature() && target->ToCreature()->IsTreatedAsRaidUnit()); },
            [caster](Unit const* target) { return !caster->IsPlayer() || !caster->ToPlayer()->GetGroup() || target->IsInRaidWith(caster); }
        };
    }

    void Register() override
    {
        OnEffectPeriodic += AuraEffectPeriodicFn(spell_pri_ultimate_penitence_channel::HandlePeriodic, EFFECT_1, SPELL_AURA_PERIODIC_DUMMY);
        AfterEffectRemove += AuraEffectApplyFn(spell_pri_ultimate_penitence_channel::HandleRemoveEffect, EFFECT_0, SPELL_AURA_MECHANIC_IMMUNITY_MASK, AURA_EFFECT_HANDLE_REAL);
    }
};

// 432154 - Ultimate Penitence (Jump)
class spell_pri_ultimate_penitence_jump : public SpellScript
{
    static constexpr Position JumpOffset = { 0.0f, 0.0f, 5.0f };

    static void SetDestTarget(SpellScript const&, SpellDestination& dest)
    {
        dest.RelocateOffset(JumpOffset);
    }

    void Register() override
    {
        OnDestinationTargetSelect += SpellDestinationTargetSelectFn(spell_pri_ultimate_penitence_jump::SetDestTarget, EFFECT_0, TARGET_DEST_CASTER);
    }
};

// 341273 - Unfurling Darkness
// Triggered by 34914 - Vampiric Touch
class spell_pri_unfurling_darkness : public SpellScript
{
    bool Validate(SpellInfo const* /*spellInfo*/) override
    {
        return ValidateSpellInfo({ SPELL_PRIEST_UNFURLING_DARKNESS, SPELL_PRIEST_UNFURLING_DARKNESS_DEBUFF })
            && ValidateSpellEffect({ { SPELL_PRIEST_UNFURLING_DARKNESS_AURA, EFFECT_0 } });
    }

    void PreventDirectDamage(WorldObject*& target) const
    {
        bool canTriggerDirectDamage = [&]
        {
            if (!GetSpell()->m_originalCastId.IsEmpty())
                return false;  // not when triggered by Shadow Crash (Whispering Shadows talent)
            if (AuraEffect const* unfurlingDarkness = GetCaster()->GetAuraEffect(SPELL_PRIEST_UNFURLING_DARKNESS_AURA, EFFECT_0))
                if (GetSpell()->m_appliedMods.contains(unfurlingDarkness->GetBase()))
                    return true;
            return false;
        }();

        if (!canTriggerDirectDamage)
            target = nullptr;
    }

    void TriggerUnfurlingDarkness() const
    {
        if (!GetSpell()->m_originalCastId.IsEmpty())
            return; // not when triggered by Shadow Crash (Whispering Shadows talent)

        Unit* caster = GetCaster();

        if (AuraEffect const* unfurlingDarkness = GetCaster()->GetAuraEffect(SPELL_PRIEST_UNFURLING_DARKNESS_AURA, EFFECT_0))
        {
            if (GetSpell()->m_appliedMods.contains(unfurlingDarkness->GetBase()))
            {
                unfurlingDarkness->GetBase()->Remove();
                return;
            }
        }

        if (!caster->HasAura(SPELL_PRIEST_UNFURLING_DARKNESS_DEBUFF))
            caster->CastSpell(caster, SPELL_PRIEST_UNFURLING_DARKNESS_AURA, true);
    }

    void Register() override
    {
        OnObjectTargetSelect += SpellObjectTargetSelectFn(spell_pri_unfurling_darkness::PreventDirectDamage, EFFECT_3, TARGET_UNIT_TARGET_ENEMY);
        AfterCast += SpellCastFn(spell_pri_unfurling_darkness::TriggerUnfurlingDarkness);
    }
};

// 15286 - Vampiric Embrace
class spell_pri_vampiric_embrace : public AuraScript
{
    bool Validate(SpellInfo const* /*spellInfo*/) override
    {
        return ValidateSpellInfo({ SPELL_PRIEST_VAMPIRIC_EMBRACE_HEAL });
    }

    static bool CheckProc(AuraScript const&, ProcEventInfo const& eventInfo)
    {
        // Not proc from Mind Sear
        return !(eventInfo.GetDamageInfo()->GetSpellInfo()->SpellFamilyFlags[1] & 0x80000);
    }

    void HandleEffectProc(AuraEffect const* aurEff, ProcEventInfo const& eventInfo)
    {
        PreventDefaultAction();
        DamageInfo* damageInfo = eventInfo.GetDamageInfo();
        if (!damageInfo || !damageInfo->GetDamage())
            return;

        int32 selfHeal = int32(CalculatePct(damageInfo->GetDamage(), aurEff->GetAmount()));
        int32 teamHeal = selfHeal / 2;

        CastSpellExtraArgs args(aurEff);
        args.AddSpellMod(SPELLVALUE_BASE_POINT0, teamHeal);
        args.AddSpellMod(SPELLVALUE_BASE_POINT1, selfHeal);
        GetTarget()->CastSpell(nullptr, SPELL_PRIEST_VAMPIRIC_EMBRACE_HEAL, args);
    }

    void Register() override
    {
        DoCheckProc += AuraCheckProcFn(spell_pri_vampiric_embrace::CheckProc);
        OnEffectProc += AuraEffectProcFn(spell_pri_vampiric_embrace::HandleEffectProc, EFFECT_0, SPELL_AURA_DUMMY);
    }
};

// 15290 - Vampiric Embrace (heal)
class spell_pri_vampiric_embrace_target : public SpellScript
{
    void FilterTargets(std::list<WorldObject*>& unitList) const
    {
        unitList.remove(GetCaster());
    }

    void Register() override
    {
        OnObjectAreaTargetSelect += SpellObjectAreaTargetSelectFn(spell_pri_vampiric_embrace_target::FilterTargets, EFFECT_0, TARGET_UNIT_CASTER_AREA_PARTY);
    }
};

// 34914 - Vampiric Touch
class spell_pri_vampiric_touch : public AuraScript
{
    bool Validate(SpellInfo const* /*spellInfo*/) override
    {
        return ValidateSpellInfo({ SPELL_PRIEST_SIN_AND_PUNISHMENT, SPELL_PRIEST_SHADOW_WORD_PAIN });
    }

    void HandleDispel(DispelInfo const* dispelInfo) const
    {
        if (Unit* caster = GetCaster())
            caster->CastSpell(dispelInfo->GetDispeller(), SPELL_PRIEST_SIN_AND_PUNISHMENT, true);
    }

    void HandleApplyEffect(AuraEffect const* /*aurEff*/, AuraEffectHandleModes /*mode*/) const
    {
        if (Unit* caster = GetCaster())
            if (caster->HasAura(SPELL_PRIEST_MISERY))
                caster->CastSpell(GetTarget(), SPELL_PRIEST_SHADOW_WORD_PAIN, true);
    }

    void Register() override
    {
        AfterDispel += AuraDispelFn(spell_pri_vampiric_touch::HandleDispel);
        OnEffectApply += AuraEffectApplyFn(spell_pri_vampiric_touch::HandleApplyEffect, EFFECT_0, SPELL_AURA_DUMMY, AURA_EFFECT_HANDLE_REAL_OR_REAPPLY_MASK);
    }
};

// 390994 - Voice of Harmony
class spell_pri_voice_of_harmony_trigger : public SpellScript
{
    bool Validate(SpellInfo const* /*spellInfo*/) override
    {
        return ValidateSpellInfo(
        {
            SPELL_PRIEST_VOICE_OF_HARMONY,
            _targetSpellId
        }) && ValidateSpellEffect(
        {
            { SPELL_PRIEST_VOICE_OF_HARMONY, EFFECT_1 },
            { SPELL_PRIEST_VOICE_OF_HARMONY, EFFECT_2 }
        });
    }

    void HandleHit() const
    {
        Unit* caster = GetCaster();
        AuraEffect const* voiceOfHarmonyEff = caster->GetAuraEffect(SPELL_PRIEST_VOICE_OF_HARMONY, _cdReductionEffIndex);
        if (!voiceOfHarmonyEff)
            return;

        int32 cdReduction = voiceOfHarmonyEff->GetAmount();
        caster->GetSpellHistory()->ModifyCooldown(_targetSpellId, Seconds(-cdReduction), true);
    }

    void Register() override
    {
        OnHit += SpellHitFn(spell_pri_voice_of_harmony_trigger::HandleHit);
    }

    uint32 _targetSpellId{};
    SpellEffIndex _cdReductionEffIndex{};

public:
    explicit spell_pri_voice_of_harmony_trigger(uint32 spellId, SpellEffIndex effIndex) : _targetSpellId{ spellId }, _cdReductionEffIndex{ effIndex } {}
};

// 205385 - Shadow Crash
class spell_pri_whispering_shadows : public SpellScript
{
    bool Validate(SpellInfo const* /*spellInfo*/) override
    {
        return ValidateSpellInfo({ SPELL_PRIEST_WHISPERING_SHADOWS });
    }

    void HandleEffectHitTarget(SpellEffIndex effIndex)
    {
        if (!GetCaster()->HasAura(SPELL_PRIEST_WHISPERING_SHADOWS))
            PreventHitDefaultEffect(effIndex);
    }

    void Register() override
    {
        OnEffectHit += SpellEffectFn(spell_pri_whispering_shadows::HandleEffectHitTarget, EFFECT_2, SPELL_EFFECT_TRIGGER_MISSILE);
    }
};

// 391286 - Whispering Shadows (Dot Application)
class spell_pri_whispering_shadows_effect : public SpellScript
{
    bool Validate(SpellInfo const* /*spellInfo*/) override
    {
        return ValidateSpellInfo({ SPELL_PRIEST_VAMPIRIC_TOUCH });
    }

    void FilterTargets(std::list<WorldObject*>& targets) const
    {
        if (targets.size() <= GetSpellValue()->MaxAffectedTargets)
            return;

        auto getVampiricTouch = [&](WorldObject const* target)
        {
            return target->ToUnit()->GetAura(SPELL_PRIEST_VAMPIRIC_TOUCH, GetCaster()->GetGUID());
        };

        // prioritize targets without Vampiric Touch
        targets.sort([&](WorldObject const* target1, WorldObject const* target2)
        {
            int32 duration1 = 0;
            if (Aura const* aura1 = getVampiricTouch(target1))
                duration1 = aura1->GetDuration();
            int32 duration2 = 0;
            if (Aura const* aura2 = getVampiricTouch(target2))
                duration2 = aura2->GetDuration();
            return duration1 < duration2;
        });

        // remove targets that definitely will not get Vampiric Touch applied (excess targets with longest remaining duration)
        while (targets.size() > GetSpellValue()->MaxAffectedTargets && getVampiricTouch(targets.back()) != nullptr)
            targets.pop_back();

        Trinity::Containers::RandomResize(targets, GetSpellValue()->MaxAffectedTargets);
    }

    void HandleEffectHitTarget(SpellEffIndex /*effIndex*/) const
    {
        GetCaster()->CastSpell(GetHitUnit(), SPELL_PRIEST_VAMPIRIC_TOUCH, CastSpellExtraArgs()
            .SetTriggeringSpell(GetSpell())
            .SetTriggerFlags(TRIGGERED_IGNORE_GCD | TRIGGERED_IGNORE_SPELL_AND_CATEGORY_CD | TRIGGERED_IGNORE_POWER_COST | TRIGGERED_IGNORE_CAST_IN_PROGRESS | TRIGGERED_IGNORE_CAST_TIME | TRIGGERED_DONT_REPORT_CAST_ERROR));
    }

    void Register() override
    {
        OnObjectAreaTargetSelect += SpellObjectAreaTargetSelectFn(spell_pri_whispering_shadows_effect::FilterTargets, EFFECT_0, TARGET_UNIT_DEST_AREA_ENEMY);
        OnEffectHitTarget += SpellEffectFn(spell_pri_whispering_shadows_effect::HandleEffectHitTarget, EFFECT_0, SPELL_EFFECT_DUMMY);
    }
};

void AddSC_priest_spell_scripts()
{
    RegisterSpellScript(spell_pri_angelic_bulwark);
    RegisterSpellScript(spell_pri_angelic_feather_trigger);
    RegisterAreaTriggerAI(areatrigger_pri_angelic_feather);
    RegisterSpellScript(spell_pri_abyssal_reverie);
    RegisterSpellScript(spell_pri_answered_prayers);
    RegisterSpellScript(spell_pri_aq_3p_bonus);
    RegisterSpellScript(spell_pri_assured_safety);
    RegisterSpellScript(spell_pri_atonement);
    RegisterSpellScript(spell_pri_atonement_effect);
    RegisterSpellScript(spell_pri_atonement_effect_aura);
    RegisterSpellScript(spell_pri_atonement_passive);
    RegisterSpellScript(spell_pri_benediction);
    RegisterSpellScript(spell_pri_binding_heals);
    RegisterSpellScript(spell_pri_blaze_of_light);
    RegisterSpellScript(spell_pri_burning_vehemence);
    RegisterSpellScript(spell_pri_circle_of_healing);
    RegisterSpellScript(spell_pri_crystalline_reflection);
    RegisterSpellScript(spell_pri_dark_indulgence);
    RegisterSpellScript(spell_pri_dispersing_light);
    RegisterSpellScript(spell_pri_dispersing_light_heal);
    RegisterSpellScript(spell_pri_divine_aegis);
    RegisterSpellScript(spell_pri_divine_image);
    RegisterSpellScript(spell_pri_divine_image_spell_triggered);
    RegisterSpellScript(spell_pri_divine_image_stack_timer);
    RegisterSpellScript(spell_pri_divine_service);
    RegisterSpellScript(spell_pri_divine_star_shadow);
    RegisterAreaTriggerAI(areatrigger_pri_divine_star);
    RegisterSpellScript(spell_pri_divine_procession);
    RegisterSpellScript(spell_pri_empowered_renew);
    RegisterSpellScript(spell_pri_empowered_renew_heal);
    RegisterSpellScript(spell_pri_entropic_rift);
    RegisterSpellScript(spell_pri_entropic_rift_aura);
    RegisterSpellScript(spell_pri_entropic_rift_periodic);
    RegisterAreaTriggerAI(areatrigger_pri_entropic_rift);
    RegisterSpellScript(spell_pri_epiphany);
    RegisterSpellScript(spell_pri_essence_devourer_heal);
    RegisterSpellScript(spell_pri_evangelism);
    RegisterSpellScript(spell_pri_expiation);
    RegisterSpellScript(spell_pri_focused_mending);
    RegisterSpellScript(spell_pri_from_darkness_comes_light);
    RegisterSpellScript(spell_pri_guardian_spirit);
    RegisterSpellScript(spell_pri_halo_shadow);
    RegisterAreaTriggerAI(areatrigger_pri_halo);
    RegisterSpellScript(spell_pri_heavens_wrath);
    RegisterSpellScript(spell_pri_holy_mending);
    RegisterSpellScript(spell_pri_holy_words);
    RegisterSpellScript(spell_pri_holy_word_chastise);
    RegisterSpellScript(spell_pri_holy_word_salvation);
    RegisterSpellScript(spell_pri_holy_word_salvation_cooldown_reduction);
    RegisterSpellScript(spell_pri_item_t6_trinket);
    RegisterSpellScript(spell_pri_leap_of_faith_effect_trigger);
    RegisterSpellScript(spell_pri_levitate);
    RegisterSpellScript(spell_pri_lights_wrath);
    RegisterSpellScript(spell_pri_mind_bomb);
    RegisterSpellScript(spell_pri_mind_devourer);
    RegisterSpellAndAuraScriptPair(spell_pri_mind_devourer_buff, spell_pri_mind_devourer_buff_aura);
    RegisterSpellScript(spell_pri_painful_punishment);
    RegisterSpellScript(spell_pri_pain_transformation);
    RegisterSpellScriptWithArgs(spell_pri_penance, "spell_pri_penance", SPELL_PRIEST_PENANCE_CHANNEL_DAMAGE, SPELL_PRIEST_PENANCE_CHANNEL_HEALING);
    RegisterSpellScriptWithArgs(spell_pri_penance, "spell_pri_dark_reprimand", SPELL_PRIEST_DARK_REPRIMAND_CHANNEL_DAMAGE, SPELL_PRIEST_DARK_REPRIMAND_CHANNEL_HEALING);
    RegisterSpellScript(spell_pri_penance_or_dark_reprimand_channeled);
    RegisterSpellScript(spell_pri_phantasm);
    RegisterSpellScript(spell_pri_power_leech_passive);
    RegisterSpellScript(spell_pri_power_of_the_dark_side);
    RegisterSpellScript(spell_pri_power_of_the_dark_side_damage_bonus);
    RegisterSpellScript(spell_pri_power_of_the_dark_side_healing_bonus);
    RegisterSpellScript(spell_pri_power_word_radiance);
    RegisterSpellScript(spell_pri_power_word_shield);
    RegisterSpellScript(spell_pri_power_word_solace);
    RegisterSpellScript(spell_pri_prayer_of_mending_dummy);
    RegisterSpellAndAuraScriptPair(spell_pri_prayer_of_mending, spell_pri_prayer_of_mending_aura);
    RegisterSpellScript(spell_pri_prayer_of_mending_jump);
    RegisterSpellScript(spell_pri_protective_light);
    RegisterSpellScript(spell_pri_protector_of_the_frail);
    RegisterSpellScript(spell_pri_holy_10_1_class_set_2pc);
    RegisterSpellScript(spell_pri_holy_10_1_class_set_2pc_chooser);
    RegisterSpellScript(spell_pri_holy_10_1_class_set_4pc);
    RegisterSpellScript(spell_pri_holy_10_1_class_set_4pc_aura);
    RegisterSpellScript(spell_pri_purge_the_wicked);
    RegisterSpellScript(spell_pri_purge_the_wicked_dummy);
    RegisterSpellScript(spell_pri_rapture);
    RegisterSpellScript(spell_pri_sanctuary_absorb);
    RegisterSpellScript(spell_pri_sanctuary_trigger);
    RegisterSpellScript(spell_pri_rhapsody);
    RegisterSpellScript(spell_pri_rhapsody_proc);
    RegisterSpellScript(spell_pri_schism);
    RegisterSpellScript(spell_pri_sins_of_the_many);
    RegisterSpellScript(spell_pri_spirit_of_redemption);
    RegisterSpellScript(spell_pri_shadow_covenant);
    RegisterSpellScript(spell_pri_shadow_mend);
    RegisterSpellScript(spell_pri_shadow_mend_periodic_damage);
    RegisterSpellScript(spell_pri_shadow_word_death);
    RegisterSpellScript(spell_pri_surge_of_light);
    RegisterSpellScript(spell_pri_trail_of_light);
    RegisterSpellScript(spell_pri_train_of_thought);
    RegisterSpellScript(spell_pri_t3_4p_bonus);
    RegisterSpellScript(spell_pri_t5_heal_2p_bonus);
    RegisterSpellScript(spell_pri_t10_heal_2p_bonus);
    RegisterSpellScript(spell_pri_twilight_equilibrium);
    RegisterSpellScript(spell_pri_twilight_equilibrium_shadow_word_pain);
    RegisterSpellScript(spell_pri_twist_of_fate);
    RegisterSpellAndAuraScriptPair(spell_pri_ultimate_penitence, spell_pri_ultimate_penitence_aura);
    RegisterSpellScript(spell_pri_ultimate_penitence_channel);
    RegisterSpellScript(spell_pri_ultimate_penitence_jump);
    RegisterSpellScript(spell_pri_unfurling_darkness);
    RegisterSpellScript(spell_pri_vampiric_embrace);
    RegisterSpellScript(spell_pri_vampiric_embrace_target);
    RegisterSpellScript(spell_pri_vampiric_touch);
    RegisterSpellScriptWithArgs(spell_pri_voice_of_harmony_trigger, "spell_pri_prayer_of_mending_harmony", SPELL_PRIEST_HOLY_WORD_SERENITY, EFFECT_1);
    RegisterSpellScriptWithArgs(spell_pri_voice_of_harmony_trigger, "spell_pri_power_word_life_harmony", SPELL_PRIEST_HOLY_WORD_SERENITY, EFFECT_1);
    RegisterSpellScriptWithArgs(spell_pri_voice_of_harmony_trigger, "spell_pri_halo_harmony", SPELL_PRIEST_HOLY_WORD_SANCTIFY, EFFECT_0);
    RegisterSpellScriptWithArgs(spell_pri_voice_of_harmony_trigger, "spell_pri_divine_star_harmony", SPELL_PRIEST_HOLY_WORD_SANCTIFY, EFFECT_0);
    RegisterSpellScriptWithArgs(spell_pri_voice_of_harmony_trigger, "spell_pri_holy_fire_harmony", SPELL_PRIEST_HOLY_WORD_CHASTISE, EFFECT_2);
    RegisterSpellScript(spell_pri_whispering_shadows);
    RegisterSpellScript(spell_pri_whispering_shadows_effect);
}<|MERGE_RESOLUTION|>--- conflicted
+++ resolved
@@ -228,11 +228,8 @@
     SPELL_PRIEST_VAMPIRIC_TOUCH                     = 34914,
     SPELL_PRIEST_VOID_SHIELD                        = 199144,
     SPELL_PRIEST_VOID_SHIELD_EFFECT                 = 199145,
-<<<<<<< HEAD
     SPELL_PRIEST_VOICE_OF_HARMONY                   = 390994,
-=======
     SPELL_PRIEST_VOID_TORRENT                       = 263165,
->>>>>>> 48992393
     SPELL_PRIEST_WEAKENED_SOUL                      = 6788,
     SPELL_PRIEST_WHISPERING_SHADOWS                 = 406777,
     SPELL_PRIEST_WHISPERING_SHADOWS_DUMMY           = 391286,
