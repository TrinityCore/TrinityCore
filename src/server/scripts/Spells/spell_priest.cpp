/*
 * Copyright (C) 2008-2017 TrinityCore <http://www.trinitycore.org/>
 *
 * This program is free software; you can redistribute it and/or modify it
 * under the terms of the GNU General Public License as published by the
 * Free Software Foundation; either version 2 of the License, or (at your
 * option) any later version.
 *
 * This program is distributed in the hope that it will be useful, but WITHOUT
 * ANY WARRANTY; without even the implied warranty of MERCHANTABILITY or
 * FITNESS FOR A PARTICULAR PURPOSE. See the GNU General Public License for
 * more details.
 *
 * You should have received a copy of the GNU General Public License along
 * with this program. If not, see <http://www.gnu.org/licenses/>.
 */

/*
 * Scripts for spells with SPELLFAMILY_PRIEST and SPELLFAMILY_GENERIC spells used by priest players.
 * Ordered alphabetically using scriptname.
 * Scriptnames of files in this file should be prefixed with "spell_pri_".
 */

#include "Player.h"
#include "ScriptMgr.h"
#include "SpellScript.h"
#include "SpellAuraEffects.h"
#include "GridNotifiers.h"
#include "AreaTriggerTemplate.h"
#include "AreaTriggerAI.h"

enum PriestSpells
{
    SPELL_PRIEST_ABSOLUTION                         = 33167,
<<<<<<< HEAD
    SPELL_PRIEST_ANGELIC_FEATHER_TRIGGER            = 121536,
    SPELL_PRIEST_ANGELIC_FEATHER_AURA               = 121557,
    SPELL_PRIEST_ANGELIC_FEATHER_AREATRIGGER        = 158624,
=======
    SPELL_PRIEST_BODY_AND_SOUL                      = 64129,
>>>>>>> adb42b11
    SPELL_PRIEST_BODY_AND_SOUL_DISPEL               = 64136,
    SPELL_PRIEST_BODY_AND_SOUL_SPEED                = 65081,
    SPELL_PRIEST_CURE_DISEASE                       = 528,
    SPELL_PRIEST_DISPEL_MAGIC_FRIENDLY              = 97690,
    SPELL_PRIEST_DISPEL_MAGIC_HOSTILE               = 97691,
    SPELL_PRIEST_DIVINE_AEGIS                       = 47753,
    SPELL_PRIEST_DIVINE_TOUCH                       = 63544,
    SPELL_PRIEST_GLYPH_OF_CIRCLE_OF_HEALING         = 55675,
    SPELL_PRIEST_GLYPH_OF_DISPEL_MAGIC              = 55677,
    SPELL_PRIEST_GLYPH_OF_DISPEL_MAGIC_HEAL         = 56131,
    SPELL_PRIEST_GLYPH_OF_LIGHTWELL                 = 55673,
    SPELL_PRIEST_GLYPH_OF_PRAYER_OF_HEALING_HEAL    = 56161,
    SPELL_PRIEST_GLYPH_OF_SHADOW                    = 107906,
    SPELL_PRIEST_GUARDIAN_SPIRIT_HEAL               = 48153,
    SPELL_PRIEST_ITEM_EFFICIENCY                    = 37595,
    SPELL_PRIEST_LEAP_OF_FAITH                      = 73325,
    SPELL_PRIEST_LEAP_OF_FAITH_EFFECT               = 92832,
    SPELL_PRIEST_LEAP_OF_FAITH_EFFECT_TRIGGER       = 92833,
    SPELL_PRIEST_LEAP_OF_FAITH_TRIGGERED            = 92572,
    SPELL_PRIEST_LEVITATE_EFFECT                    = 111759,
    SPELL_PRIEST_MANA_LEECH_PROC                    = 34650,
    SPELL_PRIEST_PENANCE_R1                         = 47540,
    SPELL_PRIEST_PENANCE_R1_DAMAGE                  = 47758,
    SPELL_PRIEST_PENANCE_R1_HEAL                    = 47757,
    SPELL_PRIEST_REFLECTIVE_SHIELD_R1               = 33201,
    SPELL_PRIEST_REFLECTIVE_SHIELD_TRIGGERED        = 33619,
    SPELL_PRIEST_RENEWED_HOPE                       = 197469,
    SPELL_PRIEST_RENEWED_HOPE_EFFECT                = 197470,
    SPELL_PRIEST_SHADOWFORM_VISUAL_WITHOUT_GLYPH    = 107903,
    SPELL_PRIEST_SHADOWFORM_VISUAL_WITH_GLYPH       = 107904,
    SPELL_PRIEST_SHADOW_WORD_DEATH                  = 32409,
    SPELL_PRIEST_SHIELD_DISCIPLINE_PASSIVE          = 197045,
    SPELL_PRIEST_SHIELD_DISCIPLINE_ENERGIZE         = 47755,
    SPELL_PRIEST_STRENGTH_OF_SOUL                   = 197535,
    SPELL_PRIEST_STRENGTH_OF_SOUL_EFFECT            = 197548,
    SPELL_PRIEST_THE_PENITENT_AURA                  = 200347,
    SPELL_PRIEST_TWIN_DISCIPLINES_RANK_1            = 47586,
    SPELL_PRIEST_T9_HEALING_2P                      = 67201,
    SPELL_PRIEST_VAMPIRIC_EMBRACE_HEAL              = 15290,
    SPELL_PRIEST_VAMPIRIC_TOUCH_DISPEL              = 64085,
    SPELL_PRIEST_VOID_SHIELD                        = 199144,
    SPELL_PRIEST_VOID_SHIELD_EFFECT                 = 199145
};

enum PriestSpellIcons
{
    PRIEST_ICON_ID_BORROWED_TIME                    = 2899,
    PRIEST_ICON_ID_DIVINE_TOUCH_TALENT              = 3021,
    PRIEST_ICON_ID_PAIN_AND_SUFFERING               = 2874
};

enum MiscSpells
{
    SPELL_GEN_REPLENISHMENT                         = 57669
};

class PowerCheck
{
    public:
        explicit PowerCheck(Powers const power) : _power(power) { }

        bool operator()(WorldObject* obj) const
        {
            if (Unit* target = obj->ToUnit())
                return target->getPowerType() != _power;

            return true;
        }

    private:
        Powers const _power;
};

class RaidCheck
{
    public:
        explicit RaidCheck(Unit const* caster) : _caster(caster) { }

        bool operator()(WorldObject* obj) const
        {
            if (Unit* target = obj->ToUnit())
                return !_caster->IsInRaidWith(target);

            return true;
        }

    private:
        Unit const* _caster;
};

class spell_pri_body_and_soul : public SpellScriptLoader
{
    public:
        spell_pri_body_and_soul() : SpellScriptLoader("spell_pri_body_and_soul") { }

        class spell_pri_body_and_soul_AuraScript : public AuraScript
        {
            PrepareAuraScript(spell_pri_body_and_soul_AuraScript);

            bool Validate(SpellInfo const* /*spellInfo*/) override
            {
                if (!sSpellMgr->GetSpellInfo(SPELL_PRIEST_CURE_DISEASE) ||
                    !sSpellMgr->GetSpellInfo(SPELL_PRIEST_BODY_AND_SOUL_DISPEL))
                    return false;
                return true;
            }

            void HandleEffectSpeedProc(AuraEffect const* aurEff, ProcEventInfo& eventInfo)
            {
                PreventDefaultAction();
                // Proc only with Power Word: Shield or Leap of Faith
                if (!(eventInfo.GetDamageInfo()->GetSpellInfo()->SpellFamilyFlags[0] & 0x1 || eventInfo.GetDamageInfo()->GetSpellInfo()->SpellFamilyFlags[2] & 0x80000))
                    return;

                GetTarget()->CastCustomSpell(SPELL_PRIEST_BODY_AND_SOUL_SPEED, SPELLVALUE_BASE_POINT0, aurEff->GetAmount(), eventInfo.GetProcTarget(), true, NULL, aurEff);
            }

            void HandleEffectDispelProc(AuraEffect const* aurEff, ProcEventInfo& eventInfo)
            {
                PreventDefaultAction();
                // Proc only with Cure Disease
                if (eventInfo.GetDamageInfo()->GetSpellInfo()->Id != SPELL_PRIEST_CURE_DISEASE || eventInfo.GetProcTarget() != GetTarget())
                    return;

                if (roll_chance_i(aurEff->GetAmount()))
                    GetTarget()->CastSpell(eventInfo.GetProcTarget(), SPELL_PRIEST_BODY_AND_SOUL_DISPEL, true, NULL, aurEff);
            }

            void Register() override
            {
                OnEffectProc += AuraEffectProcFn(spell_pri_body_and_soul_AuraScript::HandleEffectSpeedProc, EFFECT_0, SPELL_AURA_DUMMY);
                OnEffectProc += AuraEffectProcFn(spell_pri_body_and_soul_AuraScript::HandleEffectDispelProc, EFFECT_1, SPELL_AURA_DUMMY);
            }
        };

        AuraScript* GetAuraScript() const override
        {
            return new spell_pri_body_and_soul_AuraScript();
        }
};

// 34861 - Circle of Healing
class spell_pri_circle_of_healing : public SpellScriptLoader
{
    public:
        spell_pri_circle_of_healing() : SpellScriptLoader("spell_pri_circle_of_healing") { }

        class spell_pri_circle_of_healing_SpellScript : public SpellScript
        {
            PrepareSpellScript(spell_pri_circle_of_healing_SpellScript);

            bool Validate(SpellInfo const* /*spellInfo*/) override
            {
                if (!sSpellMgr->GetSpellInfo(SPELL_PRIEST_GLYPH_OF_CIRCLE_OF_HEALING))
                    return false;
                return true;
            }

            void FilterTargets(std::list<WorldObject*>& targets)
            {
                targets.remove_if(RaidCheck(GetCaster()));

                uint32 const maxTargets = GetCaster()->HasAura(SPELL_PRIEST_GLYPH_OF_CIRCLE_OF_HEALING) ? 6 : 5; // Glyph of Circle of Healing

                if (targets.size() > maxTargets)
                {
                    targets.sort(Trinity::HealthPctOrderPred());
                    targets.resize(maxTargets);
                }
            }

            void Register() override
            {
                OnObjectAreaTargetSelect += SpellObjectAreaTargetSelectFn(spell_pri_circle_of_healing_SpellScript::FilterTargets, EFFECT_0, TARGET_UNIT_DEST_AREA_ALLY);
            }
        };

        SpellScript* GetSpellScript() const override
        {
            return new spell_pri_circle_of_healing_SpellScript();
        }
};

// 527 - Dispel magic
class spell_pri_dispel_magic : public SpellScriptLoader
{
public:
    spell_pri_dispel_magic() : SpellScriptLoader("spell_pri_dispel_magic") { }

    class spell_pri_dispel_magic_SpellScript : public SpellScript
    {
        PrepareSpellScript(spell_pri_dispel_magic_SpellScript);

        bool Validate(SpellInfo const* /*spellInfo*/) override
        {
            if (!sSpellMgr->GetSpellInfo(SPELL_PRIEST_ABSOLUTION))
                return false;
            if (!sSpellMgr->GetSpellInfo(SPELL_PRIEST_GLYPH_OF_DISPEL_MAGIC_HEAL))
                return false;
            if (!sSpellMgr->GetSpellInfo(SPELL_PRIEST_GLYPH_OF_DISPEL_MAGIC))
                return false;
            return true;
        }

        SpellCastResult CheckCast()
        {
            Unit* caster = GetCaster();
            Unit* target = GetExplTargetUnit();

            if (!target || (!caster->HasAura(SPELL_PRIEST_ABSOLUTION) && caster != target && target->IsFriendlyTo(caster)))
                return SPELL_FAILED_BAD_TARGETS;
            return SPELL_CAST_OK;
        }

        void AfterEffectHit(SpellEffIndex /*effIndex*/)
        {
            if (GetHitUnit()->IsFriendlyTo(GetCaster()))
            {
                GetCaster()->CastSpell(GetHitUnit(), SPELL_PRIEST_DISPEL_MAGIC_FRIENDLY, true);
                if (AuraEffect const* aurEff = GetHitUnit()->GetAuraEffect(SPELL_PRIEST_GLYPH_OF_DISPEL_MAGIC, EFFECT_0))
                {
                    int32 heal = GetHitUnit()->CountPctFromMaxHealth(aurEff->GetAmount());
                    GetCaster()->CastCustomSpell(SPELL_PRIEST_GLYPH_OF_DISPEL_MAGIC_HEAL, SPELLVALUE_BASE_POINT0, heal, GetHitUnit());
                }
            }
            else
                GetCaster()->CastSpell(GetHitUnit(), SPELL_PRIEST_DISPEL_MAGIC_HOSTILE, true);
        }

        void Register() override
        {
            OnCheckCast += SpellCheckCastFn(spell_pri_dispel_magic_SpellScript::CheckCast);
            OnEffectHitTarget += SpellEffectFn(spell_pri_dispel_magic_SpellScript::AfterEffectHit, EFFECT_0, SPELL_EFFECT_DUMMY);
        }
    };

    SpellScript* GetSpellScript() const override
    {
        return new spell_pri_dispel_magic_SpellScript();
    }
};

// -47509 - Divine Aegis
class spell_pri_divine_aegis : public SpellScriptLoader
{
    public:
        spell_pri_divine_aegis() : SpellScriptLoader("spell_pri_divine_aegis") { }

        class spell_pri_divine_aegis_AuraScript : public AuraScript
        {
            PrepareAuraScript(spell_pri_divine_aegis_AuraScript);

            bool Validate(SpellInfo const* /*spellInfo*/) override
            {
                if (!sSpellMgr->GetSpellInfo(SPELL_PRIEST_DIVINE_AEGIS))
                    return false;
                return true;
            }

            bool CheckProc(ProcEventInfo& eventInfo)
            {
                return eventInfo.GetProcTarget() != nullptr;
            }

            void HandleProc(AuraEffect const* aurEff, ProcEventInfo& eventInfo)
            {
                PreventDefaultAction();

                int32 absorb = CalculatePct(int32(eventInfo.GetHealInfo()->GetHeal()), aurEff->GetAmount());

                // Multiple effects stack, so let's try to find this aura.
                if (AuraEffect const* aegis = eventInfo.GetProcTarget()->GetAuraEffect(SPELL_PRIEST_DIVINE_AEGIS, EFFECT_0))
                    absorb += aegis->GetAmount();

                absorb = std::min(absorb, eventInfo.GetProcTarget()->getLevel() * 125);

                GetTarget()->CastCustomSpell(SPELL_PRIEST_DIVINE_AEGIS, SPELLVALUE_BASE_POINT0, absorb, eventInfo.GetProcTarget(), true, NULL, aurEff);
            }

            void Register() override
            {
                DoCheckProc += AuraCheckProcFn(spell_pri_divine_aegis_AuraScript::CheckProc);
                OnEffectProc += AuraEffectProcFn(spell_pri_divine_aegis_AuraScript::HandleProc, EFFECT_0, SPELL_AURA_DUMMY);
            }
        };

        AuraScript* GetAuraScript() const override
        {
            return new spell_pri_divine_aegis_AuraScript();
        }
};

// 64844 - Divine Hymn
class spell_pri_divine_hymn : public SpellScriptLoader
{
    public:
        spell_pri_divine_hymn() : SpellScriptLoader("spell_pri_divine_hymn") { }

        class spell_pri_divine_hymn_SpellScript : public SpellScript
        {
            PrepareSpellScript(spell_pri_divine_hymn_SpellScript);

            void FilterTargets(std::list<WorldObject*>& targets)
            {
                targets.remove_if(RaidCheck(GetCaster()));

                uint32 const maxTargets = 3;

                if (targets.size() > maxTargets)
                {
                    targets.sort(Trinity::HealthPctOrderPred());
                    targets.resize(maxTargets);
                }
            }

            void Register() override
            {
                OnObjectAreaTargetSelect += SpellObjectAreaTargetSelectFn(spell_pri_divine_hymn_SpellScript::FilterTargets, EFFECT_ALL, TARGET_UNIT_SRC_AREA_ALLY);
            }
        };

        SpellScript* GetSpellScript() const override
        {
            return new spell_pri_divine_hymn_SpellScript();
        }
};

// 55680 - Glyph of Prayer of Healing
class spell_pri_glyph_of_prayer_of_healing : public SpellScriptLoader
{
    public:
        spell_pri_glyph_of_prayer_of_healing() : SpellScriptLoader("spell_pri_glyph_of_prayer_of_healing") { }

        class spell_pri_glyph_of_prayer_of_healing_AuraScript : public AuraScript
        {
            PrepareAuraScript(spell_pri_glyph_of_prayer_of_healing_AuraScript);

            bool Validate(SpellInfo const* /*spellInfo*/) override
            {
                if (!sSpellMgr->GetSpellInfo(SPELL_PRIEST_GLYPH_OF_PRAYER_OF_HEALING_HEAL))
                    return false;
                return true;
            }

            void HandleProc(AuraEffect const* aurEff, ProcEventInfo& eventInfo)
            {
                PreventDefaultAction();

                SpellInfo const* triggeredSpellInfo = sSpellMgr->AssertSpellInfo(SPELL_PRIEST_GLYPH_OF_PRAYER_OF_HEALING_HEAL);
                int32 heal = int32(CalculatePct(int32(eventInfo.GetHealInfo()->GetHeal()), aurEff->GetAmount()) / triggeredSpellInfo->GetMaxTicks(DIFFICULTY_NONE));
                GetTarget()->CastCustomSpell(SPELL_PRIEST_GLYPH_OF_PRAYER_OF_HEALING_HEAL, SPELLVALUE_BASE_POINT0, heal, eventInfo.GetProcTarget(), true, NULL, aurEff);
            }

            void Register() override
            {
                OnEffectProc += AuraEffectProcFn(spell_pri_glyph_of_prayer_of_healing_AuraScript::HandleProc, EFFECT_0, SPELL_AURA_DUMMY);
            }
        };

        AuraScript* GetAuraScript() const override
        {
            return new spell_pri_glyph_of_prayer_of_healing_AuraScript();
        }
};

// 24191 - Improved Power Word Shield
class spell_pri_improved_power_word_shield : public SpellScriptLoader
{
    public:
        spell_pri_improved_power_word_shield() : SpellScriptLoader("spell_pri_improved_power_word_shield") { }

        class spell_pri_improved_power_word_shield_AuraScript : public AuraScript
        {
            PrepareAuraScript(spell_pri_improved_power_word_shield_AuraScript);

            void HandleEffectCalcSpellMod(AuraEffect const* aurEff, SpellModifier*& spellMod)
            {
                if (!spellMod)
                {
                    spellMod = new SpellModifier(GetAura());
                    spellMod->op = SpellModOp(aurEff->GetMiscValue());
                    spellMod->type = SPELLMOD_PCT;
                    spellMod->spellId = GetId();
                    spellMod->mask = GetSpellInfo()->GetEffect(aurEff->GetEffIndex())->SpellClassMask;
                }

                spellMod->value = aurEff->GetAmount();
            }

            void Register() override
            {
                DoEffectCalcSpellMod += AuraEffectCalcSpellModFn(spell_pri_improved_power_word_shield_AuraScript::HandleEffectCalcSpellMod, EFFECT_0, SPELL_AURA_DUMMY);
            }
        };

        AuraScript* GetAuraScript() const override
        {
            return new spell_pri_improved_power_word_shield_AuraScript();
        }
};

// 37594 - Greater Heal Refund
class spell_pri_item_greater_heal_refund : public SpellScriptLoader
{
    public:
        spell_pri_item_greater_heal_refund() : SpellScriptLoader("spell_pri_item_greater_heal_refund") { }

        class spell_pri_item_greater_heal_refund_AuraScript : public AuraScript
        {
            PrepareAuraScript(spell_pri_item_greater_heal_refund_AuraScript);

            bool Validate(SpellInfo const* /*spellInfo*/) override
            {
                if (!sSpellMgr->GetSpellInfo(SPELL_PRIEST_ITEM_EFFICIENCY))
                    return false;
                return true;
            }

            void OnProc(AuraEffect const* aurEff, ProcEventInfo& /*eventInfo*/)
            {
                PreventDefaultAction();
                GetTarget()->CastSpell(GetTarget(), SPELL_PRIEST_ITEM_EFFICIENCY, true, NULL, aurEff);
            }

            void Register() override
            {
                OnEffectProc += AuraEffectProcFn(spell_pri_item_greater_heal_refund_AuraScript::OnProc, EFFECT_0, SPELL_AURA_PROC_TRIGGER_SPELL);
            }
        };

        AuraScript* GetAuraScript() const override
        {
            return new spell_pri_item_greater_heal_refund_AuraScript();
        }
};

// 47788 - Guardian Spirit
class spell_pri_guardian_spirit : public SpellScriptLoader
{
    public:
        spell_pri_guardian_spirit() : SpellScriptLoader("spell_pri_guardian_spirit") { }

        class spell_pri_guardian_spirit_AuraScript : public AuraScript
        {
            PrepareAuraScript(spell_pri_guardian_spirit_AuraScript);

        public:
            spell_pri_guardian_spirit_AuraScript()
            {
                healPct = 0;
            }

        private:
            uint32 healPct;

            bool Validate(SpellInfo const* /*spellInfo*/) override
            {
                if (!sSpellMgr->GetSpellInfo(SPELL_PRIEST_GUARDIAN_SPIRIT_HEAL))
                    return false;
                return true;
            }

            bool Load() override
            {
                healPct = GetSpellInfo()->GetEffect(EFFECT_1)->CalcValue();
                return true;
            }

            void CalculateAmount(AuraEffect const* /*aurEff*/, int32 & amount, bool & /*canBeRecalculated*/)
            {
                // Set absorbtion amount to unlimited
                amount = -1;
            }

            void Absorb(AuraEffect* /*aurEff*/, DamageInfo & dmgInfo, uint32 & absorbAmount)
            {
                Unit* target = GetTarget();
                if (dmgInfo.GetDamage() < target->GetHealth())
                    return;

                int32 healAmount = int32(target->CountPctFromMaxHealth(healPct));
                // remove the aura now, we don't want 40% healing bonus
                Remove(AURA_REMOVE_BY_ENEMY_SPELL);
                target->CastCustomSpell(target, SPELL_PRIEST_GUARDIAN_SPIRIT_HEAL, &healAmount, NULL, NULL, true);
                absorbAmount = dmgInfo.GetDamage();
            }

            void Register() override
            {
                DoEffectCalcAmount += AuraEffectCalcAmountFn(spell_pri_guardian_spirit_AuraScript::CalculateAmount, EFFECT_1, SPELL_AURA_SCHOOL_ABSORB);
                OnEffectAbsorb += AuraEffectAbsorbFn(spell_pri_guardian_spirit_AuraScript::Absorb, EFFECT_1);
            }
        };

        AuraScript* GetAuraScript() const override
        {
            return new spell_pri_guardian_spirit_AuraScript();
        }
};

// 64904 - Hymn of Hope
class spell_pri_hymn_of_hope : public SpellScriptLoader
{
    public:
        spell_pri_hymn_of_hope() : SpellScriptLoader("spell_pri_hymn_of_hope") { }

        class spell_pri_hymn_of_hope_SpellScript : public SpellScript
        {
            PrepareSpellScript(spell_pri_hymn_of_hope_SpellScript);

            void FilterTargets(std::list<WorldObject*>& targets)
            {
                targets.remove_if(PowerCheck(POWER_MANA));
                targets.remove_if(RaidCheck(GetCaster()));

                uint32 const maxTargets = 3;

                if (targets.size() > maxTargets)
                {
                    targets.sort(Trinity::PowerPctOrderPred(POWER_MANA));
                    targets.resize(maxTargets);
                }
            }

            void Register() override
            {
                OnObjectAreaTargetSelect += SpellObjectAreaTargetSelectFn(spell_pri_hymn_of_hope_SpellScript::FilterTargets, EFFECT_ALL, TARGET_UNIT_SRC_AREA_ALLY);
            }
        };

        SpellScript* GetSpellScript() const override
        {
            return new spell_pri_hymn_of_hope_SpellScript();
        }
};

// 92833 - Leap of Faith
class spell_pri_leap_of_faith_effect_trigger : public SpellScriptLoader
{
    public:
        spell_pri_leap_of_faith_effect_trigger() : SpellScriptLoader("spell_pri_leap_of_faith_effect_trigger") { }

        class spell_pri_leap_of_faith_effect_trigger_SpellScript : public SpellScript
        {
            PrepareSpellScript(spell_pri_leap_of_faith_effect_trigger_SpellScript);

            bool Validate(SpellInfo const* /*spellInfo*/) override
            {
                if (!sSpellMgr->GetSpellInfo(SPELL_PRIEST_LEAP_OF_FAITH_EFFECT))
                    return false;
                return true;
            }

            void HandleEffectDummy(SpellEffIndex /*effIndex*/)
            {
                Position destPos = GetHitDest()->GetPosition();

                SpellCastTargets targets;
                targets.SetDst(destPos);
                targets.SetUnitTarget(GetCaster());
                GetHitUnit()->CastSpell(targets, sSpellMgr->GetSpellInfo(GetEffectValue()), NULL);
            }

            void Register() override
            {
                OnEffectHitTarget += SpellEffectFn(spell_pri_leap_of_faith_effect_trigger_SpellScript::HandleEffectDummy, EFFECT_0, SPELL_EFFECT_DUMMY);
            }
        };

        SpellScript* GetSpellScript() const override
        {
            return new spell_pri_leap_of_faith_effect_trigger_SpellScript();
        }
};

// 1706 - Levitate
class spell_pri_levitate : public SpellScriptLoader
{
public:
    spell_pri_levitate() : SpellScriptLoader("spell_pri_levitate") { }

    class spell_pri_levitate_SpellScript : public SpellScript
    {
        PrepareSpellScript(spell_pri_levitate_SpellScript);

        bool Validate(SpellInfo const* /*spellInfo*/) override
        {
            if (!sSpellMgr->GetSpellInfo(SPELL_PRIEST_LEVITATE_EFFECT))
                return false;
            return true;
        }

        void HandleDummy(SpellEffIndex /*effIndex*/)
        {
            GetCaster()->CastSpell(GetHitUnit(), SPELL_PRIEST_LEVITATE_EFFECT, true);
        }

        void Register() override
        {
            OnEffectHitTarget += SpellEffectFn(spell_pri_levitate_SpellScript::HandleDummy, EFFECT_0, SPELL_EFFECT_DUMMY);
        }
    };

    SpellScript* GetSpellScript() const
    {
        return new spell_pri_levitate_SpellScript;
    }
};

// 7001 - Lightwell Renew
class spell_pri_lightwell_renew : public SpellScriptLoader
{
    public:
        spell_pri_lightwell_renew() : SpellScriptLoader("spell_pri_lightwell_renew") { }

        class spell_pri_lightwell_renew_AuraScript : public AuraScript
        {
            PrepareAuraScript(spell_pri_lightwell_renew_AuraScript);

            void CalculateAmount(AuraEffect const* /*aurEff*/, int32& amount, bool& /*canBeRecalculated*/)
            {
                if (Unit* caster = GetCaster())
                {
                    // Bonus from Glyph of Lightwell
                    if (AuraEffect* modHealing = caster->GetAuraEffect(SPELL_PRIEST_GLYPH_OF_LIGHTWELL, EFFECT_0))
                        AddPct(amount, modHealing->GetAmount());
                }
            }

            void Register() override
            {
                DoEffectCalcAmount += AuraEffectCalcAmountFn(spell_pri_lightwell_renew_AuraScript::CalculateAmount, EFFECT_0, SPELL_AURA_PERIODIC_HEAL);
            }
        };

        AuraScript* GetAuraScript() const override
        {
            return new spell_pri_lightwell_renew_AuraScript();
        }
};

// 8129 - Mana Burn
class spell_pri_mana_burn : public SpellScriptLoader
{
    public:
        spell_pri_mana_burn() : SpellScriptLoader("spell_pri_mana_burn") { }

        class spell_pri_mana_burn_SpellScript : public SpellScript
        {
            PrepareSpellScript(spell_pri_mana_burn_SpellScript);

            void HandleAfterHit()
            {
                if (Unit* unitTarget = GetHitUnit())
                    unitTarget->RemoveAurasWithMechanic((1 << MECHANIC_FEAR) | (1 << MECHANIC_POLYMORPH));
            }

            void Register() override
            {
                AfterHit += SpellHitFn(spell_pri_mana_burn_SpellScript::HandleAfterHit);
            }
        };

        SpellScript* GetSpellScript() const override
        {
            return new spell_pri_mana_burn_SpellScript;
        }
};

// 28305 - Mana Leech (Passive) (Priest Pet Aura)
class spell_pri_mana_leech : public SpellScriptLoader
{
    public:
        spell_pri_mana_leech() : SpellScriptLoader("spell_pri_mana_leech") { }

        class spell_pri_mana_leech_AuraScript : public AuraScript
        {
            PrepareAuraScript(spell_pri_mana_leech_AuraScript);

        public:
            spell_pri_mana_leech_AuraScript()
            {
                _procTarget = nullptr;
            }

        private:
            bool Validate(SpellInfo const* /*spellInfo*/) override
            {
                if (!sSpellMgr->GetSpellInfo(SPELL_PRIEST_MANA_LEECH_PROC))
                    return false;
                return true;
            }

            bool CheckProc(ProcEventInfo& /*eventInfo*/)
            {
                _procTarget = GetTarget()->GetOwner();
                return _procTarget != nullptr;
            }

            void HandleProc(AuraEffect const* aurEff, ProcEventInfo& /*eventInfo*/)
            {
                PreventDefaultAction();
                GetTarget()->CastSpell(_procTarget, SPELL_PRIEST_MANA_LEECH_PROC, true, NULL, aurEff);
            }

            void Register() override
            {
                DoCheckProc += AuraCheckProcFn(spell_pri_mana_leech_AuraScript::CheckProc);
                OnEffectProc += AuraEffectProcFn(spell_pri_mana_leech_AuraScript::HandleProc, EFFECT_0, SPELL_AURA_DUMMY);
            }

        private:
            Unit* _procTarget;
        };

        AuraScript* GetAuraScript() const override
        {
            return new spell_pri_mana_leech_AuraScript();
        }
};

// 49821 - Mind Sear
class spell_pri_mind_sear : public SpellScriptLoader
{
    public:
        spell_pri_mind_sear() : SpellScriptLoader("spell_pri_mind_sear") { }

        class spell_pri_mind_sear_SpellScript : public SpellScript
        {
            PrepareSpellScript(spell_pri_mind_sear_SpellScript);

            void FilterTargets(std::list<WorldObject*>& unitList)
            {
                unitList.remove_if(Trinity::ObjectGUIDCheck(GetCaster()->GetChannelObjectGuid()));
            }

            void Register() override
            {
                OnObjectAreaTargetSelect += SpellObjectAreaTargetSelectFn(spell_pri_mind_sear_SpellScript::FilterTargets, EFFECT_0, TARGET_UNIT_DEST_AREA_ENEMY);
            }
        };

        SpellScript* GetSpellScript() const override
        {
            return new spell_pri_mind_sear_SpellScript();
        }
};

// 47948 - Pain and Suffering (Proc)
class spell_pri_pain_and_suffering_proc : public SpellScriptLoader
{
    public:
        spell_pri_pain_and_suffering_proc() : SpellScriptLoader("spell_pri_pain_and_suffering_proc") { }

        class spell_pri_pain_and_suffering_proc_SpellScript : public SpellScript
        {
            PrepareSpellScript(spell_pri_pain_and_suffering_proc_SpellScript);

            void HandleEffectScriptEffect(SpellEffIndex /*effIndex*/)
            {
                Unit* caster = GetCaster();
                // Refresh Shadow Word: Pain on target
                if (Unit* target = GetHitUnit())
                    if (AuraEffect* aur = target->GetAuraEffect(SPELL_AURA_PERIODIC_DAMAGE, SPELLFAMILY_PRIEST, flag128(0x8000, 0, 0), caster->GetGUID()))
                    {
                        uint32 damage = std::max(aur->GetAmount(), 0);
                        sScriptMgr->ModifyPeriodicDamageAurasTick(target, caster, damage);
                        aur->SetDamage(caster->SpellDamageBonusDone(target, aur->GetSpellInfo(), damage, DOT, aur->GetSpellEffectInfo()) * aur->GetDonePct());
                        aur->CalculatePeriodic(caster, false, false);
                        aur->GetBase()->RefreshDuration();
                    }
            }

            void Register() override
            {
                OnEffectHitTarget += SpellEffectFn(spell_pri_pain_and_suffering_proc_SpellScript::HandleEffectScriptEffect, EFFECT_0, SPELL_EFFECT_SCRIPT_EFFECT);
            }
        };

        SpellScript* GetSpellScript() const override
        {
            return new spell_pri_pain_and_suffering_proc_SpellScript;
        }
};

// 47540 - Penance
class spell_pri_penance : public SpellScriptLoader
{
    public:
        spell_pri_penance() : SpellScriptLoader("spell_pri_penance") { }

        class spell_pri_penance_SpellScript : public SpellScript
        {
            PrepareSpellScript(spell_pri_penance_SpellScript);

            bool Load() override
            {
                return GetCaster()->GetTypeId() == TYPEID_PLAYER;
            }

            bool Validate(SpellInfo const* spellInfo) override
            {
                SpellInfo const* firstRankSpellInfo = sSpellMgr->GetSpellInfo(SPELL_PRIEST_PENANCE_R1);
                if (!firstRankSpellInfo)
                    return false;

                // can't use other spell than this penance due to spell_ranks dependency
                if (!spellInfo->IsRankOf(firstRankSpellInfo))
                    return false;

                uint8 rank = spellInfo->GetRank();
                if (!sSpellMgr->GetSpellWithRank(SPELL_PRIEST_PENANCE_R1_DAMAGE, rank, true))
                    return false;
                if (!sSpellMgr->GetSpellWithRank(SPELL_PRIEST_PENANCE_R1_HEAL, rank, true))
                    return false;

                return true;
            }

            void HandleDummy(SpellEffIndex /*effIndex*/)
            {
                Unit* caster = GetCaster();
                if (Unit* target = GetHitUnit())
                {
                    if (!target->IsAlive())
                        return;

                    uint8 rank = GetSpellInfo()->GetRank();

                    if (caster->IsFriendlyTo(target))
                        caster->CastSpell(target, sSpellMgr->GetSpellWithRank(SPELL_PRIEST_PENANCE_R1_HEAL, rank), false);
                    else
                        caster->CastSpell(target, sSpellMgr->GetSpellWithRank(SPELL_PRIEST_PENANCE_R1_DAMAGE, rank), false);
                }
            }

            SpellCastResult CheckCast()
            {
                Player* caster = GetCaster()->ToPlayer();
                if (Unit* target = GetExplTargetUnit())
                {
                    if (!caster->IsFriendlyTo(target))
                    {
                        if (!caster->IsValidAttackTarget(target))
                            return SPELL_FAILED_BAD_TARGETS;

                        if (!caster->isInFront(target))
                            return SPELL_FAILED_UNIT_NOT_INFRONT;
                    }
                    else
                    {
                        //Support for modifications of this spell in Legion with The Penitent talent (7.1.5)
                        if(!caster->HasAura(SPELL_PRIEST_THE_PENITENT_AURA))
                            return SPELL_FAILED_BAD_TARGETS;

                        if (!caster->isInFront(target))
                            return SPELL_FAILED_UNIT_NOT_INFRONT;
                    }
                }

                return SPELL_CAST_OK;
            }

            void Register() override
            {
                OnEffectHitTarget += SpellEffectFn(spell_pri_penance_SpellScript::HandleDummy, EFFECT_0, SPELL_EFFECT_DUMMY);
                OnCheckCast += SpellCheckCastFn(spell_pri_penance_SpellScript::CheckCast);
            }
        };

        SpellScript* GetSpellScript() const override
        {
            return new spell_pri_penance_SpellScript;
        }
};

// -47569 - Phantasm
class spell_pri_phantasm : public SpellScriptLoader
{
    public:
        spell_pri_phantasm() : SpellScriptLoader("spell_pri_phantasm") { }

        class spell_pri_phantasm_AuraScript : public AuraScript
        {
            PrepareAuraScript(spell_pri_phantasm_AuraScript);

            bool CheckProc(ProcEventInfo& /*eventInfo*/)
            {
                return roll_chance_i(GetEffect(EFFECT_0)->GetAmount());
            }

            void HandleEffectProc(AuraEffect const* /*aurEff*/, ProcEventInfo& /*eventInfo*/)
            {
                PreventDefaultAction();
                GetTarget()->RemoveMovementImpairingAuras();
            }

            void Register() override
            {
                DoCheckProc += AuraCheckProcFn(spell_pri_phantasm_AuraScript::CheckProc);
                OnEffectProc += AuraEffectProcFn(spell_pri_phantasm_AuraScript::HandleEffectProc, EFFECT_0, SPELL_AURA_DUMMY);
            }
        };

        AuraScript* GetAuraScript() const override
        {
            return new spell_pri_phantasm_AuraScript();
        }
};

// 17 - Power Word: Shield
class spell_pri_power_word_shield : public SpellScriptLoader
{
public:
    spell_pri_power_word_shield() : SpellScriptLoader("spell_pri_power_word_shield") { }

    class spell_pri_power_word_shield_AuraScript : public AuraScript
    {
        PrepareAuraScript(spell_pri_power_word_shield_AuraScript);

        void CalculateAmount(AuraEffect const* /*auraEffect*/, int32& amount, bool& canBeRecalculated)
        {
            canBeRecalculated = false;

            if (Player* player = GetCaster()->ToPlayer())
            {
                int32 playerMastery = player->GetRatingBonusValue(CR_MASTERY);
                int32 playerSpellPower = player->SpellBaseDamageBonusDone(SPELL_SCHOOL_MASK_HOLY);
                int32 playerVersatileDamage = player->GetRatingBonusValue(CR_VERSATILITY_DAMAGE_DONE);

                //Formula taken from SpellWork
                amount = (int32)((playerSpellPower * 5.5f) + playerMastery) * (1 + playerVersatileDamage);
            }
        }

        void OnApply(AuraEffect const* /*aurEff*/, AuraEffectHandleModes /*mode*/)
        {
            Unit* caster = GetCaster();
            Unit* target = GetTarget();
            if (!caster)
                return;

            if (caster->HasAura(SPELL_PRIEST_BODY_AND_SOUL))
                caster->CastSpell(target, SPELL_PRIEST_BODY_AND_SOUL_SPEED, true);
            if (caster->HasAura(SPELL_PRIEST_STRENGTH_OF_SOUL))
                caster->CastSpell(target, SPELL_PRIEST_STRENGTH_OF_SOUL_EFFECT, true);
            if (caster->HasAura(SPELL_PRIEST_RENEWED_HOPE))
                caster->CastSpell(target, SPELL_PRIEST_RENEWED_HOPE_EFFECT, true);
            if (caster->HasAura(SPELL_PRIEST_VOID_SHIELD) && caster == target)
                caster->CastSpell(target, SPELL_PRIEST_VOID_SHIELD_EFFECT, true);
        }

        void HandleOnRemove(AuraEffect const* /*aurEff*/, AuraEffectHandleModes /*mode*/)
        {
            GetTarget()->RemoveAura(SPELL_PRIEST_STRENGTH_OF_SOUL_EFFECT);
            if (Unit* caster = GetCaster())
                if (GetTargetApplication()->GetRemoveMode() == AURA_REMOVE_BY_ENEMY_SPELL && caster->HasAura(SPELL_PRIEST_SHIELD_DISCIPLINE_PASSIVE))
                    caster->CastSpell(caster, SPELL_PRIEST_SHIELD_DISCIPLINE_ENERGIZE, true);
        }

        void Register() override
        {
            DoEffectCalcAmount += AuraEffectCalcAmountFn(spell_pri_power_word_shield_AuraScript::CalculateAmount, EFFECT_0, SPELL_AURA_SCHOOL_ABSORB);
            OnEffectApply += AuraEffectApplyFn(spell_pri_power_word_shield_AuraScript::OnApply, EFFECT_0, SPELL_AURA_SCHOOL_ABSORB, AURA_EFFECT_HANDLE_REAL);
            AfterEffectRemove += AuraEffectRemoveFn(spell_pri_power_word_shield_AuraScript::HandleOnRemove, EFFECT_0, AuraType::SPELL_AURA_SCHOOL_ABSORB, AURA_EFFECT_HANDLE_REAL);
        }
    };

    AuraScript* GetAuraScript() const override
    {
        return new spell_pri_power_word_shield_AuraScript();
    }
};

// 33110 - Prayer of Mending Heal
class spell_pri_prayer_of_mending_heal : public SpellScriptLoader
{
    public:
        spell_pri_prayer_of_mending_heal() : SpellScriptLoader("spell_pri_prayer_of_mending_heal") { }

        class spell_pri_prayer_of_mending_heal_SpellScript : public SpellScript
        {
            PrepareSpellScript(spell_pri_prayer_of_mending_heal_SpellScript);

            void HandleHeal(SpellEffIndex /*effIndex*/)
            {
                if (Unit* caster = GetOriginalCaster())
                {
                    if (AuraEffect* aurEff = caster->GetAuraEffect(SPELL_PRIEST_T9_HEALING_2P, EFFECT_0))
                    {
                        int32 heal = GetHitHeal();
                        AddPct(heal, aurEff->GetAmount());
                        SetHitHeal(heal);
                    }
                }
            }

            void Register() override
            {
                OnEffectHitTarget += SpellEffectFn(spell_pri_prayer_of_mending_heal_SpellScript::HandleHeal, EFFECT_0, SPELL_EFFECT_HEAL);
            }
        };

        SpellScript* GetSpellScript() const override
        {
            return new spell_pri_prayer_of_mending_heal_SpellScript();
        }
};

// 139 - Renew
class spell_pri_renew : public SpellScriptLoader
{
    public:
        spell_pri_renew() : SpellScriptLoader("spell_pri_renew") { }

        class spell_pri_renew_AuraScript : public AuraScript
        {
            PrepareAuraScript(spell_pri_renew_AuraScript);

            bool Validate(SpellInfo const* /*spellInfo*/) override
            {
                if (!sSpellMgr->GetSpellInfo(SPELL_PRIEST_DIVINE_TOUCH))
                    return false;
                return true;
            }

            bool Load() override
            {
                return GetCaster() && GetCaster()->GetTypeId() == TYPEID_PLAYER;
            }

            void HandleApplyEffect(AuraEffect const* aurEff, AuraEffectHandleModes /*mode*/)
            {
                if (Unit* caster = GetCaster())
                {
                    // Divine Touch
                    if (AuraEffect const* empoweredRenewAurEff = caster->GetDummyAuraEffect(SPELLFAMILY_PRIEST, PRIEST_ICON_ID_DIVINE_TOUCH_TALENT, EFFECT_0))
                    {
                        uint32 heal = caster->SpellHealingBonusDone(GetTarget(), GetSpellInfo(), aurEff->GetAmount(), DOT, aurEff->GetSpellEffectInfo());
                        heal = GetTarget()->SpellHealingBonusTaken(caster, GetSpellInfo(), heal, DOT, aurEff->GetSpellEffectInfo());
                        int32 basepoints0 = CalculatePct(int32(heal) * aurEff->GetTotalTicks(), empoweredRenewAurEff->GetAmount());
                        caster->CastCustomSpell(GetTarget(), SPELL_PRIEST_DIVINE_TOUCH, &basepoints0, NULL, NULL, true, NULL, aurEff);
                    }
                }
            }

            void Register() override
            {
                OnEffectApply += AuraEffectApplyFn(spell_pri_renew_AuraScript::HandleApplyEffect, EFFECT_0, SPELL_AURA_PERIODIC_HEAL, AURA_EFFECT_HANDLE_REAL_OR_REAPPLY_MASK);
            }
        };

        AuraScript* GetAuraScript() const override
        {
            return new spell_pri_renew_AuraScript();
        }
};

// 32379 - Shadow Word Death
class spell_pri_shadow_word_death : public SpellScriptLoader
{
    public:
        spell_pri_shadow_word_death() : SpellScriptLoader("spell_pri_shadow_word_death") { }

        class spell_pri_shadow_word_death_SpellScript : public SpellScript
        {
            PrepareSpellScript(spell_pri_shadow_word_death_SpellScript);

            void HandleDamage()
            {
                int32 damage = GetHitDamage();

                // Pain and Suffering reduces damage
                if (AuraEffect* aurEff = GetCaster()->GetDummyAuraEffect(SPELLFAMILY_PRIEST, PRIEST_ICON_ID_PAIN_AND_SUFFERING, EFFECT_1))
                    AddPct(damage, aurEff->GetAmount());

                GetCaster()->CastCustomSpell(GetCaster(), SPELL_PRIEST_SHADOW_WORD_DEATH, &damage, nullptr, nullptr, true);
            }

            void Register() override
            {
                OnHit += SpellHitFn(spell_pri_shadow_word_death_SpellScript::HandleDamage);
            }
        };

        SpellScript* GetSpellScript() const override
        {
            return new spell_pri_shadow_word_death_SpellScript();
        }
};

// 15473 - Shadowform
class spell_pri_shadowform : public SpellScriptLoader
{
    public:
        spell_pri_shadowform() : SpellScriptLoader("spell_pri_shadowform") { }

        class spell_pri_shadowform_AuraScript : public AuraScript
        {
            PrepareAuraScript(spell_pri_shadowform_AuraScript);

            bool Validate(SpellInfo const* /*spellInfo*/) override
            {
                if (!sSpellMgr->GetSpellInfo(SPELL_PRIEST_SHADOWFORM_VISUAL_WITHOUT_GLYPH) ||
                    !sSpellMgr->GetSpellInfo(SPELL_PRIEST_SHADOWFORM_VISUAL_WITH_GLYPH))
                    return false;
                return true;
            }

            void HandleEffectApply(AuraEffect const* /*aurEff*/, AuraEffectHandleModes /*mode*/)
            {
                GetTarget()->CastSpell(GetTarget(), GetTarget()->HasAura(SPELL_PRIEST_GLYPH_OF_SHADOW) ? SPELL_PRIEST_SHADOWFORM_VISUAL_WITH_GLYPH : SPELL_PRIEST_SHADOWFORM_VISUAL_WITHOUT_GLYPH, true);
            }

            void HandleEffectRemove(AuraEffect const* /*aurEff*/, AuraEffectHandleModes /*mode*/)
            {
                GetTarget()->RemoveAurasDueToSpell(GetTarget()->HasAura(SPELL_PRIEST_GLYPH_OF_SHADOW) ? SPELL_PRIEST_SHADOWFORM_VISUAL_WITH_GLYPH : SPELL_PRIEST_SHADOWFORM_VISUAL_WITHOUT_GLYPH);
            }

            void Register() override
            {
                AfterEffectApply += AuraEffectApplyFn(spell_pri_shadowform_AuraScript::HandleEffectApply, EFFECT_0, SPELL_AURA_MOD_SHAPESHIFT, AURA_EFFECT_HANDLE_REAL_OR_REAPPLY_MASK);
                AfterEffectRemove += AuraEffectRemoveFn(spell_pri_shadowform_AuraScript::HandleEffectRemove, EFFECT_0, SPELL_AURA_MOD_SHAPESHIFT, AURA_EFFECT_HANDLE_REAL_OR_REAPPLY_MASK);
            }
        };

        AuraScript* GetAuraScript() const override
        {
            return new spell_pri_shadowform_AuraScript();
        }
};

// 15286 - Vampiric Embrace
class spell_pri_vampiric_embrace : public SpellScriptLoader
{
    public:
        spell_pri_vampiric_embrace() : SpellScriptLoader("spell_pri_vampiric_embrace") { }

        class spell_pri_vampiric_embrace_AuraScript : public AuraScript
        {
            PrepareAuraScript(spell_pri_vampiric_embrace_AuraScript);

            bool Validate(SpellInfo const* /*spellInfo*/) override
            {
                if (!sSpellMgr->GetSpellInfo(SPELL_PRIEST_VAMPIRIC_EMBRACE_HEAL))
                    return false;
                return true;
            }

            bool CheckProc(ProcEventInfo& eventInfo)
            {
                // Not proc from Mind Sear
                return !(eventInfo.GetDamageInfo()->GetSpellInfo()->SpellFamilyFlags[1] & 0x80000);
            }

            void HandleEffectProc(AuraEffect const* aurEff, ProcEventInfo& eventInfo)
            {
                PreventDefaultAction();
                int32 self = int32(CalculatePct(eventInfo.GetDamageInfo()->GetDamage(), aurEff->GetAmount()));
                int32 team = int32(CalculatePct(eventInfo.GetDamageInfo()->GetDamage(), aurEff->GetAmount() / 2));

                GetTarget()->CastCustomSpell((Unit*)NULL, SPELL_PRIEST_VAMPIRIC_EMBRACE_HEAL, &team, &self, NULL, true, NULL, aurEff);
            }

            void Register() override
            {
                DoCheckProc += AuraCheckProcFn(spell_pri_vampiric_embrace_AuraScript::CheckProc);
                OnEffectProc += AuraEffectProcFn(spell_pri_vampiric_embrace_AuraScript::HandleEffectProc, EFFECT_0, SPELL_AURA_DUMMY);
            }
        };

        AuraScript* GetAuraScript() const override
        {
            return new spell_pri_vampiric_embrace_AuraScript();
        }
};

// 15290 - Vampiric Embrace (heal)
class spell_pri_vampiric_embrace_target : public SpellScriptLoader
{
    public:
        spell_pri_vampiric_embrace_target() : SpellScriptLoader("spell_pri_vampiric_embrace_target") { }

        class spell_pri_vampiric_embrace_target_SpellScript : public SpellScript
        {
            PrepareSpellScript(spell_pri_vampiric_embrace_target_SpellScript);

            void FilterTargets(std::list<WorldObject*>& unitList)
            {
                unitList.remove(GetCaster());
            }

            void Register() override
            {
                OnObjectAreaTargetSelect += SpellObjectAreaTargetSelectFn(spell_pri_vampiric_embrace_target_SpellScript::FilterTargets, EFFECT_0, TARGET_UNIT_CASTER_AREA_PARTY);
            }
        };

        SpellScript* GetSpellScript() const override
        {
            return new spell_pri_vampiric_embrace_target_SpellScript();
        }
};

// 34914 - Vampiric Touch
class spell_pri_vampiric_touch : public SpellScriptLoader
{
    public:
        spell_pri_vampiric_touch() : SpellScriptLoader("spell_pri_vampiric_touch") { }

        class spell_pri_vampiric_touch_AuraScript : public AuraScript
        {
            PrepareAuraScript(spell_pri_vampiric_touch_AuraScript);

            bool Validate(SpellInfo const* /*spellInfo*/) override
            {
                if (!sSpellMgr->GetSpellInfo(SPELL_PRIEST_VAMPIRIC_TOUCH_DISPEL) ||
                    !sSpellMgr->GetSpellInfo(SPELL_GEN_REPLENISHMENT))
                    return false;
                return true;
            }

            void HandleDispel(DispelInfo* /*dispelInfo*/)
            {
                if (Unit* caster = GetCaster())
                    if (Unit* target = GetUnitOwner())
                        if (AuraEffect const* aurEff = GetEffect(EFFECT_1))
                        {
                            int32 damage = aurEff->GetAmount() * 8;
                            // backfire damage
                            caster->CastCustomSpell(target, SPELL_PRIEST_VAMPIRIC_TOUCH_DISPEL, &damage, NULL, NULL, true, NULL, aurEff);
                        }
            }

            bool CheckProc(ProcEventInfo& eventInfo)
            {
                return eventInfo.GetProcTarget() == GetCaster();
            }

            void HandleEffectProc(AuraEffect const* aurEff, ProcEventInfo& eventInfo)
            {
                eventInfo.GetProcTarget()->CastSpell((Unit*)NULL, SPELL_GEN_REPLENISHMENT, true, NULL, aurEff);
            }

            void Register() override
            {
                AfterDispel += AuraDispelFn(spell_pri_vampiric_touch_AuraScript::HandleDispel);
                DoCheckProc += AuraCheckProcFn(spell_pri_vampiric_touch_AuraScript::CheckProc);
                OnEffectProc += AuraEffectProcFn(spell_pri_vampiric_touch_AuraScript::HandleEffectProc, EFFECT_2, SPELL_AURA_DUMMY);
            }
        };

        AuraScript* GetAuraScript() const override
        {
            return new spell_pri_vampiric_touch_AuraScript();
        }
};

<<<<<<< HEAD
// 17 - Power Word: Shield
class spell_pri_power_word_shield : public SpellScriptLoader
{
public:
    spell_pri_power_word_shield() : SpellScriptLoader("spell_pri_power_word_shield") { }

    enum spell_enum
    {
        SPELL_PRIEST_BODY_AND_SOUL              = 64129,
        SPELL_PRIEST_BODY_AND_SOUL_ACTIVE       = 65081,
        SPELL_PRIEST_SHIELD_DISCIPLINE_PASSIVE  = 197045,
        SPELL_PRIEST_SHIELD_DISCIPLINE_ENERGIZE = 47755,
        SPELL_PRIEST_STRENGHT_OF_SOUL           = 197535,
        SPELL_PRIEST_STRENGHT_OF_SOUL_EFFECT    = 197548,
        SPELL_PRIEST_RENEWED_HOPE               = 197469,
        SPELL_PRIEST_RENEWED_HOPE_EFFECT        = 197470,
        SPELL_PRIEST_VOID_SHIELD                = 199144,
        SPELL_PRIEST_VOID_SHIELD_EFFECT         = 199145
    };

    class spell_pri_power_word_shield_SpellScript : public SpellScript
    {
        PrepareSpellScript(spell_pri_power_word_shield_SpellScript);

        void HandleAfterCast()
        {
            if (Player* player = GetCaster()->ToPlayer())
            {
                if (player->HasAura(SPELL_PRIEST_BODY_AND_SOUL))
                    player->CastSpell(player, SPELL_PRIEST_BODY_AND_SOUL_ACTIVE, true);
                if (player->HasAura(SPELL_PRIEST_VOID_SHIELD) && GetHitUnit()->GetGUID() == player->GetGUID())
                    player->CastSpell(player, SPELL_PRIEST_VOID_SHIELD_EFFECT, true);
                if (player->HasAura(SPELL_PRIEST_STRENGHT_OF_SOUL))
                    player->CastSpell(player, SPELL_PRIEST_STRENGHT_OF_SOUL_EFFECT, true);
                if (player->HasAura(SPELL_PRIEST_RENEWED_HOPE))
                    player->CastSpell(player, SPELL_PRIEST_RENEWED_HOPE_EFFECT, true);
            }
        }

        void Register() override
        {
            AfterCast += SpellCastFn(spell_pri_power_word_shield_SpellScript::HandleAfterCast);
        }
    };

    class spell_pri_power_word_shield_AuraScript : public AuraScript
    {
        PrepareAuraScript(spell_pri_power_word_shield_AuraScript);

        void CalculateAmount(const AuraEffect* /*auraEffect*/, int32& amount, bool& /*canBeRecalculated*/)
        {
            if (Player* player = GetCaster()->ToPlayer()) 
            {
                int32 playerMastery = player->GetRatingBonusValue(CombatRating::CR_MASTERY) + 1;
                int32 playerSpellPower = player->SpellBaseDamageBonusDone(SPELL_SCHOOL_MASK_HOLY);
                int32 playerVersatileDamage = player->GetRatingBonusValue(CombatRating::CR_VERSATILITY_DAMAGE_DONE);

                amount = (int32)((playerSpellPower * 5.5f) + playerMastery) * (1 + playerVersatileDamage);
            }
        }

        void Absorb(AuraEffect* aurEff, DamageInfo & dmgInfo, uint32 & absorbAmount)
        {
            if (Player* player = GetCaster()->ToPlayer())
            {
                if (AuraEffect* powerWordShieldAuraEffect = aurEff->GetBase()->GetEffect(EFFECT_0))
                {
                    int32 absorbEstimation = dmgInfo.GetDamage() + absorbAmount;
                    int32 maxAmountToAbsorb = powerWordShieldAuraEffect->CalculateAmount(player);

                    if (absorbEstimation > maxAmountToAbsorb)
                        absorbAmount = maxAmountToAbsorb; //Complete the max absorb amount
                    else
                        absorbAmount += (int32)dmgInfo.GetDamage(); //Increase the amount absorbed
                }
            }
        }

        void HandleOnRemove(const AuraEffect* aurEff, AuraEffectHandleModes /*mode*/)
        {
            if (Player* player = GetCaster()->ToPlayer())
            {
                int32 effectDuration = aurEff->GetBase()->GetDuration();

                if (player->HasAura(SPELL_PRIEST_STRENGHT_OF_SOUL_EFFECT))
                    player->RemoveAura(SPELL_PRIEST_STRENGHT_OF_SOUL_EFFECT);

                if (effectDuration > 0 && player->HasAura(SPELL_PRIEST_SHIELD_DISCIPLINE_PASSIVE))
                    player->CastSpell(player, SPELL_PRIEST_SHIELD_DISCIPLINE_ENERGIZE, true);
            }
        }

        void Register() override
        {
            DoEffectCalcAmount += AuraEffectCalcAmountFn(spell_pri_power_word_shield_AuraScript::CalculateAmount, EFFECT_0, SPELL_AURA_SCHOOL_ABSORB);
            OnEffectAbsorb += AuraEffectAbsorbFn(spell_pri_power_word_shield_AuraScript::Absorb, EFFECT_0);
            AfterEffectRemove += AuraEffectRemoveFn(spell_pri_power_word_shield_AuraScript::HandleOnRemove, EFFECT_0, AuraType::SPELL_AURA_SCHOOL_ABSORB, AURA_EFFECT_HANDLE_REAL);
        }
    };

    SpellScript* GetSpellScript() const override
    {
        return new spell_pri_power_word_shield_SpellScript();
    }

    AuraScript* GetAuraScript() const override
    {
        return new spell_pri_power_word_shield_AuraScript();
    }
};

// 121536 - Angelic Feather talent
class spell_pri_angelic_feather_trigger : public SpellScriptLoader
{
    public:
        spell_pri_angelic_feather_trigger() : SpellScriptLoader("spell_pri_angelic_feather_trigger") { }

        class spell_pri_angelic_feather_trigger_SpellScript : public SpellScript
        {
            PrepareSpellScript(spell_pri_angelic_feather_trigger_SpellScript);

            bool Validate(SpellInfo const* /*spellInfo*/) override
            {
                if (!sSpellMgr->GetSpellInfo(SPELL_PRIEST_ANGELIC_FEATHER_AREATRIGGER))
                    return false;
                return true;
            }

            void HandleEffectDummy(SpellEffIndex /*effIndex*/)
            {
                Position destPos = GetHitDest()->GetPosition();
                float radius = GetEffectInfo()->CalcRadius();

                // Caster is prioritary
                if (GetCaster()->IsWithinDist2d(&destPos, radius))
                {
                    GetCaster()->CastSpell(GetCaster(), SPELL_PRIEST_ANGELIC_FEATHER_AURA, true);
                }
                else
                {
                    SpellCastTargets targets;
                    targets.SetDst(destPos);
                    GetCaster()->CastSpell(targets, sSpellMgr->GetSpellInfo(SPELL_PRIEST_ANGELIC_FEATHER_AREATRIGGER), nullptr);
                }
            }

            void Register() override
            {
                OnEffectHit += SpellEffectFn(spell_pri_angelic_feather_trigger_SpellScript::HandleEffectDummy, EFFECT_0, SPELL_EFFECT_DUMMY);
            }
        };

        SpellScript* GetSpellScript() const override
        {
            return new spell_pri_angelic_feather_trigger_SpellScript();
        }
};

// Angelic Feather areatrigger - created by SPELL_PRIEST_ANGELIC_FEATHER_AREATRIGGER
class areatrigger_pri_angelic_feather : public AreaTriggerEntityScript
{
public:
    areatrigger_pri_angelic_feather() : AreaTriggerEntityScript("areatrigger_pri_angelic_feather") { }

    struct areatrigger_pri_angelic_featherAI : AreaTriggerAI
    {
        areatrigger_pri_angelic_featherAI(AreaTrigger* areatrigger) : AreaTriggerAI(areatrigger) { }

        // Called when the AreaTrigger has just been initialized, just before added to map
        void OnInitialize() override
        {
            if (Unit* caster = at->GetCaster())
            {
                std::vector<AreaTrigger*> areaTriggers = caster->GetAreaTriggers(SPELL_PRIEST_ANGELIC_FEATHER_AREATRIGGER);

                if (areaTriggers.size() >= 3)
                    areaTriggers.front()->SetDuration(0);
            }
        }

        void OnUnitEnter(Unit* unit) override
        {
            if (Unit* caster = at->GetCaster())
            {
                if (caster->IsFriendlyTo(unit))
                {
                    // If target already has aura, increase duration to max 130% of initial duration
                    caster->CastSpell(unit, SPELL_PRIEST_ANGELIC_FEATHER_AURA, true);
                    at->SetDuration(0);
                }
            }
        }
    };

    AreaTriggerAI* GetAI(AreaTrigger* areatrigger) const override
    {
        return new areatrigger_pri_angelic_featherAI(areatrigger);
    }
};

=======
>>>>>>> adb42b11
void AddSC_priest_spell_scripts()
{
    new spell_pri_body_and_soul();
    new spell_pri_circle_of_healing();
    new spell_pri_dispel_magic();
    new spell_pri_divine_aegis();
    new spell_pri_divine_hymn();
    new spell_pri_glyph_of_prayer_of_healing();
    new spell_pri_hymn_of_hope();
    new spell_pri_improved_power_word_shield();
    new spell_pri_item_greater_heal_refund();
    new spell_pri_guardian_spirit();
    new spell_pri_leap_of_faith_effect_trigger();
    new spell_pri_levitate();
    new spell_pri_lightwell_renew();
    new spell_pri_mana_burn();
    new spell_pri_mana_leech();
    new spell_pri_mind_sear();
    new spell_pri_pain_and_suffering_proc();
    new spell_pri_penance();
    new spell_pri_phantasm();
    new spell_pri_power_word_shield();
    new spell_pri_prayer_of_mending_heal();
    new spell_pri_renew();
    new spell_pri_shadow_word_death();
    new spell_pri_shadowform();
    new spell_pri_vampiric_embrace();
    new spell_pri_vampiric_embrace_target();
    new spell_pri_vampiric_touch();
    new spell_pri_angelic_feather_trigger();
    new areatrigger_pri_angelic_feather();
}<|MERGE_RESOLUTION|>--- conflicted
+++ resolved
@@ -32,13 +32,10 @@
 enum PriestSpells
 {
     SPELL_PRIEST_ABSOLUTION                         = 33167,
-<<<<<<< HEAD
     SPELL_PRIEST_ANGELIC_FEATHER_TRIGGER            = 121536,
     SPELL_PRIEST_ANGELIC_FEATHER_AURA               = 121557,
     SPELL_PRIEST_ANGELIC_FEATHER_AREATRIGGER        = 158624,
-=======
     SPELL_PRIEST_BODY_AND_SOUL                      = 64129,
->>>>>>> adb42b11
     SPELL_PRIEST_BODY_AND_SOUL_DISPEL               = 64136,
     SPELL_PRIEST_BODY_AND_SOUL_SPEED                = 65081,
     SPELL_PRIEST_CURE_DISEASE                       = 528,
@@ -1297,118 +1294,6 @@
         }
 };
 
-<<<<<<< HEAD
-// 17 - Power Word: Shield
-class spell_pri_power_word_shield : public SpellScriptLoader
-{
-public:
-    spell_pri_power_word_shield() : SpellScriptLoader("spell_pri_power_word_shield") { }
-
-    enum spell_enum
-    {
-        SPELL_PRIEST_BODY_AND_SOUL              = 64129,
-        SPELL_PRIEST_BODY_AND_SOUL_ACTIVE       = 65081,
-        SPELL_PRIEST_SHIELD_DISCIPLINE_PASSIVE  = 197045,
-        SPELL_PRIEST_SHIELD_DISCIPLINE_ENERGIZE = 47755,
-        SPELL_PRIEST_STRENGHT_OF_SOUL           = 197535,
-        SPELL_PRIEST_STRENGHT_OF_SOUL_EFFECT    = 197548,
-        SPELL_PRIEST_RENEWED_HOPE               = 197469,
-        SPELL_PRIEST_RENEWED_HOPE_EFFECT        = 197470,
-        SPELL_PRIEST_VOID_SHIELD                = 199144,
-        SPELL_PRIEST_VOID_SHIELD_EFFECT         = 199145
-    };
-
-    class spell_pri_power_word_shield_SpellScript : public SpellScript
-    {
-        PrepareSpellScript(spell_pri_power_word_shield_SpellScript);
-
-        void HandleAfterCast()
-        {
-            if (Player* player = GetCaster()->ToPlayer())
-            {
-                if (player->HasAura(SPELL_PRIEST_BODY_AND_SOUL))
-                    player->CastSpell(player, SPELL_PRIEST_BODY_AND_SOUL_ACTIVE, true);
-                if (player->HasAura(SPELL_PRIEST_VOID_SHIELD) && GetHitUnit()->GetGUID() == player->GetGUID())
-                    player->CastSpell(player, SPELL_PRIEST_VOID_SHIELD_EFFECT, true);
-                if (player->HasAura(SPELL_PRIEST_STRENGHT_OF_SOUL))
-                    player->CastSpell(player, SPELL_PRIEST_STRENGHT_OF_SOUL_EFFECT, true);
-                if (player->HasAura(SPELL_PRIEST_RENEWED_HOPE))
-                    player->CastSpell(player, SPELL_PRIEST_RENEWED_HOPE_EFFECT, true);
-            }
-        }
-
-        void Register() override
-        {
-            AfterCast += SpellCastFn(spell_pri_power_word_shield_SpellScript::HandleAfterCast);
-        }
-    };
-
-    class spell_pri_power_word_shield_AuraScript : public AuraScript
-    {
-        PrepareAuraScript(spell_pri_power_word_shield_AuraScript);
-
-        void CalculateAmount(const AuraEffect* /*auraEffect*/, int32& amount, bool& /*canBeRecalculated*/)
-        {
-            if (Player* player = GetCaster()->ToPlayer()) 
-            {
-                int32 playerMastery = player->GetRatingBonusValue(CombatRating::CR_MASTERY) + 1;
-                int32 playerSpellPower = player->SpellBaseDamageBonusDone(SPELL_SCHOOL_MASK_HOLY);
-                int32 playerVersatileDamage = player->GetRatingBonusValue(CombatRating::CR_VERSATILITY_DAMAGE_DONE);
-
-                amount = (int32)((playerSpellPower * 5.5f) + playerMastery) * (1 + playerVersatileDamage);
-            }
-        }
-
-        void Absorb(AuraEffect* aurEff, DamageInfo & dmgInfo, uint32 & absorbAmount)
-        {
-            if (Player* player = GetCaster()->ToPlayer())
-            {
-                if (AuraEffect* powerWordShieldAuraEffect = aurEff->GetBase()->GetEffect(EFFECT_0))
-                {
-                    int32 absorbEstimation = dmgInfo.GetDamage() + absorbAmount;
-                    int32 maxAmountToAbsorb = powerWordShieldAuraEffect->CalculateAmount(player);
-
-                    if (absorbEstimation > maxAmountToAbsorb)
-                        absorbAmount = maxAmountToAbsorb; //Complete the max absorb amount
-                    else
-                        absorbAmount += (int32)dmgInfo.GetDamage(); //Increase the amount absorbed
-                }
-            }
-        }
-
-        void HandleOnRemove(const AuraEffect* aurEff, AuraEffectHandleModes /*mode*/)
-        {
-            if (Player* player = GetCaster()->ToPlayer())
-            {
-                int32 effectDuration = aurEff->GetBase()->GetDuration();
-
-                if (player->HasAura(SPELL_PRIEST_STRENGHT_OF_SOUL_EFFECT))
-                    player->RemoveAura(SPELL_PRIEST_STRENGHT_OF_SOUL_EFFECT);
-
-                if (effectDuration > 0 && player->HasAura(SPELL_PRIEST_SHIELD_DISCIPLINE_PASSIVE))
-                    player->CastSpell(player, SPELL_PRIEST_SHIELD_DISCIPLINE_ENERGIZE, true);
-            }
-        }
-
-        void Register() override
-        {
-            DoEffectCalcAmount += AuraEffectCalcAmountFn(spell_pri_power_word_shield_AuraScript::CalculateAmount, EFFECT_0, SPELL_AURA_SCHOOL_ABSORB);
-            OnEffectAbsorb += AuraEffectAbsorbFn(spell_pri_power_word_shield_AuraScript::Absorb, EFFECT_0);
-            AfterEffectRemove += AuraEffectRemoveFn(spell_pri_power_word_shield_AuraScript::HandleOnRemove, EFFECT_0, AuraType::SPELL_AURA_SCHOOL_ABSORB, AURA_EFFECT_HANDLE_REAL);
-        }
-    };
-
-    SpellScript* GetSpellScript() const override
-    {
-        return new spell_pri_power_word_shield_SpellScript();
-    }
-
-    AuraScript* GetAuraScript() const override
-    {
-        return new spell_pri_power_word_shield_AuraScript();
-    }
-};
-
 // 121536 - Angelic Feather talent
 class spell_pri_angelic_feather_trigger : public SpellScriptLoader
 {
@@ -1498,8 +1383,6 @@
     }
 };
 
-=======
->>>>>>> adb42b11
 void AddSC_priest_spell_scripts()
 {
     new spell_pri_body_and_soul();
