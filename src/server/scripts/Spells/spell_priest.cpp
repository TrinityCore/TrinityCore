--- conflicted
+++ resolved
@@ -36,14 +36,10 @@
     SPELL_PRIEST_DISPEL_MAGIC_FRIENDLY              = 97690,
     SPELL_PRIEST_DISPEL_MAGIC_HOSTILE               = 97691,
     SPELL_PRIEST_DIVINE_AEGIS                       = 47753,
-<<<<<<< HEAD
     SPELL_PRIEST_DIVINE_TOUCH                       = 63544,
+    SPELL_PRIEST_GLYPH_OF_CIRCLE_OF_HEALING         = 55675,
     SPELL_PRIEST_GLYPH_OF_DISPEL_MAGIC              = 55677,
     SPELL_PRIEST_GLYPH_OF_DISPEL_MAGIC_HEAL         = 56131,
-=======
-    SPELL_PRIEST_EMPOWERED_RENEW                    = 63544,
-    SPELL_PRIEST_GLYPH_OF_CIRCLE_OF_HEALING         = 55675,
->>>>>>> 227c9333
     SPELL_PRIEST_GLYPH_OF_LIGHTWELL                 = 55673,
     SPELL_PRIEST_GLYPH_OF_PRAYER_OF_HEALING_HEAL    = 56161,
     SPELL_PRIEST_GLYPH_OF_SHADOW                    = 107906,
@@ -80,6 +76,40 @@
     SPELL_GEN_REPLENISHMENT                         = 57669
 };
 
+class PowerCheck
+{
+    public:
+        explicit PowerCheck(Powers power) : _power(power) { }
+
+        bool operator()(WorldObject* obj) const
+        {
+            if (Unit* target = obj->ToUnit())
+                return target->getPowerType() != _power;
+
+            return true;
+        }
+
+    private:
+        Powers _power;
+};
+
+class RaidCheck
+{
+    public:
+        explicit RaidCheck(Unit const* caster) : _caster(caster) { }
+
+        bool operator()(WorldObject* obj) const
+        {
+            if (Unit* target = obj->ToUnit())
+                return !_caster->IsInRaidWith(target);
+
+            return true;
+        }
+
+    private:
+        Unit const* _caster;
+};
+
 class spell_pri_body_and_soul : public SpellScriptLoader
 {
     public:
@@ -128,6 +158,48 @@
         AuraScript* GetAuraScript() const OVERRIDE
         {
             return new spell_pri_body_and_soul_AuraScript();
+        }
+};
+
+// 34861 - Circle of Healing
+class spell_pri_circle_of_healing : public SpellScriptLoader
+{
+    public:
+        spell_pri_circle_of_healing() : SpellScriptLoader("spell_pri_circle_of_healing") { }
+
+        class spell_pri_circle_of_healing_SpellScript : public SpellScript
+        {
+            PrepareSpellScript(spell_pri_circle_of_healing_SpellScript);
+
+            bool Validate(SpellInfo const* /*spellInfo*/) OVERRIDE
+            {
+                if (!sSpellMgr->GetSpellInfo(SPELL_PRIEST_GLYPH_OF_CIRCLE_OF_HEALING))
+                    return false;
+                return true;
+            }
+
+            void FilterTargets(std::list<WorldObject*>& targets)
+            {
+                targets.remove_if(RaidCheck(GetCaster()));
+
+                uint32 const maxTargets = GetCaster()->HasAura(SPELL_PRIEST_GLYPH_OF_CIRCLE_OF_HEALING) ? 6 : 5; // Glyph of Circle of Healing
+
+                if (targets.size() > maxTargets)
+                {
+                    targets.sort(Trinity::HealthPctOrderPred());
+                    targets.resize(maxTargets);
+                }
+            }
+
+            void Register() OVERRIDE
+            {
+                OnObjectAreaTargetSelect += SpellObjectAreaTargetSelectFn(spell_pri_circle_of_healing_SpellScript::FilterTargets, EFFECT_0, TARGET_UNIT_DEST_AREA_ALLY);
+            }
+        };
+
+        SpellScript* GetSpellScript() const OVERRIDE
+        {
+            return new spell_pri_circle_of_healing_SpellScript();
         }
 };
 
@@ -188,82 +260,6 @@
     {
         return new spell_pri_dispel_magic_SpellScript();
     }
-};
-
-class PowerCheck
-{
-    public:
-        explicit PowerCheck(Powers power) : _power(power) { }
-
-        bool operator()(WorldObject* obj) const
-        {
-            if (Unit* target = obj->ToUnit())
-                return target->getPowerType() != _power;
-
-            return true;
-        }
-
-    private:
-        Powers _power;
-};
-
-class RaidCheck
-{
-    public:
-        explicit RaidCheck(Unit const* caster) : _caster(caster) { }
-
-        bool operator()(WorldObject* obj) const
-        {
-            if (Unit* target = obj->ToUnit())
-                return !_caster->IsInRaidWith(target);
-
-            return true;
-        }
-
-    private:
-        Unit const* _caster;
-};
-
-// -34861 - Circle of Healing
-class spell_pri_circle_of_healing : public SpellScriptLoader
-{
-    public:
-        spell_pri_circle_of_healing() : SpellScriptLoader("spell_pri_circle_of_healing") { }
-
-        class spell_pri_circle_of_healing_SpellScript : public SpellScript
-        {
-            PrepareSpellScript(spell_pri_circle_of_healing_SpellScript);
-
-            bool Validate(SpellInfo const* /*spellInfo*/) OVERRIDE
-            {
-                if (!sSpellMgr->GetSpellInfo(SPELL_PRIEST_GLYPH_OF_CIRCLE_OF_HEALING))
-                    return false;
-                return true;
-            }
-
-            void FilterTargets(std::list<WorldObject*>& targets)
-            {
-                targets.remove_if(RaidCheck(GetCaster()));
-
-                uint32 const maxTargets = GetCaster()->HasAura(SPELL_PRIEST_GLYPH_OF_CIRCLE_OF_HEALING) ? 6 : 5; // Glyph of Circle of Healing
-
-                if (targets.size() > maxTargets)
-                {
-                    targets.sort(Trinity::HealthPctOrderPred());
-                    targets.resize(maxTargets);
-                }
-            }
-
-            void Register() OVERRIDE
-            {
-                OnObjectAreaTargetSelect += SpellObjectAreaTargetSelectFn(spell_pri_circle_of_healing_SpellScript::FilterTargets, EFFECT_0, TARGET_UNIT_DEST_AREA_ALLY);
-            }
-        };
-
-        SpellScript* GetSpellScript() const OVERRIDE
-        {
-            return new spell_pri_circle_of_healing_SpellScript();
-        }
 };
 
 // -47509 - Divine Aegis
@@ -516,10 +512,6 @@
         }
 };
 
-<<<<<<< HEAD
-// 92833 - Leap of Faith
-class spell_pri_leap_of_faith_effect_trigger : public SpellScriptLoader
-=======
 // 64904 - Hymn of Hope
 class spell_pri_hymn_of_hope : public SpellScriptLoader
 {
@@ -556,9 +548,8 @@
         }
 };
 
-// 37594 - Greater Heal Refund
-class spell_pri_item_greater_heal_refund : public SpellScriptLoader
->>>>>>> 227c9333
+// 92833 - Leap of Faith
+class spell_pri_leap_of_faith_effect_trigger : public SpellScriptLoader
 {
     public:
         spell_pri_leap_of_faith_effect_trigger() : SpellScriptLoader("spell_pri_leap_of_faith_effect_trigger") { }
@@ -1233,21 +1224,14 @@
 
 void AddSC_priest_spell_scripts()
 {
-<<<<<<< HEAD
     new spell_pri_body_and_soul();
+    new spell_pri_circle_of_healing();
     new spell_pri_dispel_magic();
-=======
-    new spell_pri_circle_of_healing();
->>>>>>> 227c9333
     new spell_pri_divine_aegis();
     new spell_pri_divine_hymn();
     new spell_pri_glyph_of_prayer_of_healing();
-<<<<<<< HEAD
+    new spell_pri_hymn_of_hope();
     new spell_pri_improved_power_word_shield();
-=======
-    new spell_pri_guardian_spirit();
-    new spell_pri_hymn_of_hope();
->>>>>>> 227c9333
     new spell_pri_item_greater_heal_refund();
     new spell_pri_guardian_spirit();
     new spell_pri_leap_of_faith_effect_trigger();
