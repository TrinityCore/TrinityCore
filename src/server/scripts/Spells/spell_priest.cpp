--- conflicted
+++ resolved
@@ -90,16 +90,13 @@
     SPELL_PRIEST_DIVINE_STAR_SHADOW_DAMAGE          = 390845,
     SPELL_PRIEST_DIVINE_STAR_SHADOW_HEAL            = 390981,
     SPELL_PRIEST_DIVINE_WRATH                       = 40441,
-<<<<<<< HEAD
+    SPELL_PRIEST_EMPOWERED_RENEW                    = 391339,
     SPELL_PRIEST_EMPOWERED_RENEW_HEAL               = 391359,
     SPELL_PRIEST_ENTROPIC_RIFT                      = 447444,
     SPELL_PRIEST_ENTROPIC_RIFT_AREATRIGGER          = 447445,
     SPELL_PRIEST_ENTROPIC_RIFT_AURA                 = 450193,
     SPELL_PRIEST_ENTROPIC_RIFT_DAMAGE               = 447448,
     SPELL_PRIEST_ENTROPIC_RIFT_PERIODIC             = 459314,
-=======
-    SPELL_PRIEST_EMPOWERED_RENEW                    = 391339,
->>>>>>> c5653dc7
     SPELL_PRIEST_EPIPHANY                           = 414553,
     SPELL_PRIEST_EPIPHANY_HIGHLIGHT                 = 414556,
     SPELL_PRIEST_ESSENCE_DEVOURER                   = 415479,
@@ -4246,14 +4243,11 @@
     RegisterAreaTriggerAI(areatrigger_pri_divine_star);
     RegisterSpellScript(spell_pri_divine_procession);
     RegisterSpellScript(spell_pri_empowered_renew);
-<<<<<<< HEAD
+    RegisterSpellScript(spell_pri_empowered_renew_heal);
     RegisterSpellScript(spell_pri_entropic_rift);
     RegisterSpellScript(spell_pri_entropic_rift_aura);
     RegisterSpellScript(spell_pri_entropic_rift_periodic);
     RegisterAreaTriggerAI(areatrigger_pri_entropic_rift);
-=======
-    RegisterSpellScript(spell_pri_empowered_renew_heal);
->>>>>>> c5653dc7
     RegisterSpellScript(spell_pri_epiphany);
     RegisterSpellScript(spell_pri_essence_devourer_heal);
     RegisterSpellScript(spell_pri_evangelism);
