--- conflicted
+++ resolved
@@ -333,8 +333,6 @@
     }
 };
 
-<<<<<<< HEAD
-=======
 class spell_pri_vampiric_touch : public SpellScriptLoader
 {
     public:
@@ -417,7 +415,6 @@
         }
 };
 
->>>>>>> c3cb82b9
 void AddSC_priest_spell_scripts()
 {
     new spell_pri_guardian_spirit();
@@ -427,9 +424,6 @@
     new spell_pri_reflective_shield_trigger();
     new spell_pri_mind_sear();
     new spell_pri_prayer_of_mending_heal();
-<<<<<<< HEAD
-=======
     new spell_pri_vampiric_touch();
     new spell_priest_renew();
->>>>>>> c3cb82b9
 }