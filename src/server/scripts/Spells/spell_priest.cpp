/*
 * This file is part of the TrinityCore Project. See AUTHORS file for Copyright information
 *
 * This program is free software; you can redistribute it and/or modify it
 * under the terms of the GNU General Public License as published by the
 * Free Software Foundation; either version 2 of the License, or (at your
 * option) any later version.
 *
 * This program is distributed in the hope that it will be useful, but WITHOUT
 * ANY WARRANTY; without even the implied warranty of MERCHANTABILITY or
 * FITNESS FOR A PARTICULAR PURPOSE. See the GNU General Public License for
 * more details.
 *
 * You should have received a copy of the GNU General Public License along
 * with this program. If not, see <http://www.gnu.org/licenses/>.
 */

/*
 * Scripts for spells with SPELLFAMILY_PRIEST and SPELLFAMILY_GENERIC spells used by priest players.
 * Ordered alphabetically using scriptname.
 * Scriptnames of files in this file should be prefixed with "spell_pri_".
 */

#include "ScriptMgr.h"
#include "AreaTriggerAI.h"
#include "Containers.h"
#include "G3DPosition.hpp"
#include "GridNotifiers.h"
#include "Log.h"
#include "MoveSplineInitArgs.h"
#include "ObjectAccessor.h"
#include "PathGenerator.h"
#include "Player.h"
#include "SpellAuraEffects.h"
#include "SpellHistory.h"
#include "SpellMgr.h"
#include "SpellScript.h"
#include "TaskScheduler.h"
#include "TemporarySummon.h"

enum PriestSpells
{
    SPELL_PRIEST_ANGELIC_FEATHER_AREATRIGGER        = 158624,
    SPELL_PRIEST_ANGELIC_FEATHER_AURA               = 121557,
    SPELL_PRIEST_ANSWERED_PRAYERS                   = 394289,
    SPELL_PRIEST_APOTHEOSIS                         = 200183,
    SPELL_PRIEST_ARMOR_OF_FAITH                     = 28810,
    SPELL_PRIEST_ATONEMENT                          = 81749,
    SPELL_PRIEST_ATONEMENT_HEAL                     = 81751,
    SPELL_PRIEST_ATONEMENT_TRIGGERED                = 194384,
    SPELL_PRIEST_ATONEMENT_TRIGGERED_TRINITY        = 214206,
    SPELL_PRIEST_BENEDICTION                        = 193157,
    SPELL_PRIEST_BLESSED_HEALING                    = 70772,
    SPELL_PRIEST_BLESSED_LIGHT                      = 196813,
    SPELL_PRIEST_BODY_AND_SOUL                      = 64129,
    SPELL_PRIEST_BODY_AND_SOUL_SPEED                = 65081,
    SPELL_PRIEST_CIRCLE_OF_HEALING                  = 204883,
    SPELL_PRIEST_DARK_REPRIMAND                     = 400169,
    SPELL_PRIEST_DARK_REPRIMAND_CHANNEL_DAMAGE      = 373129,
    SPELL_PRIEST_DARK_REPRIMAND_CHANNEL_HEALING     = 400171,
    SPELL_PRIEST_DARK_REPRIMAND_DAMAGE              = 373130,
    SPELL_PRIEST_DARK_REPRIMAND_HEALING             = 400187,
    SPELL_PRIEST_DAZZLING_LIGHT                     = 196810,
    SPELL_PRIEST_DIVINE_BLESSING                    = 40440,
    SPELL_PRIEST_DIVINE_HYMN_HEAL                   = 64844,
    SPELL_PRIEST_DIVINE_IMAGE_SUMMON                = 392990,
    SPELL_PRIEST_DIVINE_IMAGE_EMPOWER               = 409387,
    SPELL_PRIEST_DIVINE_IMAGE_EMPOWER_STACK         = 405963,
    SPELL_PRIEST_DIVINE_SERVICE                     = 391233,
    SPELL_PRIEST_DIVINE_STAR_HOLY                   = 110744,
    SPELL_PRIEST_DIVINE_STAR_SHADOW                 = 122121,
    SPELL_PRIEST_DIVINE_STAR_HOLY_DAMAGE            = 122128,
    SPELL_PRIEST_DIVINE_STAR_HOLY_HEAL              = 110745,
    SPELL_PRIEST_DIVINE_STAR_SHADOW_DAMAGE          = 390845,
    SPELL_PRIEST_DIVINE_STAR_SHADOW_HEAL            = 390981,
    SPELL_PRIEST_DIVINE_WRATH                       = 40441,
    SPELL_PRIEST_EMPOWERED_RENEW_HEAL               = 391359,
<<<<<<< HEAD
    SPELL_PRIEST_ESSENCE_DEVOURER                   = 415479,
    SPELL_PRIEST_ESSENCE_DEVOURER_SHADOWFIEND_HEAL  = 415673,
    SPELL_PRIEST_ESSENCE_DEVOURER_MINDBENDER_HEAL   = 415676,
=======
    SPELL_PRIEST_EPIPHANY                           = 414553,
    SPELL_PRIEST_EPIPHANY_HIGHLIGHT                 = 414556,
>>>>>>> fa9ffc91
    SPELL_PRIEST_FLASH_HEAL                         = 2061,
    SPELL_PRIEST_GREATER_HEAL                       = 289666,
    SPELL_PRIEST_FOCUSED_MENDING                    = 372354,
    SPELL_PRIEST_GUARDIAN_SPIRIT_HEAL               = 48153,
    SPELL_PRIEST_HALO_HOLY                          = 120517,
    SPELL_PRIEST_HALO_SHADOW                        = 120644,
    SPELL_PRIEST_HALO_HOLY_DAMAGE                   = 120696,
    SPELL_PRIEST_HALO_HOLY_HEAL                     = 120692,
    SPELL_PRIEST_HALO_SHADOW_DAMAGE                 = 390964,
    SPELL_PRIEST_HALO_SHADOW_HEAL                   = 390971,
    SPELL_PRIEST_HEAL                               = 2060,
    SPELL_PRIEST_HEALING_LIGHT                      = 196809,
    SPELL_PRIEST_HOLY_FIRE                          = 14914,
    SPELL_PRIEST_HOLY_MENDING_HEAL                  = 391156,
    SPELL_PRIEST_HOLY_NOVA                          = 132157,
    SPELL_PRIEST_HOLY_WORD_CHASTISE                 = 88625,
    SPELL_PRIEST_HOLY_WORD_SALVATION                = 265202,
    SPELL_PRIEST_HOLY_WORD_SANCTIFY                 = 34861,
    SPELL_PRIEST_HOLY_WORD_SERENITY                 = 2050,
    SPELL_PRIEST_HOLY_10_1_CLASS_SET_2P_CHOOSER     = 411097,
    SPELL_PRIEST_HOLY_10_1_CLASS_SET_4P             = 405556,
    SPELL_PRIEST_HOLY_10_1_CLASS_SET_4P_EFFECT      = 409479,
    SPELL_PRIEST_ITEM_EFFICIENCY                    = 37595,
    SPELL_PRIEST_LEAP_OF_FAITH_EFFECT               = 92832,
    SPELL_PRIEST_LEVITATE_EFFECT                    = 111759,
    SPELL_PRIEST_LIGHT_ERUPTION                     = 196812,
    SPELL_PRIEST_MASOCHISM_TALENT                   = 193063,
    SPELL_PRIEST_MASOCHISM_PERIODIC_HEAL            = 193065,
    SPELL_PRIEST_MASTERY_GRACE                      = 271534,
<<<<<<< HEAD
    SPELL_PRIEST_MINDBENDER_DISC                    = 123040,
    SPELL_PRIEST_MINDBENDER_SHADOW                  = 200174,
=======
    SPELL_PRIEST_MINDGAMES                          = 375901,
    SPELL_PRIEST_MINDGAMES_VENTHYR                  = 323673,
>>>>>>> fa9ffc91
    SPELL_PRIEST_MIND_BOMB_STUN                     = 226943,
    SPELL_PRIEST_ORACULAR_HEAL                      = 26170,
    SPELL_PRIEST_PENANCE                            = 47540,
    SPELL_PRIEST_PENANCE_CHANNEL_DAMAGE             = 47758,
    SPELL_PRIEST_PENANCE_CHANNEL_HEALING            = 47757,
    SPELL_PRIEST_PENANCE_DAMAGE                     = 47666,
    SPELL_PRIEST_PENANCE_HEALING                    = 47750,
    SPELL_PRIEST_POWER_LEECH_SHADOWFIEND_MANA       = 343727,
    SPELL_PRIEST_POWER_LEECH_SHADOWFIEND_INSANITY   = 262485,
    SPELL_PRIEST_POWER_LEECH_MINDBENDER_MANA        = 123051,
    SPELL_PRIEST_POWER_LEECH_MINDBENDER_INSANITY    = 200010,
    SPELL_PRIEST_POWER_OF_THE_DARK_SIDE             = 198069,
    SPELL_PRIEST_POWER_OF_THE_DARK_SIDE_TINT        = 225795,
    SPELL_PRIEST_POWER_WORD_LIFE                    = 373481,
    SPELL_PRIEST_POWER_WORD_SHIELD                  = 17,
    SPELL_PRIEST_POWER_WORD_SOLACE_ENERGIZE         = 129253,
    SPELL_PRIEST_PRAYER_OF_HEALING                  = 596,
    SPELL_PRIEST_PRAYER_OF_MENDING                  = 33076,
    SPELL_PRIEST_PRAYER_OF_MENDING_AURA             = 41635,
    SPELL_PRIEST_PRAYER_OF_MENDING_HEAL             = 33110,
    SPELL_PRIEST_PRAYER_OF_MENDING_JUMP             = 155793,
    SPELL_PRIEST_PURGE_THE_WICKED                   = 204197,
    SPELL_PRIEST_PURGE_THE_WICKED_DUMMY             = 204215,
    SPELL_PRIEST_PURGE_THE_WICKED_PERIODIC          = 204213,
    SPELL_PRIEST_RAPTURE                            = 47536,
    SPELL_PRIEST_RENEW                              = 139,
    SPELL_PRIEST_RENEWED_HOPE                       = 197469,
    SPELL_PRIEST_RENEWED_HOPE_EFFECT                = 197470,
    SPELL_PRIEST_REVEL_IN_PURITY                    = 373003,
    SPELL_PRIEST_SAY_YOUR_PRAYERS                   = 391186,
    SPELL_PRIEST_SEARING_LIGHT                      = 196811,
    SPELL_PRIEST_SHADOW_MEND_DAMAGE                 = 186439,
    SPELL_PRIEST_SHADOW_WORD_DEATH                  = 32379,
    SPELL_PRIEST_SHADOW_MEND_PERIODIC_DUMMY         = 187464,
    SPELL_PRIEST_SHADOW_WORD_PAIN                   = 589,
    SPELL_PRIEST_SHIELD_DISCIPLINE_ENERGIZE         = 47755,
    SPELL_PRIEST_SHIELD_DISCIPLINE_PASSIVE          = 197045,
    SPELL_PRIEST_SINS_OF_THE_MANY                   = 280398,
    SPELL_PRIEST_SMITE                              = 585,
    SPELL_PRIEST_SPIRIT_OF_REDEMPTION               = 27827,
    SPELL_PRIEST_STRENGTH_OF_SOUL                   = 197535,
    SPELL_PRIEST_STRENGTH_OF_SOUL_EFFECT            = 197548,
    SPELL_PRIEST_TRANQUIL_LIGHT                     = 196816,
    SPELL_PRIEST_THE_PENITENT_AURA                  = 200347,
    SPELL_PRIEST_TRAIL_OF_LIGHT_HEAL                = 234946,
    SPELL_PRIEST_TRINITY                            = 214205,
    SPELL_PRIEST_VAMPIRIC_EMBRACE_HEAL              = 15290,
    SPELL_PRIEST_VAMPIRIC_TOUCH_DISPEL              = 64085,
    SPELL_PRIEST_VOID_SHIELD                        = 199144,
    SPELL_PRIEST_VOID_SHIELD_EFFECT                 = 199145,
    SPELL_PRIEST_WEAKENED_SOUL                      = 6788
};

<<<<<<< HEAD
enum PriestPets
{
    PET_PRIEST_SHADOWFIEND                          = 19668,
    PET_PRIEST_MINDBENDER                           = 62982
=======
enum PriestSpellVisuals
{
    SPELL_VISUAL_PRIEST_PRAYER_OF_MENDING           = 38945
};

enum PriestSummons
{
    NPC_PRIEST_DIVINE_IMAGE                         = 198236
>>>>>>> fa9ffc91
};

enum MiscSpells
{
    SPELL_GEN_REPLENISHMENT                         = 57669
};

class RaidCheck
{
    public:
        explicit RaidCheck(Unit const* caster) : _caster(caster) { }

        bool operator()(WorldObject* obj) const
        {
            if (Unit* target = obj->ToUnit())
                return !_caster->IsInRaidWith(target);

            return true;
        }

    private:
        Unit const* _caster;
};

// 121536 - Angelic Feather talent
class spell_pri_angelic_feather_trigger : public SpellScript
{
    bool Validate(SpellInfo const* /*spellInfo*/) override
    {
        return ValidateSpellInfo({ SPELL_PRIEST_ANGELIC_FEATHER_AREATRIGGER });
    }

    void HandleEffectDummy(SpellEffIndex /*effIndex*/)
    {
        Position destPos = GetHitDest()->GetPosition();
        float radius = GetEffectInfo().CalcRadius();

        // Caster is prioritary
        if (GetCaster()->IsWithinDist2d(&destPos, radius))
        {
            GetCaster()->CastSpell(GetCaster(), SPELL_PRIEST_ANGELIC_FEATHER_AURA, true);
        }
        else
        {
            CastSpellExtraArgs args;
            args.TriggerFlags = TRIGGERED_FULL_MASK;
            args.CastDifficulty = GetCastDifficulty();
            GetCaster()->CastSpell(destPos, SPELL_PRIEST_ANGELIC_FEATHER_AREATRIGGER, args);
        }
    }

    void Register() override
    {
        OnEffectHit += SpellEffectFn(spell_pri_angelic_feather_trigger::HandleEffectDummy, EFFECT_0, SPELL_EFFECT_DUMMY);
    }
};

// Angelic Feather areatrigger - created by SPELL_PRIEST_ANGELIC_FEATHER_AREATRIGGER
struct areatrigger_pri_angelic_feather : AreaTriggerAI
{
    areatrigger_pri_angelic_feather(AreaTrigger* areatrigger) : AreaTriggerAI(areatrigger) { }

    // Called when the AreaTrigger has just been initialized, just before added to map
    void OnInitialize() override
    {
        if (Unit* caster = at->GetCaster())
        {
            std::vector<AreaTrigger*> areaTriggers = caster->GetAreaTriggers(SPELL_PRIEST_ANGELIC_FEATHER_AREATRIGGER);

            if (areaTriggers.size() >= 3)
                areaTriggers.front()->SetDuration(0);
        }
    }

    void OnUnitEnter(Unit* unit) override
    {
        if (Unit* caster = at->GetCaster())
        {
            if (caster->IsFriendlyTo(unit))
            {
                // If target already has aura, increase duration to max 130% of initial duration
                caster->CastSpell(unit, SPELL_PRIEST_ANGELIC_FEATHER_AURA, true);
                at->SetDuration(0);
            }
        }
    }
};

// 391387 - Answered Prayers
class spell_pri_answered_prayers : public AuraScript
{
    bool Validate(SpellInfo const* spellInfo) override
    {
        return ValidateSpellInfo({ SPELL_PRIEST_ANSWERED_PRAYERS, SPELL_PRIEST_APOTHEOSIS })
            && ValidateSpellEffect({ { spellInfo->Id, EFFECT_1 } });
    }

    void HandleOnProc(AuraEffect const* aurEff, ProcEventInfo& eventInfo) const
    {
        Milliseconds extraDuration = 0ms;
        if (AuraEffect const* durationEffect = GetEffect(EFFECT_1))
            extraDuration = Seconds(durationEffect->GetAmount());

        Unit* target = eventInfo.GetActor();

        Aura* answeredPrayers = target->GetAura(SPELL_PRIEST_ANSWERED_PRAYERS);

        // Note: if caster has no aura, we must cast it first.
        if (!answeredPrayers)
            target->CastSpell(target, SPELL_PRIEST_ANSWERED_PRAYERS, TRIGGERED_IGNORE_CAST_IN_PROGRESS);
        else
        {
            // Note: there's no BaseValue dummy that we can use as reference, so we hardcode the increasing stack value.
            answeredPrayers->ModStackAmount(1);

            // Note: if current stacks match max. stacks, trigger Apotheosis.
            if (answeredPrayers->GetStackAmount() != aurEff->GetAmount())
                return;

            answeredPrayers->Remove();

            if (Aura* apotheosis = GetTarget()->GetAura(SPELL_PRIEST_APOTHEOSIS))
            {
                apotheosis->SetDuration(apotheosis->GetDuration() + extraDuration.count());
                apotheosis->SetMaxDuration(apotheosis->GetMaxDuration() + extraDuration.count());
            }
            else
                target->CastSpell(target, SPELL_PRIEST_APOTHEOSIS,
                    CastSpellExtraArgs(TRIGGERED_FULL_MASK & ~TRIGGERED_CAST_DIRECTLY)
                    .AddSpellMod(SPELLVALUE_DURATION, extraDuration.count()));
        }
    }

    void Register() override
    {
        OnEffectProc += AuraEffectProcFn(spell_pri_answered_prayers::HandleOnProc, EFFECT_0, SPELL_AURA_ADD_FLAT_MODIFIER_BY_SPELL_LABEL);
    }
};

// 26169 - Oracle Healing Bonus
class spell_pri_aq_3p_bonus : public AuraScript
{
    bool Validate(SpellInfo const* /*spellInfo*/) override
    {
        return ValidateSpellInfo({ SPELL_PRIEST_ORACULAR_HEAL });
    }

    void HandleProc(AuraEffect* aurEff, ProcEventInfo& eventInfo)
    {
        PreventDefaultAction();
        Unit* caster = eventInfo.GetActor();
        if (caster == eventInfo.GetProcTarget())
            return;

        HealInfo* healInfo = eventInfo.GetHealInfo();
        if (!healInfo || !healInfo->GetHeal())
            return;

        CastSpellExtraArgs args(aurEff);
        args.AddSpellBP0(CalculatePct(static_cast<int32>(healInfo->GetHeal()), 10));
        caster->CastSpell(caster, SPELL_PRIEST_ORACULAR_HEAL, args);
    }

    void Register() override
    {
        OnEffectProc += AuraEffectProcFn(spell_pri_aq_3p_bonus::HandleProc, EFFECT_0, SPELL_AURA_DUMMY);
    }
};

// 81749 - Atonement
class spell_pri_atonement : public AuraScript
{
    bool Validate(SpellInfo const* spellInfo) override
    {
        return ValidateSpellInfo({ SPELL_PRIEST_ATONEMENT_HEAL, SPELL_PRIEST_SINS_OF_THE_MANY })
            && ValidateSpellEffect({ { spellInfo->Id, EFFECT_1 }, { SPELL_PRIEST_SINS_OF_THE_MANY, EFFECT_2 } });
    }

    bool CheckProc(ProcEventInfo& eventInfo)
    {
        return eventInfo.GetDamageInfo() != nullptr;
    }

    void HandleProc(AuraEffect* aurEff, ProcEventInfo& eventInfo)
    {
        TriggerAtonementHealOnTargets(aurEff, eventInfo, GetTarget(), false);
    }

    void Register() override
    {
        DoCheckProc += AuraCheckProcFn(spell_pri_atonement::CheckProc);
        OnEffectProc += AuraEffectProcFn(spell_pri_atonement::HandleProc, EFFECT_0, SPELL_AURA_DUMMY);
    }

    std::vector<ObjectGuid> _appliedAtonements;

public:
    void AddAtonementTarget(ObjectGuid const& target)
    {
        _appliedAtonements.push_back(target);

        UpdateSinsOfTheManyValue();
    }

    void RemoveAtonementTarget(ObjectGuid const& target)
    {
        _appliedAtonements.erase(std::remove(_appliedAtonements.begin(), _appliedAtonements.end(), target), _appliedAtonements.end());

        UpdateSinsOfTheManyValue();
    }

    void TriggerAtonementHealOnTargets(AuraEffect* aurEff, ProcEventInfo& eventInfo, Unit* actor, bool isTriggeredByPet)
    {
        DamageInfo* damageInfo = eventInfo.GetDamageInfo();
        CastSpellExtraArgs args(aurEff);

        // Note: we need to check for EffectInfo in case that the pet triggers it because the passive spell has amount 0.
        args.AddSpellMod(SPELLVALUE_BASE_POINT0, CalculatePct(damageInfo->GetDamage(), isTriggeredByPet ? GetEffectInfo(EFFECT_0).CalcValue(GetCaster()) : aurEff->GetAmount()));

        _appliedAtonements.erase(std::remove_if(_appliedAtonements.begin(), _appliedAtonements.end(), [this, actor, &args](ObjectGuid const& targetGuid)
        {
            if (Unit* target = ObjectAccessor::GetUnit(*actor, targetGuid))
            {
                if (target->GetExactDist(actor) < GetEffectInfo(EFFECT_1).CalcValue())
                    actor->CastSpell(target, SPELL_PRIEST_ATONEMENT_HEAL, args);

                return false;
            }

            return true;

        }), _appliedAtonements.end());
    }

    void UpdateSinsOfTheManyValue()
    {
        // Note: the damage dimish starts at the 6th application as of 10.0.5.
        constexpr std::array<float, 20> damageByStack = { 40.0f, 40.0f, 40.0f, 40.0f, 40.0f, 35.0f, 30.0f, 25.0f, 20.0f, 15.0f, 11.0f, 8.0f, 5.0f, 4.0f, 3.0f, 2.5f, 2.0f, 1.5f, 1.25f, 1.0f };

        for (SpellEffIndex effectIndex : { EFFECT_0, EFFECT_1, EFFECT_2 })
            if (AuraEffect* sinOfTheMany = GetUnitOwner()->GetAuraEffect(SPELL_PRIEST_SINS_OF_THE_MANY, effectIndex))
                sinOfTheMany->ChangeAmount(damageByStack[std::min(_appliedAtonements.size(), damageByStack.size() - 1)]);
    }
};

// 195178 - Atonement (Passive)
class spell_pri_atonement_passive : public AuraScript
{
    bool Validate(SpellInfo const* /*spellInfo*/) override
    {
        return ValidateSpellInfo({ SPELL_PRIEST_ATONEMENT });
    }

    bool CheckProc(ProcEventInfo& eventInfo)
    {
        return eventInfo.GetDamageInfo() != nullptr;
    }

    void HandleOnProc(AuraEffect* aurEff, ProcEventInfo& eventInfo)
    {
        Unit* target = GetTarget();
        Unit* summoner = target->GetOwner();
        if (!summoner || !summoner->IsPlayer())
            return;

        if (Aura* atonement = summoner->GetAura(SPELL_PRIEST_ATONEMENT))
            if (spell_pri_atonement* script = atonement->GetScript<spell_pri_atonement>())
                script->TriggerAtonementHealOnTargets(aurEff, eventInfo, summoner, true);
    }

    void Register() override
    {
        OnEffectProc += AuraEffectProcFn(spell_pri_atonement_passive::HandleOnProc, EFFECT_0, SPELL_AURA_DUMMY);
    }
};

// 194384, 214206 - Atonement
class spell_pri_atonement_triggered : public AuraScript
{
    bool Validate(SpellInfo const* /*spellInfo*/) override
    {
        return ValidateSpellInfo({ SPELL_PRIEST_ATONEMENT });
    }

    void HandleOnApply(AuraEffect const* /*aurEff*/, AuraEffectHandleModes /*mode*/)
    {
        RegisterHelper<&spell_pri_atonement::AddAtonementTarget>();
    }

    void HandleOnRemove(AuraEffect const* /*aurEff*/, AuraEffectHandleModes /*mode*/)
    {
        RegisterHelper<&spell_pri_atonement::RemoveAtonementTarget>();
    }

    template<void(spell_pri_atonement::*func)(ObjectGuid const&)>
    void RegisterHelper()
    {
        if (Unit* caster = GetCaster())
            if (Aura* atonement = caster->GetAura(SPELL_PRIEST_ATONEMENT))
                if (spell_pri_atonement* script = atonement->GetScript<spell_pri_atonement>())
                    (script->*func)(GetTarget()->GetGUID());
    }

    void Register() override
    {
        OnEffectApply += AuraEffectApplyFn(spell_pri_atonement_triggered::HandleOnApply, EFFECT_0, SPELL_AURA_DUMMY, AURA_EFFECT_HANDLE_REAL);
        OnEffectRemove += AuraEffectRemoveFn(spell_pri_atonement_triggered::HandleOnRemove, EFFECT_0, SPELL_AURA_DUMMY, AURA_EFFECT_HANDLE_REAL);
    }
};

// 33110 - Prayer of Mending (Heal)
class spell_pri_benediction : public SpellScript
{
    bool Validate(SpellInfo const* /*spellInfo*/) override
    {
        return ValidateSpellInfo({ SPELL_PRIEST_RENEW })
            && ValidateSpellEffect({ { SPELL_PRIEST_BENEDICTION, EFFECT_0 } });
    }

    void HandleEffectHitTarget(SpellEffIndex /*effIndex*/) const
    {
        if (AuraEffect const* benediction = GetCaster()->GetAuraEffect(SPELL_PRIEST_BENEDICTION, EFFECT_0))
            if (roll_chance_i(benediction->GetAmount()))
                GetCaster()->CastSpell(GetHitUnit(), SPELL_PRIEST_RENEW, TRIGGERED_IGNORE_GCD | TRIGGERED_IGNORE_CAST_IN_PROGRESS);
    }

    void Register() override
    {
        OnEffectHitTarget += SpellEffectFn(spell_pri_benediction::HandleEffectHitTarget, EFFECT_0, SPELL_EFFECT_HEAL);
    }
};

// 204883 - Circle of Healing
class spell_pri_circle_of_healing : public SpellScript
{
    bool Validate(SpellInfo const* spellInfo) override
    {
        return ValidateSpellEffect({ { spellInfo->Id, EFFECT_1 } });
    }

    void FilterTargets(std::list<WorldObject*>& targets)
    {
        // Note: we must remove one since target is always chosen.
        uint32 const maxTargets = uint32(GetSpellInfo()->GetEffect(EFFECT_1).CalcValue(GetCaster()) - 1);

        Trinity::SelectRandomInjuredTargets(targets, maxTargets, true);

        if (Unit* explicitTarget = GetExplTargetUnit())
            targets.push_front(explicitTarget);
    }

    void Register() override
    {
        OnObjectAreaTargetSelect += SpellObjectAreaTargetSelectFn(spell_pri_circle_of_healing::FilterTargets, EFFECT_0, TARGET_UNIT_DEST_AREA_ALLY);
    }
};

// 64844 - Divine Hymn
class spell_pri_divine_hymn : public SpellScript
{
    void FilterTargets(std::list<WorldObject*>& targets)
    {
        targets.remove_if(RaidCheck(GetCaster()));

        uint32 const maxTargets = 3;

        if (targets.size() > maxTargets)
        {
            targets.sort(Trinity::HealthPctOrderPred());
            targets.resize(maxTargets);
        }
    }

    void Register() override
    {
        OnObjectAreaTargetSelect += SpellObjectAreaTargetSelectFn(spell_pri_divine_hymn::FilterTargets, EFFECT_ALL, TARGET_UNIT_SRC_AREA_ALLY);
    }
};

namespace DivineImageHelpers
{
Unit* GetSummon(Unit const* owner)
{
    for (Unit* summon : owner->m_Controlled)
        if (summon->GetEntry() == NPC_PRIEST_DIVINE_IMAGE)
            return summon;

    return nullptr;
}

Optional<uint32> GetSpellToCast(uint32 spellId)
{
    switch (spellId)
    {
        case SPELL_PRIEST_RENEW:
            return SPELL_PRIEST_TRANQUIL_LIGHT;
        case SPELL_PRIEST_POWER_WORD_SHIELD:
        case SPELL_PRIEST_POWER_WORD_LIFE:
        case SPELL_PRIEST_FLASH_HEAL:
        case SPELL_PRIEST_HEAL:
        case SPELL_PRIEST_GREATER_HEAL:
        case SPELL_PRIEST_HOLY_WORD_SERENITY:
            return SPELL_PRIEST_HEALING_LIGHT;
        case SPELL_PRIEST_PRAYER_OF_MENDING:
        case SPELL_PRIEST_PRAYER_OF_MENDING_HEAL:
            return SPELL_PRIEST_BLESSED_LIGHT;
        case SPELL_PRIEST_PRAYER_OF_HEALING:
        case SPELL_PRIEST_CIRCLE_OF_HEALING:
        case SPELL_PRIEST_HALO_HOLY:
        case SPELL_PRIEST_DIVINE_STAR_HOLY_HEAL:
        case SPELL_PRIEST_DIVINE_HYMN_HEAL:
        case SPELL_PRIEST_HOLY_WORD_SANCTIFY:
        case SPELL_PRIEST_HOLY_WORD_SALVATION:
            return SPELL_PRIEST_DAZZLING_LIGHT;
        case SPELL_PRIEST_SHADOW_WORD_PAIN:
        case SPELL_PRIEST_SMITE:
        case SPELL_PRIEST_HOLY_FIRE:
        case SPELL_PRIEST_SHADOW_WORD_DEATH:
        case SPELL_PRIEST_HOLY_WORD_CHASTISE:
        case SPELL_PRIEST_MINDGAMES:
        case SPELL_PRIEST_MINDGAMES_VENTHYR:
            return SPELL_PRIEST_SEARING_LIGHT;
        case SPELL_PRIEST_HOLY_NOVA:
            return SPELL_PRIEST_LIGHT_ERUPTION;
        default:
            break;
    }

    return {};
}

void Trigger(AuraEffect const* aurEff, ProcEventInfo const& eventInfo)
{
    Unit* target = eventInfo.GetActor();
    if (!target)
        return;

    Unit* divineImage = GetSummon(target);
    if (!divineImage)
        return;

    Optional<uint32> spellId = GetSpellToCast(eventInfo.GetSpellInfo()->Id);
    if (!spellId)
        return;

    divineImage->CastSpell(SpellCastTargets(eventInfo.GetProcSpell()->m_targets), *spellId, aurEff);
}
}

// 392988 - Divine Image
class spell_pri_divine_image : public AuraScript
{
    bool Validate(SpellInfo const* /*spellInfo*/) override
    {
        return ValidateSpellInfo
        ({
            SPELL_PRIEST_DIVINE_IMAGE_SUMMON,
            SPELL_PRIEST_DIVINE_IMAGE_EMPOWER,
            SPELL_PRIEST_DIVINE_IMAGE_EMPOWER_STACK
        });
    }

    static void HandleProc(AuraEffect const* aurEff, ProcEventInfo const& eventInfo)
    {
        Unit* target = eventInfo.GetActor();
        if (!target)
            return;

        // Note: if target has an active Divine Image, we should empower it rather than summoning a new one.
        if (Unit* divineImage = DivineImageHelpers::GetSummon(target))
        {
            // Note: Divine Image now teleports near the target when they cast a Holy Word spell if the Divine Image is further than 15 yards away (Patch 10.1.0).
            if (target->GetDistance(divineImage) > 15.0f)
                divineImage->NearTeleportTo(target->GetRandomNearPosition(3.0f));

            if (TempSummon* tempSummon = divineImage->ToTempSummon())
                tempSummon->RefreshTimer();

            divineImage->CastSpell(divineImage, SPELL_PRIEST_DIVINE_IMAGE_EMPOWER, eventInfo.GetProcSpell());
        }
        else
        {
            target->CastSpell(target, SPELL_PRIEST_DIVINE_IMAGE_SUMMON, CastSpellExtraArgs()
                .SetTriggeringAura(aurEff)
                .SetTriggeringSpell(eventInfo.GetProcSpell())
                .SetTriggerFlags(TRIGGERED_IGNORE_CAST_IN_PROGRESS | TRIGGERED_DISALLOW_PROC_EVENTS | TRIGGERED_DONT_REPORT_CAST_ERROR));

            // Note: Divine Image triggers a cast immediately based on the Holy Word cast.
            DivineImageHelpers::Trigger(aurEff, eventInfo);
        }

        target->CastSpell(target, SPELL_PRIEST_DIVINE_IMAGE_EMPOWER_STACK, CastSpellExtraArgs()
            .SetTriggeringAura(aurEff)
            .SetTriggeringSpell(eventInfo.GetProcSpell())
            .SetTriggerFlags(TRIGGERED_IGNORE_CAST_IN_PROGRESS | TRIGGERED_DISALLOW_PROC_EVENTS | TRIGGERED_DONT_REPORT_CAST_ERROR));
    }

    void Register() override
    {
        OnEffectProc += AuraEffectProcFn(spell_pri_divine_image::HandleProc, EFFECT_0, SPELL_AURA_DUMMY);
    }
};

// 405216 - Divine Image (Spell Cast Check)
class spell_pri_divine_image_spell_triggered : public AuraScript
{
    bool Validate(SpellInfo const* /*spellInfo*/) override
    {
        return ValidateSpellInfo
        ({
            SPELL_PRIEST_RENEW,
            SPELL_PRIEST_POWER_WORD_SHIELD,
            SPELL_PRIEST_POWER_WORD_LIFE,
            SPELL_PRIEST_FLASH_HEAL,
            SPELL_PRIEST_HOLY_WORD_SERENITY,
            SPELL_PRIEST_PRAYER_OF_MENDING,
            SPELL_PRIEST_PRAYER_OF_MENDING_HEAL,
            SPELL_PRIEST_PRAYER_OF_HEALING,
            SPELL_PRIEST_CIRCLE_OF_HEALING,
            SPELL_PRIEST_HALO_HOLY,
            SPELL_PRIEST_DIVINE_STAR_HOLY_HEAL,
            SPELL_PRIEST_DIVINE_HYMN_HEAL,
            SPELL_PRIEST_HOLY_WORD_SANCTIFY,
            SPELL_PRIEST_HOLY_WORD_SALVATION,
            SPELL_PRIEST_SMITE,
            SPELL_PRIEST_HOLY_FIRE,
            SPELL_PRIEST_SHADOW_WORD_DEATH,
            SPELL_PRIEST_SHADOW_WORD_PAIN,
            SPELL_PRIEST_MINDGAMES,
            SPELL_PRIEST_MINDGAMES_VENTHYR,
            SPELL_PRIEST_HOLY_WORD_CHASTISE,
            SPELL_PRIEST_HOLY_NOVA,
            SPELL_PRIEST_TRANQUIL_LIGHT,
            SPELL_PRIEST_HEALING_LIGHT,
            SPELL_PRIEST_BLESSED_LIGHT,
            SPELL_PRIEST_DAZZLING_LIGHT,
            SPELL_PRIEST_SEARING_LIGHT,
            SPELL_PRIEST_LIGHT_ERUPTION,
            SPELL_PRIEST_DIVINE_IMAGE_EMPOWER_STACK
        });
    }

    static bool CheckProc(ProcEventInfo const& eventInfo)
    {
        return DivineImageHelpers::GetSummon(eventInfo.GetActor()) != nullptr;
    }

    void HandleAfterRemove(AuraEffect const* /*aurEff*/, AuraEffectHandleModes /*mode*/) const
    {
        GetTarget()->RemoveAurasDueToSpell(SPELL_PRIEST_DIVINE_IMAGE_EMPOWER_STACK);
    }

    void Register() override
    {
        DoCheckProc += AuraCheckProcFn(spell_pri_divine_image_spell_triggered::CheckProc);
        OnEffectProc += AuraEffectProcFn(DivineImageHelpers::Trigger, EFFECT_0, SPELL_AURA_DUMMY);
        AfterEffectRemove += AuraEffectRemoveFn(spell_pri_divine_image_spell_triggered::HandleAfterRemove, EFFECT_0, SPELL_AURA_DUMMY, AURA_EFFECT_HANDLE_REAL);
    }
};

// 405963 Divine Image
// 409387 Divine Image
class spell_pri_divine_image_stack_timer : public AuraScript
{
    void TrackStackApplicationTime(AuraEffect const* /*aurEff*/, AuraEffectHandleModes /*mode*/) const
    {
        GetUnitOwner()->m_Events.AddEventAtOffset([spelId = GetId(), owner = GetUnitOwner()]
        {
            owner->RemoveAuraFromStack(spelId);
        }, Milliseconds(GetMaxDuration()));
    }

    void Register() override
    {
        AfterEffectApply += AuraEffectApplyFn(spell_pri_divine_image_stack_timer::TrackStackApplicationTime, EFFECT_0, SPELL_AURA_ANY, AURA_EFFECT_HANDLE_REAL_OR_REAPPLY_MASK);
    }
};

// 33110 - Prayer of Mending (Heal)
class spell_pri_divine_service : public SpellScript
{
    bool Validate(SpellInfo const* /*spellInfo*/) override
    {
        return ValidateSpellInfo({ SPELL_PRIEST_PRAYER_OF_MENDING_AURA })
            && ValidateSpellEffect({ { SPELL_PRIEST_DIVINE_SERVICE, EFFECT_0 } });
    }

    void CalculateHealingBonus(Unit const* victim, int32& /*healing*/, int32& /*flatMod*/, float& pctMod) const
    {
        if (AuraEffect const* divineServiceEffect = GetCaster()->GetAuraEffect(SPELL_PRIEST_DIVINE_SERVICE, EFFECT_0))
            if (Aura const* prayerOfMending = victim->GetAura(SPELL_PRIEST_PRAYER_OF_MENDING_AURA, GetCaster()->GetGUID()))
                AddPct(pctMod, int32(divineServiceEffect->GetAmount() * prayerOfMending->GetStackAmount()));
    }

    void Register() override
    {
        CalcHealing += SpellCalcHealingFn(spell_pri_divine_service::CalculateHealingBonus);
    }
};

// 122121 - Divine Star (Shadow)
class spell_pri_divine_star_shadow : public SpellScript
{
    void HandleHitTarget(SpellEffIndex effIndex)
    {
        Unit* caster = GetCaster();

        if (caster->GetPowerType() != GetEffectInfo().MiscValue)
            PreventHitDefaultEffect(effIndex);
    }

    void Register() override
    {
        OnEffectHitTarget += SpellEffectFn(spell_pri_divine_star_shadow::HandleHitTarget, EFFECT_2, SPELL_EFFECT_ENERGIZE);
    }
};

// 110744 - Divine Star (Holy)
// 122121 - Divine Star (Shadow)
struct areatrigger_pri_divine_star : AreaTriggerAI
{
    areatrigger_pri_divine_star(AreaTrigger* areatrigger) : AreaTriggerAI(areatrigger), _maxTravelDistance(0.0f) { }

    void OnInitialize() override
    {
        SpellInfo const* spellInfo = sSpellMgr->GetSpellInfo(at->GetSpellId(), DIFFICULTY_NONE);
        if (!spellInfo)
            return;

        if (spellInfo->GetEffects().size() <= EFFECT_1)
            return;

        Unit* caster = at->GetCaster();
        if (!caster)
            return;

        _casterCurrentPosition = caster->GetPosition();

        // Note: max. distance at which the Divine Star can travel to is EFFECT_1's BasePoints yards.
        _maxTravelDistance = float(spellInfo->GetEffect(EFFECT_1).CalcValue(caster));

        Position destPos = _casterCurrentPosition;
        at->MovePositionToFirstCollision(destPos, _maxTravelDistance, 0.0f);

        PathGenerator firstPath(at);
        firstPath.CalculatePath(destPos.GetPositionX(), destPos.GetPositionY(), destPos.GetPositionZ(), false);

        G3D::Vector3 const& endPoint = firstPath.GetPath().back();

        // Note: it takes 1000ms to reach EFFECT_1's BasePoints yards, so it takes (1000 / EFFECT_1's BasePoints)ms to run 1 yard.
        at->InitSplines(firstPath.GetPath(), at->GetDistance(endPoint.x, endPoint.y, endPoint.z) * float(1000 / _maxTravelDistance));
    }

    void OnUpdate(uint32 diff) override
    {
        _scheduler.Update(diff);
    }

    void OnUnitEnter(Unit* unit) override
    {
        HandleUnitEnterExit(unit);
    }

    void OnUnitExit(Unit* unit) override
    {
        // Note: this ensures any unit receives a second hit if they happen to be inside the AT when Divine Star starts its return path.
        HandleUnitEnterExit(unit);
    }

    void HandleUnitEnterExit(Unit* unit)
    {
        Unit* caster = at->GetCaster();
        if (!caster)
            return;

        if (std::find(_affectedUnits.begin(), _affectedUnits.end(), unit->GetGUID()) != _affectedUnits.end())
            return;

        constexpr TriggerCastFlags TriggerFlags = TRIGGERED_IGNORE_GCD | TRIGGERED_IGNORE_CAST_IN_PROGRESS;

        if (caster->IsValidAttackTarget(unit))
            caster->CastSpell(unit, at->GetSpellId() == SPELL_PRIEST_DIVINE_STAR_SHADOW ? SPELL_PRIEST_DIVINE_STAR_SHADOW_DAMAGE : SPELL_PRIEST_DIVINE_STAR_HOLY_DAMAGE,
                TriggerFlags);
        else if (caster->IsValidAssistTarget(unit))
            caster->CastSpell(unit, at->GetSpellId() == SPELL_PRIEST_DIVINE_STAR_SHADOW ? SPELL_PRIEST_DIVINE_STAR_SHADOW_HEAL : SPELL_PRIEST_DIVINE_STAR_HOLY_HEAL,
                TriggerFlags);

        _affectedUnits.push_back(unit->GetGUID());
    }

    void OnDestinationReached() override
    {
        Unit* caster = at->GetCaster();
        if (!caster)
            return;

        if (at->GetDistance(_casterCurrentPosition) > 0.05f)
        {
            _affectedUnits.clear();

            ReturnToCaster();
        }
        else
            at->Remove();
    }

    void ReturnToCaster()
    {
        _scheduler.Schedule(0ms, [this](TaskContext task)
        {
            Unit* caster = at->GetCaster();
            if (!caster)
                return;

            _casterCurrentPosition = caster->GetPosition();

            Movement::PointsArray returnSplinePoints;

            returnSplinePoints.push_back(PositionToVector3(at));
            returnSplinePoints.push_back(PositionToVector3(at));
            returnSplinePoints.push_back(PositionToVector3(caster));
            returnSplinePoints.push_back(PositionToVector3(caster));

            at->InitSplines(returnSplinePoints, uint32(at->GetDistance(caster) / _maxTravelDistance * 1000));

            task.Repeat(250ms);
        });
    }

private:
    TaskScheduler _scheduler;
    Position _casterCurrentPosition;
    std::vector<ObjectGuid> _affectedUnits;
    float _maxTravelDistance;
};

// 391339 - Empowered Renew
class spell_pri_empowered_renew : public AuraScript
{
    bool Validate(SpellInfo const* /*spellInfo*/) override
    {
        return ValidateSpellInfo({ SPELL_PRIEST_RENEW, SPELL_PRIEST_EMPOWERED_RENEW_HEAL })
            && ValidateSpellEffect({ { SPELL_PRIEST_RENEW, EFFECT_0 } })
            && sSpellMgr->AssertSpellInfo(SPELL_PRIEST_RENEW, DIFFICULTY_NONE)->GetEffect(EFFECT_0).IsAura(SPELL_AURA_PERIODIC_HEAL);
    }

    void HandleProc(AuraEffect* aurEff, ProcEventInfo& eventInfo)
    {
        Unit* caster = eventInfo.GetActor();
        Unit* target = eventInfo.GetProcTarget();

        SpellInfo const* renewSpellInfo = sSpellMgr->AssertSpellInfo(SPELL_PRIEST_RENEW, GetCastDifficulty());
        SpellEffectInfo const& renewEffect = renewSpellInfo->GetEffect(EFFECT_0);
        int32 estimatedTotalHeal = AuraEffect::CalculateEstimatedfTotalPeriodicAmount(caster, target, renewSpellInfo, renewEffect, renewEffect.CalcValue(caster), 1);
        int32 healAmount = CalculatePct(estimatedTotalHeal, aurEff->GetAmount());

        caster->CastSpell(target, SPELL_PRIEST_EMPOWERED_RENEW_HEAL, CastSpellExtraArgs(aurEff).AddSpellBP0(healAmount));
    }

    void Register() override
    {
        OnEffectProc += AuraEffectProcFn(spell_pri_empowered_renew::HandleProc, EFFECT_0, SPELL_AURA_DUMMY);
    }
};

<<<<<<< HEAD
// 415673 - Essence Devourer (Heal)
// 415676 - Essence Devourer (Heal)
class spell_pri_essence_devourer_heal : public SpellScript
{
    void FilterTargets(std::list<WorldObject*>& targets)
    {
        Trinity::SelectRandomInjuredTargets(targets, 1, true);
=======
// 414553 - Epiphany
class spell_pri_epiphany : public AuraScript
{
    bool Validate(SpellInfo const* /*spellInfo*/) override
    {
        return ValidateSpellInfo({ SPELL_PRIEST_PRAYER_OF_MENDING, SPELL_PRIEST_EPIPHANY_HIGHLIGHT });
    }

    static bool CheckProc(AuraEffect const* aurEff, ProcEventInfo& /*eventInfo*/)
    {
        return roll_chance_i(aurEff->GetAmount());
    }

    void HandleOnProc(AuraEffect const* aurEff, ProcEventInfo& /*eventInfo*/) const
    {
        Unit* target = GetTarget();

        target->GetSpellHistory()->ResetCooldown(SPELL_PRIEST_PRAYER_OF_MENDING, true);

        target->CastSpell(target, SPELL_PRIEST_EPIPHANY_HIGHLIGHT, aurEff);
    }

    void Register() override
    {
        DoCheckEffectProc += AuraCheckEffectProcFn(spell_pri_epiphany::CheckProc, EFFECT_0, SPELL_AURA_DUMMY);
        OnEffectProc += AuraEffectProcFn(spell_pri_epiphany::HandleOnProc, EFFECT_0, SPELL_AURA_DUMMY);
    }
};

// 33110 - Prayer of Mending (Heal)
class spell_pri_focused_mending : public SpellScript
{
    bool Validate(SpellInfo const* /*spellInfo*/) override
    {
        return ValidateSpellEffect({ { SPELL_PRIEST_FOCUSED_MENDING, EFFECT_0 } });
    }

    void CalculateHealingBonus(Unit* /*victim*/, int32& /*healing*/, int32& /*flatMod*/, float& pctMod) const
    {
        if (AuraEffect const* focusedMendingEffect = GetCaster()->GetAuraEffect(SPELL_PRIEST_FOCUSED_MENDING, EFFECT_0))
        {
            bool const* isEmpoweredByFocusedMending = std::any_cast<bool>(&GetSpell()->m_customArg);

            if (isEmpoweredByFocusedMending && *isEmpoweredByFocusedMending)
                AddPct(pctMod, focusedMendingEffect->GetAmount());
        }
>>>>>>> fa9ffc91
    }

    void Register() override
    {
<<<<<<< HEAD
        OnObjectAreaTargetSelect += SpellObjectAreaTargetSelectFn(spell_pri_essence_devourer_heal::FilterTargets, EFFECT_0, TARGET_UNIT_DEST_AREA_ALLY);
=======
        CalcHealing += SpellCalcHealingFn(spell_pri_focused_mending::CalculateHealingBonus);
>>>>>>> fa9ffc91
    }
};

// 47788 - Guardian Spirit
class spell_pri_guardian_spirit : public AuraScript
{
    uint32 healPct = 0;

    bool Validate(SpellInfo const* spellInfo) override
    {
        return ValidateSpellInfo({ SPELL_PRIEST_GUARDIAN_SPIRIT_HEAL }) && ValidateSpellEffect({ { spellInfo->Id, EFFECT_1 } });
    }

    bool Load() override
    {
        healPct = GetEffectInfo(EFFECT_1).CalcValue();
        return true;
    }

    void CalculateAmount(AuraEffect const* /*aurEff*/, int32 & amount, bool & /*canBeRecalculated*/)
    {
        // Set absorbtion amount to unlimited
        amount = -1;
    }

    void Absorb(AuraEffect* /*aurEff*/, DamageInfo & dmgInfo, uint32 & absorbAmount)
    {
        Unit* target = GetTarget();
        if (dmgInfo.GetDamage() < target->GetHealth())
            return;

        int32 healAmount = int32(target->CountPctFromMaxHealth(healPct));
        // remove the aura now, we don't want 40% healing bonus
        Remove(AURA_REMOVE_BY_ENEMY_SPELL);
        CastSpellExtraArgs args(TRIGGERED_FULL_MASK);
        args.AddSpellBP0(healAmount);
        target->CastSpell(target, SPELL_PRIEST_GUARDIAN_SPIRIT_HEAL, args);
        absorbAmount = dmgInfo.GetDamage();
    }

    void Register() override
    {
        DoEffectCalcAmount += AuraEffectCalcAmountFn(spell_pri_guardian_spirit::CalculateAmount, EFFECT_1, SPELL_AURA_SCHOOL_ABSORB);
        OnEffectAbsorb += AuraEffectAbsorbFn(spell_pri_guardian_spirit::Absorb, EFFECT_1);
    }
};

// 120644 - Halo (Shadow)
class spell_pri_halo_shadow : public SpellScript
{
    void HandleHitTarget(SpellEffIndex effIndex)
    {
        Unit* caster = GetCaster();

        if (caster->GetPowerType() != GetEffectInfo().MiscValue)
            PreventHitDefaultEffect(effIndex);
    }

    void Register() override
    {
        OnEffectHitTarget += SpellEffectFn(spell_pri_halo_shadow::HandleHitTarget, EFFECT_1, SPELL_EFFECT_ENERGIZE);
    }
};

// 120517 - Halo (Holy)
// 120644 - Halo (Shadow)
struct areatrigger_pri_halo : AreaTriggerAI
{
    areatrigger_pri_halo(AreaTrigger* areatrigger) : AreaTriggerAI(areatrigger) {}

    void OnUnitEnter(Unit* unit) override
    {
        if (Unit* caster = at->GetCaster())
        {
            if (caster->IsValidAttackTarget(unit))
                caster->CastSpell(unit, at->GetSpellId() == SPELL_PRIEST_HALO_SHADOW ? SPELL_PRIEST_HALO_SHADOW_DAMAGE : SPELL_PRIEST_HALO_HOLY_DAMAGE,
                    TRIGGERED_IGNORE_GCD | TRIGGERED_IGNORE_CAST_IN_PROGRESS);
            else if (caster->IsValidAssistTarget(unit))
                caster->CastSpell(unit, at->GetSpellId() == SPELL_PRIEST_HALO_SHADOW ? SPELL_PRIEST_HALO_SHADOW_HEAL : SPELL_PRIEST_HALO_HOLY_HEAL,
                    TRIGGERED_IGNORE_GCD | TRIGGERED_IGNORE_CAST_IN_PROGRESS);
        }
    }
};

// 391154 - Holy Mending
class spell_pri_holy_mending : public AuraScript
{
    bool Validate(SpellInfo const* /*spellInfo*/) override
    {
        return ValidateSpellInfo({ SPELL_PRIEST_RENEW, SPELL_PRIEST_HOLY_MENDING_HEAL });
    }

    bool CheckProc(AuraEffect const* /*aurEff*/, ProcEventInfo& procInfo)
    {
        return procInfo.GetProcTarget()->HasAura(SPELL_PRIEST_RENEW, procInfo.GetActor()->GetGUID());
    }

    void HandleProc(AuraEffect* aurEff, ProcEventInfo& eventInfo)
    {
        eventInfo.GetActor()->CastSpell(eventInfo.GetProcTarget(), SPELL_PRIEST_HOLY_MENDING_HEAL, CastSpellExtraArgs(aurEff));
    }

    void Register() override
    {
        DoCheckEffectProc += AuraCheckEffectProcFn(spell_pri_holy_mending::CheckProc, EFFECT_0, SPELL_AURA_PROC_TRIGGER_SPELL);
        OnEffectProc += AuraEffectProcFn(spell_pri_holy_mending::HandleProc, EFFECT_0, SPELL_AURA_PROC_TRIGGER_SPELL);
    }
};

// 63733 - Holy Words
class spell_pri_holy_words : public AuraScript
{
    bool Validate(SpellInfo const* /*spellInfo*/) override
    {
        return ValidateSpellInfo(
        {
            SPELL_PRIEST_HEAL,
            SPELL_PRIEST_FLASH_HEAL,
            SPELL_PRIEST_PRAYER_OF_HEALING,
            SPELL_PRIEST_RENEW,
            SPELL_PRIEST_SMITE,
            SPELL_PRIEST_HOLY_WORD_CHASTISE,
            SPELL_PRIEST_HOLY_WORD_SANCTIFY,
            SPELL_PRIEST_HOLY_WORD_SERENITY
        }) && ValidateSpellEffect(
        {
            { SPELL_PRIEST_HOLY_WORD_SERENITY, EFFECT_1 },
            { SPELL_PRIEST_HOLY_WORD_SANCTIFY, EFFECT_3 },
            { SPELL_PRIEST_HOLY_WORD_CHASTISE, EFFECT_1 }
        });
    }

    void HandleProc(AuraEffect* /*aurEff*/, ProcEventInfo& eventInfo)
    {
        SpellInfo const* spellInfo = eventInfo.GetSpellInfo();
        if (!spellInfo)
            return;

        uint32 targetSpellId;
        SpellEffIndex cdReductionEffIndex;
        switch (spellInfo->Id)
        {
            case SPELL_PRIEST_HEAL:
            case SPELL_PRIEST_FLASH_HEAL: // reduce Holy Word: Serenity cd by 6 seconds
                targetSpellId = SPELL_PRIEST_HOLY_WORD_SERENITY;
                cdReductionEffIndex = EFFECT_1;
                // cdReduction = sSpellMgr->GetSpellInfo(SPELL_PRIEST_HOLY_WORD_SERENITY, GetCastDifficulty())->GetEffect(EFFECT_1)->CalcValue(player);
                break;
            case SPELL_PRIEST_PRAYER_OF_HEALING: // reduce Holy Word: Sanctify cd by 6 seconds
                targetSpellId = SPELL_PRIEST_HOLY_WORD_SANCTIFY;
                cdReductionEffIndex = EFFECT_2;
                break;
            case SPELL_PRIEST_RENEW: // reuce Holy Word: Sanctify cd by 2 seconds
                targetSpellId = SPELL_PRIEST_HOLY_WORD_SANCTIFY;
                cdReductionEffIndex = EFFECT_3;
                break;
            case SPELL_PRIEST_SMITE: // reduce Holy Word: Chastise cd by 4 seconds
                targetSpellId = SPELL_PRIEST_HOLY_WORD_CHASTISE;
                cdReductionEffIndex = EFFECT_1;
                break;
            default:
                TC_LOG_WARN("spells.priest", "HolyWords aura has been proced by an unknown spell: {}", GetSpellInfo()->Id);
                return;
        }

        SpellInfo const* targetSpellInfo = sSpellMgr->AssertSpellInfo(targetSpellId, GetCastDifficulty());
        int32 cdReduction = targetSpellInfo->GetEffect(cdReductionEffIndex).CalcValue(GetTarget());
        GetTarget()->GetSpellHistory()->ModifyCooldown(targetSpellInfo, Seconds(-cdReduction), true);
    }

    void Register() override
    {
        OnEffectProc += AuraEffectProcFn(spell_pri_holy_words::HandleProc, EFFECT_0, SPELL_AURA_DUMMY);
    }
};

// 40438 - Priest Tier 6 Trinket
class spell_pri_item_t6_trinket : public AuraScript
{
    bool Validate(SpellInfo const* /*spellInfo*/) override
    {
        return ValidateSpellInfo({ SPELL_PRIEST_DIVINE_BLESSING, SPELL_PRIEST_DIVINE_WRATH });
    }

    void HandleProc(AuraEffect* /*aurEff*/, ProcEventInfo& eventInfo)
    {
        PreventDefaultAction();
        Unit* caster = eventInfo.GetActor();
        if (eventInfo.GetSpellTypeMask() & PROC_SPELL_TYPE_HEAL)
            caster->CastSpell(nullptr, SPELL_PRIEST_DIVINE_BLESSING, true);

        if (eventInfo.GetSpellTypeMask() & PROC_SPELL_TYPE_DAMAGE)
            caster->CastSpell(nullptr, SPELL_PRIEST_DIVINE_WRATH, true);
    }

    void Register() override
    {
        OnEffectProc += AuraEffectProcFn(spell_pri_item_t6_trinket::HandleProc, EFFECT_0, SPELL_AURA_DUMMY);
    }
};

// 92833 - Leap of Faith
class spell_pri_leap_of_faith_effect_trigger : public SpellScript
{
    bool Validate(SpellInfo const* /*spellInfo*/) override
    {
        return ValidateSpellInfo({ SPELL_PRIEST_LEAP_OF_FAITH_EFFECT });
    }

    void HandleEffectDummy(SpellEffIndex /*effIndex*/)
    {
        Position destPos = GetHitDest()->GetPosition();

        SpellCastTargets targets;
        targets.SetDst(destPos);
        targets.SetUnitTarget(GetCaster());
        GetHitUnit()->CastSpell(std::move(targets), GetEffectValue(), GetCastDifficulty());
    }

    void Register() override
    {
        OnEffectHitTarget += SpellEffectFn(spell_pri_leap_of_faith_effect_trigger::HandleEffectDummy, EFFECT_0, SPELL_EFFECT_DUMMY);
    }
};

// 1706 - Levitate
class spell_pri_levitate : public SpellScript
{
    bool Validate(SpellInfo const* /*spellInfo*/) override
    {
        return ValidateSpellInfo({ SPELL_PRIEST_LEVITATE_EFFECT });
    }

    void HandleDummy(SpellEffIndex /*effIndex*/)
    {
        GetCaster()->CastSpell(GetHitUnit(), SPELL_PRIEST_LEVITATE_EFFECT, true);
    }

    void Register() override
    {
        OnEffectHitTarget += SpellEffectFn(spell_pri_levitate::HandleDummy, EFFECT_0, SPELL_EFFECT_DUMMY);
    }
};

// 205369 - Mind Bomb
class spell_pri_mind_bomb : public AuraScript
{
    bool Validate(SpellInfo const* /*spellInfo*/) override
    {
        return ValidateSpellInfo({ SPELL_PRIEST_MIND_BOMB_STUN });
    }

    void RemoveEffect(AuraEffect const* /*aurEff*/, AuraEffectHandleModes /*mode*/)
    {
        if (GetTargetApplication()->GetRemoveMode() == AURA_REMOVE_BY_DEATH || GetTargetApplication()->GetRemoveMode() == AURA_REMOVE_BY_EXPIRE)
            if (Unit* caster = GetCaster())
                caster->CastSpell(GetTarget()->GetPosition(), SPELL_PRIEST_MIND_BOMB_STUN, true);
    }

    void Register() override
    {
        AfterEffectRemove += AuraEffectRemoveFn(spell_pri_mind_bomb::RemoveEffect, EFFECT_0, SPELL_AURA_DUMMY, AURA_EFFECT_HANDLE_REAL);
    }
};

// 390686 - Painful Punishment
class spell_pri_painful_punishment : public AuraScript
{
    bool Validate(SpellInfo const* /*spellInfo*/) override
    {
        return ValidateSpellInfo
        ({
            SPELL_PRIEST_SHADOW_WORD_PAIN,
            SPELL_PRIEST_PURGE_THE_WICKED_PERIODIC
        });
    }

    void HandleEffectProc(AuraEffect* aurEff, ProcEventInfo& eventInfo)
    {
        Unit* caster = eventInfo.GetActor();
        Unit* target = eventInfo.GetActionTarget();
        if (!caster || !target)
            return;

        int32 additionalDuration = aurEff->GetAmount();

        if (Aura* shadowWordPain = target->GetOwnedAura(SPELL_PRIEST_SHADOW_WORD_PAIN, caster->GetGUID()))
            shadowWordPain->SetDuration(shadowWordPain->GetDuration() + additionalDuration);

        if (Aura* purgeTheWicked = target->GetOwnedAura(SPELL_PRIEST_PURGE_THE_WICKED_PERIODIC, caster->GetGUID()))
            purgeTheWicked->SetDuration(purgeTheWicked->GetDuration() + additionalDuration);
    }

    void Register() override
    {
        OnEffectProc += AuraEffectProcFn(spell_pri_painful_punishment::HandleEffectProc, EFFECT_0, SPELL_AURA_DUMMY);
    }
};

// 47540 - Penance
// 400169 - Dark Reprimand
class spell_pri_penance : public SpellScript
{
public:
    spell_pri_penance(uint32 damageSpellId, uint32 healingSpellId) : _damageSpellId(damageSpellId), _healingSpellId(healingSpellId)
    {
    }

    bool Validate(SpellInfo const* /*spellInfo*/) override
    {
        return ValidateSpellInfo({ _damageSpellId, _healingSpellId });
    }

    SpellCastResult CheckCast()
    {
        Unit* caster = GetCaster();

        if (Unit* target = GetExplTargetUnit())
        {
            if (!caster->IsFriendlyTo(target))
            {
                if (!caster->IsValidAttackTarget(target))
                    return SPELL_FAILED_BAD_TARGETS;

                if (!caster->isInFront(target))
                    return SPELL_FAILED_UNIT_NOT_INFRONT;
            }
        }

        return SPELL_CAST_OK;
    }

    void HandleDummy(SpellEffIndex /*effIndex*/)
    {
        Unit* caster = GetCaster();

        if (Unit* target = GetHitUnit())
        {
            if (caster->IsFriendlyTo(target))
                caster->CastSpell(target, _healingSpellId, CastSpellExtraArgs().SetTriggeringSpell(GetSpell()));
            else
                caster->CastSpell(target, _damageSpellId, CastSpellExtraArgs().SetTriggeringSpell(GetSpell()));
        }
    }

    void Register() override
    {
        OnCheckCast += SpellCheckCastFn(spell_pri_penance::CheckCast);
        OnEffectHitTarget += SpellEffectFn(spell_pri_penance::HandleDummy, EFFECT_0, SPELL_EFFECT_DUMMY);
    }

private:
    uint32 _damageSpellId;
    uint32 _healingSpellId;
};

// 47758 - Penance (Channel Damage), 47757 - Penance (Channel Healing)
// 373129 - Dark Reprimand (Channel Damage), 400171 - Dark Reprimand (Channel Healing)
class spell_pri_penance_or_dark_reprimand_channeled : public AuraScript
{
    bool Validate(SpellInfo const* /*spellInfo*/) override
    {
        return ValidateSpellInfo({ SPELL_PRIEST_POWER_OF_THE_DARK_SIDE });
    }

    void HandleOnRemove(AuraEffect const* /*aurEff*/, AuraEffectHandleModes /*mode*/)
    {
        if (Unit* caster = GetCaster())
            caster->RemoveAura(SPELL_PRIEST_POWER_OF_THE_DARK_SIDE);
    }

    void Register() override
    {
        OnEffectRemove += AuraEffectRemoveFn(spell_pri_penance_or_dark_reprimand_channeled::HandleOnRemove, EFFECT_0, SPELL_AURA_DUMMY, AURA_EFFECT_HANDLE_REAL);
    }
};

// 262484 - Power Leech (Passive for Shadowfiend)
// 284621 - Power Leech (Passive for Mindbender)
class spell_pri_power_leech_passive : public AuraScript
{
    bool Validate(SpellInfo const* /*spellInfo*/) override
    {
        return ValidateSpellInfo
        ({
            SPELL_PRIEST_POWER_LEECH_SHADOWFIEND_INSANITY,
            SPELL_PRIEST_POWER_LEECH_SHADOWFIEND_MANA,
            SPELL_PRIEST_POWER_LEECH_MINDBENDER_INSANITY,
            SPELL_PRIEST_POWER_LEECH_MINDBENDER_MANA,
            SPELL_PRIEST_ESSENCE_DEVOURER,
            SPELL_PRIEST_ESSENCE_DEVOURER_SHADOWFIEND_HEAL,
            SPELL_PRIEST_ESSENCE_DEVOURER_MINDBENDER_HEAL
        })
            && ValidateSpellEffect
        ({
            { SPELL_PRIEST_POWER_LEECH_SHADOWFIEND_INSANITY, EFFECT_0 },
            { SPELL_PRIEST_POWER_LEECH_SHADOWFIEND_MANA, EFFECT_0 },
            { SPELL_PRIEST_POWER_LEECH_MINDBENDER_INSANITY, EFFECT_0 },
            { SPELL_PRIEST_POWER_LEECH_MINDBENDER_MANA, EFFECT_0 }
        });
    }

    bool CheckProc(ProcEventInfo& eventInfo)
    {
        return eventInfo.GetDamageInfo() != nullptr;
    }

    void HandleOnProc(AuraEffect* aurEff, ProcEventInfo& /*eventInfo*/)
    {
        Unit* target = GetTarget();
        Unit* summoner = target->GetOwner();
        if (!summoner || !summoner->IsPlayer())
            return;

        SpellInfo const* spellInfo = sSpellMgr->AssertSpellInfo(summoner->ToPlayer()->GetPrimarySpecialization() == TALENT_SPEC_PRIEST_SHADOW ?
            target->GetEntry() == PET_PRIEST_SHADOWFIEND ? SPELL_PRIEST_POWER_LEECH_SHADOWFIEND_INSANITY : SPELL_PRIEST_POWER_LEECH_MINDBENDER_INSANITY :
            target->GetEntry() == PET_PRIEST_SHADOWFIEND ? SPELL_PRIEST_POWER_LEECH_SHADOWFIEND_MANA : SPELL_PRIEST_POWER_LEECH_MINDBENDER_MANA, GetCastDifficulty());

        // Note: divisor is 100 for SPELL_EFFECT_ENERGIZE since their BasePoints are > 100 and 10 for SPELL_EFFECT_ENERGIZE_PCT since their BasePoints are < 100.
        target->CastSpell(summoner, spellInfo->Id, CastSpellExtraArgs(aurEff).AddSpellMod(SPELLVALUE_BASE_POINT0,
            spellInfo->GetEffect(EFFECT_0).CalcValue() / uint32(spellInfo->HasEffect(SPELL_EFFECT_ENERGIZE) ? 100 : 10)));

        // Note: Essence Devourer talent.
        if (summoner->HasAura(SPELL_PRIEST_ESSENCE_DEVOURER))
            summoner->CastSpell(nullptr, target->GetEntry() == PET_PRIEST_SHADOWFIEND ? SPELL_PRIEST_ESSENCE_DEVOURER_SHADOWFIEND_HEAL : SPELL_PRIEST_ESSENCE_DEVOURER_MINDBENDER_HEAL, CastSpellExtraArgs(aurEff));
    }

    void Register() override
    {
        DoCheckProc += AuraCheckProcFn(spell_pri_power_leech_passive::CheckProc);
        OnEffectProc += AuraEffectProcFn(spell_pri_power_leech_passive::HandleOnProc, EFFECT_0, SPELL_AURA_DUMMY);
    }
};

// 198069 - Power of the Dark Side
class spell_pri_power_of_the_dark_side : public AuraScript
{
    bool Validate(SpellInfo const* /*spellInfo*/) override
    {
        return ValidateSpellInfo({ SPELL_PRIEST_POWER_OF_THE_DARK_SIDE_TINT });
    }

    void HandleOnApply(AuraEffect const* /*aurEff*/, AuraEffectHandleModes /*mode*/)
    {
        if (Unit* caster = GetCaster())
            caster->CastSpell(caster, SPELL_PRIEST_POWER_OF_THE_DARK_SIDE_TINT, true);
    }

    void HandleOnRemove(AuraEffect const* /*aurEff*/, AuraEffectHandleModes /*mode*/)
    {
        if (Unit* caster = GetCaster())
            caster->RemoveAura(SPELL_PRIEST_POWER_OF_THE_DARK_SIDE_TINT);
    }

    void Register() override
    {
        OnEffectApply += AuraEffectApplyFn(spell_pri_power_of_the_dark_side::HandleOnApply, EFFECT_0, SPELL_AURA_DUMMY, AURA_EFFECT_HANDLE_REAL);
        OnEffectRemove += AuraEffectRemoveFn(spell_pri_power_of_the_dark_side::HandleOnRemove, EFFECT_0, SPELL_AURA_DUMMY, AURA_EFFECT_HANDLE_REAL);
    }
};

// 47666 - Penance (Damage)
// 373130 - Dark Reprimand (Damage)
class spell_pri_power_of_the_dark_side_damage_bonus : public SpellScript
{
    bool Validate(SpellInfo const* /*spellInfo*/) override
    {
        return ValidateSpellInfo({ SPELL_PRIEST_POWER_OF_THE_DARK_SIDE });
    }

    void CalculateDamageBonus(Unit* /*victim*/, int32& /*damage*/, int32& /*flatMod*/, float& pctMod) const
    {
        if (AuraEffect* powerOfTheDarkSide = GetCaster()->GetAuraEffect(SPELL_PRIEST_POWER_OF_THE_DARK_SIDE, EFFECT_0))
            AddPct(pctMod, powerOfTheDarkSide->GetAmount());
    }

    void Register() override
    {
        CalcDamage += SpellCalcDamageFn(spell_pri_power_of_the_dark_side_damage_bonus::CalculateDamageBonus);
    }
};

// 47750 - Penance (Healing)
// 400187 - Dark Reprimand (Healing)
class spell_pri_power_of_the_dark_side_healing_bonus : public SpellScript
{
    bool Validate(SpellInfo const* /*spellInfo*/) override
    {
        return ValidateSpellInfo({ SPELL_PRIEST_POWER_OF_THE_DARK_SIDE });
    }

    void CalculateHealingBonus(Unit* /*victim*/, int32& /*healing*/, int32& /*flatMod*/, float& pctMod) const
    {
        if (AuraEffect* powerOfTheDarkSide = GetCaster()->GetAuraEffect(SPELL_PRIEST_POWER_OF_THE_DARK_SIDE, EFFECT_0))
            AddPct(pctMod, powerOfTheDarkSide->GetAmount());
    }

    void Register() override
    {
        CalcHealing += SpellCalcHealingFn(spell_pri_power_of_the_dark_side_healing_bonus::CalculateHealingBonus);
    }
};

// 194509 - Power Word: Radiance
class spell_pri_power_word_radiance : public SpellScript
{
    bool Validate(SpellInfo const* spellInfo) override
    {
        return ValidateSpellInfo({ SPELL_PRIEST_ATONEMENT, SPELL_PRIEST_ATONEMENT_TRIGGERED, SPELL_PRIEST_TRINITY })
            && ValidateSpellEffect({ { spellInfo->Id, EFFECT_3 } });
    }

    void OnTargetSelect(std::list<WorldObject*>& targets)
    {
        uint32 maxTargets = GetEffectInfo(EFFECT_2).CalcValue(GetCaster()) + 1; // adding 1 for explicit target unit
        if (targets.size() > maxTargets)
        {
            Unit* explTarget = GetExplTargetUnit();

            // Sort targets so units with no atonement are first, then units who are injured, then oher units
            // Make sure explicit target unit is first
            targets.sort([this, explTarget](WorldObject* lhs, WorldObject* rhs)
            {
                if (lhs == explTarget) // explTarget > anything: always true
                    return true;
                if (rhs == explTarget) // anything > explTarget: always false
                    return false;
                return MakeSortTuple(lhs) > MakeSortTuple(rhs);
            });

            targets.resize(maxTargets);
        }
    }

    void HandleEffectHitTarget(SpellEffIndex /*effIndex*/)
    {
        Unit* caster = GetCaster();
        if (caster->HasAura(SPELL_PRIEST_TRINITY))
            return;

        uint32 durationPct = GetEffectInfo(EFFECT_3).CalcValue(caster);
        if (caster->HasAura(SPELL_PRIEST_ATONEMENT))
            caster->CastSpell(GetHitUnit(), SPELL_PRIEST_ATONEMENT_TRIGGERED, CastSpellExtraArgs(SPELLVALUE_DURATION_PCT, durationPct).SetTriggerFlags(TRIGGERED_FULL_MASK));
    }

    void Register() override
    {
        OnObjectAreaTargetSelect += SpellObjectAreaTargetSelectFn(spell_pri_power_word_radiance::OnTargetSelect, EFFECT_1, TARGET_UNIT_DEST_AREA_ALLY);
        OnEffectHitTarget += SpellEffectFn(spell_pri_power_word_radiance::HandleEffectHitTarget, EFFECT_1, SPELL_EFFECT_HEAL);
    }

private:
    std::tuple<bool, bool> MakeSortTuple(WorldObject* obj)
    {
        return std::make_tuple(IsUnitWithNoAtonement(obj), IsUnitInjured(obj));
    }

    // Returns true if obj is a unit but has no atonement
    bool IsUnitWithNoAtonement(WorldObject* obj)
    {
        Unit* unit = obj->ToUnit();
        return unit && !unit->HasAura(SPELL_PRIEST_ATONEMENT_TRIGGERED, GetCaster()->GetGUID());
    }

    // Returns true if obj is a unit and is injured
    static bool IsUnitInjured(WorldObject* obj)
    {
        Unit* unit = obj->ToUnit();
        return unit && !unit->IsFullHealth();
    }
};

// 17 - Power Word: Shield
class spell_pri_power_word_shield : public SpellScript
{
    bool Validate(SpellInfo const* /*spellInfo*/) override
    {
        return ValidateSpellInfo({ SPELL_PRIEST_WEAKENED_SOUL });
    }

    SpellCastResult CheckCast()
    {
        Unit* caster = GetCaster();

        if (Unit* target = GetExplTargetUnit())
            if (!caster->HasAura(SPELL_PRIEST_RAPTURE))
                if (target->HasAura(SPELL_PRIEST_WEAKENED_SOUL, caster->GetGUID()))
                    return SPELL_FAILED_BAD_TARGETS;

        return SPELL_CAST_OK;
    }

    void HandleEffectHit()
    {
        Unit* caster = GetCaster();

        if (Unit* target = GetHitUnit())
            if (!caster->HasAura(SPELL_PRIEST_RAPTURE))
                caster->CastSpell(target, SPELL_PRIEST_WEAKENED_SOUL, true);
    }

    void Register() override
    {
        OnCheckCast += SpellCheckCastFn(spell_pri_power_word_shield::CheckCast);
        AfterHit += SpellHitFn(spell_pri_power_word_shield::HandleEffectHit);
    }
};

class spell_pri_power_word_shield_aura : public AuraScript
{
    bool Validate(SpellInfo const* /*spellInfo*/) override
    {
        return ValidateSpellInfo
        ({
            SPELL_PRIEST_BODY_AND_SOUL,
            SPELL_PRIEST_BODY_AND_SOUL_SPEED,
            SPELL_PRIEST_STRENGTH_OF_SOUL,
            SPELL_PRIEST_STRENGTH_OF_SOUL_EFFECT,
            SPELL_PRIEST_RENEWED_HOPE,
            SPELL_PRIEST_RENEWED_HOPE_EFFECT,
            SPELL_PRIEST_VOID_SHIELD,
            SPELL_PRIEST_VOID_SHIELD_EFFECT,
            SPELL_PRIEST_ATONEMENT,
            SPELL_PRIEST_TRINITY,
            SPELL_PRIEST_ATONEMENT_TRIGGERED,
            SPELL_PRIEST_ATONEMENT_TRIGGERED_TRINITY,
            SPELL_PRIEST_SHIELD_DISCIPLINE_PASSIVE,
            SPELL_PRIEST_SHIELD_DISCIPLINE_ENERGIZE,
            SPELL_PRIEST_RAPTURE,
            SPELL_PRIEST_MASTERY_GRACE
        });
    }

    void CalculateAmount(AuraEffect const* /*auraEffect*/, int32& amount, bool& canBeRecalculated)
    {
        canBeRecalculated = false;

        if (Unit* caster = GetCaster())
        {
            float amountF = caster->SpellBaseDamageBonusDone(GetSpellInfo()->GetSchoolMask()) * 1.65f;

            if (Player* player = caster->ToPlayer())
            {
                AddPct(amountF, player->GetRatingBonusValue(CR_VERSATILITY_DAMAGE_DONE));

                if (AuraEffect const* mastery = caster->GetAuraEffect(SPELL_PRIEST_MASTERY_GRACE, EFFECT_0))
                    if (GetUnitOwner()->HasAura(SPELL_PRIEST_ATONEMENT_TRIGGERED) || GetUnitOwner()->HasAura(SPELL_PRIEST_ATONEMENT_TRIGGERED_TRINITY))
                        AddPct(amountF, mastery->GetAmount());
            }

            if (AuraEffect const* rapture = caster->GetAuraEffect(SPELL_PRIEST_RAPTURE, EFFECT_1))
                AddPct(amountF, rapture->GetAmount());

            amount = amountF;
        }
    }

    void HandleOnApply(AuraEffect const* /*aurEff*/, AuraEffectHandleModes /*mode*/)
    {
        Unit* caster = GetCaster();
        Unit* target = GetTarget();

        if (!caster)
            return;

        if (caster->HasAura(SPELL_PRIEST_BODY_AND_SOUL))
            caster->CastSpell(target, SPELL_PRIEST_BODY_AND_SOUL_SPEED, true);

        if (caster->HasAura(SPELL_PRIEST_STRENGTH_OF_SOUL))
            caster->CastSpell(target, SPELL_PRIEST_STRENGTH_OF_SOUL_EFFECT, true);

        if (caster->HasAura(SPELL_PRIEST_RENEWED_HOPE))
            caster->CastSpell(target, SPELL_PRIEST_RENEWED_HOPE_EFFECT, true);

        if (caster->HasAura(SPELL_PRIEST_VOID_SHIELD) && caster == target)
            caster->CastSpell(target, SPELL_PRIEST_VOID_SHIELD_EFFECT, true);

        if (caster->HasAura(SPELL_PRIEST_ATONEMENT))
            caster->CastSpell(target, caster->HasAura(SPELL_PRIEST_TRINITY) ? SPELL_PRIEST_ATONEMENT_TRIGGERED_TRINITY : SPELL_PRIEST_ATONEMENT_TRIGGERED, true);
    }

    void HandleOnRemove(AuraEffect const* /*aurEff*/, AuraEffectHandleModes /*mode*/)
    {
        GetTarget()->RemoveAura(SPELL_PRIEST_STRENGTH_OF_SOUL_EFFECT);

        if (Unit* caster = GetCaster())
            if (GetTargetApplication()->GetRemoveMode() == AURA_REMOVE_BY_ENEMY_SPELL && caster->HasAura(SPELL_PRIEST_SHIELD_DISCIPLINE_PASSIVE))
                caster->CastSpell(caster, SPELL_PRIEST_SHIELD_DISCIPLINE_ENERGIZE, true);
    }

    void Register() override
    {
        DoEffectCalcAmount += AuraEffectCalcAmountFn(spell_pri_power_word_shield_aura::CalculateAmount, EFFECT_0, SPELL_AURA_SCHOOL_ABSORB);
        AfterEffectApply += AuraEffectApplyFn(spell_pri_power_word_shield_aura::HandleOnApply, EFFECT_0, SPELL_AURA_SCHOOL_ABSORB, AURA_EFFECT_HANDLE_REAL_OR_REAPPLY_MASK);
        AfterEffectRemove += AuraEffectRemoveFn(spell_pri_power_word_shield_aura::HandleOnRemove, EFFECT_0, SPELL_AURA_SCHOOL_ABSORB, AURA_EFFECT_HANDLE_REAL);
    }
};

// 129250 - Power Word: Solace
class spell_pri_power_word_solace : public SpellScript
{
    bool Validate(SpellInfo const* /*spellInfo*/) override
    {
        return ValidateSpellInfo({ SPELL_PRIEST_POWER_WORD_SOLACE_ENERGIZE });
    }

    void RestoreMana(SpellEffIndex /*effIndex*/)
    {
        GetCaster()->CastSpell(GetCaster(), SPELL_PRIEST_POWER_WORD_SOLACE_ENERGIZE,
            CastSpellExtraArgs(TRIGGERED_IGNORE_CAST_IN_PROGRESS).SetTriggeringSpell(GetSpell())
                .AddSpellMod(SPELLVALUE_BASE_POINT0, GetEffectValue() / 100));
    }

    void Register() override
    {
        OnEffectLaunch += SpellEffectFn(spell_pri_power_word_solace::RestoreMana, EFFECT_1, SPELL_EFFECT_DUMMY);
    }
};

// Base class used by various Prayer of Mending spells
class spell_pri_prayer_of_mending_SpellScriptBase : public SpellScript
{
public:
    bool Validate(SpellInfo const* /*spellInfo*/) override
    {
        return ValidateSpellInfo({ SPELL_PRIEST_PRAYER_OF_MENDING_HEAL, SPELL_PRIEST_PRAYER_OF_MENDING_AURA })
            && ValidateSpellEffect({ { SPELL_PRIEST_PRAYER_OF_MENDING_HEAL, EFFECT_0 } });
    }

    bool Load() override
    {
        _spellInfoHeal = sSpellMgr->AssertSpellInfo(SPELL_PRIEST_PRAYER_OF_MENDING_HEAL, DIFFICULTY_NONE);
        _healEffectDummy = &_spellInfoHeal->GetEffect(EFFECT_0);
        return true;
    }

    void CastPrayerOfMendingAura(Unit* caster, Unit* target, Unit* visualSender, uint8 stack, bool firstCast) const
    {
        CastSpellExtraArgs args;
        args.TriggerFlags = TRIGGERED_FULL_MASK;
        args.AddSpellMod(SPELLVALUE_AURA_STACK, stack);

        // Note: this line's purpose is to show the correct amount in Points field in SMSG_AURA_UPDATE.
        uint32 basePoints = caster->SpellHealingBonusDone(target, _spellInfoHeal, _healEffectDummy->CalcValue(caster), HEAL, *_healEffectDummy);
        args.AddSpellMod(SPELLVALUE_BASE_POINT0, basePoints);

        // Note: Focused Mending talent.
        args.SetCustomArg(firstCast);

        caster->CastSpell(target, SPELL_PRIEST_PRAYER_OF_MENDING_AURA, args);

        // Note: the visualSender is the priest if it is first cast or the aura holder when the aura triggers.
        visualSender->SendPlaySpellVisual(target, SPELL_VISUAL_PRIEST_PRAYER_OF_MENDING, 0, 0, 40.0f);
    }

protected:
    SpellInfo const* _spellInfoHeal = nullptr;
    SpellEffectInfo const* _healEffectDummy = nullptr;
};

// 33076 - Prayer of Mending (Dummy)
class spell_pri_prayer_of_mending_dummy : public spell_pri_prayer_of_mending_SpellScriptBase
{
    bool Validate(SpellInfo const* /*spellInfo*/) override
    {
        return ValidateSpellInfo
        ({
            SPELL_PRIEST_PRAYER_OF_MENDING_AURA,
            SPELL_PRIEST_EPIPHANY,
            SPELL_PRIEST_EPIPHANY_HIGHLIGHT
        });
    }

    void HandleEffectDummy(SpellEffIndex /*effIndex*/) const
    {
        Unit* caster = GetCaster();
        Unit* target = GetHitUnit();

        // Note: we need to increase BasePoints by 1 since it's 4 as default. Also HACKFIX, we shouldn't reduce it by 1 if the target has the aura already.
        uint8 stackAmount = target->HasAura(SPELL_PRIEST_PRAYER_OF_MENDING_AURA, caster->GetGUID()) ? GetEffectValue() : GetEffectValue() + 1;

        CastPrayerOfMendingAura(caster, target, caster, stackAmount, true);

        // Note: Epiphany talent.
        if (caster->HasAura(SPELL_PRIEST_EPIPHANY))
            caster->RemoveAurasDueToSpell(SPELL_PRIEST_EPIPHANY_HIGHLIGHT);
    }

    void Register() override
    {
        OnEffectHitTarget += SpellEffectFn(spell_pri_prayer_of_mending_dummy::HandleEffectDummy, EFFECT_0, SPELL_EFFECT_DUMMY);
    }
};

// 41635 - Prayer of Mending (Aura)
class spell_pri_prayer_of_mending_aura : public AuraScript
{
    bool Validate(SpellInfo const* /*spellInfo*/) override
    {
        return ValidateSpellInfo({ SPELL_PRIEST_PRAYER_OF_MENDING_HEAL, SPELL_PRIEST_PRAYER_OF_MENDING_JUMP })
            && ValidateSpellEffect({ { SPELL_PRIEST_SAY_YOUR_PRAYERS, EFFECT_0 } });
    }

    void HandleHeal(AuraEffect const* aurEff, ProcEventInfo const& /*eventInfo*/)
    {
        // Note: caster is the priest who cast the spell and target is current holder of the aura.
        Unit* target = GetTarget();

        if (Unit* caster = GetCaster())
        {
            CastSpellExtraArgs args(aurEff);
            args.SetCustomArg(_isEmpoweredByFocusedMending);

            caster->CastSpell(target, SPELL_PRIEST_PRAYER_OF_MENDING_HEAL, args);

            // Note: jump is only executed if higher than 1 stack.
            int32 stackAmount = GetStackAmount();
            if (stackAmount > 1)
            {
                args.OriginalCaster = caster->GetGUID();

                int32 newStackAmount = stackAmount - 1;
                if (AuraEffect* sayYourPrayers = caster->GetAuraEffect(SPELL_PRIEST_SAY_YOUR_PRAYERS, EFFECT_0))
                    if (roll_chance_i(sayYourPrayers->GetAmount()))
                        ++newStackAmount;

                args.AddSpellMod(SPELLVALUE_BASE_POINT0, newStackAmount);

                target->CastSpell(target, SPELL_PRIEST_PRAYER_OF_MENDING_JUMP, args);
            }

            Remove();
        }
    }

    void Register() override
    {
        OnEffectProc += AuraEffectProcFn(spell_pri_prayer_of_mending_aura::HandleHeal, EFFECT_0, SPELL_AURA_DUMMY);
    }

public:
    void SetEmpoweredByFocusedMending(bool isEmpowered)
    {
        _isEmpoweredByFocusedMending = isEmpowered;
    }

private:
    bool _isEmpoweredByFocusedMending = false;
};

class spell_pri_prayer_of_mending : public SpellScript
{
    void HandleEffectDummy(SpellEffIndex /*effIndex*/) const
    {
        Aura* aura = GetHitAura();
        if (!aura)
            return;

        spell_pri_prayer_of_mending_aura* script = aura->GetScript<spell_pri_prayer_of_mending_aura>();
        if (!script)
            return;

        if (bool const* isEmpoweredByFocusedMending = std::any_cast<bool>(&GetSpell()->m_customArg))
            script->SetEmpoweredByFocusedMending(isEmpoweredByFocusedMending);
    }

    void Register() override
    {
        OnEffectHitTarget += SpellEffectFn(spell_pri_prayer_of_mending::HandleEffectDummy, EFFECT_0, SPELL_EFFECT_APPLY_AURA);
    }
};

// 155793 - Prayer of Mending (Jump)
class spell_pri_prayer_of_mending_jump : public spell_pri_prayer_of_mending_SpellScriptBase
{
    static void FilterTargets(std::list<WorldObject*>& targets)
    {
        // Note: priority list is a) players b) non-player units. Also, this spell became smartheal in WoD.
        Trinity::SelectRandomInjuredTargets(targets, 1, true);
    }

    void HandleJump(SpellEffIndex /*effIndex*/) const
    {
        if (Unit* origCaster = GetOriginalCaster())
            CastPrayerOfMendingAura(origCaster, GetHitUnit(), GetCaster(), GetEffectValue(), false);
    }

    void Register() override
    {
        OnObjectAreaTargetSelect += SpellObjectAreaTargetSelectFn(spell_pri_prayer_of_mending_jump::FilterTargets, EFFECT_0, TARGET_UNIT_SRC_AREA_ALLY);
        OnEffectHitTarget += SpellEffectFn(spell_pri_prayer_of_mending_jump::HandleJump, EFFECT_0, SPELL_EFFECT_DUMMY);
    }
};

// 405554 - Priest Holy 10.1 Class Set 2pc
class spell_pri_holy_10_1_class_set_2pc : public AuraScript
{
    bool Validate(SpellInfo const* /*spellInfo*/) override
    {
        return ValidateSpellInfo({ SPELL_PRIEST_HOLY_10_1_CLASS_SET_2P_CHOOSER })
            && ValidateSpellEffect({ { SPELL_PRIEST_PRAYER_OF_MENDING, EFFECT_0 } });
    }

    static bool CheckProc(AuraEffect const* aurEff, ProcEventInfo& /*eventInfo*/)
    {
        return roll_chance_i(aurEff->GetAmount());
    }

    void HandleProc(AuraEffect const* aurEff, ProcEventInfo const& eventInfo) const
    {
        CastSpellExtraArgs args(aurEff);
        args.SetTriggeringSpell(eventInfo.GetProcSpell());
        args.AddSpellMod(SPELLVALUE_BASE_POINT0, sSpellMgr->AssertSpellInfo(SPELL_PRIEST_PRAYER_OF_MENDING, GetCastDifficulty())->GetEffect(EFFECT_0).CalcValue(GetCaster()));

        GetTarget()->CastSpell(GetTarget(), SPELL_PRIEST_HOLY_10_1_CLASS_SET_2P_CHOOSER, args);
    }

    void Register() override
    {
        DoCheckEffectProc += AuraCheckEffectProcFn(spell_pri_holy_10_1_class_set_2pc::CheckProc, EFFECT_0, SPELL_AURA_DUMMY);
        OnEffectProc += AuraEffectProcFn(spell_pri_holy_10_1_class_set_2pc::HandleProc, EFFECT_0, SPELL_AURA_DUMMY);
    }
};

// 411097 - Priest Holy 10.1 Class Set 2pc (Chooser)
class spell_pri_holy_10_1_class_set_2pc_chooser : public spell_pri_prayer_of_mending_SpellScriptBase
{
    bool Validate(SpellInfo const* /*spellInfo*/) override
    {
        return ValidateSpellInfo({ SPELL_PRIEST_PRAYER_OF_MENDING_AURA });
    }

    static void FilterTargets(std::list<WorldObject*>& targets)
    {
        Trinity::SelectRandomInjuredTargets(targets, 1, true);
    }

    void HandleEffectDummy(SpellEffIndex /*effIndex*/) const
    {
        Unit* caster = GetCaster();
        Unit* target = GetHitUnit();

        // Note: we need to increase BasePoints by 1 since it's 4 as default. Also HACKFIX, we shouldn't reduce it by 1 if the target has the aura already.
        uint8 stackAmount = target->HasAura(SPELL_PRIEST_PRAYER_OF_MENDING_AURA, caster->GetGUID()) ? GetEffectValue() : GetEffectValue() + 1;

        CastPrayerOfMendingAura(caster, target, caster, stackAmount, true);
    }

    void Register() override
    {
        OnObjectAreaTargetSelect += SpellObjectAreaTargetSelectFn(spell_pri_holy_10_1_class_set_2pc_chooser::FilterTargets, EFFECT_0, TARGET_UNIT_DEST_AREA_ENTRY);
        OnEffectHitTarget += SpellEffectFn(spell_pri_holy_10_1_class_set_2pc_chooser::HandleEffectDummy, EFFECT_0, SPELL_EFFECT_DUMMY);
    }
};

// 155793 - Prayer of Mending (Jump)
class spell_pri_holy_10_1_class_set_4pc : public SpellScript
{
    bool Validate(SpellInfo const* /*spellInfo*/) override
    {
        return ValidateSpellInfo({ SPELL_PRIEST_HOLY_10_1_CLASS_SET_4P, SPELL_PRIEST_HOLY_10_1_CLASS_SET_4P_EFFECT });
    }

    void HandleEffectDummy(SpellEffIndex /*effIndex*/) const
    {
        if (GetOriginalCaster()->HasAura(SPELL_PRIEST_HOLY_10_1_CLASS_SET_4P))
            GetOriginalCaster()->CastSpell(GetOriginalCaster(), SPELL_PRIEST_HOLY_10_1_CLASS_SET_4P_EFFECT, TRIGGERED_IGNORE_GCD);
    }

    void Register() override
    {
        OnEffectHitTarget += SpellEffectFn(spell_pri_holy_10_1_class_set_4pc::HandleEffectDummy, EFFECT_0, SPELL_EFFECT_DUMMY);
    }
};

// 41635 - Prayer of Mending (Aura)
class spell_pri_holy_10_1_class_set_4pc_aura : public AuraScript
{
    bool Validate(SpellInfo const* /*spellInfo*/) override
    {
        return ValidateSpellInfo({ SPELL_PRIEST_HOLY_10_1_CLASS_SET_4P, SPELL_PRIEST_HOLY_10_1_CLASS_SET_4P_EFFECT });
    }

    void HandleOnRemove(AuraEffect const* aurEff, AuraEffectHandleModes /*mode*/) const
    {
        if (GetTargetApplication()->GetRemoveMode() != AURA_REMOVE_BY_EXPIRE)
            return;

        if (GetCaster()->HasAura(SPELL_PRIEST_HOLY_10_1_CLASS_SET_4P))
            GetCaster()->CastSpell(GetCaster(), SPELL_PRIEST_HOLY_10_1_CLASS_SET_4P_EFFECT, CastSpellExtraArgs(TRIGGERED_IGNORE_GCD).SetTriggeringAura(aurEff));
    }

    void Register() override
    {
        OnEffectRemove += AuraEffectRemoveFn(spell_pri_holy_10_1_class_set_4pc_aura::HandleOnRemove, EFFECT_0, SPELL_AURA_DUMMY, AURA_EFFECT_HANDLE_REAL);
    }
};

// 204197 - Purge the Wicked
// Called by Penance - 47540, Dark Reprimand - 400169
class spell_pri_purge_the_wicked : public SpellScript
{
    bool Validate(SpellInfo const* /*spellInfo*/) override
    {
        return ValidateSpellInfo
        ({
            SPELL_PRIEST_PURGE_THE_WICKED_PERIODIC,
            SPELL_PRIEST_PURGE_THE_WICKED_DUMMY
        });
    }

    void HandleDummy(SpellEffIndex /*effIndex*/)
    {
        Unit* caster = GetCaster();
        Unit* target = GetHitUnit();

        if (target->HasAura(SPELL_PRIEST_PURGE_THE_WICKED_PERIODIC, caster->GetGUID()))
            caster->CastSpell(target, SPELL_PRIEST_PURGE_THE_WICKED_DUMMY, TRIGGERED_IGNORE_GCD | TRIGGERED_IGNORE_CAST_IN_PROGRESS);
    }

    void Register() override
    {
        OnEffectHitTarget += SpellEffectFn(spell_pri_purge_the_wicked::HandleDummy, EFFECT_0, SPELL_EFFECT_DUMMY);
    }
};

// 204215 - Purge the Wicked
class spell_pri_purge_the_wicked_dummy : public SpellScript
{
    bool Validate(SpellInfo const* /*spellInfo*/) override
    {
        return ValidateSpellInfo({ SPELL_PRIEST_PURGE_THE_WICKED_PERIODIC, SPELL_PRIEST_REVEL_IN_PURITY })
            && ValidateSpellEffect({ { SPELL_PRIEST_REVEL_IN_PURITY, EFFECT_1 } });
    }

    void FilterTargets(std::list<WorldObject*>& targets)
    {
        Unit* caster = GetCaster();
        Unit* explTarget = GetExplTargetUnit();

        targets.remove_if([&](WorldObject* object) -> bool
        {
            // Note: we must remove any non-unit target, the explicit target and any other target that may be under any crowd control aura.
            Unit* target = object->ToUnit();
            return !target || target == explTarget || target->HasBreakableByDamageCrowdControlAura();
        });

        if (targets.empty())
            return;

        // Note: there's no SPELL_EFFECT_DUMMY with BasePoints 1 in any of the spells related to use as reference so we hardcode the value.
        uint32 spreadCount = 1;

        // Note: we must sort our list of targets whose priority is 1) aura, 2) distance, and 3) duration.
        targets.sort([&](WorldObject const* lhs, WorldObject const* rhs) -> bool
        {
            Unit const* targetA = lhs->ToUnit();
            Unit const* targetB = rhs->ToUnit();

            Aura* auraA = targetA->GetAura(SPELL_PRIEST_PURGE_THE_WICKED_PERIODIC, caster->GetGUID());
            Aura* auraB = targetB->GetAura(SPELL_PRIEST_PURGE_THE_WICKED_PERIODIC, caster->GetGUID());

            if (!auraA)
            {
                if (auraB)
                    return true;
                return explTarget->GetExactDist(targetA) < explTarget->GetExactDist(targetB);
            }
            if (!auraB)
                return false;

            return auraA->GetDuration() < auraB->GetDuration();
        });

        // Note: Revel in Purity talent.
        if (caster->HasAura(SPELL_PRIEST_REVEL_IN_PURITY))
            spreadCount += sSpellMgr->AssertSpellInfo(SPELL_PRIEST_REVEL_IN_PURITY, DIFFICULTY_NONE)->GetEffect(EFFECT_1).CalcValue(GetCaster());

        if (targets.size() > spreadCount)
            targets.resize(spreadCount);
    }

    void HandleDummy(SpellEffIndex /*effIndex*/)
    {
        Unit* caster = GetCaster();
        Unit* target = GetHitUnit();

        caster->CastSpell(target, SPELL_PRIEST_PURGE_THE_WICKED_PERIODIC, TRIGGERED_IGNORE_GCD | TRIGGERED_IGNORE_CAST_IN_PROGRESS);
    }

    void Register() override
    {
        OnObjectAreaTargetSelect += SpellObjectAreaTargetSelectFn(spell_pri_purge_the_wicked_dummy::FilterTargets, EFFECT_1, TARGET_UNIT_DEST_AREA_ENEMY);
        OnEffectHitTarget += SpellEffectFn(spell_pri_purge_the_wicked_dummy::HandleDummy, EFFECT_1, SPELL_EFFECT_DUMMY);
    }
};

// 47536 - Rapture
class spell_pri_rapture : public SpellScript
{
    bool Validate(SpellInfo const* /*spellInfo*/) override
    {
        return ValidateSpellInfo({ SPELL_PRIEST_POWER_WORD_SHIELD });
    }

    void HandleEffectDummy(SpellEffIndex /*effIndex*/)
    {
        _raptureTarget = GetHitUnit()->GetGUID();
    }

    void HandleAfterCast()
    {
        Unit* caster = GetCaster();

        if (Unit* target = ObjectAccessor::GetUnit(*caster, _raptureTarget))
            caster->CastSpell(target, SPELL_PRIEST_POWER_WORD_SHIELD,
                CastSpellExtraArgs(TRIGGERED_IGNORE_GCD | TRIGGERED_IGNORE_POWER_AND_REAGENT_COST | TRIGGERED_IGNORE_CAST_IN_PROGRESS)
                .SetTriggeringSpell(GetSpell()));
    }

    void Register() override
    {
        OnEffectHitTarget += SpellEffectFn(spell_pri_rapture::HandleEffectDummy, EFFECT_0, SPELL_EFFECT_DUMMY);
        AfterCast += SpellCastFn(spell_pri_rapture::HandleAfterCast);
    }

private:
    ObjectGuid _raptureTarget;
};

// 280391 - Sins of the Many
class spell_pri_sins_of_the_many : public AuraScript
{
    bool Validate(SpellInfo const* /*spellInfo*/) override
    {
        return ValidateSpellInfo({ SPELL_PRIEST_SINS_OF_THE_MANY });
    }

    void HandleOnApply(AuraEffect const* /*aurEff*/, AuraEffectHandleModes /*mode*/)
    {
        GetTarget()->CastSpell(GetTarget(), SPELL_PRIEST_SINS_OF_THE_MANY, true);
    }

    void HandleOnRemove(AuraEffect const* /*aurEff*/, AuraEffectHandleModes /*mode*/)
    {
        GetTarget()->RemoveAura(SPELL_PRIEST_SINS_OF_THE_MANY);
    }

    void Register() override
    {
        OnEffectApply += AuraEffectApplyFn(spell_pri_sins_of_the_many::HandleOnApply, EFFECT_0, SPELL_AURA_DUMMY, AURA_EFFECT_HANDLE_REAL);
        OnEffectRemove += AuraEffectRemoveFn(spell_pri_sins_of_the_many::HandleOnRemove, EFFECT_0, SPELL_AURA_DUMMY, AURA_EFFECT_HANDLE_REAL);
    }
};

// 20711 - Spirit of Redemption
class spell_pri_spirit_of_redemption : public AuraScript
{
    bool Validate(SpellInfo const* /*spellInfo*/) override
    {
        return ValidateSpellInfo({ SPELL_PRIEST_SPIRIT_OF_REDEMPTION });
    }

    void HandleAbsorb(AuraEffect* aurEff, DamageInfo& dmgInfo, uint32& absorbAmount)
    {
        Unit* target = GetTarget();
        target->CastSpell(target, SPELL_PRIEST_SPIRIT_OF_REDEMPTION, aurEff);
        target->SetFullHealth();

        absorbAmount = dmgInfo.GetDamage();
    }

    void Register() override
    {
        OnEffectAbsorb += AuraEffectAbsorbOverkillFn(spell_pri_spirit_of_redemption::HandleAbsorb, EFFECT_0);
    }
};

// 186263 - Shadow Mend
class spell_pri_shadow_mend : public SpellScript
{
    bool Validate(SpellInfo const* /*spellInfo*/) override
    {
        return ValidateSpellInfo
        ({
            SPELL_PRIEST_ATONEMENT,
            SPELL_PRIEST_ATONEMENT_TRIGGERED,
            SPELL_PRIEST_TRINITY,
            SPELL_PRIEST_MASOCHISM_TALENT,
            SPELL_PRIEST_MASOCHISM_PERIODIC_HEAL,
            SPELL_PRIEST_SHADOW_MEND_PERIODIC_DUMMY
        });
    }

    void HandleEffectHit()
    {
        if (Unit* target = GetHitUnit())
        {
            Unit* caster = GetCaster();

            int32 periodicAmount = GetHitHeal() / 20;
            int32 damageForAuraRemoveAmount = periodicAmount * 10;
            if (caster->HasAura(SPELL_PRIEST_ATONEMENT) && !caster->HasAura(SPELL_PRIEST_TRINITY))
                caster->CastSpell(target, SPELL_PRIEST_ATONEMENT_TRIGGERED, GetSpell());

            // Handle Masochism talent
            if (caster->HasAura(SPELL_PRIEST_MASOCHISM_TALENT) && caster->GetGUID() == target->GetGUID())
                caster->CastSpell(caster, SPELL_PRIEST_MASOCHISM_PERIODIC_HEAL, CastSpellExtraArgs(GetSpell()).AddSpellMod(SPELLVALUE_BASE_POINT0, periodicAmount));
            else if (target->IsInCombat() && periodicAmount)
            {
                CastSpellExtraArgs args(TRIGGERED_FULL_MASK);
                args.SetTriggeringSpell(GetSpell());
                args.AddSpellMod(SPELLVALUE_BASE_POINT0, periodicAmount);
                args.AddSpellMod(SPELLVALUE_BASE_POINT1, damageForAuraRemoveAmount);
                caster->CastSpell(target, SPELL_PRIEST_SHADOW_MEND_PERIODIC_DUMMY, args);
            }
        }
    }

    void Register() override
    {
        AfterHit += SpellHitFn(spell_pri_shadow_mend::HandleEffectHit);
    }
};

// 187464 - Shadow Mend (Damage)
class spell_pri_shadow_mend_periodic_damage : public AuraScript
{
    bool Validate(SpellInfo const* /*spellInfo*/) override
    {
        return ValidateSpellInfo({ SPELL_PRIEST_SHADOW_MEND_DAMAGE });
    }

    void HandleDummyTick(AuraEffect const* aurEff)
    {
        CastSpellExtraArgs args(TRIGGERED_FULL_MASK);
        args.SetOriginalCaster(GetCasterGUID());
        args.SetTriggeringAura(aurEff);
        args.AddSpellMod(SPELLVALUE_BASE_POINT0, aurEff->GetAmount());
        GetTarget()->CastSpell(GetTarget(), SPELL_PRIEST_SHADOW_MEND_DAMAGE, args);
    }

    bool CheckProc(ProcEventInfo& eventInfo)
    {
        return eventInfo.GetDamageInfo() != nullptr;
    }

    void HandleProc(AuraEffect* aurEff, ProcEventInfo& eventInfo)
    {
        int32 newAmount = aurEff->GetAmount() - eventInfo.GetDamageInfo()->GetDamage();

        aurEff->ChangeAmount(newAmount);
        if (newAmount < 0)
            Remove();
    }

    void Register() override
    {
        OnEffectPeriodic += AuraEffectPeriodicFn(spell_pri_shadow_mend_periodic_damage::HandleDummyTick, EFFECT_0, SPELL_AURA_PERIODIC_DUMMY);
        DoCheckProc += AuraCheckProcFn(spell_pri_shadow_mend_periodic_damage::CheckProc);
        OnEffectProc += AuraEffectProcFn(spell_pri_shadow_mend_periodic_damage::HandleProc, EFFECT_1, SPELL_AURA_DUMMY);
    }
};

// 28809 - Greater Heal
class spell_pri_t3_4p_bonus : public AuraScript
{
    bool Validate(SpellInfo const* /*spellInfo*/) override
    {
        return ValidateSpellInfo({ SPELL_PRIEST_ARMOR_OF_FAITH });
    }

    void HandleProc(AuraEffect* aurEff, ProcEventInfo& eventInfo)
    {
        PreventDefaultAction();
        eventInfo.GetActor()->CastSpell(eventInfo.GetProcTarget(), SPELL_PRIEST_ARMOR_OF_FAITH, aurEff);
    }

    void Register() override
    {
        OnEffectProc += AuraEffectProcFn(spell_pri_t3_4p_bonus::HandleProc, EFFECT_0, SPELL_AURA_DUMMY);
    }
};

// 37594 - Greater Heal Refund
class spell_pri_t5_heal_2p_bonus : public AuraScript
{
    bool Validate(SpellInfo const* /*spellInfo*/) override
    {
        return ValidateSpellInfo({ SPELL_PRIEST_ITEM_EFFICIENCY });
    }

    bool CheckProc(ProcEventInfo& eventInfo)
    {
        if (HealInfo* healInfo = eventInfo.GetHealInfo())
            if (Unit* healTarget = healInfo->GetTarget())
                if (healInfo->GetEffectiveHeal())
                    if (healTarget->GetHealth() >= healTarget->GetMaxHealth())
                        return true;

        return false;
    }

    void HandleProc(AuraEffect* aurEff, ProcEventInfo& /*eventInfo*/)
    {
        PreventDefaultAction();
        GetTarget()->CastSpell(GetTarget(), SPELL_PRIEST_ITEM_EFFICIENCY, aurEff);
    }

    void Register() override
    {
        DoCheckProc += AuraCheckProcFn(spell_pri_t5_heal_2p_bonus::CheckProc);
        OnEffectProc += AuraEffectProcFn(spell_pri_t5_heal_2p_bonus::HandleProc, EFFECT_0, SPELL_AURA_PROC_TRIGGER_SPELL);
    }
};

// 70770 - Item - Priest T10 Healer 2P Bonus
class spell_pri_t10_heal_2p_bonus : public AuraScript
{
    bool Validate(SpellInfo const* /*spellInfo*/) override
    {
        return ValidateSpellInfo({ SPELL_PRIEST_BLESSED_HEALING });
    }

    void HandleProc(AuraEffect* aurEff, ProcEventInfo& eventInfo)
    {
        PreventDefaultAction();

        HealInfo* healInfo = eventInfo.GetHealInfo();
        if (!healInfo || !healInfo->GetHeal())
            return;

        SpellInfo const* spellInfo = sSpellMgr->AssertSpellInfo(SPELL_PRIEST_BLESSED_HEALING, GetCastDifficulty());
        int32 amount = CalculatePct(static_cast<int32>(healInfo->GetHeal()), aurEff->GetAmount());

        ASSERT(spellInfo->GetMaxTicks() > 0);
        amount /= spellInfo->GetMaxTicks();

        Unit* caster = eventInfo.GetActor();
        Unit* target = eventInfo.GetProcTarget();

        CastSpellExtraArgs args(aurEff);
        args.AddSpellBP0(amount);
        caster->CastSpell(target, SPELL_PRIEST_BLESSED_HEALING, args);
    }

    void Register() override
    {
        OnEffectProc += AuraEffectProcFn(spell_pri_t10_heal_2p_bonus::HandleProc, EFFECT_0, SPELL_AURA_DUMMY);
    }
};

// 200128 - Trail of Light
class spell_pri_trail_of_light : public AuraScript
{
    bool Validate(SpellInfo const* /*spellInfo*/) override
    {
        return ValidateSpellInfo({ SPELL_PRIEST_TRAIL_OF_LIGHT_HEAL });
    }

    bool CheckProc(ProcEventInfo& eventInfo)
    {
        if (_healQueue.empty() || _healQueue.back() != eventInfo.GetActionTarget()->GetGUID())
            _healQueue.push(eventInfo.GetActionTarget()->GetGUID());

        if (_healQueue.size() > 2)
            _healQueue.pop();

        if (_healQueue.size() == 2)
            return true;

        return false;
    }

    void HandleOnProc(AuraEffect* aurEff, ProcEventInfo& eventInfo)
    {
        Unit* caster = GetTarget();
        Unit* oldTarget = ObjectAccessor::GetUnit(*caster, _healQueue.front());
        if (!oldTarget)
            return;

        // Note: old target may not be friendly anymore due to charm and faction change effects.
        if (!caster->IsValidAssistTarget(oldTarget))
            return;

        SpellInfo const* healSpellInfo = sSpellMgr->GetSpellInfo(SPELL_PRIEST_TRAIL_OF_LIGHT_HEAL, DIFFICULTY_NONE);
        if (!healSpellInfo)
            return;

        // Note: distance may be greater than the heal's spell range.
        if (!caster->IsWithinDist(oldTarget, healSpellInfo->GetMaxRange(true, caster)))
            return;

        uint32 healAmount = CalculatePct(eventInfo.GetHealInfo()->GetHeal(), aurEff->GetAmount());

        caster->CastSpell(oldTarget, SPELL_PRIEST_TRAIL_OF_LIGHT_HEAL, CastSpellExtraArgs(aurEff).AddSpellBP0(healAmount));
    }

    void Register() override
    {
        DoCheckProc += AuraCheckProcFn(spell_pri_trail_of_light::CheckProc);
        OnEffectProc += AuraEffectProcFn(spell_pri_trail_of_light::HandleOnProc, EFFECT_0, SPELL_AURA_DUMMY);
    }

private:
    std::queue<ObjectGuid> _healQueue;
};

// 109142 - Twist of Fate (Shadow)
// 265259 - Twist of Fate (Discipline)
class spell_pri_twist_of_fate : public AuraScript
{
    bool CheckProc(AuraEffect const* aurEff, ProcEventInfo& eventInfo)
    {
        return eventInfo.GetProcTarget()->GetHealthPct() < aurEff->GetAmount();
    }

    void Register() override
    {
        DoCheckEffectProc += AuraCheckEffectProcFn(spell_pri_twist_of_fate::CheckProc, EFFECT_0, SPELL_AURA_PROC_TRIGGER_SPELL);
    }
};

// 15286 - Vampiric Embrace
class spell_pri_vampiric_embrace : public AuraScript
{
    bool Validate(SpellInfo const* /*spellInfo*/) override
    {
        return ValidateSpellInfo({ SPELL_PRIEST_VAMPIRIC_EMBRACE_HEAL });
    }

    bool CheckProc(ProcEventInfo& eventInfo)
    {
        // Not proc from Mind Sear
        return !(eventInfo.GetDamageInfo()->GetSpellInfo()->SpellFamilyFlags[1] & 0x80000);
    }

    void HandleEffectProc(AuraEffect* aurEff, ProcEventInfo& eventInfo)
    {
        PreventDefaultAction();
        DamageInfo* damageInfo = eventInfo.GetDamageInfo();
        if (!damageInfo || !damageInfo->GetDamage())
            return;

        int32 selfHeal = int32(CalculatePct(damageInfo->GetDamage(), aurEff->GetAmount()));
        int32 teamHeal = selfHeal / 2;

        CastSpellExtraArgs args(aurEff);
        args.AddSpellMod(SPELLVALUE_BASE_POINT0, teamHeal);
        args.AddSpellMod(SPELLVALUE_BASE_POINT1, selfHeal);
        GetTarget()->CastSpell(nullptr, SPELL_PRIEST_VAMPIRIC_EMBRACE_HEAL, args);
    }

    void Register() override
    {
        DoCheckProc += AuraCheckProcFn(spell_pri_vampiric_embrace::CheckProc);
        OnEffectProc += AuraEffectProcFn(spell_pri_vampiric_embrace::HandleEffectProc, EFFECT_0, SPELL_AURA_DUMMY);
    }
};

// 15290 - Vampiric Embrace (heal)
class spell_pri_vampiric_embrace_target : public SpellScript
{
    void FilterTargets(std::list<WorldObject*>& unitList)
    {
        unitList.remove(GetCaster());
    }

    void Register() override
    {
        OnObjectAreaTargetSelect += SpellObjectAreaTargetSelectFn(spell_pri_vampiric_embrace_target::FilterTargets, EFFECT_0, TARGET_UNIT_CASTER_AREA_PARTY);
    }
};

// 34914 - Vampiric Touch
class spell_pri_vampiric_touch : public AuraScript
{
    bool Validate(SpellInfo const* /*spellInfo*/) override
    {
        return ValidateSpellInfo({ SPELL_PRIEST_VAMPIRIC_TOUCH_DISPEL, SPELL_GEN_REPLENISHMENT });
    }

    void HandleDispel(DispelInfo* /*dispelInfo*/)
    {
        if (Unit* caster = GetCaster())
        {
            if (Unit* target = GetUnitOwner())
            {
                if (AuraEffect const* aurEff = GetEffect(EFFECT_1))
                {
                    // backfire damage
                    int32 bp = aurEff->GetAmount();
                    bp = target->SpellDamageBonusTaken(caster, aurEff->GetSpellInfo(), bp, DOT);
                    bp *= 8;

                    CastSpellExtraArgs args(aurEff);
                    args.AddSpellBP0(bp);
                    caster->CastSpell(target, SPELL_PRIEST_VAMPIRIC_TOUCH_DISPEL, args);
                }
            }
        }
    }

    bool CheckProc(ProcEventInfo& eventInfo)
    {
        return eventInfo.GetProcTarget() == GetCaster();
    }

    void HandleEffectProc(AuraEffect* aurEff, ProcEventInfo& eventInfo)
    {
        PreventDefaultAction();
        eventInfo.GetProcTarget()->CastSpell(nullptr, SPELL_GEN_REPLENISHMENT, aurEff);
    }

    void Register() override
    {
        AfterDispel += AuraDispelFn(spell_pri_vampiric_touch::HandleDispel);
        DoCheckProc += AuraCheckProcFn(spell_pri_vampiric_touch::CheckProc);
        OnEffectProc += AuraEffectProcFn(spell_pri_vampiric_touch::HandleEffectProc, EFFECT_2, SPELL_AURA_DUMMY);
    }
};

void AddSC_priest_spell_scripts()
{
    RegisterSpellScript(spell_pri_angelic_feather_trigger);
    RegisterAreaTriggerAI(areatrigger_pri_angelic_feather);
    RegisterSpellScript(spell_pri_answered_prayers);
    RegisterSpellScript(spell_pri_aq_3p_bonus);
    RegisterSpellScript(spell_pri_atonement);
    RegisterSpellScript(spell_pri_atonement_passive);
    RegisterSpellScript(spell_pri_atonement_triggered);
    RegisterSpellScript(spell_pri_benediction);
    RegisterSpellScript(spell_pri_circle_of_healing);
    RegisterSpellScript(spell_pri_divine_hymn);
    RegisterSpellScript(spell_pri_divine_image);
    RegisterSpellScript(spell_pri_divine_image_spell_triggered);
    RegisterSpellScript(spell_pri_divine_image_stack_timer);
    RegisterSpellScript(spell_pri_divine_service);
    RegisterSpellScript(spell_pri_divine_star_shadow);
    RegisterAreaTriggerAI(areatrigger_pri_divine_star);
    RegisterSpellScript(spell_pri_empowered_renew);
<<<<<<< HEAD
    RegisterSpellScript(spell_pri_essence_devourer_heal);
=======
    RegisterSpellScript(spell_pri_epiphany);
    RegisterSpellScript(spell_pri_focused_mending);
>>>>>>> fa9ffc91
    RegisterSpellScript(spell_pri_guardian_spirit);
    RegisterSpellScript(spell_pri_halo_shadow);
    RegisterAreaTriggerAI(areatrigger_pri_halo);
    RegisterSpellScript(spell_pri_holy_words);
    RegisterSpellScript(spell_pri_item_t6_trinket);
    RegisterSpellScript(spell_pri_leap_of_faith_effect_trigger);
    RegisterSpellScript(spell_pri_levitate);
    RegisterSpellScript(spell_pri_mind_bomb);
    RegisterSpellScript(spell_pri_painful_punishment);
    RegisterSpellScriptWithArgs(spell_pri_penance, "spell_pri_penance", SPELL_PRIEST_PENANCE_CHANNEL_DAMAGE, SPELL_PRIEST_PENANCE_CHANNEL_HEALING);
    RegisterSpellScriptWithArgs(spell_pri_penance, "spell_pri_dark_reprimand", SPELL_PRIEST_DARK_REPRIMAND_CHANNEL_DAMAGE, SPELL_PRIEST_DARK_REPRIMAND_CHANNEL_HEALING);
    RegisterSpellScript(spell_pri_penance_or_dark_reprimand_channeled);
    RegisterSpellScript(spell_pri_power_leech_passive);
    RegisterSpellScript(spell_pri_power_of_the_dark_side);
    RegisterSpellScript(spell_pri_power_of_the_dark_side_damage_bonus);
    RegisterSpellScript(spell_pri_power_of_the_dark_side_healing_bonus);
    RegisterSpellScript(spell_pri_power_word_radiance);
    RegisterSpellAndAuraScriptPair(spell_pri_power_word_shield, spell_pri_power_word_shield_aura);
    RegisterSpellScript(spell_pri_power_word_solace);
    RegisterSpellScript(spell_pri_prayer_of_mending_dummy);
    RegisterSpellAndAuraScriptPair(spell_pri_prayer_of_mending, spell_pri_prayer_of_mending_aura);
    RegisterSpellScript(spell_pri_prayer_of_mending_jump);
    RegisterSpellScript(spell_pri_holy_10_1_class_set_2pc);
    RegisterSpellScript(spell_pri_holy_10_1_class_set_2pc_chooser);
    RegisterSpellScript(spell_pri_holy_10_1_class_set_4pc);
    RegisterSpellScript(spell_pri_holy_10_1_class_set_4pc_aura);
    RegisterSpellScript(spell_pri_purge_the_wicked);
    RegisterSpellScript(spell_pri_purge_the_wicked_dummy);
    RegisterSpellScript(spell_pri_rapture);
    RegisterSpellScript(spell_pri_sins_of_the_many);
    RegisterSpellScript(spell_pri_spirit_of_redemption);
    RegisterSpellScript(spell_pri_shadow_mend);
    RegisterSpellScript(spell_pri_shadow_mend_periodic_damage);
    RegisterSpellScript(spell_pri_trail_of_light);
    RegisterSpellScript(spell_pri_t3_4p_bonus);
    RegisterSpellScript(spell_pri_t5_heal_2p_bonus);
    RegisterSpellScript(spell_pri_t10_heal_2p_bonus);
    RegisterSpellScript(spell_pri_twist_of_fate);
    RegisterSpellScript(spell_pri_vampiric_embrace);
    RegisterSpellScript(spell_pri_vampiric_embrace_target);
    RegisterSpellScript(spell_pri_vampiric_touch);
}<|MERGE_RESOLUTION|>--- conflicted
+++ resolved
@@ -75,14 +75,11 @@
     SPELL_PRIEST_DIVINE_STAR_SHADOW_HEAL            = 390981,
     SPELL_PRIEST_DIVINE_WRATH                       = 40441,
     SPELL_PRIEST_EMPOWERED_RENEW_HEAL               = 391359,
-<<<<<<< HEAD
+    SPELL_PRIEST_EPIPHANY                           = 414553,
+    SPELL_PRIEST_EPIPHANY_HIGHLIGHT                 = 414556,
     SPELL_PRIEST_ESSENCE_DEVOURER                   = 415479,
     SPELL_PRIEST_ESSENCE_DEVOURER_SHADOWFIEND_HEAL  = 415673,
     SPELL_PRIEST_ESSENCE_DEVOURER_MINDBENDER_HEAL   = 415676,
-=======
-    SPELL_PRIEST_EPIPHANY                           = 414553,
-    SPELL_PRIEST_EPIPHANY_HIGHLIGHT                 = 414556,
->>>>>>> fa9ffc91
     SPELL_PRIEST_FLASH_HEAL                         = 2061,
     SPELL_PRIEST_GREATER_HEAL                       = 289666,
     SPELL_PRIEST_FOCUSED_MENDING                    = 372354,
@@ -112,13 +109,10 @@
     SPELL_PRIEST_MASOCHISM_TALENT                   = 193063,
     SPELL_PRIEST_MASOCHISM_PERIODIC_HEAL            = 193065,
     SPELL_PRIEST_MASTERY_GRACE                      = 271534,
-<<<<<<< HEAD
     SPELL_PRIEST_MINDBENDER_DISC                    = 123040,
     SPELL_PRIEST_MINDBENDER_SHADOW                  = 200174,
-=======
     SPELL_PRIEST_MINDGAMES                          = 375901,
     SPELL_PRIEST_MINDGAMES_VENTHYR                  = 323673,
->>>>>>> fa9ffc91
     SPELL_PRIEST_MIND_BOMB_STUN                     = 226943,
     SPELL_PRIEST_ORACULAR_HEAL                      = 26170,
     SPELL_PRIEST_PENANCE                            = 47540,
@@ -172,12 +166,6 @@
     SPELL_PRIEST_WEAKENED_SOUL                      = 6788
 };
 
-<<<<<<< HEAD
-enum PriestPets
-{
-    PET_PRIEST_SHADOWFIEND                          = 19668,
-    PET_PRIEST_MINDBENDER                           = 62982
-=======
 enum PriestSpellVisuals
 {
     SPELL_VISUAL_PRIEST_PRAYER_OF_MENDING           = 38945
@@ -185,8 +173,9 @@
 
 enum PriestSummons
 {
-    NPC_PRIEST_DIVINE_IMAGE                         = 198236
->>>>>>> fa9ffc91
+    NPC_PRIEST_DIVINE_IMAGE                         = 198236,
+    PET_PRIEST_MINDBENDER                           = 62982,
+    PET_PRIEST_SHADOWFIEND                          = 19668
 };
 
 enum MiscSpells
@@ -952,41 +941,47 @@
     }
 };
 
-<<<<<<< HEAD
+// 414553 - Epiphany
+class spell_pri_epiphany : public AuraScript
+{
+    bool Validate(SpellInfo const* /*spellInfo*/) override
+    {
+        return ValidateSpellInfo({ SPELL_PRIEST_PRAYER_OF_MENDING, SPELL_PRIEST_EPIPHANY_HIGHLIGHT });
+    }
+
+    static bool CheckProc(AuraEffect const* aurEff, ProcEventInfo& /*eventInfo*/)
+    {
+        return roll_chance_i(aurEff->GetAmount());
+    }
+
+    void HandleOnProc(AuraEffect const* aurEff, ProcEventInfo& /*eventInfo*/) const
+    {
+        Unit* target = GetTarget();
+
+        target->GetSpellHistory()->ResetCooldown(SPELL_PRIEST_PRAYER_OF_MENDING, true);
+
+        target->CastSpell(target, SPELL_PRIEST_EPIPHANY_HIGHLIGHT, aurEff);
+    }
+
+    void Register() override
+    {
+        DoCheckEffectProc += AuraCheckEffectProcFn(spell_pri_epiphany::CheckProc, EFFECT_0, SPELL_AURA_DUMMY);
+        OnEffectProc += AuraEffectProcFn(spell_pri_epiphany::HandleOnProc, EFFECT_0, SPELL_AURA_DUMMY);
+    }
+};
+
 // 415673 - Essence Devourer (Heal)
 // 415676 - Essence Devourer (Heal)
 class spell_pri_essence_devourer_heal : public SpellScript
 {
-    void FilterTargets(std::list<WorldObject*>& targets)
+    static void FilterTargets(std::list<WorldObject*>& targets)
     {
         Trinity::SelectRandomInjuredTargets(targets, 1, true);
-=======
-// 414553 - Epiphany
-class spell_pri_epiphany : public AuraScript
-{
-    bool Validate(SpellInfo const* /*spellInfo*/) override
-    {
-        return ValidateSpellInfo({ SPELL_PRIEST_PRAYER_OF_MENDING, SPELL_PRIEST_EPIPHANY_HIGHLIGHT });
-    }
-
-    static bool CheckProc(AuraEffect const* aurEff, ProcEventInfo& /*eventInfo*/)
-    {
-        return roll_chance_i(aurEff->GetAmount());
-    }
-
-    void HandleOnProc(AuraEffect const* aurEff, ProcEventInfo& /*eventInfo*/) const
-    {
-        Unit* target = GetTarget();
-
-        target->GetSpellHistory()->ResetCooldown(SPELL_PRIEST_PRAYER_OF_MENDING, true);
-
-        target->CastSpell(target, SPELL_PRIEST_EPIPHANY_HIGHLIGHT, aurEff);
-    }
-
-    void Register() override
-    {
-        DoCheckEffectProc += AuraCheckEffectProcFn(spell_pri_epiphany::CheckProc, EFFECT_0, SPELL_AURA_DUMMY);
-        OnEffectProc += AuraEffectProcFn(spell_pri_epiphany::HandleOnProc, EFFECT_0, SPELL_AURA_DUMMY);
+    }
+
+    void Register() override
+    {
+        OnObjectAreaTargetSelect += SpellObjectAreaTargetSelectFn(spell_pri_essence_devourer_heal::FilterTargets, EFFECT_0, TARGET_UNIT_DEST_AREA_ALLY);
     }
 };
 
@@ -1007,16 +1002,11 @@
             if (isEmpoweredByFocusedMending && *isEmpoweredByFocusedMending)
                 AddPct(pctMod, focusedMendingEffect->GetAmount());
         }
->>>>>>> fa9ffc91
-    }
-
-    void Register() override
-    {
-<<<<<<< HEAD
-        OnObjectAreaTargetSelect += SpellObjectAreaTargetSelectFn(spell_pri_essence_devourer_heal::FilterTargets, EFFECT_0, TARGET_UNIT_DEST_AREA_ALLY);
-=======
+    }
+
+    void Register() override
+    {
         CalcHealing += SpellCalcHealingFn(spell_pri_focused_mending::CalculateHealingBonus);
->>>>>>> fa9ffc91
     }
 };
 
@@ -1419,19 +1409,19 @@
         });
     }
 
-    bool CheckProc(ProcEventInfo& eventInfo)
+    static bool CheckProc(ProcEventInfo const& eventInfo)
     {
         return eventInfo.GetDamageInfo() != nullptr;
     }
 
-    void HandleOnProc(AuraEffect* aurEff, ProcEventInfo& /*eventInfo*/)
+    void HandleOnProc(AuraEffect const* aurEff, ProcEventInfo const& /*eventInfo*/) const
     {
         Unit* target = GetTarget();
         Unit* summoner = target->GetOwner();
         if (!summoner || !summoner->IsPlayer())
             return;
 
-        SpellInfo const* spellInfo = sSpellMgr->AssertSpellInfo(summoner->ToPlayer()->GetPrimarySpecialization() == TALENT_SPEC_PRIEST_SHADOW ?
+        SpellInfo const* spellInfo = sSpellMgr->AssertSpellInfo(summoner->ToPlayer()->GetPrimarySpecialization() == ChrSpecialization::PriestShadow ?
             target->GetEntry() == PET_PRIEST_SHADOWFIEND ? SPELL_PRIEST_POWER_LEECH_SHADOWFIEND_INSANITY : SPELL_PRIEST_POWER_LEECH_MINDBENDER_INSANITY :
             target->GetEntry() == PET_PRIEST_SHADOWFIEND ? SPELL_PRIEST_POWER_LEECH_SHADOWFIEND_MANA : SPELL_PRIEST_POWER_LEECH_MINDBENDER_MANA, GetCastDifficulty());
 
@@ -2558,12 +2548,10 @@
     RegisterSpellScript(spell_pri_divine_star_shadow);
     RegisterAreaTriggerAI(areatrigger_pri_divine_star);
     RegisterSpellScript(spell_pri_empowered_renew);
-<<<<<<< HEAD
     RegisterSpellScript(spell_pri_essence_devourer_heal);
-=======
     RegisterSpellScript(spell_pri_epiphany);
+    RegisterSpellScript(spell_pri_essence_devourer_heal);
     RegisterSpellScript(spell_pri_focused_mending);
->>>>>>> fa9ffc91
     RegisterSpellScript(spell_pri_guardian_spirit);
     RegisterSpellScript(spell_pri_halo_shadow);
     RegisterAreaTriggerAI(areatrigger_pri_halo);
