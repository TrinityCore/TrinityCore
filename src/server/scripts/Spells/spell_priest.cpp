/*
 * This file is part of the TrinityCore Project. See AUTHORS file for Copyright information
 *
 * This program is free software; you can redistribute it and/or modify it
 * under the terms of the GNU General Public License as published by the
 * Free Software Foundation; either version 2 of the License, or (at your
 * option) any later version.
 *
 * This program is distributed in the hope that it will be useful, but WITHOUT
 * ANY WARRANTY; without even the implied warranty of MERCHANTABILITY or
 * FITNESS FOR A PARTICULAR PURPOSE. See the GNU General Public License for
 * more details.
 *
 * You should have received a copy of the GNU General Public License along
 * with this program. If not, see <http://www.gnu.org/licenses/>.
 */

/*
 * Scripts for spells with SPELLFAMILY_PRIEST and SPELLFAMILY_GENERIC spells used by priest players.
 * Ordered alphabetically using scriptname.
 * Scriptnames of files in this file should be prefixed with "spell_pri_".
 */

#include "ScriptMgr.h"
#include "AreaTriggerAI.h"
#include "Containers.h"
#include "G3DPosition.hpp"
#include "GridNotifiers.h"
#include "Log.h"
#include "MoveSplineInitArgs.h"
#include "ObjectAccessor.h"
#include "PathGenerator.h"
#include "Player.h"
#include "SpellAuraEffects.h"
#include "SpellHistory.h"
#include "SpellMgr.h"
#include "SpellScript.h"
#include "TaskScheduler.h"
#include "TemporarySummon.h"
#include "CommonPredicates.h"

enum PriestSpells
{
    SPELL_PRIEST_ABYSSAL_REVERIE                    = 373054,
    SPELL_PRIEST_ANGELIC_BULWARK_BUFF               = 114214,
    SPELL_PRIEST_ANGELIC_BULWARK_DEBUFF             = 114216,
    SPELL_PRIEST_ANGELIC_FEATHER_AREATRIGGER        = 158624,
    SPELL_PRIEST_ANGELIC_FEATHER_AURA               = 121557,
    SPELL_PRIEST_ANSWERED_PRAYERS                   = 394289,
    SPELL_PRIEST_APOTHEOSIS                         = 200183,
    SPELL_PRIEST_ARMOR_OF_FAITH                     = 28810,
    SPELL_PRIEST_ASSURED_SAFETY                     = 440766,
    SPELL_PRIEST_ATONEMENT                          = 81749,
    SPELL_PRIEST_ATONEMENT_EFFECT                   = 194384,
    SPELL_PRIEST_ATONEMENT_HEAL                     = 81751,
    SPELL_PRIEST_BENEDICTION                        = 193157,
    SPELL_PRIEST_BINDING_HEALS_HEAL                 = 368276,
    SPELL_PRIEST_BLAZE_OF_LIGHT                     = 215768,
    SPELL_PRIEST_BLAZE_OF_LIGHT_INCREASE            = 355851,
    SPELL_PRIEST_BLAZE_OF_LIGHT_DECREASE            = 356084,
    SPELL_PRIEST_BLESSED_HEALING                    = 70772,
    SPELL_PRIEST_BLESSED_LIGHT                      = 196813,
    SPELL_PRIEST_BODY_AND_SOUL                      = 64129,
    SPELL_PRIEST_BODY_AND_SOUL_SPEED                = 65081,
<<<<<<< HEAD
    SPELL_PRIEST_BURNING_VEHEMENCE                  = 372307,
    SPELL_PRIEST_BURNING_VEHEMENCE_DAMAGE           = 400370,
=======
    SPELL_PRIEST_CENSURE                            = 200199,
>>>>>>> d905ac7d
    SPELL_PRIEST_CIRCLE_OF_HEALING                  = 204883,
    SPELL_PRIEST_CRYSTALLINE_REFLECTION             = 373457,
    SPELL_PRIEST_CRYSTALLINE_REFLECTION_HEAL        = 373462,
    SPELL_PRIEST_CRYSTALLINE_REFLECTION_REFLECT     = 373464,
    SPELL_PRIEST_DARK_INDULGENCE                    = 372972,
    SPELL_PRIEST_DARK_REPRIMAND                     = 400169,
    SPELL_PRIEST_DARK_REPRIMAND_CHANNEL_DAMAGE      = 373129,
    SPELL_PRIEST_DARK_REPRIMAND_CHANNEL_HEALING     = 400171,
    SPELL_PRIEST_DARK_REPRIMAND_DAMAGE              = 373130,
    SPELL_PRIEST_DARK_REPRIMAND_HEALING             = 400187,
    SPELL_PRIEST_DAZZLING_LIGHT                     = 196810,
    SPELL_PRIEST_DISPERSING_LIGHT                   = 1215265,
    SPELL_PRIEST_DISPERSING_LIGHT_HEAL              = 1215266,
    SPELL_PRIEST_DIVINE_AEGIS                       = 47515,
    SPELL_PRIEST_DIVINE_AEGIS_ABSORB                = 47753,
    SPELL_PRIEST_DIVINE_BLESSING                    = 40440,
    SPELL_PRIEST_DIVINE_HYMN_HEAL                   = 64844,
    SPELL_PRIEST_DIVINE_IMAGE_SUMMON                = 392990,
    SPELL_PRIEST_DIVINE_IMAGE_EMPOWER               = 409387,
    SPELL_PRIEST_DIVINE_IMAGE_EMPOWER_STACK         = 405963,
    SPELL_PRIEST_DIVINE_SERVICE                     = 391233,
    SPELL_PRIEST_DIVINE_STAR_HOLY                   = 110744,
    SPELL_PRIEST_DIVINE_STAR_SHADOW                 = 122121,
    SPELL_PRIEST_DIVINE_STAR_HOLY_DAMAGE            = 122128,
    SPELL_PRIEST_DIVINE_STAR_HOLY_HEAL              = 110745,
    SPELL_PRIEST_DIVINE_STAR_SHADOW_DAMAGE          = 390845,
    SPELL_PRIEST_DIVINE_STAR_SHADOW_HEAL            = 390981,
    SPELL_PRIEST_DIVINE_WRATH                       = 40441,
    SPELL_PRIEST_EMPOWERED_RENEW                    = 391339,
    SPELL_PRIEST_EMPOWERED_RENEW_HEAL               = 391359,
    SPELL_PRIEST_ENTROPIC_RIFT                      = 447444,
    SPELL_PRIEST_ENTROPIC_RIFT_AREATRIGGER          = 447445,
    SPELL_PRIEST_ENTROPIC_RIFT_AURA                 = 450193,
    SPELL_PRIEST_ENTROPIC_RIFT_DAMAGE               = 447448,
    SPELL_PRIEST_ENTROPIC_RIFT_PERIODIC             = 459314,
    SPELL_PRIEST_EPIPHANY                           = 414553,
    SPELL_PRIEST_EPIPHANY_HIGHLIGHT                 = 414556,
    SPELL_PRIEST_ESSENCE_DEVOURER                   = 415479,
    SPELL_PRIEST_ESSENCE_DEVOURER_SHADOWFIEND_HEAL  = 415673,
    SPELL_PRIEST_ESSENCE_DEVOURER_MINDBENDER_HEAL   = 415676,
    SPELL_PRIEST_EXPIATION                          = 390832,
    SPELL_PRIEST_EXPIATION_DAMAGE                   = 390844,
    SPELL_PRIEST_FLASH_HEAL                         = 2061,
    SPELL_PRIEST_FROM_DARKNESS_COMES_LIGHT_AURA     = 390617,
    SPELL_PRIEST_GREATER_HEAL                       = 289666,
    SPELL_PRIEST_FOCUSED_MENDING                    = 372354,
    SPELL_PRIEST_GUARDIAN_SPIRIT_HEAL               = 48153,
    SPELL_PRIEST_HALO_HOLY                          = 120517,
    SPELL_PRIEST_HALO_SHADOW                        = 120644,
    SPELL_PRIEST_HALO_HOLY_DAMAGE                   = 120696,
    SPELL_PRIEST_HALO_HOLY_HEAL                     = 120692,
    SPELL_PRIEST_HALO_SHADOW_DAMAGE                 = 390964,
    SPELL_PRIEST_HALO_SHADOW_HEAL                   = 390971,
    SPELL_PRIEST_HEAL                               = 2060,
    SPELL_PRIEST_HEALING_LIGHT                      = 196809,
    SPELL_PRIEST_HEAVENS_WRATH                      = 421558,
    SPELL_PRIEST_HOLY_FIRE                          = 14914,
    SPELL_PRIEST_HOLY_MENDING_HEAL                  = 391156,
    SPELL_PRIEST_HOLY_NOVA                          = 132157,
    SPELL_PRIEST_HOLY_WORD_CHASTISE                 = 88625,
    SPELL_PRIEST_HOLY_WORD_CHASTISE_INCAPACITATE    = 200196,
    SPELL_PRIEST_HOLY_WORD_CHASTISE_STUN            = 200200,
    SPELL_PRIEST_HOLY_WORD_SALVATION                = 265202,
    SPELL_PRIEST_HOLY_WORD_SANCTIFY                 = 34861,
    SPELL_PRIEST_HOLY_WORD_SERENITY                 = 2050,
    SPELL_PRIEST_HOLY_10_1_CLASS_SET_2P_CHOOSER     = 411097,
    SPELL_PRIEST_HOLY_10_1_CLASS_SET_4P             = 405556,
    SPELL_PRIEST_HOLY_10_1_CLASS_SET_4P_EFFECT      = 409479,
    SPELL_PRIEST_INDEMNITY                          = 373049,
    SPELL_PRIEST_ITEM_EFFICIENCY                    = 37595,
    SPELL_PRIEST_LEAP_OF_FAITH_EFFECT               = 92832,
    SPELL_PRIEST_LEVITATE_EFFECT                    = 111759,
    SPELL_PRIEST_LIGHT_ERUPTION                     = 196812,
    SPELL_PRIEST_LIGHTS_WRATH_VISUAL                = 215795,
    SPELL_PRIEST_MASOCHISM_TALENT                   = 193063,
    SPELL_PRIEST_MASOCHISM_PERIODIC_HEAL            = 193065,
    SPELL_PRIEST_MASTERY_GRACE                      = 271534,
    SPELL_PRIEST_MIND_BLAST                         = 8092,
    SPELL_PRIEST_MIND_DEVOURER                      = 373202,
    SPELL_PRIEST_MIND_DEVOURER_AURA                 = 373204,
    SPELL_PRIEST_MINDBENDER_DISC                    = 123040,
    SPELL_PRIEST_MINDBENDER_SHADOW                  = 200174,
    SPELL_PRIEST_MINDGAMES                          = 375901,
    SPELL_PRIEST_MINDGAMES_VENTHYR                  = 323673,
    SPELL_PRIEST_MIND_BOMB_STUN                     = 226943,
    SPELL_PRIEST_MISERY                             = 238558,
    SPELL_PRIEST_ORACULAR_HEAL                      = 26170,
    SPELL_PRIEST_PAIN_SUPPRESSION                   = 33206,
    SPELL_PRIEST_PAIN_TRANSFORMATION                = 372991,
    SPELL_PRIEST_PAIN_TRANSFORMATION_HEAL           = 372994,
    SPELL_PRIEST_PENANCE                            = 47540,
    SPELL_PRIEST_PENANCE_CHANNEL_DAMAGE             = 47758,
    SPELL_PRIEST_PENANCE_CHANNEL_HEALING            = 47757,
    SPELL_PRIEST_PENANCE_DAMAGE                     = 47666,
    SPELL_PRIEST_PENANCE_HEALING                    = 47750,
    SPELL_PRIEST_POWER_LEECH_MINDBENDER_MANA        = 123051,
    SPELL_PRIEST_POWER_LEECH_MINDBENDER_INSANITY    = 200010,
    SPELL_PRIEST_POWER_LEECH_SHADOWFIEND_MANA       = 343727,
    SPELL_PRIEST_POWER_LEECH_SHADOWFIEND_INSANITY   = 262485,
    SPELL_PRIEST_POWER_OF_THE_DARK_SIDE             = 198069,
    SPELL_PRIEST_POWER_OF_THE_DARK_SIDE_TINT        = 225795,
    SPELL_PRIEST_POWER_WORD_LIFE                    = 373481,
    SPELL_PRIEST_POWER_WORD_RADIANCE                = 194509,
    SPELL_PRIEST_POWER_WORD_SHIELD                  = 17,
    SPELL_PRIEST_POWER_WORD_SOLACE_ENERGIZE         = 129253,
    SPELL_PRIEST_PRAYER_OF_HEALING                  = 596,
    SPELL_PRIEST_PRAYER_OF_MENDING                  = 33076,
    SPELL_PRIEST_PRAYER_OF_MENDING_AURA             = 41635,
    SPELL_PRIEST_PRAYER_OF_MENDING_HEAL             = 33110,
    SPELL_PRIEST_PRAYER_OF_MENDING_JUMP             = 155793,
    SPELL_PRIEST_PROTECTIVE_LIGHT_AURA              = 193065,
    SPELL_PRIEST_PROTECTOR_OF_THE_FRAIL             = 373035,
    SPELL_PRIEST_PURGE_THE_WICKED                   = 204197,
    SPELL_PRIEST_PURGE_THE_WICKED_DUMMY             = 204215,
    SPELL_PRIEST_PURGE_THE_WICKED_PERIODIC          = 204213,
    SPELL_PRIEST_RENEW                              = 139,
    SPELL_PRIEST_RENEWED_HOPE                       = 197469,
    SPELL_PRIEST_RENEWED_HOPE_EFFECT                = 197470,
    SPELL_PRIEST_REVEL_IN_PURITY                    = 373003,
    SPELL_PRIEST_SANCTUARY                          = 231682,
    SPELL_PRIEST_SANCTUARY_ABSORB                   = 208771,
    SPELL_PRIEST_SANCTUARY_AURA                     = 208772,
    SPELL_PRIEST_SHADOW_COVENANT                    = 314867,
    SPELL_PRIEST_SHADOW_COVENANT_EFFECT             = 322105,
    SPELL_PRIEST_RHAPSODY_PROC                      = 390636,
    SPELL_PRIEST_SAY_YOUR_PRAYERS                   = 391186,
    SPELL_PRIEST_SCHISM                             = 424509,
    SPELL_PRIEST_SCHISM_AURA                        = 214621,
    SPELL_PRIEST_SEARING_LIGHT                      = 196811,
    SPELL_PRIEST_SHADOW_MEND_DAMAGE                 = 186439,
    SPELL_PRIEST_SHADOW_WORD_DEATH                  = 32379,
    SPELL_PRIEST_SHADOW_WORD_DEATH_DAMAGE           = 32409,
    SPELL_PRIEST_SHADOW_MEND_PERIODIC_DUMMY         = 187464,
    SPELL_PRIEST_SHADOW_WORD_PAIN                   = 589,
    SPELL_PRIEST_SHIELD_DISCIPLINE                  = 197045,
    SPELL_PRIEST_SHIELD_DISCIPLINE_EFFECT           = 47755,
    SPELL_PRIEST_SIN_AND_PUNISHMENT                 = 87204,
    SPELL_PRIEST_SINS_OF_THE_MANY                   = 280398,
    SPELL_PRIEST_SMITE                              = 585,
    SPELL_PRIEST_SPIRIT_OF_REDEMPTION               = 27827,
    SPELL_PRIEST_STRENGTH_OF_SOUL                   = 197535,
    SPELL_PRIEST_STRENGTH_OF_SOUL_EFFECT            = 197548,
    SPELL_PRIEST_SURGE_OF_LIGHT                     = 109186,
    SPELL_PRIEST_SURGE_OF_LIGHT_EFFECT              = 114255,
    SPELL_PRIEST_TRANQUIL_LIGHT                     = 196816,
    SPELL_PRIEST_THE_PENITENT_AURA                  = 200347,
    SPELL_PRIEST_TRAIL_OF_LIGHT_HEAL                = 234946,
    SPELL_PRIEST_TRINITY                            = 214205,
    SPELL_PRIEST_TRINITY_EFFECT                     = 290793,
    SPELL_PRIEST_TWILIGHT_EQUILIBRIUM_HOLY          = 390706,
    SPELL_PRIEST_TWILIGHT_EQUILIBRIUM_SHADOW        = 390707,
    SPELL_PRIEST_ULTIMATE_PENITENCE                 = 421453,
    SPELL_PRIEST_ULTIMATE_PENITENCE_CHANNEL         = 421434,
    SPELL_PRIEST_ULTIMATE_PENITENCE_DAMAGE          = 421543,
    SPELL_PRIEST_ULTIMATE_PENITENCE_FALLING_FACING_CONTROL = 419305,
    SPELL_PRIEST_ULTIMATE_PENITENCE_HEAL            = 421544,
    SPELL_PRIEST_ULTIMATE_PENITENCE_IMMUNITY        = 421354,
    SPELL_PRIEST_UNFURLING_DARKNESS                 = 341273,
    SPELL_PRIEST_UNFURLING_DARKNESS_AURA            = 341282,
    SPELL_PRIEST_UNFURLING_DARKNESS_DEBUFF          = 341291,
    SPELL_PRIEST_VAMPIRIC_EMBRACE_HEAL              = 15290,
    SPELL_PRIEST_VAMPIRIC_TOUCH                     = 34914,
    SPELL_PRIEST_VOID_SHIELD                        = 199144,
    SPELL_PRIEST_VOID_SHIELD_EFFECT                 = 199145,
    SPELL_PRIEST_VOID_TORRENT                       = 263165,
    SPELL_PRIEST_WEAKENED_SOUL                      = 6788,
    SPELL_PRIEST_WHISPERING_SHADOWS                 = 406777,
    SPELL_PRIEST_WHISPERING_SHADOWS_DUMMY           = 391286,
    SPELL_PVP_RULES_ENABLED_HARDCODED               = 134735
};

enum PriestSpellVisuals
{
    SPELL_VISUAL_PRIEST_POWER_WORD_RADIANCE         = 52872,
    SPELL_VISUAL_PRIEST_PRAYER_OF_MENDING           = 38945
};

enum PriestSummons
{
    NPC_PRIEST_DIVINE_IMAGE                         = 198236,
    NPC_PRIEST_MINDBENDER                           = 62982,
    NPC_PRIEST_SHADOWFIEND                          = 19668
};

class RaidCheck
{
    public:
        explicit RaidCheck(Unit const* caster) : _caster(caster) { }

        bool operator()(WorldObject* obj) const
        {
            if (Unit* target = obj->ToUnit())
                return !_caster->IsInRaidWith(target);

            return true;
        }

    private:
        Unit const* _caster;
};

// 108945 - Angelic Bulwark
class spell_pri_angelic_bulwark : public AuraScript
{
    bool Validate(SpellInfo const* spellInfo) override
    {
        return ValidateSpellInfo({ SPELL_PRIEST_ANGELIC_BULWARK_BUFF, SPELL_PRIEST_ANGELIC_BULWARK_DEBUFF })
            && ValidateSpellEffect({ { spellInfo->Id, EFFECT_1 } });
    }

    bool CheckProc(ProcEventInfo const& eventInfo) const
    {
        return eventInfo.GetDamageInfo() && !eventInfo.GetActionTarget()->HasAura(SPELL_PRIEST_ANGELIC_BULWARK_DEBUFF)
            && eventInfo.GetActionTarget()->HealthBelowPctDamaged(GetEffect(EFFECT_0)->GetAmount(), eventInfo.GetDamageInfo()->GetDamage());
    }

    void HandleProc(ProcEventInfo const& eventInfo) const
    {
        Unit* caster = eventInfo.GetActionTarget();
        if (!caster)
            return;

        int32 absorb = caster->CountPctFromMaxHealth(GetEffect(EFFECT_1)->GetAmount());

        caster->CastSpell(caster, SPELL_PRIEST_ANGELIC_BULWARK_BUFF, CastSpellExtraArgsInit
        {
            .TriggerFlags = TRIGGERED_IGNORE_CAST_IN_PROGRESS | TRIGGERED_DONT_REPORT_CAST_ERROR,
            .SpellValueOverrides = { { SPELLVALUE_BASE_POINT0, absorb } }
        });
        caster->CastSpell(caster, SPELL_PRIEST_ANGELIC_BULWARK_DEBUFF, TRIGGERED_IGNORE_CAST_IN_PROGRESS | TRIGGERED_DONT_REPORT_CAST_ERROR);
    }

    void Register() override
    {
        DoCheckProc += AuraCheckProcFn(spell_pri_angelic_bulwark::CheckProc);
        OnProc += AuraProcFn(spell_pri_angelic_bulwark::HandleProc);
    }
};

// 121536 - Angelic Feather talent
class spell_pri_angelic_feather_trigger : public SpellScript
{
    bool Validate(SpellInfo const* /*spellInfo*/) override
    {
        return ValidateSpellInfo({ SPELL_PRIEST_ANGELIC_FEATHER_AREATRIGGER });
    }

    void HandleEffectDummy(SpellEffIndex /*effIndex*/) const
    {
        Position destPos = GetHitDest()->GetPosition();
        float radius = GetEffectInfo().CalcRadius();

        // Caster is prioritary
        if (GetCaster()->IsWithinDist2d(&destPos, radius))
        {
            GetCaster()->CastSpell(GetCaster(), SPELL_PRIEST_ANGELIC_FEATHER_AURA, true);
        }
        else
        {
            CastSpellExtraArgs args;
            args.TriggerFlags = TRIGGERED_FULL_MASK;
            args.CastDifficulty = GetCastDifficulty();
            GetCaster()->CastSpell(destPos, SPELL_PRIEST_ANGELIC_FEATHER_AREATRIGGER, args);
        }
    }

    void Register() override
    {
        OnEffectHit += SpellEffectFn(spell_pri_angelic_feather_trigger::HandleEffectDummy, EFFECT_0, SPELL_EFFECT_DUMMY);
    }
};

// Angelic Feather areatrigger - created by SPELL_PRIEST_ANGELIC_FEATHER_AREATRIGGER
struct areatrigger_pri_angelic_feather : AreaTriggerAI
{
    areatrigger_pri_angelic_feather(AreaTrigger* areatrigger) : AreaTriggerAI(areatrigger) { }

    // Called when the AreaTrigger has just been initialized, just before added to map
    void OnInitialize() override
    {
        if (Unit* caster = at->GetCaster())
        {
            std::vector<AreaTrigger*> areaTriggers = caster->GetAreaTriggers(SPELL_PRIEST_ANGELIC_FEATHER_AREATRIGGER);

            if (areaTriggers.size() >= 3)
                areaTriggers.front()->SetDuration(0);
        }
    }

    void OnUnitEnter(Unit* unit) override
    {
        if (Unit* caster = at->GetCaster())
        {
            if (caster->IsFriendlyTo(unit))
            {
                // If target already has aura, increase duration to max 130% of initial duration
                caster->CastSpell(unit, SPELL_PRIEST_ANGELIC_FEATHER_AURA, true);
                at->SetDuration(0);
            }
        }
    }
};

// 391387 - Answered Prayers
class spell_pri_answered_prayers : public AuraScript
{
    bool Validate(SpellInfo const* spellInfo) override
    {
        return ValidateSpellInfo({ SPELL_PRIEST_ANSWERED_PRAYERS, SPELL_PRIEST_APOTHEOSIS })
            && ValidateSpellEffect({ { spellInfo->Id, EFFECT_1 } });
    }

    void HandleOnProc(AuraEffect const* aurEff, ProcEventInfo const& eventInfo) const
    {
        Milliseconds extraDuration = 0ms;
        if (AuraEffect const* durationEffect = GetEffect(EFFECT_1))
            extraDuration = Seconds(durationEffect->GetAmount());

        Unit* target = eventInfo.GetActor();

        Aura* answeredPrayers = target->GetAura(SPELL_PRIEST_ANSWERED_PRAYERS);

        // Note: if caster has no aura, we must cast it first.
        if (!answeredPrayers)
            target->CastSpell(target, SPELL_PRIEST_ANSWERED_PRAYERS, TRIGGERED_IGNORE_CAST_IN_PROGRESS);
        else
        {
            // Note: there's no BaseValue dummy that we can use as reference, so we hardcode the increasing stack value.
            answeredPrayers->ModStackAmount(1);

            // Note: if current stacks match max. stacks, trigger Apotheosis.
            if (answeredPrayers->GetStackAmount() != aurEff->GetAmount())
                return;

            answeredPrayers->Remove();

            if (Aura* apotheosis = GetTarget()->GetAura(SPELL_PRIEST_APOTHEOSIS))
            {
                apotheosis->SetDuration(apotheosis->GetDuration() + extraDuration.count());
                apotheosis->SetMaxDuration(apotheosis->GetMaxDuration() + extraDuration.count());
            }
            else
                target->CastSpell(target, SPELL_PRIEST_APOTHEOSIS,
                    CastSpellExtraArgs(TRIGGERED_FULL_MASK & ~TRIGGERED_CAST_DIRECTLY)
                    .AddSpellMod(SPELLVALUE_DURATION, extraDuration.count()));
        }
    }

    void Register() override
    {
        OnEffectProc += AuraEffectProcFn(spell_pri_answered_prayers::HandleOnProc, EFFECT_0, SPELL_AURA_ADD_FLAT_MODIFIER_BY_SPELL_LABEL);
    }
};

// 26169 - Oracle Healing Bonus
class spell_pri_aq_3p_bonus : public AuraScript
{
    bool Validate(SpellInfo const* /*spellInfo*/) override
    {
        return ValidateSpellInfo({ SPELL_PRIEST_ORACULAR_HEAL });
    }

    void HandleProc(AuraEffect const* aurEff, ProcEventInfo const& eventInfo)
    {
        PreventDefaultAction();
        Unit* caster = eventInfo.GetActor();
        if (caster == eventInfo.GetProcTarget())
            return;

        HealInfo* healInfo = eventInfo.GetHealInfo();
        if (!healInfo || !healInfo->GetHeal())
            return;

        CastSpellExtraArgs args(aurEff);
        args.AddSpellBP0(CalculatePct(static_cast<int32>(healInfo->GetHeal()), 10));
        caster->CastSpell(caster, SPELL_PRIEST_ORACULAR_HEAL, args);
    }

    void Register() override
    {
        OnEffectProc += AuraEffectProcFn(spell_pri_aq_3p_bonus::HandleProc, EFFECT_0, SPELL_AURA_DUMMY);
    }
};

// 81749 - Atonement
class spell_pri_atonement : public AuraScript
{
    bool Validate(SpellInfo const* spellInfo) override
    {
        return ValidateSpellInfo({ SPELL_PRIEST_ATONEMENT_HEAL, SPELL_PRIEST_SINS_OF_THE_MANY, SPELL_PRIEST_TRINITY_EFFECT })
            && ValidateSpellEffect({ { spellInfo->Id, EFFECT_1 }, { SPELL_PRIEST_SINS_OF_THE_MANY, EFFECT_2 }, { SPELL_PRIEST_TRINITY, EFFECT_0 } });
    }

    static bool CheckProc(AuraScript const&, ProcEventInfo const& eventInfo)
    {
        return eventInfo.GetDamageInfo() != nullptr;
    }

    void HandleOnProc(AuraEffect const* aurEff, ProcEventInfo const& eventInfo)
    {
        TriggerAtonementHealOnTargets(aurEff, eventInfo);
    }

    void Register() override
    {
        DoCheckProc += AuraCheckProcFn(spell_pri_atonement::CheckProc);
        OnEffectProc += AuraEffectProcFn(spell_pri_atonement::HandleOnProc, EFFECT_0, SPELL_AURA_DUMMY);
    }

    std::vector<ObjectGuid> _appliedAtonements;

public:
    void AddAtonementTarget(ObjectGuid const& target)
    {
        _appliedAtonements.push_back(target);

        UpdateSinsOfTheManyValue();
        UpdateTrinityEffect();
    }

    void RemoveAtonementTarget(ObjectGuid const& target)
    {
        std::erase(_appliedAtonements, target);

        UpdateSinsOfTheManyValue();
        UpdateTrinityEffect();
    }

    std::vector<ObjectGuid> const& GetAtonementTargets() const
    {
        return _appliedAtonements;
    }

    struct TriggerArgs
    {
        SpellInfo const* TriggeredBy = nullptr;
        SpellSchoolMask DamageSchoolMask = SPELL_SCHOOL_MASK_NONE;
    };

    void TriggerAtonementHealOnTargets(AuraEffect const* atonementEffect, ProcEventInfo const& eventInfo)
    {
        Unit* priest = GetUnitOwner();
        DamageInfo* damageInfo = eventInfo.GetDamageInfo();
        CastSpellExtraArgs args(TRIGGERED_IGNORE_CAST_IN_PROGRESS | TRIGGERED_DONT_REPORT_CAST_ERROR);

        // Note: atonementEffect holds the correct amount since we passed the effect in the AuraScript that calls this method.
        args.AddSpellMod(SPELLVALUE_BASE_POINT0, CalculatePct(damageInfo->GetDamage(), atonementEffect->GetAmount()));

        args.SetCustomArg(TriggerArgs{
            .TriggeredBy = eventInfo.GetSpellInfo(),
            .DamageSchoolMask = eventInfo.GetDamageInfo()->GetSchoolMask() });

        float distanceLimit = GetEffectInfo(EFFECT_1).CalcValue();

        std::erase_if(_appliedAtonements, [priest, distanceLimit, &args](ObjectGuid const& targetGuid)
        {
            if (Unit* target = ObjectAccessor::GetUnit(*priest, targetGuid))
            {
                if (target->IsInDist2d(priest, distanceLimit))
                    priest->CastSpell(target, SPELL_PRIEST_ATONEMENT_HEAL, args);

                return false;
            }

            return true;
        });
    }

    void UpdateSinsOfTheManyValue() const
    {
        // Note: the damage dimish starts at the 6th application as of 10.0.5.
        constexpr std::array<float, 20> damageByStack = { 20.0f, 20.0f, 20.0f, 20.0f, 20.0f, 17.5f, 15.0f, 12.5f, 10.0f, 7.5f, 5.5f, 4.0f, 2.5f, 2.0f, 1.5f, 1.25f, 1.0f, 0.75f, 0.63f, 0.5f };

        for (SpellEffIndex effectIndex : { EFFECT_0, EFFECT_1, EFFECT_2 })
            if (AuraEffect* sinOfTheMany = GetUnitOwner()->GetAuraEffect(SPELL_PRIEST_SINS_OF_THE_MANY, effectIndex))
                sinOfTheMany->ChangeAmount(damageByStack[std::min(_appliedAtonements.size(), damageByStack.size() - 1)]);
    }

    void UpdateTrinityEffect() const
    {
        Unit* priest = GetUnitOwner();
        if (AuraEffect const* trinity = priest->GetAuraEffect(SPELL_PRIEST_TRINITY, EFFECT_0); trinity && std::ssize(_appliedAtonements) >= trinity->GetAmount())
            priest->CastSpell(priest, SPELL_PRIEST_TRINITY_EFFECT, CastSpellExtraArgsInit{ .TriggerFlags = TRIGGERED_IGNORE_CAST_IN_PROGRESS | TRIGGERED_DONT_REPORT_CAST_ERROR });
        else
            priest->RemoveAurasDueToSpell(SPELL_PRIEST_TRINITY_EFFECT);
    }
};

// 81751 - Atonement (Heal)
class spell_pri_abyssal_reverie : public SpellScript
{
    bool Validate(SpellInfo const* /*spellInfo*/) override
    {
        return ValidateSpellEffect({ { SPELL_PRIEST_ABYSSAL_REVERIE, EFFECT_0 }  });
    }

    void CalculateHealingBonus(SpellEffectInfo const& /*spellEffectInfo*/, Unit const* /*victim*/, int32 const& /*healing*/, int32 const& /*flatMod*/, float& pctMod) const
    {
        spell_pri_atonement::TriggerArgs const* args = std::any_cast<spell_pri_atonement::TriggerArgs>(&GetSpell()->m_customArg);
        if (!args || !(args->DamageSchoolMask & SPELL_SCHOOL_MASK_SHADOW))
            return;

        if (AuraEffect* const abyssalReverieEffect = GetCaster()->GetAuraEffect(SPELL_PRIEST_ABYSSAL_REVERIE, EFFECT_0))
            AddPct(pctMod, abyssalReverieEffect->GetAmount());
    }

    void Register() override
    {
        CalcHealing += SpellCalcHealingFn(spell_pri_abyssal_reverie::CalculateHealingBonus);
    }
};

// 17 - Power Word: Shield
// 139 - Renew
// 2061 - Flash Heal
// 194509 - Power Word: Radiance
class spell_pri_atonement_effect : public SpellScript
{
    bool Validate(SpellInfo const* /*spellInfo*/) override
    {
        return ValidateSpellInfo
        ({
            SPELL_PRIEST_ATONEMENT,
            SPELL_PRIEST_ATONEMENT_EFFECT,
            SPELL_PRIEST_POWER_WORD_RADIANCE,
            SPELL_PRIEST_POWER_WORD_SHIELD
        }) && ValidateSpellEffect({
            { SPELL_PRIEST_POWER_WORD_RADIANCE, EFFECT_3 },
            { SPELL_PRIEST_INDEMNITY, EFFECT_0 }
        });
    }

    bool Load() override
    {
        Unit* caster = GetCaster();
        if (!caster->HasAura(SPELL_PRIEST_ATONEMENT))
            return false;

        return true;
    }

    void HandleOnHitTarget() const
    {
        Unit* caster = GetCaster();
        Unit* target = GetHitUnit();

        CastSpellExtraArgs args(TRIGGERED_FULL_MASK);
        args.SetTriggeringSpell(GetSpell());

        switch (GetSpellInfo()->Id)
        {
            case SPELL_PRIEST_POWER_WORD_SHIELD:
                if (AuraEffect const* indemnity = caster->GetAuraEffect(SPELL_PRIEST_INDEMNITY, EFFECT_0))
                    args.AddSpellMod(SPELLVALUE_DURATION,
                        (Seconds(indemnity->GetAmount())
                            + Milliseconds(Aura::CalcMaxDuration(sSpellMgr->AssertSpellInfo(_effectSpellId, GetCastDifficulty()),
                                caster, &GetSpell()->GetPowerCost()))).count());
                break;
            case SPELL_PRIEST_POWER_WORD_RADIANCE:
                // Power Word: Radiance applies Atonement at 60 % (without modifiers) of its total duration.
                args.AddSpellMod(SPELLVALUE_DURATION_PCT, GetEffectInfo(EFFECT_3).CalcValue(caster));
                break;
            default:
                break;
        }

        caster->CastSpell(target, _effectSpellId, args);
    }

    void Register() override
    {
        AfterHit += SpellHitFn(spell_pri_atonement_effect::HandleOnHitTarget);
    }

    uint32 _effectSpellId = SPELL_PRIEST_ATONEMENT_EFFECT;
};

// 194384 - Atonement (Buff)
class spell_pri_atonement_effect_aura : public AuraScript
{
    bool Validate(SpellInfo const* /*spellInfo*/) override
    {
        return ValidateSpellInfo({ SPELL_PRIEST_ATONEMENT });
    }

    void HandleOnApply(AuraEffect const* /*aurEff*/, AuraEffectHandleModes /*mode*/)
    {
        RegisterHelper<&spell_pri_atonement::AddAtonementTarget>();
    }

    void HandleOnRemove(AuraEffect const* /*aurEff*/, AuraEffectHandleModes /*mode*/)
    {
        RegisterHelper<&spell_pri_atonement::RemoveAtonementTarget>();
    }

    template<void(spell_pri_atonement::*func)(ObjectGuid const&)>
    void RegisterHelper() const
    {
        if (Unit* caster = GetCaster())
            if (Aura* atonement = caster->GetAura(SPELL_PRIEST_ATONEMENT))
                if (spell_pri_atonement* script = atonement->GetScript<spell_pri_atonement>())
                    (script->*func)(GetTarget()->GetGUID());
    }

    void Register() override
    {
        OnEffectApply += AuraEffectApplyFn(spell_pri_atonement_effect_aura::HandleOnApply, EFFECT_0, SPELL_AURA_DUMMY, AURA_EFFECT_HANDLE_REAL);
        OnEffectRemove += AuraEffectRemoveFn(spell_pri_atonement_effect_aura::HandleOnRemove, EFFECT_0, SPELL_AURA_DUMMY, AURA_EFFECT_HANDLE_REAL);
    }
};

// 195178 - Atonement (Passive)
class spell_pri_atonement_passive : public AuraScript
{
    bool Validate(SpellInfo const* /*spellInfo*/) override
    {
        return ValidateSpellEffect({ { SPELL_PRIEST_ATONEMENT, EFFECT_0 } });
    }

    static bool CheckProc(ProcEventInfo const& eventInfo)
    {
        return eventInfo.GetDamageInfo() != nullptr;
    }

    void HandleOnProc(AuraEffect const* /*aurEff*/, ProcEventInfo const& eventInfo) const
    {
        Unit* target = GetTarget();
        Unit* summoner = target->GetOwner();
        if (!summoner)
            return;

        if (AuraEffect const* atonementEffect = summoner->GetAuraEffect(SPELL_PRIEST_ATONEMENT, EFFECT_0))
            if (spell_pri_atonement* script = atonementEffect->GetBase()->GetScript<spell_pri_atonement>())
                script->TriggerAtonementHealOnTargets(atonementEffect, eventInfo);
    }

    void Register() override
    {
        OnEffectProc += AuraEffectProcFn(spell_pri_atonement_passive::HandleOnProc, EFFECT_0, SPELL_AURA_DUMMY);
    }
};

// 33110 - Prayer of Mending (Heal)
class spell_pri_benediction : public SpellScript
{
    bool Validate(SpellInfo const* /*spellInfo*/) override
    {
        return ValidateSpellInfo({ SPELL_PRIEST_RENEW })
            && ValidateSpellEffect({ { SPELL_PRIEST_BENEDICTION, EFFECT_0 } });
    }

    void HandleEffectHitTarget(SpellEffIndex /*effIndex*/) const
    {
        if (AuraEffect const* benediction = GetCaster()->GetAuraEffect(SPELL_PRIEST_BENEDICTION, EFFECT_0))
            if (roll_chance_i(benediction->GetAmount()))
                GetCaster()->CastSpell(GetHitUnit(), SPELL_PRIEST_RENEW, TRIGGERED_IGNORE_GCD | TRIGGERED_IGNORE_CAST_IN_PROGRESS);
    }

    void Register() override
    {
        OnEffectHitTarget += SpellEffectFn(spell_pri_benediction::HandleEffectHitTarget, EFFECT_0, SPELL_EFFECT_HEAL);
    }
};

// 368275 - Binding Heals
class spell_pri_binding_heals : public AuraScript
{
    bool Validate(SpellInfo const* /*spellInfo*/) override
    {
        return ValidateSpellInfo({ SPELL_PRIEST_BINDING_HEALS_HEAL });
    }

    static bool CheckProc(AuraScript const&, ProcEventInfo const& eventInfo)
    {
        return eventInfo.GetActor() != eventInfo.GetProcTarget();
    }

    static void HandleEffectProc(AuraScript const&, AuraEffect const* aurEff, ProcEventInfo const& eventInfo)
    {
        Unit* caster = eventInfo.GetActor();

        caster->CastSpell(caster, SPELL_PRIEST_BINDING_HEALS_HEAL, CastSpellExtraArgsInit{
            .TriggerFlags = TRIGGERED_IGNORE_CAST_IN_PROGRESS | TRIGGERED_DONT_REPORT_CAST_ERROR,
            .TriggeringSpell = eventInfo.GetProcSpell(),
            .TriggeringAura = aurEff,
            .SpellValueOverrides = { { SPELLVALUE_BASE_POINT0, int32(CalculatePct(eventInfo.GetHealInfo()->GetHeal(), aurEff->GetAmount())) } }
        });
    }

    void Register() override
    {
        DoCheckProc += AuraCheckProcFn(spell_pri_binding_heals::CheckProc);
        OnEffectProc += AuraEffectProcFn(spell_pri_binding_heals::HandleEffectProc, EFFECT_0, SPELL_AURA_DUMMY);
    }
};

// 215768 - Blaze of Light
class spell_pri_blaze_of_light : public AuraScript
{
    bool Validate(SpellInfo const* /*spellInfo*/) override
    {
        return ValidateSpellInfo(
        {
            SPELL_PRIEST_BLAZE_OF_LIGHT_DECREASE,
            SPELL_PRIEST_BLAZE_OF_LIGHT_INCREASE
        });
    }

    void HandleProc(ProcEventInfo const& eventInfo) const
    {
        Unit* procTarget = eventInfo.GetProcTarget();
        if (!procTarget)
            return;

        if (GetTarget()->IsValidAttackTarget(procTarget))
            GetTarget()->CastSpell(procTarget, SPELL_PRIEST_BLAZE_OF_LIGHT_DECREASE, TriggerCastFlags(TRIGGERED_CAST_DIRECTLY | TRIGGERED_IGNORE_CAST_IN_PROGRESS));
        else
            GetTarget()->CastSpell(procTarget, SPELL_PRIEST_BLAZE_OF_LIGHT_INCREASE, TriggerCastFlags(TRIGGERED_CAST_DIRECTLY | TRIGGERED_IGNORE_CAST_IN_PROGRESS));
    }

    void Register() override
    {
        OnProc += AuraProcFn(spell_pri_blaze_of_light::HandleProc);
    }
};

// 372307 - Burning Vehemence
class spell_pri_burning_vehemence : public AuraScript
{
    bool Validate(SpellInfo const* /*spellInfo*/) override
    {
        return ValidateSpellInfo({ SPELL_PRIEST_BURNING_VEHEMENCE_DAMAGE })
            && ValidateSpellEffect({ {SPELL_PRIEST_BURNING_VEHEMENCE, EFFECT_2} });
    }

    void HandleEffectProc(AuraEffect const* aurEff, ProcEventInfo& eventInfo)
    {
        Unit* caster = eventInfo.GetActor();
        Unit* target = eventInfo.GetActionTarget();
        if (!caster || !target)
            return;

        CastSpellExtraArgs args(aurEff);
        args.AddSpellBP0(CalculatePct(eventInfo.GetDamageInfo()->GetDamage(), aurEff->GetAmount()));
        args.SetTriggerFlags(TRIGGERED_IGNORE_CAST_IN_PROGRESS | TRIGGERED_DONT_REPORT_CAST_ERROR);
        caster->CastSpell(target, SPELL_PRIEST_BURNING_VEHEMENCE_DAMAGE, args);
    }

    void Register() override
    {
        OnEffectProc += AuraEffectProcFn(spell_pri_burning_vehemence::HandleEffectProc, EFFECT_2, SPELL_AURA_DUMMY);
    }
};

// 204883 - Circle of Healing
class spell_pri_circle_of_healing : public SpellScript
{
    bool Validate(SpellInfo const* spellInfo) override
    {
        return ValidateSpellEffect({ { spellInfo->Id, EFFECT_1 } });
    }

    void FilterTargets(std::list<WorldObject*>& targets) const
    {
        // Note: we must remove one since target is always chosen.
        uint32 const maxTargets = uint32(GetSpellInfo()->GetEffect(EFFECT_1).CalcValue(GetCaster()) - 1);

        Trinity::SelectRandomInjuredTargets(targets, maxTargets, true);

        if (Unit* explicitTarget = GetExplTargetUnit())
            targets.push_front(explicitTarget);
    }

    void Register() override
    {
        OnObjectAreaTargetSelect += SpellObjectAreaTargetSelectFn(spell_pri_circle_of_healing::FilterTargets, EFFECT_0, TARGET_UNIT_DEST_AREA_ALLY);
    }
};

// 17 - Power Word: Shield
class spell_pri_crystalline_reflection : public AuraScript
{
    bool Validate(SpellInfo const* /*spellInfo*/) override
    {
        return ValidateSpellInfo
        ({
            SPELL_PRIEST_CRYSTALLINE_REFLECTION,
            SPELL_PRIEST_CRYSTALLINE_REFLECTION_HEAL,
            SPELL_PRIEST_CRYSTALLINE_REFLECTION_REFLECT,
        }) && ValidateSpellEffect({ { SPELL_PRIEST_CRYSTALLINE_REFLECTION, EFFECT_0 } });
    }

    void HandleOnApply(AuraEffect const* aurEff, AuraEffectHandleModes /*mode*/) const
    {
        Unit* caster = GetCaster();
        if (!caster)
            return;

        // Crystalline Reflection Heal
        if (caster->HasAura(SPELL_PRIEST_CRYSTALLINE_REFLECTION))
            caster->CastSpell(GetTarget(), SPELL_PRIEST_CRYSTALLINE_REFLECTION_HEAL, CastSpellExtraArgs(aurEff)
                .SetTriggerFlags(TRIGGERED_IGNORE_CAST_IN_PROGRESS | TRIGGERED_DONT_REPORT_CAST_ERROR));
    }

    void HandleAfterAbsorb(AuraEffect const* /*aurEff*/, DamageInfo const& dmgInfo, uint32 const& absorbAmount) const
    {
        Unit* caster = GetCaster();
        if (!caster)
            return;

        AuraEffect const* auraEff = caster->GetAuraEffect(SPELL_PRIEST_CRYSTALLINE_REFLECTION, EFFECT_0);
        if (!auraEff)
            return;

        Unit* attacker = dmgInfo.GetAttacker();
        if (!attacker)
            return;

        CastSpellExtraArgs args(TRIGGERED_DONT_REPORT_CAST_ERROR);
        args.AddSpellMod(SPELLVALUE_BASE_POINT0, CalculatePct(absorbAmount, auraEff->GetAmount()));
        caster->CastSpell(attacker, SPELL_PRIEST_CRYSTALLINE_REFLECTION_REFLECT, args);
    }

    void Register() override
    {
        AfterEffectApply += AuraEffectApplyFn(spell_pri_crystalline_reflection::HandleOnApply, EFFECT_0, SPELL_AURA_SCHOOL_ABSORB, AURA_EFFECT_HANDLE_REAL_OR_REAPPLY_MASK);
        AfterEffectAbsorb += AuraEffectAbsorbFn(spell_pri_crystalline_reflection::HandleAfterAbsorb, EFFECT_0);
    }
};

// 8092 - Mind Blast
class spell_pri_dark_indulgence : public SpellScript
{
    bool Validate(SpellInfo const* /*spellInfo*/) override
    {
        return ValidateSpellEffect({ { SPELL_PRIEST_DARK_INDULGENCE, EFFECT_0 } });
    }

    void HandleEffectHit(SpellEffIndex /*effIndex*/) const
    {
        AuraEffect const* aurEff = GetCaster()->GetAuraEffect(SPELL_PRIEST_DARK_INDULGENCE, EFFECT_0);
        if (!aurEff)
            return;

        if (roll_chance_i(aurEff->GetAmount()))
            GetCaster()->CastSpell(GetCaster(), SPELL_PRIEST_POWER_OF_THE_DARK_SIDE, true);
    }

    void Register() override
    {
        OnEffectHit += SpellEffectFn(spell_pri_dark_indulgence::HandleEffectHit, EFFECT_0, SPELL_EFFECT_SCHOOL_DAMAGE);
    }
};

// 1215265 - Dispersing Light
class spell_pri_dispersing_light : public AuraScript
{
    bool Validate(SpellInfo const* spellInfo) override
    {
        return ValidateSpellInfo({ SPELL_PRIEST_DISPERSING_LIGHT_HEAL })
            && ValidateSpellEffect({ { spellInfo->Id, EFFECT_1 } });
    }

    void HandleProc(AuraEffect const* aurEff, ProcEventInfo const& eventInfo) const
    {
        HealInfo* healInfo = eventInfo.GetHealInfo();
        if (!healInfo || !healInfo->GetHeal())
            return;

        Unit* caster = eventInfo.GetActor();
        Unit* target = eventInfo.GetActionTarget();

        caster->CastSpell(nullptr, SPELL_PRIEST_DISPERSING_LIGHT_HEAL, CastSpellExtraArgsInit
        {
            .TriggerFlags = TRIGGERED_IGNORE_CAST_IN_PROGRESS | TRIGGERED_DONT_REPORT_CAST_ERROR,
            .TriggeringAura = aurEff,
            .SpellValueOverrides =
            {
                { SPELLVALUE_BASE_POINT0, int32(CalculatePct(healInfo->GetHeal(), aurEff->GetAmount())) },
                { SPELLVALUE_MAX_TARGETS, GetEffectInfo(EFFECT_1).CalcValue(caster) }
            },
            .CustomArg = TriggerArgs{ .TargetToExclude = target->GetGUID() }
        });
    }

    void Register() override
    {
        OnEffectProc += AuraEffectProcFn(spell_pri_dispersing_light::HandleProc, EFFECT_0, SPELL_AURA_DUMMY);
    }

public:
    struct TriggerArgs
    {
        ObjectGuid TargetToExclude;
    };
};

// 1215266 - Dispersing Light (Heal)
class spell_pri_dispersing_light_heal : public SpellScript
{
    void FilterTargets(std::list<WorldObject*>& targets) const
    {
        spell_pri_dispersing_light::TriggerArgs const* args = std::any_cast<spell_pri_dispersing_light::TriggerArgs>(&GetSpell()->m_customArg);
        if (!args || args->TargetToExclude.IsEmpty())
            return;

        targets.remove_if(Trinity::ObjectGUIDCheck(args->TargetToExclude));
    }

    void Register() override
    {
        OnObjectAreaTargetSelect += SpellObjectAreaTargetSelectFn(spell_pri_dispersing_light_heal::FilterTargets, EFFECT_0, TARGET_UNIT_DEST_AREA_ALLY);
    }
};

namespace DivineImageHelpers
{
Unit* GetSummon(Unit const* owner)
{
    for (Unit* summon : owner->m_Controlled)
        if (summon->GetEntry() == NPC_PRIEST_DIVINE_IMAGE)
            return summon;

    return nullptr;
}

Optional<uint32> GetSpellToCast(uint32 spellId)
{
    switch (spellId)
    {
        case SPELL_PRIEST_RENEW:
            return SPELL_PRIEST_TRANQUIL_LIGHT;
        case SPELL_PRIEST_POWER_WORD_SHIELD:
        case SPELL_PRIEST_POWER_WORD_LIFE:
        case SPELL_PRIEST_FLASH_HEAL:
        case SPELL_PRIEST_HEAL:
        case SPELL_PRIEST_GREATER_HEAL:
        case SPELL_PRIEST_HOLY_WORD_SERENITY:
            return SPELL_PRIEST_HEALING_LIGHT;
        case SPELL_PRIEST_PRAYER_OF_MENDING:
        case SPELL_PRIEST_PRAYER_OF_MENDING_HEAL:
            return SPELL_PRIEST_BLESSED_LIGHT;
        case SPELL_PRIEST_PRAYER_OF_HEALING:
        case SPELL_PRIEST_CIRCLE_OF_HEALING:
        case SPELL_PRIEST_HALO_HOLY:
        case SPELL_PRIEST_DIVINE_STAR_HOLY_HEAL:
        case SPELL_PRIEST_DIVINE_HYMN_HEAL:
        case SPELL_PRIEST_HOLY_WORD_SANCTIFY:
        case SPELL_PRIEST_HOLY_WORD_SALVATION:
            return SPELL_PRIEST_DAZZLING_LIGHT;
        case SPELL_PRIEST_SHADOW_WORD_PAIN:
        case SPELL_PRIEST_SMITE:
        case SPELL_PRIEST_HOLY_FIRE:
        case SPELL_PRIEST_SHADOW_WORD_DEATH:
        case SPELL_PRIEST_HOLY_WORD_CHASTISE:
        case SPELL_PRIEST_MINDGAMES:
        case SPELL_PRIEST_MINDGAMES_VENTHYR:
            return SPELL_PRIEST_SEARING_LIGHT;
        case SPELL_PRIEST_HOLY_NOVA:
            return SPELL_PRIEST_LIGHT_ERUPTION;
        default:
            break;
    }

    return {};
}

void Trigger(AuraScript const&, AuraEffect const* aurEff, ProcEventInfo const& eventInfo)
{
    Unit* target = eventInfo.GetActor();
    if (!target)
        return;

    Unit* divineImage = GetSummon(target);
    if (!divineImage)
        return;

    Optional<uint32> spellId = GetSpellToCast(eventInfo.GetSpellInfo()->Id);
    if (!spellId)
        return;

    divineImage->CastSpell(SpellCastTargets(eventInfo.GetProcSpell()->m_targets), *spellId, aurEff);
}
}

// 392988 - Divine Image
class spell_pri_divine_image : public AuraScript
{
    bool Validate(SpellInfo const* /*spellInfo*/) override
    {
        return ValidateSpellInfo
        ({
            SPELL_PRIEST_DIVINE_IMAGE_SUMMON,
            SPELL_PRIEST_DIVINE_IMAGE_EMPOWER,
            SPELL_PRIEST_DIVINE_IMAGE_EMPOWER_STACK
        });
    }

    static void HandleProc(AuraScript const& script, AuraEffect const* aurEff, ProcEventInfo const& eventInfo)
    {
        Unit* target = eventInfo.GetActor();
        if (!target)
            return;

        // Note: if target has an active Divine Image, we should empower it rather than summoning a new one.
        if (Unit* divineImage = DivineImageHelpers::GetSummon(target))
        {
            // Note: Divine Image now teleports near the target when they cast a Holy Word spell if the Divine Image is further than 15 yards away (Patch 10.1.0).
            if (target->GetDistance(divineImage) > 15.0f)
                divineImage->NearTeleportTo(target->GetRandomNearPosition(3.0f));

            if (TempSummon* tempSummon = divineImage->ToTempSummon())
                tempSummon->RefreshTimer();

            divineImage->CastSpell(divineImage, SPELL_PRIEST_DIVINE_IMAGE_EMPOWER, eventInfo.GetProcSpell());
        }
        else
        {
            target->CastSpell(target, SPELL_PRIEST_DIVINE_IMAGE_SUMMON, CastSpellExtraArgs()
                .SetTriggeringAura(aurEff)
                .SetTriggeringSpell(eventInfo.GetProcSpell())
                .SetTriggerFlags(TRIGGERED_IGNORE_CAST_IN_PROGRESS | TRIGGERED_DISALLOW_PROC_EVENTS | TRIGGERED_DONT_REPORT_CAST_ERROR));

            // Note: Divine Image triggers a cast immediately based on the Holy Word cast.
            DivineImageHelpers::Trigger(script, aurEff, eventInfo);
        }

        target->CastSpell(target, SPELL_PRIEST_DIVINE_IMAGE_EMPOWER_STACK, CastSpellExtraArgs()
            .SetTriggeringAura(aurEff)
            .SetTriggeringSpell(eventInfo.GetProcSpell())
            .SetTriggerFlags(TRIGGERED_IGNORE_CAST_IN_PROGRESS | TRIGGERED_DISALLOW_PROC_EVENTS | TRIGGERED_DONT_REPORT_CAST_ERROR));
    }

    void Register() override
    {
        OnEffectProc += AuraEffectProcFn(spell_pri_divine_image::HandleProc, EFFECT_0, SPELL_AURA_DUMMY);
    }
};

// 405216 - Divine Image (Spell Cast Check)
class spell_pri_divine_image_spell_triggered : public AuraScript
{
    bool Validate(SpellInfo const* /*spellInfo*/) override
    {
        return ValidateSpellInfo
        ({
            SPELL_PRIEST_RENEW,
            SPELL_PRIEST_POWER_WORD_SHIELD,
            SPELL_PRIEST_POWER_WORD_LIFE,
            SPELL_PRIEST_FLASH_HEAL,
            SPELL_PRIEST_HOLY_WORD_SERENITY,
            SPELL_PRIEST_PRAYER_OF_MENDING,
            SPELL_PRIEST_PRAYER_OF_MENDING_HEAL,
            SPELL_PRIEST_PRAYER_OF_HEALING,
            SPELL_PRIEST_CIRCLE_OF_HEALING,
            SPELL_PRIEST_HALO_HOLY,
            SPELL_PRIEST_DIVINE_STAR_HOLY_HEAL,
            SPELL_PRIEST_DIVINE_HYMN_HEAL,
            SPELL_PRIEST_HOLY_WORD_SANCTIFY,
            SPELL_PRIEST_HOLY_WORD_SALVATION,
            SPELL_PRIEST_SMITE,
            SPELL_PRIEST_HOLY_FIRE,
            SPELL_PRIEST_SHADOW_WORD_DEATH,
            SPELL_PRIEST_SHADOW_WORD_PAIN,
            SPELL_PRIEST_MINDGAMES,
            SPELL_PRIEST_MINDGAMES_VENTHYR,
            SPELL_PRIEST_HOLY_WORD_CHASTISE,
            SPELL_PRIEST_HOLY_NOVA,
            SPELL_PRIEST_TRANQUIL_LIGHT,
            SPELL_PRIEST_HEALING_LIGHT,
            SPELL_PRIEST_BLESSED_LIGHT,
            SPELL_PRIEST_DAZZLING_LIGHT,
            SPELL_PRIEST_SEARING_LIGHT,
            SPELL_PRIEST_LIGHT_ERUPTION,
            SPELL_PRIEST_DIVINE_IMAGE_EMPOWER_STACK
        });
    }

    static bool CheckProc(AuraScript const&, ProcEventInfo const& eventInfo)
    {
        return DivineImageHelpers::GetSummon(eventInfo.GetActor()) != nullptr;
    }

    void HandleAfterRemove(AuraEffect const* /*aurEff*/, AuraEffectHandleModes /*mode*/) const
    {
        GetTarget()->RemoveAurasDueToSpell(SPELL_PRIEST_DIVINE_IMAGE_EMPOWER_STACK);
    }

    void Register() override
    {
        DoCheckProc += AuraCheckProcFn(spell_pri_divine_image_spell_triggered::CheckProc);
        OnEffectProc += AuraEffectProcFn(DivineImageHelpers::Trigger, EFFECT_0, SPELL_AURA_DUMMY);
        AfterEffectRemove += AuraEffectRemoveFn(spell_pri_divine_image_spell_triggered::HandleAfterRemove, EFFECT_0, SPELL_AURA_DUMMY, AURA_EFFECT_HANDLE_REAL);
    }
};

// 405963 Divine Image
// 409387 Divine Image
class spell_pri_divine_image_stack_timer : public AuraScript
{
    void TrackStackApplicationTime(AuraEffect const* /*aurEff*/, AuraEffectHandleModes /*mode*/) const
    {
        GetUnitOwner()->m_Events.AddEventAtOffset([spelId = GetId(), owner = GetUnitOwner()]
        {
            owner->RemoveAuraFromStack(spelId);
        }, Milliseconds(GetMaxDuration()));
    }

    void Register() override
    {
        AfterEffectApply += AuraEffectApplyFn(spell_pri_divine_image_stack_timer::TrackStackApplicationTime, EFFECT_0, SPELL_AURA_ANY, AURA_EFFECT_HANDLE_REAL_OR_REAPPLY_MASK);
    }
};

// 33110 - Prayer of Mending (Heal)
class spell_pri_divine_service : public SpellScript
{
    bool Validate(SpellInfo const* /*spellInfo*/) override
    {
        return ValidateSpellInfo({ SPELL_PRIEST_PRAYER_OF_MENDING_AURA })
            && ValidateSpellEffect({ { SPELL_PRIEST_DIVINE_SERVICE, EFFECT_0 } });
    }

    void CalculateHealingBonus(SpellEffectInfo const& /*spellEffectInfo*/, Unit const* victim, int32& /*healing*/, int32& /*flatMod*/, float& pctMod) const
    {
        if (AuraEffect const* divineServiceEffect = GetCaster()->GetAuraEffect(SPELL_PRIEST_DIVINE_SERVICE, EFFECT_0))
            if (Aura const* prayerOfMending = victim->GetAura(SPELL_PRIEST_PRAYER_OF_MENDING_AURA, GetCaster()->GetGUID()))
                AddPct(pctMod, int32(divineServiceEffect->GetAmount() * prayerOfMending->GetStackAmount()));
    }

    void Register() override
    {
        CalcHealing += SpellCalcHealingFn(spell_pri_divine_service::CalculateHealingBonus);
    }
};

// 122121 - Divine Star (Shadow)
class spell_pri_divine_star_shadow : public SpellScript
{
    void HandleHitTarget(SpellEffIndex effIndex)
    {
        Unit* caster = GetCaster();

        if (caster->GetPowerType() != GetEffectInfo().MiscValue)
            PreventHitDefaultEffect(effIndex);
    }

    void Register() override
    {
        OnEffectHitTarget += SpellEffectFn(spell_pri_divine_star_shadow::HandleHitTarget, EFFECT_2, SPELL_EFFECT_ENERGIZE);
    }
};

// 110744 - Divine Star (Holy)
// 122121 - Divine Star (Shadow)
struct areatrigger_pri_divine_star : AreaTriggerAI
{
    using AreaTriggerAI::AreaTriggerAI;

    void OnInitialize() override
    {
        SpellInfo const* spellInfo = sSpellMgr->GetSpellInfo(at->GetSpellId(), DIFFICULTY_NONE);
        if (!spellInfo)
            return;

        if (spellInfo->GetEffects().size() <= EFFECT_1)
            return;

        Unit* caster = at->GetCaster();
        if (!caster)
            return;

        _casterCurrentPosition = caster->GetPosition();

        // Note: max. distance at which the Divine Star can travel to is EFFECT_1's BasePoints yards.
        float maxTravelDistance = float(spellInfo->GetEffect(EFFECT_1).CalcValue(caster));

        Position destPos = _casterCurrentPosition;
        at->MovePositionToFirstCollision(destPos, maxTravelDistance, 0.0f);

        PathGenerator firstPath(at);
        firstPath.CalculatePath(destPos.GetPositionX(), destPos.GetPositionY(), destPos.GetPositionZ(), false);

        at->InitSplines(firstPath.GetPath());
    }

    void OnUpdate(uint32 diff) override
    {
        _scheduler.Update(diff);
    }

    void OnUnitEnter(Unit* unit) override
    {
        HandleUnitEnterExit(unit);
    }

    void OnUnitExit(Unit* unit, AreaTriggerExitReason /*reason*/) override
    {
        // Note: this ensures any unit receives a second hit if they happen to be inside the AT when Divine Star starts its return path.
        HandleUnitEnterExit(unit);
    }

    void HandleUnitEnterExit(Unit* unit)
    {
        Unit* caster = at->GetCaster();
        if (!caster)
            return;

        if (advstd::ranges::contains(_affectedUnits, unit->GetGUID()))
            return;

        constexpr TriggerCastFlags TriggerFlags = TRIGGERED_IGNORE_GCD | TRIGGERED_IGNORE_CAST_IN_PROGRESS;

        if (caster->IsValidAttackTarget(unit))
            caster->CastSpell(unit, at->GetSpellId() == SPELL_PRIEST_DIVINE_STAR_SHADOW ? SPELL_PRIEST_DIVINE_STAR_SHADOW_DAMAGE : SPELL_PRIEST_DIVINE_STAR_HOLY_DAMAGE,
                TriggerFlags);
        else if (caster->IsValidAssistTarget(unit))
            caster->CastSpell(unit, at->GetSpellId() == SPELL_PRIEST_DIVINE_STAR_SHADOW ? SPELL_PRIEST_DIVINE_STAR_SHADOW_HEAL : SPELL_PRIEST_DIVINE_STAR_HOLY_HEAL,
                TriggerFlags);

        _affectedUnits.push_back(unit->GetGUID());
    }

    void OnDestinationReached() override
    {
        Unit* caster = at->GetCaster();
        if (!caster)
            return;

        if (at->GetDistance(_casterCurrentPosition) > 0.05f)
        {
            _affectedUnits.clear();

            ReturnToCaster();
        }
        else
            at->Remove();
    }

    void ReturnToCaster()
    {
        _scheduler.Schedule(0ms, [this](TaskContext task)
        {
            Unit* caster = at->GetCaster();
            if (!caster)
                return;

            _casterCurrentPosition = caster->GetPosition();

            Movement::PointsArray returnSplinePoints;

            returnSplinePoints.push_back(PositionToVector3(at->GetPosition()));
            returnSplinePoints.push_back(PositionToVector3(caster->GetPosition()));

            at->InitSplines(returnSplinePoints);

            task.Repeat(250ms);
        });
    }

private:
    TaskScheduler _scheduler;
    Position _casterCurrentPosition;
    std::vector<ObjectGuid> _affectedUnits;
};

struct spell_pri_holy_words_base
{
    static void ModifyCooldown(Unit* priest, SpellInfo const* spellInfo, Milliseconds cooldownMod)
    {
        priest->GetSpellHistory()->ModifyCooldown(spellInfo, cooldownMod, true);
    }
};

// 391339 - Empowered Renew
class spell_pri_empowered_renew : public AuraScript
{
    bool Validate(SpellInfo const* /*spellInfo*/) override
    {
        return ValidateSpellInfo({ SPELL_PRIEST_RENEW, SPELL_PRIEST_HOLY_WORD_SANCTIFY })
            && ValidateSpellEffect({ { SPELL_PRIEST_RENEW, EFFECT_0 } })
            && sSpellMgr->AssertSpellInfo(SPELL_PRIEST_RENEW, DIFFICULTY_NONE)->GetEffect(EFFECT_0).IsAura(SPELL_AURA_PERIODIC_HEAL);
    }

    void HandleProc(AuraEffect const* aurEff, ProcEventInfo const& eventInfo) const
    {
        spell_pri_holy_words_base::ModifyCooldown(eventInfo.GetActor(), sSpellMgr->AssertSpellInfo(SPELL_PRIEST_HOLY_WORD_SANCTIFY, GetCastDifficulty()),
            Milliseconds(-aurEff->GetAmount()));
    }

    void Register() override
    {
        OnEffectProc += AuraEffectProcFn(spell_pri_empowered_renew::HandleProc, EFFECT_0, SPELL_AURA_DUMMY);
    }
};

// 139 - Renew
class spell_pri_empowered_renew_heal : public AuraScript
{
    bool Validate(SpellInfo const* /*spellInfo*/) override
    {
        return ValidateSpellEffect({ { SPELL_PRIEST_EMPOWERED_RENEW, EFFECT_1 } });
    }

    void CalculateHealing(AuraEffect const* /*aurEff*/, Unit* /*victim*/, int32& /*healing*/, int32& /*flatMod*/, float& pctMod) const
    {
        if (Unit* caster = GetCaster())
            if (AuraEffect const* empRenew = caster->GetAuraEffect(SPELL_PRIEST_EMPOWERED_RENEW, EFFECT_1))
                AddPct(pctMod, empRenew->GetAmount());
    }

    void Register() override
    {
        DoEffectCalcDamageAndHealing += AuraEffectCalcHealingFn(spell_pri_empowered_renew_heal::CalculateHealing, EFFECT_0, SPELL_AURA_PERIODIC_HEAL);
    }
};

// 447444 - Entropic Rift
// Triggered by 8092 - Mind Blast (Discipline) and 263165 - Void Torrent (Shadow)
class spell_pri_entropic_rift : public SpellScript
{
    bool Validate(SpellInfo const* /*spellInfo*/) override
    {
        return ValidateSpellInfo({ SPELL_PRIEST_ENTROPIC_RIFT });
    }

    bool Load() override
    {
        Unit* caster = GetCaster();
        return caster->HasAura(SPELL_PRIEST_ENTROPIC_RIFT)
            && caster->IsPlayer()
            && GetSpellInfo()->Id == uint32(caster->ToPlayer()->GetPrimarySpecialization() == ChrSpecialization::PriestShadow
                ? SPELL_PRIEST_VOID_TORRENT
                : SPELL_PRIEST_MIND_BLAST);
    }

    void HandleEffectHit(SpellEffIndex /*effIndex*/) const
    {
        Unit* target = GetHitUnit();

        GetCaster()->CastSpell(target->GetPosition(), SPELL_PRIEST_ENTROPIC_RIFT_AREATRIGGER, CastSpellExtraArgsInit{
            .TriggerFlags = TRIGGERED_IGNORE_CAST_IN_PROGRESS | TRIGGERED_DONT_REPORT_CAST_ERROR,
            .CustomArg = target->GetGUID()
        });
    }

    void Register() override
    {
        if (m_scriptSpellId == SPELL_PRIEST_MIND_BLAST)
            OnEffectHitTarget += SpellEffectFn(spell_pri_entropic_rift::HandleEffectHit, EFFECT_0, SPELL_EFFECT_SCHOOL_DAMAGE);
        else
            OnEffectHitTarget += SpellEffectFn(spell_pri_entropic_rift::HandleEffectHit, EFFECT_0, SPELL_EFFECT_APPLY_AURA);
    }
};

// 450193 - Entropic Rift (Aura)
class spell_pri_entropic_rift_aura : public AuraScript
{
    bool Validate(SpellInfo const* /*spellInfo*/) override
    {
        return ValidateSpellInfo({ SPELL_PRIEST_ENTROPIC_RIFT_AREATRIGGER });
    }

    void HandleRemove(AuraEffect const* /*aurEff*/, AuraEffectHandleModes /*mode*/) const
    {
        if (AreaTrigger* at = GetTarget()->GetAreaTrigger(SPELL_PRIEST_ENTROPIC_RIFT_AREATRIGGER))
            at->Remove();
    }

    void Register() override
    {
        OnEffectRemove += AuraEffectApplyFn(spell_pri_entropic_rift_aura::HandleRemove, EFFECT_0, SPELL_AURA_MOD_SPEED_ALWAYS, AURA_EFFECT_HANDLE_REAL);
    }
};

// 459314 - Entropic Rift (Periodic)
class spell_pri_entropic_rift_periodic : public AuraScript
{
    bool Validate(SpellInfo const* /*spellInfo*/) override
    {
        return ValidateSpellInfo({ SPELL_PRIEST_ENTROPIC_RIFT_AREATRIGGER, SPELL_PRIEST_ENTROPIC_RIFT_DAMAGE });
    }

    void HandlePeriodic(AuraEffect const* /*aurEff*/) const
    {
        Unit* caster = GetTarget();

        AreaTrigger const* at = caster->GetAreaTrigger(SPELL_PRIEST_ENTROPIC_RIFT_AREATRIGGER);
        if (!at)
            return;

        SpellInfo const* damageSpell = sSpellMgr->AssertSpellInfo(SPELL_PRIEST_ENTROPIC_RIFT_DAMAGE, GetCastDifficulty());

        for (ObjectGuid const& unitInAreaTrigger : at->GetInsideUnits())
            if (Unit* target = ObjectAccessor::GetUnit(*at, unitInAreaTrigger))
                if (caster->IsValidAttackTarget(target, damageSpell))
                    caster->CastSpell(target, SPELL_PRIEST_ENTROPIC_RIFT_DAMAGE, TRIGGERED_IGNORE_CAST_IN_PROGRESS | TRIGGERED_DONT_REPORT_CAST_ERROR);
    }

    void Register() override
    {
        OnEffectPeriodic += AuraEffectPeriodicFn(spell_pri_entropic_rift_periodic::HandlePeriodic, EFFECT_0, SPELL_AURA_PERIODIC_DUMMY);
    }
};

// 447445 - Entropic Rift (AreaTrigger)
struct areatrigger_pri_entropic_rift : public AreaTriggerAI
{
    using AreaTriggerAI::AreaTriggerAI;

    static constexpr std::array<DBCPosition2D, 2> OverrideScaleCurve =
    {{
        { .X = 0.0f, .Y = 1.0f },
        { .X = 1.0f, .Y = 1.0f },
    }};

    void OnCreate(Spell const* creatingSpell) override
    {
        Unit* caster = at->GetCaster();
        if (!caster)
            return;

        CastSpellExtraArgs args;
        args.TriggerFlags = TRIGGERED_IGNORE_CAST_IN_PROGRESS | TRIGGERED_DONT_REPORT_CAST_ERROR;

        if (creatingSpell)
        {
            args.OriginalCastId = creatingSpell->m_castId;

            if (ObjectGuid const* targetGUID = std::any_cast<ObjectGuid>(&creatingSpell->m_customArg))
                at->SetPathTarget(*targetGUID);

            _searchRadius = creatingSpell->GetSpellInfo()->GetMaxRange();
        }

        caster->CastSpell(caster, SPELL_PRIEST_ENTROPIC_RIFT_AURA, args);
        caster->CastSpell(caster, SPELL_PRIEST_ENTROPIC_RIFT_PERIODIC, args);

        UpdateMovement();
        _scheduler.Schedule(500ms, [this](TaskContext task)
        {
            UpdateMovement();
            task.Repeat(500ms);
        });
    }

    void OnUpdate(uint32 diff) override
    {
        _scheduler.Update(diff);
    }

    void OnDestinationReached() override
    {
        _movementSpeed = 7.0f; // Entropic Rift moves slower after reaching its target
    }

    void UpdateMovement()
    {
        at->SetOverrideScaleCurve(OverrideScaleCurve); // updates StartTimeOffset of the curve

        Unit* target = UpdateTarget();
        if (!target)
            return;

        at->SetPathTarget(target->GetGUID());

        if (at->IsInDist2d(target, 0.5f))
            return;

        PathGenerator path(at);
        path.CalculatePath(target->GetPositionX(), target->GetPositionY(), target->GetPositionZ(), false);
        at->InitSplines(path.GetPath(), _movementSpeed);
    }

    Unit* UpdateTarget() const
    {
        SpellInfo const* damageSpell = sSpellMgr->GetSpellInfo(SPELL_PRIEST_ENTROPIC_RIFT_DAMAGE, DIFFICULTY_NONE);
        if (!damageSpell || damageSpell->GetEffects().empty())
            return nullptr;

        Unit* caster = at->GetCaster();
        if (!caster)
            return nullptr;

        SpellEffectInfo const& damageEffect = damageSpell->GetEffect(EFFECT_0);
        Trinity::WorldObjectSpellAreaTargetCheck check(_searchRadius, caster, caster, caster, damageSpell, TARGET_CHECK_ENEMY, damageEffect.ImplicitTargetConditions.get(), TARGET_OBJECT_TYPE_UNIT);

        Unit* target = ObjectAccessor::GetUnit(*at, at->m_areaTriggerData->OrbitPathTarget);
        if (!target || !check(target))
        {
            std::vector<Unit*> targets;
            Trinity::UnitListSearcher searcher(at, targets, check);
            Spell::SearchTargets(searcher, GRID_MAP_TYPE_MASK_CREATURE | GRID_MAP_TYPE_MASK_PLAYER, caster, caster, _searchRadius);
            Trinity::Containers::EraseIf(targets, [caster](Unit const* target) { return !caster->IsInCombatWith(target); });
            if (!targets.empty())
                target = Trinity::Containers::SelectRandomContainerElement(targets);
        }

        return target;
    }

private:
    TaskScheduler _scheduler;
    float _movementSpeed = 12.0f;
    float _searchRadius = 0.0f;
};

// 414553 - Epiphany
class spell_pri_epiphany : public AuraScript
{
    bool Validate(SpellInfo const* /*spellInfo*/) override
    {
        return ValidateSpellInfo({ SPELL_PRIEST_PRAYER_OF_MENDING, SPELL_PRIEST_EPIPHANY_HIGHLIGHT });
    }

    static bool CheckProc(AuraScript const&, AuraEffect const* aurEff, ProcEventInfo& /*eventInfo*/)
    {
        return roll_chance_i(aurEff->GetAmount());
    }

    void HandleOnProc(AuraEffect const* aurEff, ProcEventInfo& /*eventInfo*/) const
    {
        Unit* target = GetTarget();

        target->GetSpellHistory()->ResetCooldown(SPELL_PRIEST_PRAYER_OF_MENDING, true);

        target->CastSpell(target, SPELL_PRIEST_EPIPHANY_HIGHLIGHT, aurEff);
    }

    void Register() override
    {
        DoCheckEffectProc += AuraCheckEffectProcFn(spell_pri_epiphany::CheckProc, EFFECT_0, SPELL_AURA_DUMMY);
        OnEffectProc += AuraEffectProcFn(spell_pri_epiphany::HandleOnProc, EFFECT_0, SPELL_AURA_DUMMY);
    }
};

// 415673 - Essence Devourer (Heal)
// 415676 - Essence Devourer (Heal)
class spell_pri_essence_devourer_heal : public SpellScript
{
    static void FilterTargets(SpellScript const&, std::list<WorldObject*>& targets)
    {
        Trinity::SelectRandomInjuredTargets(targets, 1, true);
    }

    void Register() override
    {
        OnObjectAreaTargetSelect += SpellObjectAreaTargetSelectFn(spell_pri_essence_devourer_heal::FilterTargets, EFFECT_0, TARGET_UNIT_DEST_AREA_ALLY);
    }
};

// 246287 - Evangelism
class spell_pri_evangelism : public SpellScript
{
    bool Validate(SpellInfo const* /*spellInfo*/) override
    {
        return ValidateSpellInfo({ SPELL_PRIEST_ATONEMENT_EFFECT });
    }

    void HandleScriptEffect(SpellEffIndex /*effIndex*/) const
    {
        Unit* caster = GetCaster();
        Unit* target = GetHitUnit();

        Aura* atonementAura = target->GetAura(SPELL_PRIEST_ATONEMENT_EFFECT, caster->GetGUID());
        if (!atonementAura)
            return;

        Milliseconds extraDuration = Seconds(GetEffectValue());

        atonementAura->SetDuration(atonementAura->GetDuration() + extraDuration.count());
        atonementAura->SetMaxDuration(atonementAura->GetDuration() + extraDuration.count());
    }

    void Register() override
    {
        OnEffectHitTarget += SpellEffectFn(spell_pri_evangelism::HandleScriptEffect, EFFECT_0, SPELL_EFFECT_SCRIPT_EFFECT);
    }
};

// 390832 - Expiation
// Triggered by 8092 - Mind Blast and 32379 - Shadow Word: Death
class spell_pri_expiation : public SpellScript
{
    bool Validate(SpellInfo const* /*spellInfo*/) override
    {
        return ValidateSpellInfo({ SPELL_PRIEST_EXPIATION_DAMAGE })
            && ValidateSpellEffect({ { SPELL_PRIEST_EXPIATION, EFFECT_1 }, { SPELL_PRIEST_SHADOW_WORD_PAIN, EFFECT_1 } });
    }

    bool Load() override
    {
        return GetCaster()->HasAura(SPELL_PRIEST_EXPIATION);
    }

    void HandleHitTarget(SpellEffIndex /*effIndex*/) const
    {
        Unit* caster = GetCaster();
        Unit* target = GetHitUnit();

        Aura const* expiation = caster->GetAura(SPELL_PRIEST_EXPIATION);
        if (!expiation)
            return;

        AuraEffect const* expiationConsume = expiation->GetEffect(EFFECT_0);
        AuraEffect const* expiationDmgMul = expiation->GetEffect(EFFECT_1);
        if (!expiationConsume || !expiationDmgMul)
            return;

        AuraEffect const* swPainAuraEffect = target->GetAuraEffect(SPELL_PRIEST_SHADOW_WORD_PAIN, EFFECT_1, caster->GetGUID());
        if (!swPainAuraEffect)
            return;

        Aura* swPainAura = swPainAuraEffect->GetBase();
        int32 debuffDuration = swPainAura->GetDuration();
        int32 consumeDuration = std::min(debuffDuration, expiationConsume->GetAmount() * IN_MILLISECONDS);
        if (consumeDuration == 0)
            return;

        float ticksConsumed = static_cast<float>(consumeDuration) / swPainAuraEffect->GetPeriod();
        float damagePerTick = swPainAuraEffect->CalculateEstimatedAmount(caster, swPainAuraEffect->GetAmount()).value_or(swPainAuraEffect->GetAmount());
        int32 totalDamage = static_cast<int32>(damagePerTick * ticksConsumed);

        swPainAura->SetDuration(debuffDuration - consumeDuration);

        caster->CastSpell(target, SPELL_PRIEST_EXPIATION_DAMAGE, CastSpellExtraArgsInit
        {
            .TriggerFlags = TRIGGERED_IGNORE_CAST_IN_PROGRESS | TRIGGERED_DONT_REPORT_CAST_ERROR,
            .SpellValueOverrides = { { SPELLVALUE_BASE_POINT0, CalculatePct(totalDamage, expiationDmgMul->GetAmount()) } }
        });
    }

    void Register() override
    {
        OnEffectHitTarget += SpellEffectFn(spell_pri_expiation::HandleHitTarget, EFFECT_0, SPELL_EFFECT_SCHOOL_DAMAGE);
    }
};

// 33110 - Prayer of Mending (Heal)
class spell_pri_focused_mending : public SpellScript
{
    bool Validate(SpellInfo const* /*spellInfo*/) override
    {
        return ValidateSpellEffect({ { SPELL_PRIEST_FOCUSED_MENDING, EFFECT_0 } });
    }

    void CalculateHealingBonus(SpellEffectInfo const& /*spellEffectInfo*/, Unit* /*victim*/, int32& /*healing*/, int32& /*flatMod*/, float& pctMod) const
    {
        if (AuraEffect const* focusedMendingEffect = GetCaster()->GetAuraEffect(SPELL_PRIEST_FOCUSED_MENDING, EFFECT_0))
        {
            bool const* isEmpoweredByFocusedMending = std::any_cast<bool>(&GetSpell()->m_customArg);

            if (isEmpoweredByFocusedMending && *isEmpoweredByFocusedMending)
                AddPct(pctMod, focusedMendingEffect->GetAmount());
        }
    }

    void Register() override
    {
        CalcHealing += SpellCalcHealingFn(spell_pri_focused_mending::CalculateHealingBonus);
    }
};

// 390615 - From Darkness Comes Light (Talent)
class spell_pri_from_darkness_comes_light : public AuraScript
{
    void HandleEffectProc(AuraEffect const* aurEff, ProcEventInfo& /*eventInfo*/) const
    {
        GetTarget()->CastSpell(GetTarget(), SPELL_PRIEST_FROM_DARKNESS_COMES_LIGHT_AURA, aurEff);
    }

    void Register() override
    {
        OnEffectProc += AuraEffectProcFn(spell_pri_from_darkness_comes_light::HandleEffectProc, EFFECT_0, SPELL_AURA_DUMMY);
    }
};

// 47788 - Guardian Spirit
class spell_pri_guardian_spirit : public AuraScript
{
    uint32 healPct = 0;

    bool Validate(SpellInfo const* spellInfo) override
    {
        return ValidateSpellInfo({ SPELL_PRIEST_GUARDIAN_SPIRIT_HEAL }) && ValidateSpellEffect({ { spellInfo->Id, EFFECT_1 } });
    }

    bool Load() override
    {
        healPct = GetEffectInfo(EFFECT_1).CalcValue();
        return true;
    }

    static void CalculateAmount(AuraScript const&, AuraEffect const* /*aurEff*/, int32 & amount, bool & /*canBeRecalculated*/)
    {
        // Set absorbtion amount to unlimited
        amount = -1;
    }

    void Absorb(AuraEffect* /*aurEff*/, DamageInfo const& dmgInfo, uint32 & absorbAmount)
    {
        Unit* target = GetTarget();
        if (dmgInfo.GetDamage() < target->GetHealth())
            return;

        int32 healAmount = int32(target->CountPctFromMaxHealth(healPct));
        // remove the aura now, we don't want 40% healing bonus
        Remove(AURA_REMOVE_BY_ENEMY_SPELL);
        CastSpellExtraArgs args(TRIGGERED_FULL_MASK);
        args.AddSpellBP0(healAmount);
        target->CastSpell(target, SPELL_PRIEST_GUARDIAN_SPIRIT_HEAL, args);
        absorbAmount = dmgInfo.GetDamage();
    }

    void Register() override
    {
        DoEffectCalcAmount += AuraEffectCalcAmountFn(spell_pri_guardian_spirit::CalculateAmount, EFFECT_1, SPELL_AURA_SCHOOL_ABSORB);
        OnEffectAbsorb += AuraEffectAbsorbFn(spell_pri_guardian_spirit::Absorb, EFFECT_1);
    }
};

// 421558 - Heaven's Wrath
class spell_pri_heavens_wrath : public AuraScript
{
    bool Validate(SpellInfo const* /*spellInfo*/) override
    {
        return ValidateSpellInfo({ SPELL_PRIEST_ULTIMATE_PENITENCE });
    }

    static bool CheckProc(AuraScript const&, ProcEventInfo const& eventInfo)
    {
        return !(eventInfo.GetSpellInfo()->Id == SPELL_PRIEST_ULTIMATE_PENITENCE_DAMAGE || eventInfo.GetSpellInfo()->Id == SPELL_PRIEST_ULTIMATE_PENITENCE_HEAL);
    }

    static void HandleEffectProc(AuraScript const&, AuraEffect const* aurEff, ProcEventInfo const& eventInfo)
    {
        Unit* caster = eventInfo.GetActor();
        if (!caster)
            return;

        int32 cdReduction = aurEff->GetAmount();
        caster->GetSpellHistory()->ModifyCooldown(SPELL_PRIEST_ULTIMATE_PENITENCE, Seconds(-cdReduction), true);
    }

    void Register() override
    {
        OnEffectProc += AuraEffectProcFn(spell_pri_heavens_wrath::HandleEffectProc, EFFECT_0, SPELL_AURA_DUMMY);
    }
};

// 120644 - Halo (Shadow)
class spell_pri_halo_shadow : public SpellScript
{
    void HandleHitTarget(SpellEffIndex effIndex)
    {
        Unit* caster = GetCaster();

        if (caster->GetPowerType() != GetEffectInfo().MiscValue)
            PreventHitDefaultEffect(effIndex);
    }

    void Register() override
    {
        OnEffectHitTarget += SpellEffectFn(spell_pri_halo_shadow::HandleHitTarget, EFFECT_1, SPELL_EFFECT_ENERGIZE);
    }
};

// 120517 - Halo (Holy)
// 120644 - Halo (Shadow)
struct areatrigger_pri_halo : AreaTriggerAI
{
    areatrigger_pri_halo(AreaTrigger* areatrigger) : AreaTriggerAI(areatrigger) {}

    void OnUnitEnter(Unit* unit) override
    {
        if (Unit* caster = at->GetCaster())
        {
            if (caster->IsValidAttackTarget(unit))
                caster->CastSpell(unit, at->GetSpellId() == SPELL_PRIEST_HALO_SHADOW ? SPELL_PRIEST_HALO_SHADOW_DAMAGE : SPELL_PRIEST_HALO_HOLY_DAMAGE,
                    TRIGGERED_IGNORE_GCD | TRIGGERED_IGNORE_CAST_IN_PROGRESS);
            else if (caster->IsValidAssistTarget(unit))
                caster->CastSpell(unit, at->GetSpellId() == SPELL_PRIEST_HALO_SHADOW ? SPELL_PRIEST_HALO_SHADOW_HEAL : SPELL_PRIEST_HALO_HOLY_HEAL,
                    TRIGGERED_IGNORE_GCD | TRIGGERED_IGNORE_CAST_IN_PROGRESS);
        }
    }
};

// 391154 - Holy Mending
class spell_pri_holy_mending : public AuraScript
{
    bool Validate(SpellInfo const* /*spellInfo*/) override
    {
        return ValidateSpellInfo({ SPELL_PRIEST_RENEW, SPELL_PRIEST_HOLY_MENDING_HEAL });
    }

    static bool CheckProc(AuraScript const&, AuraEffect const* /*aurEff*/, ProcEventInfo const& procInfo)
    {
        return procInfo.GetProcTarget()->HasAura(SPELL_PRIEST_RENEW, procInfo.GetActor()->GetGUID());
    }

    static void HandleProc(AuraScript const&, AuraEffect* aurEff, ProcEventInfo const& eventInfo)
    {
        eventInfo.GetActor()->CastSpell(eventInfo.GetProcTarget(), SPELL_PRIEST_HOLY_MENDING_HEAL, CastSpellExtraArgs(aurEff));
    }

    void Register() override
    {
        DoCheckEffectProc += AuraCheckEffectProcFn(spell_pri_holy_mending::CheckProc, EFFECT_0, SPELL_AURA_PROC_TRIGGER_SPELL);
        OnEffectProc += AuraEffectProcFn(spell_pri_holy_mending::HandleProc, EFFECT_0, SPELL_AURA_PROC_TRIGGER_SPELL);
    }
};

// 63733 - Holy Words
class spell_pri_holy_words : public AuraScript
{
    bool Validate(SpellInfo const* /*spellInfo*/) override
    {
        return ValidateSpellInfo(
        {
            SPELL_PRIEST_HEAL,
            SPELL_PRIEST_FLASH_HEAL,
            SPELL_PRIEST_PRAYER_OF_HEALING,
            SPELL_PRIEST_RENEW,
            SPELL_PRIEST_SMITE,
            SPELL_PRIEST_HOLY_WORD_CHASTISE,
            SPELL_PRIEST_HOLY_WORD_SANCTIFY,
            SPELL_PRIEST_HOLY_WORD_SERENITY
        }) && ValidateSpellEffect(
        {
            { SPELL_PRIEST_HOLY_WORD_SERENITY, EFFECT_1 },
            { SPELL_PRIEST_HOLY_WORD_SANCTIFY, EFFECT_3 },
            { SPELL_PRIEST_HOLY_WORD_CHASTISE, EFFECT_1 }
        });
    }

    void HandleProc(AuraEffect* /*aurEff*/, ProcEventInfo const& eventInfo) const
    {
        SpellInfo const* spellInfo = eventInfo.GetSpellInfo();
        if (!spellInfo)
            return;

        uint32 targetSpellId;
        SpellEffIndex cdReductionEffIndex;
        switch (spellInfo->Id)
        {
            case SPELL_PRIEST_HEAL:
            case SPELL_PRIEST_FLASH_HEAL: // reduce Holy Word: Serenity cd by 6 seconds
                targetSpellId = SPELL_PRIEST_HOLY_WORD_SERENITY;
                cdReductionEffIndex = EFFECT_1;
                // cdReduction = sSpellMgr->GetSpellInfo(SPELL_PRIEST_HOLY_WORD_SERENITY, GetCastDifficulty())->GetEffect(EFFECT_1)->CalcValue(player);
                break;
            case SPELL_PRIEST_PRAYER_OF_HEALING: // reduce Holy Word: Sanctify cd by 6 seconds
                targetSpellId = SPELL_PRIEST_HOLY_WORD_SANCTIFY;
                cdReductionEffIndex = EFFECT_2;
                break;
            case SPELL_PRIEST_RENEW: // reuce Holy Word: Sanctify cd by 2 seconds
                targetSpellId = SPELL_PRIEST_HOLY_WORD_SANCTIFY;
                cdReductionEffIndex = EFFECT_3;
                break;
            case SPELL_PRIEST_SMITE: // reduce Holy Word: Chastise cd by 4 seconds
                targetSpellId = SPELL_PRIEST_HOLY_WORD_CHASTISE;
                cdReductionEffIndex = EFFECT_1;
                break;
            default:
                TC_LOG_WARN("spells.priest", "HolyWords aura has been proced by an unknown spell: {}", GetSpellInfo()->Id);
                return;
        }

        SpellInfo const* targetSpellInfo = sSpellMgr->AssertSpellInfo(targetSpellId, GetCastDifficulty());
        int32 cdReduction = targetSpellInfo->GetEffect(cdReductionEffIndex).CalcValue(GetTarget());
        spell_pri_holy_words_base::ModifyCooldown(GetTarget(), targetSpellInfo, Seconds(-cdReduction));
    }

    void Register() override
    {
        OnEffectProc += AuraEffectProcFn(spell_pri_holy_words::HandleProc, EFFECT_0, SPELL_AURA_DUMMY);
    }
};

// 88625 - Holy Word: Chastise
class spell_pri_holy_word_chastise : public SpellScript
{
    bool Validate(SpellInfo const* /*spellInfo*/) override
    {
        return ValidateSpellInfo
        ({
            SPELL_PRIEST_HOLY_WORD_CHASTISE_INCAPACITATE,
            SPELL_PRIEST_HOLY_WORD_CHASTISE_STUN,
            SPELL_PRIEST_CENSURE
        });
    }

    void HandleAfterHit() const
    {
        Unit* caster = GetCaster();
        uint32 spellId = caster->HasAura(SPELL_PRIEST_CENSURE) ? SPELL_PRIEST_HOLY_WORD_CHASTISE_STUN : SPELL_PRIEST_HOLY_WORD_CHASTISE_INCAPACITATE;

        caster->CastSpell(GetHitUnit(), spellId, CastSpellExtraArgsInit{
            .TriggerFlags = TRIGGERED_IGNORE_CAST_IN_PROGRESS | TRIGGERED_DONT_REPORT_CAST_ERROR,
            .TriggeringSpell = GetSpell()
        });
    }

    void Register() override
    {
        AfterHit += SpellHitFn(spell_pri_holy_word_chastise::HandleAfterHit);
    }
};

// 265202 - Holy Word: Salvation
class spell_pri_holy_word_salvation : public SpellScript
{
    bool Validate(SpellInfo const* spellInfo) override
    {
        return ValidateSpellInfo
        ({
            SPELL_PRIEST_PRAYER_OF_MENDING_AURA,
            SPELL_PRIEST_RENEW
        }) && ValidateSpellEffect({
            { SPELL_PRIEST_PRAYER_OF_MENDING_HEAL, EFFECT_0 },
            { spellInfo->Id, EFFECT_1 }
        }) && spellInfo->GetEffect(EFFECT_1).TargetB.GetTarget() == TARGET_UNIT_SRC_AREA_ALLY;
    }

    bool Load() override
    {
        _spellInfoHeal = sSpellMgr->AssertSpellInfo(SPELL_PRIEST_PRAYER_OF_MENDING_HEAL, DIFFICULTY_NONE);
        _healEffectDummy = &_spellInfoHeal->GetEffect(EFFECT_0);
        return true;
    }

    void HandleApplyBuffs(SpellEffIndex /*effIndex*/) const
    {
        Unit* caster = GetCaster();
        Unit* target = GetHitUnit();

        CastSpellExtraArgs args;
        args.TriggerFlags = TRIGGERED_FULL_MASK;

        // amount of Prayer of Mending is SPELL_PRIEST_HOLY_WORD_SALVATION's EFFECT_1.
        args.AddSpellMod(SPELLVALUE_AURA_STACK, GetEffectValue());

        int32 basePoints = caster->SpellHealingBonusDone(target, _spellInfoHeal, _healEffectDummy->CalcValue(caster), HEAL, *_healEffectDummy);
        args.AddSpellMod(SPELLVALUE_BASE_POINT0, basePoints);
        caster->CastSpell(target, SPELL_PRIEST_PRAYER_OF_MENDING_AURA, args);

        // a full duration Renew is triggered.
        caster->CastSpell(target, SPELL_PRIEST_RENEW, CastSpellExtraArgs(TRIGGERED_FULL_MASK).SetTriggeringSpell(GetSpell()));
    }

    void Register() override
    {
        OnEffectHitTarget += SpellEffectFn(spell_pri_holy_word_salvation::HandleApplyBuffs, EFFECT_1, SPELL_EFFECT_DUMMY);
    }

    SpellInfo const* _spellInfoHeal = nullptr;
    SpellEffectInfo const* _healEffectDummy = nullptr;
};

// 2050 - Holy Word: Serenity
// 34861 - Holy Word: Sanctify
class spell_pri_holy_word_salvation_cooldown_reduction : public SpellScript
{
    bool Validate(SpellInfo const* /*spellInfo*/) override
    {
        return ValidateSpellInfo({ SPELL_PRIEST_HOLY_WORD_SALVATION })
            && ValidateSpellEffect({ { SPELL_PRIEST_HOLY_WORD_SALVATION, EFFECT_2 } });
    }

    bool Load() override
    {
        return GetCaster()->HasSpell(SPELL_PRIEST_HOLY_WORD_SALVATION);
    }

    void ReduceCooldown() const
    {
        // cooldown reduced by SPELL_PRIEST_HOLY_WORD_SALVATION's Seconds(EFFECT_2).
        int32 cooldownReduction = sSpellMgr->AssertSpellInfo(SPELL_PRIEST_HOLY_WORD_SALVATION, GetCastDifficulty())->GetEffect(EFFECT_2).CalcValue(GetCaster());

        GetCaster()->GetSpellHistory()->ModifyCooldown(SPELL_PRIEST_HOLY_WORD_SALVATION, Seconds(-cooldownReduction), true);
    }

    void Register() override
    {
        AfterCast += SpellCastFn(spell_pri_holy_word_salvation_cooldown_reduction::ReduceCooldown);
    }
};

// 40438 - Priest Tier 6 Trinket
class spell_pri_item_t6_trinket : public AuraScript
{
    bool Validate(SpellInfo const* /*spellInfo*/) override
    {
        return ValidateSpellInfo({ SPELL_PRIEST_DIVINE_BLESSING, SPELL_PRIEST_DIVINE_WRATH });
    }

    void HandleProc(AuraEffect* /*aurEff*/, ProcEventInfo const& eventInfo)
    {
        PreventDefaultAction();
        Unit* caster = eventInfo.GetActor();
        if (eventInfo.GetSpellTypeMask() & PROC_SPELL_TYPE_HEAL)
            caster->CastSpell(nullptr, SPELL_PRIEST_DIVINE_BLESSING, true);

        if (eventInfo.GetSpellTypeMask() & PROC_SPELL_TYPE_DAMAGE)
            caster->CastSpell(nullptr, SPELL_PRIEST_DIVINE_WRATH, true);
    }

    void Register() override
    {
        OnEffectProc += AuraEffectProcFn(spell_pri_item_t6_trinket::HandleProc, EFFECT_0, SPELL_AURA_DUMMY);
    }
};

// 92833 - Leap of Faith
class spell_pri_leap_of_faith_effect_trigger : public SpellScript
{
    bool Validate(SpellInfo const* /*spellInfo*/) override
    {
        return ValidateSpellInfo({ SPELL_PRIEST_LEAP_OF_FAITH_EFFECT });
    }

    void HandleEffectDummy(SpellEffIndex /*effIndex*/) const
    {
        Position destPos = GetHitDest()->GetPosition();

        SpellCastTargets targets;
        targets.SetDst(destPos);
        targets.SetUnitTarget(GetCaster());
        GetHitUnit()->CastSpell(std::move(targets), GetEffectValue(), GetCastDifficulty());
    }

    void Register() override
    {
        OnEffectHitTarget += SpellEffectFn(spell_pri_leap_of_faith_effect_trigger::HandleEffectDummy, EFFECT_0, SPELL_EFFECT_DUMMY);
    }
};

// 1706 - Levitate
class spell_pri_levitate : public SpellScript
{
    bool Validate(SpellInfo const* /*spellInfo*/) override
    {
        return ValidateSpellInfo({ SPELL_PRIEST_LEVITATE_EFFECT });
    }

    void HandleDummy(SpellEffIndex /*effIndex*/) const
    {
        GetCaster()->CastSpell(GetHitUnit(), SPELL_PRIEST_LEVITATE_EFFECT, true);
    }

    void Register() override
    {
        OnEffectHitTarget += SpellEffectFn(spell_pri_levitate::HandleDummy, EFFECT_0, SPELL_EFFECT_DUMMY);
    }
};

// 373178 - Light's Wrath
class spell_pri_lights_wrath : public SpellScript
{
    bool Validate(SpellInfo const* spellInfo) override
    {
        return ValidateSpellEffect({ { spellInfo->Id, EFFECT_1 } });
    }

    void OnPrecast() override
    {
        Aura const* atonement = GetCaster()->GetAura(SPELL_PRIEST_ATONEMENT);
        if (!atonement)
            return;

        spell_pri_atonement const* script = atonement->GetScript<spell_pri_atonement>();
        if (!script)
            return;

        for (ObjectGuid const& atonementTarget : script->GetAtonementTargets())
        {
            if (Unit* target = ObjectAccessor::GetUnit(*GetCaster(), atonementTarget))
            {
                target->CancelSpellMissiles(SPELL_PRIEST_LIGHTS_WRATH_VISUAL, false, false);
                target->CastSpell(GetCaster(), SPELL_PRIEST_LIGHTS_WRATH_VISUAL, TRIGGERED_IGNORE_CAST_IN_PROGRESS);
            }
        }
    }

    void CalculateDamageBonus(SpellEffectInfo const& /*spellEffectInfo*/, Unit const* /*victim*/, int32 const& /*damage*/, int32 const& /*flatMod*/, float& pctMod) const
    {
        Aura const* atonement = GetCaster()->GetAura(SPELL_PRIEST_ATONEMENT);
        if (!atonement)
            return;

        // Atonement size may have changed when missile hits, we need to take an updated count of Atonement applications.
        if (spell_pri_atonement const* script = atonement->GetScript<spell_pri_atonement>())
            AddPct(pctMod, GetEffectInfo(EFFECT_1).CalcValue(GetCaster()) * script->GetAtonementTargets().size());
    }

    void Register() override
    {
        CalcDamage += SpellCalcDamageFn(spell_pri_lights_wrath::CalculateDamageBonus);
    }
};

// 205369 - Mind Bomb
class spell_pri_mind_bomb : public AuraScript
{
    bool Validate(SpellInfo const* /*spellInfo*/) override
    {
        return ValidateSpellInfo({ SPELL_PRIEST_MIND_BOMB_STUN });
    }

    void RemoveEffect(AuraEffect const* /*aurEff*/, AuraEffectHandleModes /*mode*/) const
    {
        if (GetTargetApplication()->GetRemoveMode() == AURA_REMOVE_BY_DEATH || GetTargetApplication()->GetRemoveMode() == AURA_REMOVE_BY_EXPIRE)
            if (Unit* caster = GetCaster())
                caster->CastSpell(GetTarget()->GetPosition(), SPELL_PRIEST_MIND_BOMB_STUN, true);
    }

    void Register() override
    {
        AfterEffectRemove += AuraEffectRemoveFn(spell_pri_mind_bomb::RemoveEffect, EFFECT_0, SPELL_AURA_DUMMY, AURA_EFFECT_HANDLE_REAL);
    }
};

// 373202 - Mind Devourer
// Triggered by 8092 - Mind Blast
class spell_pri_mind_devourer : public SpellScript
{
     bool Validate(SpellInfo const* /*spellInfo*/) override
     {
         return ValidateSpellInfo({ SPELL_PRIEST_MIND_DEVOURER_AURA })
             && ValidateSpellEffect({ { SPELL_PRIEST_MIND_DEVOURER, EFFECT_0 } });
     }

     bool Load() override
     {
         return GetCaster()->HasAura(SPELL_PRIEST_MIND_DEVOURER);
     }

    void HandleEffectHitTarget(SpellEffIndex /*effIndex*/) const
    {
        AuraEffect const* aurEff = GetCaster()->GetAuraEffect(SPELL_PRIEST_MIND_DEVOURER, EFFECT_0);
        if (aurEff && roll_chance_i(aurEff->GetAmount()))
            GetCaster()->CastSpell(GetCaster(), SPELL_PRIEST_MIND_DEVOURER_AURA, GetSpell());
    }

    void Register() override
    {
        OnEffectHitTarget += SpellEffectFn(spell_pri_mind_devourer::HandleEffectHitTarget, EFFECT_0, SPELL_EFFECT_SCHOOL_DAMAGE);
    }
};

// 373204 - Mind Devourer (Aura)
// Attached to 335467 - Devouring Plague
class spell_pri_mind_devourer_buff_aura : public AuraScript
{
    void CalculateDamage(AuraEffect const* /*aurEff*/, Unit* /*victim*/, int32& /*damage*/, int32& /*flatMod*/, float& pctMod) const
    {
        AddPct(pctMod, DamageIncrease);
    }

    void Register() override
    {
        DoEffectCalcDamageAndHealing += AuraEffectCalcDamageFn(spell_pri_mind_devourer_buff_aura::CalculateDamage, EFFECT_1, SPELL_AURA_PERIODIC_LEECH);
    }

public:
    float DamageIncrease = 0.0f;
};

class spell_pri_mind_devourer_buff : public SpellScript
{
    bool Validate(SpellInfo const* /*spellInfo*/) override
    {
        return ValidateSpellEffect({ { SPELL_PRIEST_MIND_DEVOURER_AURA, EFFECT_1 } });
    }

    void OnPrecast() override
    {
        AuraEffect const* mindDevourer = GetCaster()->GetAuraEffect(SPELL_PRIEST_MIND_DEVOURER_AURA, EFFECT_1);
        if (!mindDevourer || !GetSpell()->m_appliedMods.contains(mindDevourer->GetBase()))
            return;

        _damageIncrease = mindDevourer->GetAmount();
    }

    void CalculateDamage(SpellEffectInfo const& /*spellEffectInfo*/, Unit* /*victim*/, int32& /*damage*/, int32& /*flatMod*/, float& pctMod) const
    {
        AddPct(pctMod, _damageIncrease);
    }

    void ModifyAuraValueAndRemoveBuff(SpellEffIndex /*effIndex*/) const
    {
        if (!_damageIncrease)
            return;

        if (Aura* devouringPlague = GetHitAura())
            if (spell_pri_mind_devourer_buff_aura* script = devouringPlague->GetScript<spell_pri_mind_devourer_buff_aura>())
                script->DamageIncrease = _damageIncrease;

        GetCaster()->RemoveAurasDueToSpell(SPELL_PRIEST_MIND_DEVOURER_AURA);
    }

    void Register() override
    {
        CalcDamage += SpellCalcDamageFn(spell_pri_mind_devourer_buff::CalculateDamage);
        OnEffectHitTarget += SpellEffectFn(spell_pri_mind_devourer_buff::ModifyAuraValueAndRemoveBuff, EFFECT_1, SPELL_EFFECT_APPLY_AURA);
    }

    float _damageIncrease = 0.0f;
};

// 390686 - Painful Punishment
class spell_pri_painful_punishment : public AuraScript
{
    bool Validate(SpellInfo const* /*spellInfo*/) override
    {
        return ValidateSpellInfo
        ({
            SPELL_PRIEST_SHADOW_WORD_PAIN,
            SPELL_PRIEST_PURGE_THE_WICKED_PERIODIC
        });
    }

    static void HandleEffectProc(AuraScript const&, AuraEffect const* aurEff, ProcEventInfo const& eventInfo)
    {
        Unit* caster = eventInfo.GetActor();
        Unit* target = eventInfo.GetActionTarget();
        if (!caster || !target)
            return;

        int32 additionalDuration = aurEff->GetAmount();

        if (Aura* shadowWordPain = target->GetOwnedAura(SPELL_PRIEST_SHADOW_WORD_PAIN, caster->GetGUID()))
            shadowWordPain->SetDuration(shadowWordPain->GetDuration() + additionalDuration);

        if (Aura* purgeTheWicked = target->GetOwnedAura(SPELL_PRIEST_PURGE_THE_WICKED_PERIODIC, caster->GetGUID()))
            purgeTheWicked->SetDuration(purgeTheWicked->GetDuration() + additionalDuration);
    }

    void Register() override
    {
        OnEffectProc += AuraEffectProcFn(spell_pri_painful_punishment::HandleEffectProc, EFFECT_0, SPELL_AURA_DUMMY);
    }
};

// 372991 - Pain Transformation
// Triggered by 33206 - Pain Suppression
class spell_pri_pain_transformation : public SpellScript
{
    bool Validate(SpellInfo const* /*spellInfo*/) override
    {
        return ValidateSpellInfo
        ({
            SPELL_PRIEST_ATONEMENT_EFFECT,
            SPELL_PRIEST_PAIN_TRANSFORMATION,
            SPELL_PRIEST_PAIN_TRANSFORMATION_HEAL
        });
    }

    bool Load() override
    {
        return GetCaster()->HasAura(SPELL_PRIEST_PAIN_TRANSFORMATION);
    }

    void HandleHit(SpellEffIndex /*effIndex*/) const
    {
        CastSpellExtraArgs args(GetSpell());
        args.SetTriggerFlags(TRIGGERED_IGNORE_CAST_IN_PROGRESS | TRIGGERED_DONT_REPORT_CAST_ERROR);

        GetCaster()->CastSpell(GetHitUnit(), SPELL_PRIEST_PAIN_TRANSFORMATION_HEAL, args);
        GetCaster()->CastSpell(GetHitUnit(), SPELL_PRIEST_ATONEMENT_EFFECT, args);
    }

    void Register() override
    {
        OnEffectHitTarget += SpellEffectFn(spell_pri_pain_transformation::HandleHit, EFFECT_0, SPELL_EFFECT_APPLY_AURA);
    }
};

// 47540 - Penance
// 400169 - Dark Reprimand
class spell_pri_penance : public SpellScript
{
public:
    spell_pri_penance(uint32 damageSpellId, uint32 healingSpellId) : _damageSpellId(damageSpellId), _healingSpellId(healingSpellId)
    {
    }

    bool Validate(SpellInfo const* /*spellInfo*/) override
    {
        return ValidateSpellInfo({ _damageSpellId, _healingSpellId });
    }

    SpellCastResult CheckCast() const
    {
        Unit* caster = GetCaster();

        if (Unit* target = GetExplTargetUnit())
        {
            if (!caster->IsFriendlyTo(target))
            {
                if (!caster->IsValidAttackTarget(target))
                    return SPELL_FAILED_BAD_TARGETS;

                if (!caster->isInFront(target))
                    return SPELL_FAILED_UNIT_NOT_INFRONT;
            }
        }

        return SPELL_CAST_OK;
    }

    void HandleDummy(SpellEffIndex /*effIndex*/) const
    {
        Unit* caster = GetCaster();

        if (Unit* target = GetHitUnit())
        {
            if (caster->IsFriendlyTo(target))
                caster->CastSpell(target, _healingSpellId, CastSpellExtraArgs(TRIGGERED_IGNORE_GCD | TRIGGERED_IGNORE_SPELL_AND_CATEGORY_CD)
                    .SetTriggeringSpell(GetSpell()));
            else
                caster->CastSpell(target, _damageSpellId, CastSpellExtraArgs(TRIGGERED_IGNORE_GCD | TRIGGERED_IGNORE_SPELL_AND_CATEGORY_CD)
                    .SetTriggeringSpell(GetSpell()));
        }
    }

    void Register() override
    {
        OnCheckCast += SpellCheckCastFn(spell_pri_penance::CheckCast);
        OnEffectHitTarget += SpellEffectFn(spell_pri_penance::HandleDummy, EFFECT_0, SPELL_EFFECT_DUMMY);
    }

private:
    uint32 _damageSpellId;
    uint32 _healingSpellId;
};

// 47758 - Penance (Channel Damage), 47757 - Penance (Channel Healing)
// 373129 - Dark Reprimand (Channel Damage), 400171 - Dark Reprimand (Channel Healing)
class spell_pri_penance_or_dark_reprimand_channeled : public AuraScript
{
    bool Validate(SpellInfo const* /*spellInfo*/) override
    {
        return ValidateSpellInfo({ SPELL_PRIEST_POWER_OF_THE_DARK_SIDE });
    }

    void HandleOnRemove(AuraEffect const* /*aurEff*/, AuraEffectHandleModes /*mode*/) const
    {
        if (Unit* caster = GetCaster())
            caster->RemoveAura(SPELL_PRIEST_POWER_OF_THE_DARK_SIDE);
    }

    void Register() override
    {
        OnEffectRemove += AuraEffectRemoveFn(spell_pri_penance_or_dark_reprimand_channeled::HandleOnRemove, EFFECT_0, SPELL_AURA_DUMMY, AURA_EFFECT_HANDLE_REAL);
    }
};

// 114239 - Phantasm
class spell_pri_phantasm : public SpellScript
{
    void HandleEffectHit(SpellEffIndex /*effIndex*/) const
    {
        GetCaster()->RemoveMovementImpairingAuras(false);
    }

    void Register() override
    {
        OnEffectHit += SpellEffectFn(spell_pri_phantasm::HandleEffectHit, EFFECT_0, SPELL_EFFECT_DUMMY);
    }
};

// 262484 - Power Leech (Passive for Shadowfiend)
// 284621 - Power Leech (Passive for Mindbender)
class spell_pri_power_leech_passive : public AuraScript
{
    bool Validate(SpellInfo const* /*spellInfo*/) override
    {
        return ValidateSpellInfo
        ({
            SPELL_PRIEST_POWER_LEECH_SHADOWFIEND_INSANITY,
            SPELL_PRIEST_POWER_LEECH_SHADOWFIEND_MANA,
            SPELL_PRIEST_POWER_LEECH_MINDBENDER_INSANITY,
            SPELL_PRIEST_POWER_LEECH_MINDBENDER_MANA,
            SPELL_PRIEST_ESSENCE_DEVOURER,
            SPELL_PRIEST_ESSENCE_DEVOURER_SHADOWFIEND_HEAL,
            SPELL_PRIEST_ESSENCE_DEVOURER_MINDBENDER_HEAL
        })
            && ValidateSpellEffect
        ({
            { SPELL_PRIEST_POWER_LEECH_SHADOWFIEND_INSANITY, EFFECT_0 },
            { SPELL_PRIEST_POWER_LEECH_SHADOWFIEND_MANA, EFFECT_0 },
            { SPELL_PRIEST_POWER_LEECH_MINDBENDER_INSANITY, EFFECT_0 },
            { SPELL_PRIEST_POWER_LEECH_MINDBENDER_MANA, EFFECT_0 }
        });
    }

    static bool CheckProc(AuraScript const&, ProcEventInfo const& eventInfo)
    {
        return eventInfo.GetDamageInfo() != nullptr;
    }

    void HandleOnProc(AuraEffect const* aurEff, ProcEventInfo& /*eventInfo*/) const
    {
        Unit* target = GetTarget();
        Player* summoner = Object::ToPlayer(target->GetOwner());
        if (!summoner)
            return;

        SpellInfo const* spellInfo = nullptr;
        int32 divisor = 1;

        if (summoner->GetPrimarySpecialization() != ChrSpecialization::PriestShadow)
        {
            if (target->GetEntry() == NPC_PRIEST_SHADOWFIEND)
            {
                // Note: divisor is 100 because effect value is 5 and its supposed to restore 0.5%
                spellInfo = sSpellMgr->AssertSpellInfo(SPELL_PRIEST_POWER_LEECH_SHADOWFIEND_MANA, GetCastDifficulty());
                divisor = 10;
            }
            else
            {
                // Note: divisor is 100 because effect value is 20 and its supposed to restore 0.2%
                spellInfo = sSpellMgr->AssertSpellInfo(SPELL_PRIEST_POWER_LEECH_MINDBENDER_MANA, GetCastDifficulty());
                divisor = 100;
            }
        }
        else
            spellInfo = sSpellMgr->AssertSpellInfo(target->GetEntry() == NPC_PRIEST_SHADOWFIEND
                ? SPELL_PRIEST_POWER_LEECH_SHADOWFIEND_INSANITY
                : SPELL_PRIEST_POWER_LEECH_MINDBENDER_INSANITY, GetCastDifficulty());

        target->CastSpell(summoner, spellInfo->Id, CastSpellExtraArgs(aurEff)
            .AddSpellMod(SPELLVALUE_BASE_POINT0, spellInfo->GetEffect(EFFECT_0).CalcValue() / divisor));

        // Note: Essence Devourer talent.
        if (summoner->HasAura(SPELL_PRIEST_ESSENCE_DEVOURER))
            summoner->CastSpell(nullptr, target->GetEntry() == NPC_PRIEST_SHADOWFIEND ? SPELL_PRIEST_ESSENCE_DEVOURER_SHADOWFIEND_HEAL : SPELL_PRIEST_ESSENCE_DEVOURER_MINDBENDER_HEAL, aurEff);
    }

    void Register() override
    {
        DoCheckProc += AuraCheckProcFn(spell_pri_power_leech_passive::CheckProc);
        OnEffectProc += AuraEffectProcFn(spell_pri_power_leech_passive::HandleOnProc, EFFECT_0, SPELL_AURA_DUMMY);
    }
};

// 198069 - Power of the Dark Side
class spell_pri_power_of_the_dark_side : public AuraScript
{
    bool Validate(SpellInfo const* /*spellInfo*/) override
    {
        return ValidateSpellInfo({ SPELL_PRIEST_POWER_OF_THE_DARK_SIDE_TINT });
    }

    void HandleOnApply(AuraEffect const* /*aurEff*/, AuraEffectHandleModes /*mode*/) const
    {
        if (Unit* caster = GetCaster())
            caster->CastSpell(caster, SPELL_PRIEST_POWER_OF_THE_DARK_SIDE_TINT, true);
    }

    void HandleOnRemove(AuraEffect const* /*aurEff*/, AuraEffectHandleModes /*mode*/) const
    {
        if (Unit* caster = GetCaster())
            caster->RemoveAura(SPELL_PRIEST_POWER_OF_THE_DARK_SIDE_TINT);
    }

    void Register() override
    {
        OnEffectApply += AuraEffectApplyFn(spell_pri_power_of_the_dark_side::HandleOnApply, EFFECT_0, SPELL_AURA_DUMMY, AURA_EFFECT_HANDLE_REAL);
        OnEffectRemove += AuraEffectRemoveFn(spell_pri_power_of_the_dark_side::HandleOnRemove, EFFECT_0, SPELL_AURA_DUMMY, AURA_EFFECT_HANDLE_REAL);
    }
};

// 47666 - Penance (Damage)
// 373130 - Dark Reprimand (Damage)
class spell_pri_power_of_the_dark_side_damage_bonus : public SpellScript
{
    bool Validate(SpellInfo const* /*spellInfo*/) override
    {
        return ValidateSpellInfo({ SPELL_PRIEST_POWER_OF_THE_DARK_SIDE });
    }

    void CalculateDamageBonus(SpellEffectInfo const& /*spellEffectInfo*/, Unit* /*victim*/, int32& /*damage*/, int32& /*flatMod*/, float& pctMod) const
    {
        if (AuraEffect* powerOfTheDarkSide = GetCaster()->GetAuraEffect(SPELL_PRIEST_POWER_OF_THE_DARK_SIDE, EFFECT_0))
            AddPct(pctMod, powerOfTheDarkSide->GetAmount());
    }

    void Register() override
    {
        CalcDamage += SpellCalcDamageFn(spell_pri_power_of_the_dark_side_damage_bonus::CalculateDamageBonus);
    }
};

// 47750 - Penance (Healing)
// 400187 - Dark Reprimand (Healing)
class spell_pri_power_of_the_dark_side_healing_bonus : public SpellScript
{
    bool Validate(SpellInfo const* /*spellInfo*/) override
    {
        return ValidateSpellInfo({ SPELL_PRIEST_POWER_OF_THE_DARK_SIDE });
    }

    void CalculateHealingBonus(SpellEffectInfo const& /*spellEffectInfo*/, Unit* /*victim*/, int32& /*healing*/, int32& /*flatMod*/, float& pctMod) const
    {
        if (AuraEffect* powerOfTheDarkSide = GetCaster()->GetAuraEffect(SPELL_PRIEST_POWER_OF_THE_DARK_SIDE, EFFECT_0))
            AddPct(pctMod, powerOfTheDarkSide->GetAmount());
    }

    void Register() override
    {
        CalcHealing += SpellCalcHealingFn(spell_pri_power_of_the_dark_side_healing_bonus::CalculateHealingBonus);
    }
};

// 194509 - Power Word: Radiance
class spell_pri_power_word_radiance : public SpellScript
{
    bool Validate(SpellInfo const* /*spellInfo*/) override
    {
        return ValidateSpellInfo({ SPELL_PRIEST_ATONEMENT_EFFECT });
    }

    void FilterTargets(std::list<WorldObject*>& targets)
    {
        Unit* caster = GetCaster();
        Unit* explTarget = GetExplTargetUnit();

        // we must add one since explicit target is always chosen.
        uint32 maxTargets = GetEffectInfo(EFFECT_2).CalcValue(caster) + 1;

        Trinity::SortTargetsWithPriorityRules(targets, maxTargets, GetRadianceRules(caster, explTarget));

        for (WorldObject const* target : targets)
        {
            if (target == explTarget)
                continue;

            _visualTargets.push_back(target->GetGUID());
        }
    }

    void HandleEffectHitTarget(SpellEffIndex /*effIndex*/) const
    {
        for (ObjectGuid const& guid : _visualTargets)
            if (Unit* target = ObjectAccessor::GetUnit(*GetHitUnit(), guid))
                GetHitUnit()->SendPlaySpellVisual(target, SPELL_VISUAL_PRIEST_POWER_WORD_RADIANCE, 0, 0, 70.0f);
    }

    static std::array<Trinity::TargetPriorityRule, 5> GetRadianceRules(Unit const* caster, Unit const* explTarget)
    {
        return
        {
            [explTarget](WorldObject const* target) { return target == explTarget; },
            [caster](Unit const* target) { return !target->HasAura(SPELL_PRIEST_ATONEMENT_EFFECT, caster->GetGUID()); },
            [](Unit const* target) { return !target->IsFullHealth(); },
            [](WorldObject const* target) { return target->IsPlayer() || (target->IsCreature() && target->ToCreature()->IsTreatedAsRaidUnit()); },
            [caster](Unit const* target) { return target->IsInRaidWith(caster); }
        };
    }

    void Register() override
    {
        OnObjectAreaTargetSelect += SpellObjectAreaTargetSelectFn(spell_pri_power_word_radiance::FilterTargets, EFFECT_1, TARGET_UNIT_DEST_AREA_ALLY);
        OnEffectHitTarget += SpellEffectFn(spell_pri_power_word_radiance::HandleEffectHitTarget, EFFECT_0, SPELL_EFFECT_DUMMY);
    }

    std::vector<ObjectGuid> _visualTargets;
};

// 17 - Power Word: Shield
class spell_pri_power_word_shield : public AuraScript
{
    bool Validate(SpellInfo const* /*spellInfo*/) override
    {
        return ValidateSpellInfo
        ({
            SPELL_PRIEST_STRENGTH_OF_SOUL,
            SPELL_PRIEST_STRENGTH_OF_SOUL_EFFECT,
            SPELL_PRIEST_ATONEMENT_EFFECT,
            SPELL_PRIEST_SHIELD_DISCIPLINE,
            SPELL_PRIEST_SHIELD_DISCIPLINE_EFFECT,
            SPELL_PVP_RULES_ENABLED_HARDCODED
        }) && ValidateSpellEffect({
            { SPELL_PRIEST_MASTERY_GRACE, EFFECT_0 }
        });
    }

    void CalculateAbsorb(AuraEffect const* aurEff, Unit* /*victim*/, int32& /*absorb*/, int32& /*flatMod*/, float& pctMod)
    {
        Unit* caster = GetCaster();

        // Mastery: Grace (TBD: move into DoEffectCalcDamageAndHealing hook with a new SpellScript and AuraScript).
        if (AuraEffect const* masteryGraceEffect = caster->GetAuraEffect(SPELL_PRIEST_MASTERY_GRACE, EFFECT_0))
            if (GetUnitOwner()->HasAura(SPELL_PRIEST_ATONEMENT_EFFECT))
                AddPct(pctMod, masteryGraceEffect->GetAmount());

        float critChanceDone = caster->SpellCritChanceDone(nullptr, aurEff, GetSpellInfo()->GetSchoolMask(), GetSpellInfo()->GetAttackType());
        float critChanceTaken = GetUnitOwner()->SpellCritChanceTaken(caster, nullptr, aurEff, GetSpellInfo()->GetSchoolMask(), critChanceDone, GetSpellInfo()->GetAttackType());

        if (roll_chance_f(critChanceTaken))
            pctMod *= 2;
    }

    void HandleOnApply(AuraEffect const* aurEff, AuraEffectHandleModes /*mode*/) const
    {
        Unit* caster = GetCaster();
        if (!caster)
            return;

        // Note: Strength of Soul PvP talent.
        if (caster->HasAura(SPELL_PRIEST_STRENGTH_OF_SOUL))
            caster->CastSpell(GetTarget(), SPELL_PRIEST_STRENGTH_OF_SOUL_EFFECT, aurEff);
    }

    void HandleOnRemove(AuraEffect const* aurEff, AuraEffectHandleModes /*mode*/) const
    {
        GetTarget()->RemoveAura(SPELL_PRIEST_STRENGTH_OF_SOUL_EFFECT);

        // Note: Shield Discipline talent.
        if (Unit* caster = GetCaster())
            if (GetTargetApplication()->GetRemoveMode() == AURA_REMOVE_BY_ENEMY_SPELL && caster->HasAura(SPELL_PRIEST_SHIELD_DISCIPLINE))
                caster->CastSpell(caster, SPELL_PRIEST_SHIELD_DISCIPLINE_EFFECT, aurEff);
    }

    void Register() override
    {
        DoEffectCalcDamageAndHealing += AuraEffectCalcAbsorbFn(spell_pri_power_word_shield::CalculateAbsorb, EFFECT_0);
        AfterEffectApply += AuraEffectApplyFn(spell_pri_power_word_shield::HandleOnApply, EFFECT_0, SPELL_AURA_SCHOOL_ABSORB, AURA_EFFECT_HANDLE_REAL_OR_REAPPLY_MASK);
        AfterEffectRemove += AuraEffectRemoveFn(spell_pri_power_word_shield::HandleOnRemove, EFFECT_0, SPELL_AURA_SCHOOL_ABSORB, AURA_EFFECT_HANDLE_REAL);
    }
};

// 47515 - Divine Aegis
class spell_pri_divine_aegis : public AuraScript
{
    bool Validate(SpellInfo const* /*spellInfo*/) override
    {
        return ValidateSpellEffect({ { SPELL_PRIEST_DIVINE_AEGIS_ABSORB, EFFECT_0 } });
    }

    static bool CheckProc(AuraScript const&, ProcEventInfo const& eventInfo)
    {
        return eventInfo.GetHealInfo() != nullptr;
    }

    static void HandleProc(AuraScript const&, AuraEffect const* aurEff, ProcEventInfo const& eventInfo)
    {
        Unit* caster = eventInfo.GetActor();
        if (!caster)
            return;

        int32 aegisAmount = CalculatePct(eventInfo.GetHealInfo()->GetHeal(), aurEff->GetAmount());

        CastSpellExtraArgs args(aurEff);
        args.SetTriggerFlags(TRIGGERED_IGNORE_CAST_IN_PROGRESS | TRIGGERED_DONT_REPORT_CAST_ERROR);
        args.AddSpellMod(SPELLVALUE_BASE_POINT0, aegisAmount);
        caster->CastSpell(eventInfo.GetProcTarget(), SPELL_PRIEST_DIVINE_AEGIS_ABSORB, args);
    }

    void Register() override
    {
        OnEffectProc += AuraEffectProcFn(spell_pri_divine_aegis::HandleProc, EFFECT_0, SPELL_AURA_DUMMY);
    }
};

// 472361 - Divine Procession
class spell_pri_divine_procession : public AuraScript
{
    bool Validate(SpellInfo const* /*spellInfo*/) override
    {
        return ValidateSpellInfo({ SPELL_PRIEST_ATONEMENT, SPELL_PRIEST_ATONEMENT_EFFECT })
            && ValidateSpellEffect({ { SPELL_PRIEST_ATONEMENT_EFFECT, EFFECT_2 } });
    }

    void HandleProc(AuraEffect const* aurEff, ProcEventInfo& /*eventInfo*/) const
    {
        Unit* caster = GetTarget();

        Aura const* atonementAura = caster->GetAura(SPELL_PRIEST_ATONEMENT);
        if (!atonementAura)
            return;

        spell_pri_atonement const* atonementScript = atonementAura->GetScript<spell_pri_atonement>();
        if (!atonementScript)
            return;

        std::vector<ObjectGuid> const& atonementTargets = atonementScript->GetAtonementTargets();
        if (atonementTargets.empty())
            return;

        // smallest Atonement duration should get increased
        auto it = std::ranges::min_element(atonementTargets, std::ranges::less(), [caster](ObjectGuid const& guidA)
        {
            Unit const* target = ObjectAccessor::GetUnit(*caster, guidA);
            if (!target)
                return std::numeric_limits<int32>::max();

            Aura const* atonementEffect = target->GetAura(SPELL_PRIEST_ATONEMENT_EFFECT, caster->GetGUID());
            if (!atonementEffect)
                return std::numeric_limits<int32>::max();

            return atonementEffect->GetDuration();
        });

        if (Unit const* target = ObjectAccessor::GetUnit(*caster, *it))
        {
            if (Aura* atonement = target->GetAura(SPELL_PRIEST_ATONEMENT_EFFECT, caster->GetGUID()))
            {
                if (atonement->GetDuration() < 30 * IN_MILLISECONDS)
                {
                    int32 newDuration = atonement->GetDuration() + aurEff->GetAmount();
                    atonement->SetDuration(newDuration);
                    atonement->SetMaxDuration(newDuration);
                }
            }
        }
    }

    void Register() override
    {
        OnEffectProc += AuraEffectProcFn(spell_pri_divine_procession::HandleProc, EFFECT_0, SPELL_AURA_DUMMY);
    }
};

// 129250 - Power Word: Solace
class spell_pri_power_word_solace : public SpellScript
{
    bool Validate(SpellInfo const* /*spellInfo*/) override
    {
        return ValidateSpellInfo({ SPELL_PRIEST_POWER_WORD_SOLACE_ENERGIZE });
    }

    void RestoreMana(SpellEffIndex /*effIndex*/) const
    {
        GetCaster()->CastSpell(GetCaster(), SPELL_PRIEST_POWER_WORD_SOLACE_ENERGIZE,
            CastSpellExtraArgs(TRIGGERED_IGNORE_CAST_IN_PROGRESS).SetTriggeringSpell(GetSpell())
                .AddSpellMod(SPELLVALUE_BASE_POINT0, GetEffectValue() / 100));
    }

    void Register() override
    {
        OnEffectLaunch += SpellEffectFn(spell_pri_power_word_solace::RestoreMana, EFFECT_1, SPELL_EFFECT_DUMMY);
    }
};

// Base class used by various Prayer of Mending spells
class spell_pri_prayer_of_mending_SpellScriptBase : public SpellScript
{
public:
    bool Validate(SpellInfo const* /*spellInfo*/) override
    {
        return ValidateSpellInfo({ SPELL_PRIEST_PRAYER_OF_MENDING_HEAL, SPELL_PRIEST_PRAYER_OF_MENDING_AURA })
            && ValidateSpellEffect({ { SPELL_PRIEST_PRAYER_OF_MENDING_HEAL, EFFECT_0 } });
    }

    bool Load() override
    {
        _spellInfoHeal = sSpellMgr->AssertSpellInfo(SPELL_PRIEST_PRAYER_OF_MENDING_HEAL, DIFFICULTY_NONE);
        return true;
    }

    void CastPrayerOfMendingAura(Unit* caster, Unit* target, Unit* visualSender, uint8 stack, bool firstCast) const
    {
        CastSpellExtraArgs args;
        args.TriggerFlags = TRIGGERED_FULL_MASK;
        args.AddSpellMod(SPELLVALUE_AURA_STACK, stack);

        // Note: this line's purpose is to show the correct amount in Points field in SMSG_AURA_UPDATE.
        SpellEffectInfo const* healEffectDummy = &_spellInfoHeal->GetEffect(EFFECT_0);
        uint32 basePoints = caster->SpellHealingBonusDone(target, _spellInfoHeal, healEffectDummy->CalcValue(caster), HEAL, *healEffectDummy);
        args.AddSpellMod(SPELLVALUE_BASE_POINT0, basePoints);

        // Note: Focused Mending talent.
        args.SetCustomArg(firstCast);

        caster->CastSpell(target, SPELL_PRIEST_PRAYER_OF_MENDING_AURA, args);

        // Note: the visualSender is the priest if it is first cast or the aura holder when the aura triggers.
        visualSender->SendPlaySpellVisual(target, SPELL_VISUAL_PRIEST_PRAYER_OF_MENDING, 0, 0, 40.0f);
    }

protected:
    SpellInfo const* _spellInfoHeal = nullptr;
};

// 33076 - Prayer of Mending (Dummy)
class spell_pri_prayer_of_mending_dummy : public spell_pri_prayer_of_mending_SpellScriptBase
{
    bool Validate(SpellInfo const* /*spellInfo*/) override
    {
        return ValidateSpellInfo
        ({
            SPELL_PRIEST_PRAYER_OF_MENDING_AURA,
            SPELL_PRIEST_EPIPHANY,
            SPELL_PRIEST_EPIPHANY_HIGHLIGHT
        });
    }

    void HandleEffectDummy(SpellEffIndex /*effIndex*/) const
    {
        Unit* caster = GetCaster();
        Unit* target = GetHitUnit();

        // Note: we need to increase BasePoints by 1 since it's 4 as default. Also HACKFIX, we shouldn't reduce it by 1 if the target has the aura already.
        uint8 stackAmount = target->HasAura(SPELL_PRIEST_PRAYER_OF_MENDING_AURA, caster->GetGUID()) ? GetEffectValue() : GetEffectValue() + 1;

        CastPrayerOfMendingAura(caster, target, caster, stackAmount, true);

        // Note: Epiphany talent.
        if (caster->HasAura(SPELL_PRIEST_EPIPHANY))
            caster->RemoveAurasDueToSpell(SPELL_PRIEST_EPIPHANY_HIGHLIGHT);
    }

    void Register() override
    {
        OnEffectHitTarget += SpellEffectFn(spell_pri_prayer_of_mending_dummy::HandleEffectDummy, EFFECT_0, SPELL_EFFECT_DUMMY);
    }
};

// 41635 - Prayer of Mending (Aura)
class spell_pri_prayer_of_mending_aura : public AuraScript
{
    bool Validate(SpellInfo const* /*spellInfo*/) override
    {
        return ValidateSpellInfo({ SPELL_PRIEST_PRAYER_OF_MENDING_HEAL, SPELL_PRIEST_PRAYER_OF_MENDING_JUMP })
            && ValidateSpellEffect({ { SPELL_PRIEST_SAY_YOUR_PRAYERS, EFFECT_0 } });
    }

    void HandleHeal(AuraEffect const* aurEff, ProcEventInfo const& /*eventInfo*/)
    {
        // Note: caster is the priest who cast the spell and target is current holder of the aura.
        Unit* target = GetTarget();

        if (Unit* caster = GetCaster())
        {
            CastSpellExtraArgs args(aurEff);
            args.SetCustomArg(_isEmpoweredByFocusedMending);

            caster->CastSpell(target, SPELL_PRIEST_PRAYER_OF_MENDING_HEAL, args);

            // Note: jump is only executed if higher than 1 stack.
            int32 stackAmount = GetStackAmount();
            if (stackAmount > 1)
            {
                args.OriginalCaster = caster->GetGUID();

                int32 newStackAmount = stackAmount - 1;
                if (AuraEffect* sayYourPrayers = caster->GetAuraEffect(SPELL_PRIEST_SAY_YOUR_PRAYERS, EFFECT_0))
                    if (roll_chance_i(sayYourPrayers->GetAmount()))
                        ++newStackAmount;

                args.AddSpellMod(SPELLVALUE_BASE_POINT0, newStackAmount);

                target->CastSpell(target, SPELL_PRIEST_PRAYER_OF_MENDING_JUMP, args);
            }

            Remove();
        }
    }

    void Register() override
    {
        OnEffectProc += AuraEffectProcFn(spell_pri_prayer_of_mending_aura::HandleHeal, EFFECT_0, SPELL_AURA_DUMMY);
    }

public:
    void SetEmpoweredByFocusedMending(bool isEmpowered)
    {
        _isEmpoweredByFocusedMending = isEmpowered;
    }

private:
    bool _isEmpoweredByFocusedMending = false;
};

class spell_pri_prayer_of_mending : public SpellScript
{
    void HandleEffectDummy(SpellEffIndex /*effIndex*/) const
    {
        Aura* aura = GetHitAura();
        if (!aura)
            return;

        spell_pri_prayer_of_mending_aura* script = aura->GetScript<spell_pri_prayer_of_mending_aura>();
        if (!script)
            return;

        if (bool const* isEmpoweredByFocusedMending = std::any_cast<bool>(&GetSpell()->m_customArg))
            script->SetEmpoweredByFocusedMending(isEmpoweredByFocusedMending);
    }

    void Register() override
    {
        OnEffectHitTarget += SpellEffectFn(spell_pri_prayer_of_mending::HandleEffectDummy, EFFECT_0, SPELL_EFFECT_APPLY_AURA);
    }
};

// 155793 - Prayer of Mending (Jump)
class spell_pri_prayer_of_mending_jump : public spell_pri_prayer_of_mending_SpellScriptBase
{
    static void FilterTargets(SpellScript const&, std::list<WorldObject*>& targets)
    {
        Trinity::SelectRandomInjuredTargets(targets, 1, true);
    }

    void HandleJump(SpellEffIndex /*effIndex*/) const
    {
        if (Unit* origCaster = GetOriginalCaster())
            CastPrayerOfMendingAura(origCaster, GetHitUnit(), GetCaster(), GetEffectValue(), false);
    }

    void Register() override
    {
        OnObjectAreaTargetSelect += SpellObjectAreaTargetSelectFn(spell_pri_prayer_of_mending_jump::FilterTargets, EFFECT_0, TARGET_UNIT_SRC_AREA_ALLY);
        OnEffectHitTarget += SpellEffectFn(spell_pri_prayer_of_mending_jump::HandleJump, EFFECT_0, SPELL_EFFECT_DUMMY);
    }
};

// 193063 - Protective Light (Aura)
class spell_pri_protective_light : public AuraScript
{
    bool CheckEffectProc(AuraEffect const* /*aurEff*/, ProcEventInfo const& eventInfo) const
    {
        return eventInfo.GetProcTarget() == GetCaster();
    }

    void HandleEffectProc(AuraEffect const* aurEff, ProcEventInfo& /*eventInfo*/) const
    {
        GetCaster()->CastSpell(GetCaster(), SPELL_PRIEST_PROTECTIVE_LIGHT_AURA, aurEff);
    }

    void Register() override
    {
        DoCheckEffectProc += AuraCheckEffectProcFn(spell_pri_protective_light::CheckEffectProc, EFFECT_0, SPELL_AURA_DUMMY);
        OnEffectProc += AuraEffectProcFn(spell_pri_protective_light::HandleEffectProc, EFFECT_0, SPELL_AURA_DUMMY);
    }
};

// 405554 - Priest Holy 10.1 Class Set 2pc
class spell_pri_holy_10_1_class_set_2pc : public AuraScript
{
    bool Validate(SpellInfo const* /*spellInfo*/) override
    {
        return ValidateSpellInfo({ SPELL_PRIEST_HOLY_10_1_CLASS_SET_2P_CHOOSER })
            && ValidateSpellEffect({ { SPELL_PRIEST_PRAYER_OF_MENDING, EFFECT_0 } });
    }

    static bool CheckProc(AuraScript const&, AuraEffect const* aurEff, ProcEventInfo& /*eventInfo*/)
    {
        return roll_chance_i(aurEff->GetAmount());
    }

    void HandleProc(AuraEffect const* aurEff, ProcEventInfo const& eventInfo) const
    {
        CastSpellExtraArgs args(aurEff);
        args.SetTriggeringSpell(eventInfo.GetProcSpell());
        args.AddSpellMod(SPELLVALUE_BASE_POINT0, sSpellMgr->AssertSpellInfo(SPELL_PRIEST_PRAYER_OF_MENDING, GetCastDifficulty())->GetEffect(EFFECT_0).CalcValue(GetCaster()));

        GetTarget()->CastSpell(GetTarget(), SPELL_PRIEST_HOLY_10_1_CLASS_SET_2P_CHOOSER, args);
    }

    void Register() override
    {
        DoCheckEffectProc += AuraCheckEffectProcFn(spell_pri_holy_10_1_class_set_2pc::CheckProc, EFFECT_0, SPELL_AURA_DUMMY);
        OnEffectProc += AuraEffectProcFn(spell_pri_holy_10_1_class_set_2pc::HandleProc, EFFECT_0, SPELL_AURA_DUMMY);
    }
};

// 411097 - Priest Holy 10.1 Class Set 2pc (Chooser)
class spell_pri_holy_10_1_class_set_2pc_chooser : public spell_pri_prayer_of_mending_SpellScriptBase
{
    bool Validate(SpellInfo const* /*spellInfo*/) override
    {
        return ValidateSpellInfo({ SPELL_PRIEST_PRAYER_OF_MENDING_AURA });
    }

    static void FilterTargets(SpellScript const&, std::list<WorldObject*>& targets)
    {
        Trinity::SelectRandomInjuredTargets(targets, 1, true);
    }

    void HandleEffectDummy(SpellEffIndex /*effIndex*/) const
    {
        Unit* caster = GetCaster();
        Unit* target = GetHitUnit();

        // Note: we need to increase BasePoints by 1 since it's 4 as default. Also HACKFIX, we shouldn't reduce it by 1 if the target has the aura already.
        uint8 stackAmount = target->HasAura(SPELL_PRIEST_PRAYER_OF_MENDING_AURA, caster->GetGUID()) ? GetEffectValue() : GetEffectValue() + 1;

        CastPrayerOfMendingAura(caster, target, caster, stackAmount, true);
    }

    void Register() override
    {
        OnObjectAreaTargetSelect += SpellObjectAreaTargetSelectFn(spell_pri_holy_10_1_class_set_2pc_chooser::FilterTargets, EFFECT_0, TARGET_UNIT_DEST_AREA_ENTRY);
        OnEffectHitTarget += SpellEffectFn(spell_pri_holy_10_1_class_set_2pc_chooser::HandleEffectDummy, EFFECT_0, SPELL_EFFECT_DUMMY);
    }
};

// 155793 - Prayer of Mending (Jump)
class spell_pri_holy_10_1_class_set_4pc : public SpellScript
{
    bool Validate(SpellInfo const* /*spellInfo*/) override
    {
        return ValidateSpellInfo({ SPELL_PRIEST_HOLY_10_1_CLASS_SET_4P, SPELL_PRIEST_HOLY_10_1_CLASS_SET_4P_EFFECT });
    }

    void HandleEffectDummy(SpellEffIndex /*effIndex*/) const
    {
        if (GetOriginalCaster()->HasAura(SPELL_PRIEST_HOLY_10_1_CLASS_SET_4P))
            GetOriginalCaster()->CastSpell(GetOriginalCaster(), SPELL_PRIEST_HOLY_10_1_CLASS_SET_4P_EFFECT, TRIGGERED_IGNORE_GCD);
    }

    void Register() override
    {
        OnEffectHitTarget += SpellEffectFn(spell_pri_holy_10_1_class_set_4pc::HandleEffectDummy, EFFECT_0, SPELL_EFFECT_DUMMY);
    }
};

// 41635 - Prayer of Mending (Aura)
class spell_pri_holy_10_1_class_set_4pc_aura : public AuraScript
{
    bool Validate(SpellInfo const* /*spellInfo*/) override
    {
        return ValidateSpellInfo({ SPELL_PRIEST_HOLY_10_1_CLASS_SET_4P, SPELL_PRIEST_HOLY_10_1_CLASS_SET_4P_EFFECT });
    }

    void HandleOnRemove(AuraEffect const* aurEff, AuraEffectHandleModes /*mode*/) const
    {
        if (GetTargetApplication()->GetRemoveMode() != AURA_REMOVE_BY_EXPIRE)
            return;

        if (GetCaster()->HasAura(SPELL_PRIEST_HOLY_10_1_CLASS_SET_4P))
            GetCaster()->CastSpell(GetCaster(), SPELL_PRIEST_HOLY_10_1_CLASS_SET_4P_EFFECT, CastSpellExtraArgs(TRIGGERED_IGNORE_GCD).SetTriggeringAura(aurEff));
    }

    void Register() override
    {
        OnEffectRemove += AuraEffectRemoveFn(spell_pri_holy_10_1_class_set_4pc_aura::HandleOnRemove, EFFECT_0, SPELL_AURA_DUMMY, AURA_EFFECT_HANDLE_REAL);
    }
};

// 17 - Power Word: Shield
class spell_pri_assured_safety : public spell_pri_prayer_of_mending_SpellScriptBase
{
    bool Validate(SpellInfo const* /*spellInfo*/) override
    {
        return ValidateSpellEffect({ { SPELL_PRIEST_ASSURED_SAFETY, EFFECT_0 } });
    }

    bool Load() override
    {
        return spell_pri_prayer_of_mending_SpellScriptBase::Load()
            && GetCaster()->HasAura(SPELL_PRIEST_ASSURED_SAFETY);
    }

    void HandleEffectHitTarget(SpellEffIndex /*effIndex*/) const
    {
        Unit* caster = GetCaster();
        if (AuraEffect const* effect = caster->GetAuraEffect(SPELL_PRIEST_ASSURED_SAFETY, EFFECT_0))
            CastPrayerOfMendingAura(caster, GetHitUnit(), caster, effect->GetAmount(), false);
    }

    void Register() override
    {
        OnEffectHitTarget += SpellEffectFn(spell_pri_assured_safety::HandleEffectHitTarget, EFFECT_0, SPELL_EFFECT_APPLY_AURA);
    }
};

// 373036 - Protector of the Frail
class spell_pri_protector_of_the_frail : public SpellScript
{
    bool Validate(SpellInfo const* /*spellInfo*/) override
    {
        return ValidateSpellEffect({ { SPELL_PRIEST_PROTECTOR_OF_THE_FRAIL, EFFECT_1 } });
    }

    void HandleEffectHit(SpellEffIndex /*effIndex*/) const
    {
        Unit* caster = GetCaster();

        int32 cdReduction = sSpellMgr->AssertSpellInfo(SPELL_PRIEST_PROTECTOR_OF_THE_FRAIL, GetCastDifficulty())->GetEffect(EFFECT_1).CalcValue(caster);
        caster->GetSpellHistory()->ModifyCooldown(SPELL_PRIEST_PAIN_SUPPRESSION, Milliseconds(cdReduction));
    }

    void Register() override
    {
        OnEffectHitTarget += SpellEffectFn(spell_pri_protector_of_the_frail::HandleEffectHit, EFFECT_0, SPELL_EFFECT_DUMMY);
    }
};

// 204197 - Purge the Wicked
// Called by Penance - 47540, Dark Reprimand - 400169
class spell_pri_purge_the_wicked : public SpellScript
{
    bool Validate(SpellInfo const* /*spellInfo*/) override
    {
        return ValidateSpellInfo
        ({
            SPELL_PRIEST_PURGE_THE_WICKED_PERIODIC,
            SPELL_PRIEST_PURGE_THE_WICKED_DUMMY
        });
    }

    void HandleDummy(SpellEffIndex /*effIndex*/) const
    {
        Unit* caster = GetCaster();
        Unit* target = GetHitUnit();

        if (target->HasAura(SPELL_PRIEST_PURGE_THE_WICKED_PERIODIC, caster->GetGUID()))
            caster->CastSpell(target, SPELL_PRIEST_PURGE_THE_WICKED_DUMMY, TRIGGERED_IGNORE_GCD | TRIGGERED_IGNORE_CAST_IN_PROGRESS);
    }

    void Register() override
    {
        OnEffectHitTarget += SpellEffectFn(spell_pri_purge_the_wicked::HandleDummy, EFFECT_0, SPELL_EFFECT_DUMMY);
    }
};

// 204215 - Purge the Wicked
class spell_pri_purge_the_wicked_dummy : public SpellScript
{
    bool Validate(SpellInfo const* /*spellInfo*/) override
    {
        return ValidateSpellInfo({ SPELL_PRIEST_PURGE_THE_WICKED_PERIODIC, SPELL_PRIEST_REVEL_IN_PURITY })
            && ValidateSpellEffect({ { SPELL_PRIEST_REVEL_IN_PURITY, EFFECT_1 } });
    }

    void FilterTargets(std::list<WorldObject*>& targets) const
    {
        Unit* caster = GetCaster();
        Unit* explTarget = GetExplTargetUnit();

        targets.remove_if([&](WorldObject* object) -> bool
        {
            // Note: we must remove any non-unit target, the explicit target and any other target that may be under any crowd control aura.
            Unit* target = object->ToUnit();
            return !target || target == explTarget || target->HasBreakableByDamageCrowdControlAura();
        });

        if (targets.empty())
            return;

        // Note: there's no SPELL_EFFECT_DUMMY with BasePoints 1 in any of the spells related to use as reference so we hardcode the value.
        uint32 spreadCount = 1;

        // Note: we must sort our list of targets whose priority is 1) aura, 2) distance, and 3) duration.
        targets.sort([&](WorldObject const* lhs, WorldObject const* rhs) -> bool
        {
            Unit const* targetA = lhs->ToUnit();
            Unit const* targetB = rhs->ToUnit();

            Aura* auraA = targetA->GetAura(SPELL_PRIEST_PURGE_THE_WICKED_PERIODIC, caster->GetGUID());
            Aura* auraB = targetB->GetAura(SPELL_PRIEST_PURGE_THE_WICKED_PERIODIC, caster->GetGUID());

            if (!auraA)
            {
                if (auraB)
                    return true;
                return explTarget->GetExactDist(targetA) < explTarget->GetExactDist(targetB);
            }
            if (!auraB)
                return false;

            return auraA->GetDuration() < auraB->GetDuration();
        });

        // Note: Revel in Purity talent.
        if (caster->HasAura(SPELL_PRIEST_REVEL_IN_PURITY))
            spreadCount += sSpellMgr->AssertSpellInfo(SPELL_PRIEST_REVEL_IN_PURITY, DIFFICULTY_NONE)->GetEffect(EFFECT_1).CalcValue(GetCaster());

        if (targets.size() > spreadCount)
            targets.resize(spreadCount);
    }

    void HandleDummy(SpellEffIndex /*effIndex*/) const
    {
        Unit* caster = GetCaster();
        Unit* target = GetHitUnit();

        caster->CastSpell(target, SPELL_PRIEST_PURGE_THE_WICKED_PERIODIC, TRIGGERED_IGNORE_GCD | TRIGGERED_IGNORE_CAST_IN_PROGRESS);
    }

    void Register() override
    {
        OnObjectAreaTargetSelect += SpellObjectAreaTargetSelectFn(spell_pri_purge_the_wicked_dummy::FilterTargets, EFFECT_1, TARGET_UNIT_DEST_AREA_ENEMY);
        OnEffectHitTarget += SpellEffectFn(spell_pri_purge_the_wicked_dummy::HandleDummy, EFFECT_1, SPELL_EFFECT_DUMMY);
    }
};

// 390622 - Rhapsody
class spell_pri_rhapsody : public AuraScript
{
    bool Validate(SpellInfo const* /*spellInfo*/) override
    {
        return ValidateSpellInfo({ SPELL_PRIEST_RHAPSODY_PROC });
    }

    void HandlePeriodic(AuraEffect const* aurEff) const
    {
        Unit* target = GetTarget();
        if (Aura* rhapsodyStack = target->GetAura(SPELL_PRIEST_RHAPSODY_PROC, GetCasterGUID()))
            rhapsodyStack->ModStackAmount(1);
        else
            target->CastSpell(target, SPELL_PRIEST_RHAPSODY_PROC,
                CastSpellExtraArgs(aurEff).SetTriggerFlags(TRIGGERED_IGNORE_CAST_IN_PROGRESS | TRIGGERED_DONT_REPORT_CAST_ERROR));
    }

    void Register() override
    {
        OnEffectPeriodic += AuraEffectPeriodicFn(spell_pri_rhapsody::HandlePeriodic, EFFECT_0, SPELL_AURA_PERIODIC_DUMMY);
    }
};

// 390636 - Rhapsody
class spell_pri_rhapsody_proc : public AuraScript
{
    void PreventChargeDrop(ProcEventInfo const& /*eventInfo*/)
    {
        PreventDefaultAction();
    }

    void RemoveAura(ProcEventInfo const& /*eventInfo*/) const
    {
        // delay charge drop to allow spellmod to be applied to both damaging and healing spells
        GetAura()->DropChargeDelayed(1);
    }

    void Register() override
    {
        DoPrepareProc += AuraProcFn(spell_pri_rhapsody_proc::PreventChargeDrop);
        AfterProc += AuraProcFn(spell_pri_rhapsody_proc::RemoveAura);
    }
};

// 47536 - Rapture
class spell_pri_rapture : public SpellScript
{
    bool Validate(SpellInfo const* /*spellInfo*/) override
    {
        return ValidateSpellInfo({ SPELL_PRIEST_POWER_WORD_SHIELD });
    }

    void HandleEffectDummy(SpellEffIndex /*effIndex*/)
    {
        _raptureTarget = GetHitUnit()->GetGUID();
    }

    void HandleAfterCast() const
    {
        Unit* caster = GetCaster();

        if (Unit* target = ObjectAccessor::GetUnit(*caster, _raptureTarget))
            caster->CastSpell(target, SPELL_PRIEST_POWER_WORD_SHIELD,
                CastSpellExtraArgs(TRIGGERED_IGNORE_GCD | TRIGGERED_IGNORE_POWER_COST | TRIGGERED_IGNORE_CAST_IN_PROGRESS)
                .SetTriggeringSpell(GetSpell()));
    }

    void Register() override
    {
        OnEffectHitTarget += SpellEffectFn(spell_pri_rapture::HandleEffectDummy, EFFECT_0, SPELL_EFFECT_DUMMY);
        AfterCast += SpellCastFn(spell_pri_rapture::HandleAfterCast);
    }

private:
    ObjectGuid _raptureTarget;
};

// 8092 - Mind Blast
class spell_pri_schism : public SpellScript
{
    bool Validate(SpellInfo const* /*spellInfo*/) override
    {
        return ValidateSpellInfo
        ({
            SPELL_PRIEST_SCHISM,
            SPELL_PRIEST_SCHISM_AURA
        });
    }

    void HandleEffectHitTarget(SpellEffIndex /*effIndex*/) const
    {
        if (GetCaster()->HasAura(SPELL_PRIEST_SCHISM))
            GetCaster()->CastSpell(GetHitUnit(), SPELL_PRIEST_SCHISM_AURA, true);
    }

    void Register() override
    {
        OnEffectHitTarget += SpellEffectFn(spell_pri_schism::HandleEffectHitTarget, EFFECT_0, SPELL_EFFECT_SCHOOL_DAMAGE);
    }
};

// 208771 - Sanctuary (Absorb)
class spell_pri_sanctuary_absorb : public AuraScript
{
    bool Validate(SpellInfo const* /*spellInfo*/) override
    {
        return ValidateSpellInfo({ SPELL_PRIEST_SANCTUARY_AURA });
    }

    void CalcAbsorbAmount(AuraEffect const* /*aurEff*/, DamageInfo& dmgInfo, uint32& /*absorbAmount*/)
    {
        PreventDefaultAction();

        Unit const* attacker = dmgInfo.GetAttacker();
        if (!attacker)
            return;

        AuraEffect* amountHolderEffect = attacker->GetAuraEffect(SPELL_PRIEST_SANCTUARY_AURA, EFFECT_0, GetCasterGUID());
        if (!amountHolderEffect)
            return;

        if (dmgInfo.GetDamage() >= uint32(amountHolderEffect->GetAmount()))
        {
            amountHolderEffect->GetBase()->Remove(AURA_REMOVE_BY_ENEMY_SPELL);
            dmgInfo.AbsorbDamage(amountHolderEffect->GetAmount());
        }
        else
        {
            amountHolderEffect->ChangeAmount(amountHolderEffect->GetAmount() - int32(dmgInfo.GetDamage()));
            dmgInfo.AbsorbDamage(dmgInfo.GetDamage());
        }
    }

    void Register() override
    {
        OnEffectAbsorb += AuraEffectAbsorbFn(spell_pri_sanctuary_absorb::CalcAbsorbAmount, EFFECT_0);
    }
};

// Smite - 585
class spell_pri_sanctuary_trigger : public SpellScript
{
    bool Validate(SpellInfo const* /*spellInfo*/) override
    {
        return ValidateSpellInfo({ SPELL_PRIEST_SANCTUARY, SPELL_PRIEST_SANCTUARY_AURA, SPELL_PRIEST_SANCTUARY_ABSORB });
    }

    void HandleEffectHit(SpellEffIndex /*effIndex*/) const
    {
        Player* caster = Object::ToPlayer(GetCaster());
        if (!caster)
            return;

        if (AuraEffect const* sanctuaryEffect = caster->GetAuraEffect(SPELL_PRIEST_SANCTUARY, EFFECT_0))
        {
            if (Unit* target = GetHitUnit())
            {
                float absorbAmount = CalculatePct<float, float>(caster->SpellBaseDamageBonusDone(SPELL_SCHOOL_MASK_SHADOW), sanctuaryEffect->GetAmount());
                AddPct(absorbAmount, caster->GetRatingBonusValue(CR_VERSATILITY_DAMAGE_DONE));

                caster->CastSpell(caster, SPELL_PRIEST_SANCTUARY_ABSORB, CastSpellExtraArgs()
                    .SetTriggerFlags(TRIGGERED_IGNORE_CAST_IN_PROGRESS | TRIGGERED_DONT_REPORT_CAST_ERROR)
                    .SetTriggeringSpell(GetSpell()));

                caster->CastSpell(target, SPELL_PRIEST_SANCTUARY_AURA, CastSpellExtraArgs()
                    .AddSpellMod(SPELLVALUE_BASE_POINT0, absorbAmount)
                    .SetTriggerFlags(TRIGGERED_IGNORE_CAST_IN_PROGRESS | TRIGGERED_DONT_REPORT_CAST_ERROR)
                    .SetTriggeringSpell(GetSpell()));
            }
        }
    }

    void Register() override
    {
        OnEffectHitTarget += SpellEffectFn(spell_pri_sanctuary_trigger::HandleEffectHit, EFFECT_0, SPELL_EFFECT_SCHOOL_DAMAGE);
    }
};

// 280391 - Sins of the Many
class spell_pri_sins_of_the_many : public AuraScript
{
    bool Validate(SpellInfo const* /*spellInfo*/) override
    {
        return ValidateSpellInfo({ SPELL_PRIEST_SINS_OF_THE_MANY });
    }

    void HandleOnApply(AuraEffect const* /*aurEff*/, AuraEffectHandleModes /*mode*/) const
    {
        GetTarget()->CastSpell(GetTarget(), SPELL_PRIEST_SINS_OF_THE_MANY, true);
    }

    void HandleOnRemove(AuraEffect const* /*aurEff*/, AuraEffectHandleModes /*mode*/) const
    {
        GetTarget()->RemoveAura(SPELL_PRIEST_SINS_OF_THE_MANY);
    }

    void Register() override
    {
        OnEffectApply += AuraEffectApplyFn(spell_pri_sins_of_the_many::HandleOnApply, EFFECT_0, SPELL_AURA_DUMMY, AURA_EFFECT_HANDLE_REAL);
        OnEffectRemove += AuraEffectRemoveFn(spell_pri_sins_of_the_many::HandleOnRemove, EFFECT_0, SPELL_AURA_DUMMY, AURA_EFFECT_HANDLE_REAL);
    }
};

// 20711 - Spirit of Redemption
class spell_pri_spirit_of_redemption : public AuraScript
{
    bool Validate(SpellInfo const* /*spellInfo*/) override
    {
        return ValidateSpellInfo({ SPELL_PRIEST_SPIRIT_OF_REDEMPTION });
    }

    void HandleAbsorb(AuraEffect const* aurEff, DamageInfo const& /*dmgInfo*/, uint32 const& /*absorbAmount*/) const
    {
        Unit* target = GetTarget();
        target->CastSpell(target, SPELL_PRIEST_SPIRIT_OF_REDEMPTION, aurEff);
        target->SetFullHealth();
    }

    void Register() override
    {
        OnEffectAbsorb += AuraEffectAbsorbOverkillFn(spell_pri_spirit_of_redemption::HandleAbsorb, EFFECT_0);
    }
};

// 34433 - Shadowfiend
// 123040 - Mindbender (Discipline)
// 451235 - Voidwrath
class spell_pri_shadow_covenant : public SpellScript
{
    bool Validate(SpellInfo const* /*spellInfo*/) override
    {
        return ValidateSpellInfo({ SPELL_PRIEST_SHADOW_COVENANT, SPELL_PRIEST_SHADOW_COVENANT_EFFECT });
    }

    bool Load() override
    {
        return GetCaster()->HasAura(SPELL_PRIEST_SHADOW_COVENANT);
    }

    void HandleAfterCast() const
    {
        GetCaster()->CastSpell(GetCaster(), SPELL_PRIEST_SHADOW_COVENANT_EFFECT, CastSpellExtraArgsInit{
            .TriggerFlags = TRIGGERED_IGNORE_CAST_IN_PROGRESS | TRIGGERED_DONT_REPORT_CAST_ERROR | TRIGGERED_IGNORE_SHAPESHIFT,
            .TriggeringSpell = GetSpell()
        });
    }

    void Register() override
    {
        AfterCast += SpellCastFn(spell_pri_shadow_covenant::HandleAfterCast);
    }
};

// 186263 - Shadow Mend
class spell_pri_shadow_mend : public SpellScript
{
    bool Validate(SpellInfo const* /*spellInfo*/) override
    {
        return ValidateSpellInfo
        ({
            SPELL_PRIEST_ATONEMENT,
            SPELL_PRIEST_ATONEMENT_EFFECT,
            SPELL_PRIEST_MASOCHISM_TALENT,
            SPELL_PRIEST_MASOCHISM_PERIODIC_HEAL,
            SPELL_PRIEST_SHADOW_MEND_PERIODIC_DUMMY
        });
    }

    void HandleEffectHit() const
    {
        if (Unit* target = GetHitUnit())
        {
            Unit* caster = GetCaster();

            int32 periodicAmount = GetHitHeal() / 20;
            int32 damageForAuraRemoveAmount = periodicAmount * 10;

            // Handle Masochism talent
            if (caster->HasAura(SPELL_PRIEST_MASOCHISM_TALENT) && caster->GetGUID() == target->GetGUID())
                caster->CastSpell(caster, SPELL_PRIEST_MASOCHISM_PERIODIC_HEAL, CastSpellExtraArgs(GetSpell()).AddSpellMod(SPELLVALUE_BASE_POINT0, periodicAmount));
            else if (target->IsInCombat() && periodicAmount)
            {
                CastSpellExtraArgs args(TRIGGERED_FULL_MASK);
                args.SetTriggeringSpell(GetSpell());
                args.AddSpellMod(SPELLVALUE_BASE_POINT0, periodicAmount);
                args.AddSpellMod(SPELLVALUE_BASE_POINT1, damageForAuraRemoveAmount);
                caster->CastSpell(target, SPELL_PRIEST_SHADOW_MEND_PERIODIC_DUMMY, args);
            }
        }
    }

    void Register() override
    {
        AfterHit += SpellHitFn(spell_pri_shadow_mend::HandleEffectHit);
    }
};

// 187464 - Shadow Mend (Damage)
class spell_pri_shadow_mend_periodic_damage : public AuraScript
{
    bool Validate(SpellInfo const* /*spellInfo*/) override
    {
        return ValidateSpellInfo({ SPELL_PRIEST_SHADOW_MEND_DAMAGE });
    }

    void HandleDummyTick(AuraEffect const* aurEff) const
    {
        CastSpellExtraArgs args(TRIGGERED_FULL_MASK);
        args.SetOriginalCaster(GetCasterGUID());
        args.SetTriggeringAura(aurEff);
        args.AddSpellMod(SPELLVALUE_BASE_POINT0, aurEff->GetAmount());
        GetTarget()->CastSpell(GetTarget(), SPELL_PRIEST_SHADOW_MEND_DAMAGE, args);
    }

    static bool CheckProc(AuraScript const&, ProcEventInfo const& eventInfo)
    {
        return eventInfo.GetDamageInfo() != nullptr;
    }

    void HandleProc(AuraEffect* aurEff, ProcEventInfo const& eventInfo)
    {
        int32 newAmount = aurEff->GetAmount() - eventInfo.GetDamageInfo()->GetDamage();

        aurEff->ChangeAmount(newAmount);
        if (newAmount < 0)
            Remove();
    }

    void Register() override
    {
        OnEffectPeriodic += AuraEffectPeriodicFn(spell_pri_shadow_mend_periodic_damage::HandleDummyTick, EFFECT_0, SPELL_AURA_PERIODIC_DUMMY);
        DoCheckProc += AuraCheckProcFn(spell_pri_shadow_mend_periodic_damage::CheckProc);
        OnEffectProc += AuraEffectProcFn(spell_pri_shadow_mend_periodic_damage::HandleProc, EFFECT_1, SPELL_AURA_DUMMY);
    }
};

// 32379 - Shadow Word: Death
class spell_pri_shadow_word_death : public SpellScript
{
    static constexpr Seconds BACKLASH_DELAY = 1s;

    bool Validate(SpellInfo const* spellInfo) override
    {
        return ValidateSpellInfo({ SPELL_PRIEST_SHADOW_WORD_DEATH_DAMAGE })
            && ValidateSpellEffect({ { spellInfo->Id, EFFECT_5 } })
            && spellInfo->GetEffect(EFFECT_2).IsEffect(SPELL_EFFECT_DUMMY)
            && spellInfo->GetEffect(EFFECT_3).IsEffect(SPELL_EFFECT_SCRIPT_EFFECT)
            && spellInfo->GetEffect(EFFECT_5).IsEffect(SPELL_EFFECT_DUMMY);
    }

    void HandleDamageCalculation(SpellEffectInfo const& /*spellEffectInfo*/, Unit const* victim, int32 const& /*damage*/, int32 const& /*flatMod*/, float& pctMod) const
    {
        if (victim->HealthBelowPct(GetEffectInfo(EFFECT_2).CalcValue(GetCaster())))
            AddPct(pctMod, GetEffectInfo(EFFECT_3).CalcValue(GetCaster()));
    }

    void DetermineKillStatus(DamageInfo const& damageInfo, uint32& /*resistAmount*/, int32& /*absorbAmount*/) const
    {
        bool killed = damageInfo.GetDamage() >= damageInfo.GetVictim()->GetHealth();
        if (!killed)
        {
            Unit* caster = GetCaster();
            int32 backlashDamage = caster->CountPctFromMaxHealth(GetEffectInfo(EFFECT_5).CalcValue(caster));
            caster->m_Events.AddEventAtOffset([caster, originalCastId = GetSpell()->m_castId, backlashDamage]
            {
                caster->CastSpell(caster, SPELL_PRIEST_SHADOW_WORD_DEATH_DAMAGE, CastSpellExtraArgs()
                    .SetTriggerFlags(TRIGGERED_IGNORE_CAST_IN_PROGRESS | TRIGGERED_DONT_REPORT_CAST_ERROR)
                    .SetOriginalCastId(originalCastId)
                    .AddSpellMod(SPELLVALUE_BASE_POINT0, backlashDamage));

            }, BACKLASH_DELAY);
        }
    }

    void Register() override
    {
        CalcDamage += SpellCalcDamageFn(spell_pri_shadow_word_death::HandleDamageCalculation);

        // abuse OnCalculateResistAbsorb to determine if this spell will kill target or not (its still not perfect - happens before absorbs are applied)
        OnCalculateResistAbsorb += SpellOnResistAbsorbCalculateFn(spell_pri_shadow_word_death::DetermineKillStatus);
    }
};

// 109186 - Surge of Light
class spell_pri_surge_of_light : public AuraScript
{
    bool Validate(SpellInfo const* /*spellInfo*/) override
    {
        return ValidateSpellInfo
        ({
            SPELL_PRIEST_SMITE,
            SPELL_PRIEST_SURGE_OF_LIGHT_EFFECT
        });
    }

    static bool CheckProc(AuraScript const&, ProcEventInfo const& eventInfo)
    {
        if (eventInfo.GetSpellInfo()->Id == SPELL_PRIEST_SMITE)
            return true;

        if (eventInfo.GetSpellInfo()->SpellFamilyName == SPELLFAMILY_PRIEST)
            return eventInfo.GetHealInfo();

        return false;
    }

    void HandleEffectProc(AuraEffect const* aurEff, ProcEventInfo& /*eventInfo*/) const
    {
        if (roll_chance_i(aurEff->GetAmount()))
            GetTarget()->CastSpell(GetTarget(), SPELL_PRIEST_SURGE_OF_LIGHT_EFFECT, aurEff);
    }

    void Register() override
    {
        DoCheckProc += AuraCheckProcFn(spell_pri_surge_of_light::CheckProc);
        OnEffectProc += AuraEffectProcFn(spell_pri_surge_of_light::HandleEffectProc, EFFECT_0, SPELL_AURA_DUMMY);
    }
};

// 28809 - Greater Heal
class spell_pri_t3_4p_bonus : public AuraScript
{
    bool Validate(SpellInfo const* /*spellInfo*/) override
    {
        return ValidateSpellInfo({ SPELL_PRIEST_ARMOR_OF_FAITH });
    }

    void HandleProc(AuraEffect const* aurEff, ProcEventInfo const& eventInfo)
    {
        PreventDefaultAction();
        eventInfo.GetActor()->CastSpell(eventInfo.GetProcTarget(), SPELL_PRIEST_ARMOR_OF_FAITH, aurEff);
    }

    void Register() override
    {
        OnEffectProc += AuraEffectProcFn(spell_pri_t3_4p_bonus::HandleProc, EFFECT_0, SPELL_AURA_DUMMY);
    }
};

// 37594 - Greater Heal Refund
class spell_pri_t5_heal_2p_bonus : public AuraScript
{
    bool Validate(SpellInfo const* /*spellInfo*/) override
    {
        return ValidateSpellInfo({ SPELL_PRIEST_ITEM_EFFICIENCY });
    }

    static bool CheckProc(AuraScript const&, ProcEventInfo const& eventInfo)
    {
        if (HealInfo* healInfo = eventInfo.GetHealInfo())
            if (Unit* healTarget = healInfo->GetTarget())
                if (healInfo->GetEffectiveHeal())
                    if (healTarget->GetHealth() >= healTarget->GetMaxHealth())
                        return true;

        return false;
    }

    void HandleProc(AuraEffect const* aurEff, ProcEventInfo& /*eventInfo*/)
    {
        PreventDefaultAction();
        GetTarget()->CastSpell(GetTarget(), SPELL_PRIEST_ITEM_EFFICIENCY, aurEff);
    }

    void Register() override
    {
        DoCheckProc += AuraCheckProcFn(spell_pri_t5_heal_2p_bonus::CheckProc);
        OnEffectProc += AuraEffectProcFn(spell_pri_t5_heal_2p_bonus::HandleProc, EFFECT_0, SPELL_AURA_PROC_TRIGGER_SPELL);
    }
};

// 70770 - Item - Priest T10 Healer 2P Bonus
class spell_pri_t10_heal_2p_bonus : public AuraScript
{
    bool Validate(SpellInfo const* /*spellInfo*/) override
    {
        return ValidateSpellInfo({ SPELL_PRIEST_BLESSED_HEALING });
    }

    void HandleProc(AuraEffect const* aurEff, ProcEventInfo const& eventInfo)
    {
        PreventDefaultAction();

        HealInfo* healInfo = eventInfo.GetHealInfo();
        if (!healInfo || !healInfo->GetHeal())
            return;

        SpellInfo const* spellInfo = sSpellMgr->AssertSpellInfo(SPELL_PRIEST_BLESSED_HEALING, GetCastDifficulty());
        int32 amount = CalculatePct(static_cast<int32>(healInfo->GetHeal()), aurEff->GetAmount());

        ASSERT(spellInfo->GetMaxTicks() > 0);
        amount /= spellInfo->GetMaxTicks();

        Unit* caster = eventInfo.GetActor();
        Unit* target = eventInfo.GetProcTarget();

        CastSpellExtraArgs args(aurEff);
        args.AddSpellBP0(amount);
        caster->CastSpell(target, SPELL_PRIEST_BLESSED_HEALING, args);
    }

    void Register() override
    {
        OnEffectProc += AuraEffectProcFn(spell_pri_t10_heal_2p_bonus::HandleProc, EFFECT_0, SPELL_AURA_DUMMY);
    }
};

// 200128 - Trail of Light
class spell_pri_trail_of_light : public AuraScript
{
    bool Validate(SpellInfo const* /*spellInfo*/) override
    {
        return ValidateSpellInfo({ SPELL_PRIEST_TRAIL_OF_LIGHT_HEAL });
    }

    bool CheckProc(ProcEventInfo const& eventInfo)
    {
        if (_healQueue.empty() || _healQueue.back() != eventInfo.GetActionTarget()->GetGUID())
            _healQueue.push(eventInfo.GetActionTarget()->GetGUID());

        if (_healQueue.size() > 2)
            _healQueue.pop();

        if (_healQueue.size() == 2)
            return true;

        return false;
    }

    void HandleOnProc(AuraEffect* aurEff, ProcEventInfo const& eventInfo) const
    {
        Unit* caster = GetTarget();
        Unit* oldTarget = ObjectAccessor::GetUnit(*caster, _healQueue.front());
        if (!oldTarget)
            return;

        // Note: old target may not be friendly anymore due to charm and faction change effects.
        if (!caster->IsValidAssistTarget(oldTarget))
            return;

        SpellInfo const* healSpellInfo = sSpellMgr->GetSpellInfo(SPELL_PRIEST_TRAIL_OF_LIGHT_HEAL, DIFFICULTY_NONE);
        if (!healSpellInfo)
            return;

        // Note: distance may be greater than the heal's spell range.
        if (!caster->IsWithinDist(oldTarget, healSpellInfo->GetMaxRange(true, caster)))
            return;

        uint32 healAmount = CalculatePct(eventInfo.GetHealInfo()->GetHeal(), aurEff->GetAmount());

        caster->CastSpell(oldTarget, SPELL_PRIEST_TRAIL_OF_LIGHT_HEAL, CastSpellExtraArgs(aurEff).AddSpellBP0(healAmount));
    }

    void Register() override
    {
        DoCheckProc += AuraCheckProcFn(spell_pri_trail_of_light::CheckProc);
        OnEffectProc += AuraEffectProcFn(spell_pri_trail_of_light::HandleOnProc, EFFECT_0, SPELL_AURA_DUMMY);
    }

private:
    std::queue<ObjectGuid> _healQueue;
};

// 390693 - Train of Thought
// Called by Flash Heal, Renew, Smite
class spell_pri_train_of_thought : public AuraScript
{
    bool Validate(SpellInfo const* /*spellInfo*/) override
    {
        return ValidateSpellInfo
        ({
            SPELL_PRIEST_POWER_WORD_SHIELD,
            SPELL_PRIEST_PENANCE
        });
    }

    static bool CheckEffect0(AuraScript const&, AuraEffect const* /*aurEff*/, ProcEventInfo const& eventInfo)
    {
        // Renew & Flash Heal
        return eventInfo.GetSpellInfo()->IsAffected(SPELLFAMILY_PRIEST, { 0x840 });
    }

    static bool CheckEffect1(AuraScript const&, AuraEffect const* /*aurEff*/, ProcEventInfo const& eventInfo)
    {
        // Smite
        return eventInfo.GetSpellInfo()->IsAffected(SPELLFAMILY_PRIEST, { 0x80 });
    }

    void ReducePowerWordShieldCooldown(AuraEffect const* aurEff, ProcEventInfo const& /*eventInfo*/) const
    {
        GetTarget()->GetSpellHistory()->ModifyCooldown(SPELL_PRIEST_POWER_WORD_SHIELD, Milliseconds(aurEff->GetAmount()));
    }

    void ReducePenanceCooldown(AuraEffect const* aurEff, ProcEventInfo const& /*eventInfo*/) const
    {
        GetTarget()->GetSpellHistory()->ModifyCooldown(SPELL_PRIEST_PENANCE, Milliseconds(aurEff->GetAmount()));
    }

    void Register() override
    {
        DoCheckEffectProc += AuraCheckEffectProcFn(spell_pri_train_of_thought::CheckEffect0, EFFECT_0, SPELL_AURA_DUMMY);
        OnEffectProc += AuraEffectProcFn(spell_pri_train_of_thought::ReducePowerWordShieldCooldown, EFFECT_0, SPELL_AURA_DUMMY);
        DoCheckEffectProc += AuraCheckEffectProcFn(spell_pri_train_of_thought::CheckEffect1, EFFECT_1, SPELL_AURA_DUMMY);
        OnEffectProc += AuraEffectProcFn(spell_pri_train_of_thought::ReducePenanceCooldown, EFFECT_1, SPELL_AURA_DUMMY);
    }
};

// 390705 - Twilight Equilibrium
class spell_pri_twilight_equilibrium : public AuraScript
{
    bool Validate(SpellInfo const* /*spellInfo*/) override
    {
        return ValidateSpellInfo({ SPELL_PRIEST_TWILIGHT_EQUILIBRIUM_HOLY, SPELL_PRIEST_TWILIGHT_EQUILIBRIUM_SHADOW });
    }

    void HandleProc(ProcEventInfo const& eventInfo) const
    {
        uint32 spellId = 0;

        if (eventInfo.GetDamageInfo()->GetSchoolMask() & SPELL_SCHOOL_MASK_SHADOW)
            spellId = SPELL_PRIEST_TWILIGHT_EQUILIBRIUM_HOLY;
        else if (eventInfo.GetDamageInfo()->GetSchoolMask() & SPELL_SCHOOL_MASK_HOLY)
            spellId = SPELL_PRIEST_TWILIGHT_EQUILIBRIUM_SHADOW;
        else
            return;

        Unit* caster = GetTarget();
        caster->CastSpell(caster, spellId, TRIGGERED_IGNORE_CAST_IN_PROGRESS | TRIGGERED_DONT_REPORT_CAST_ERROR);
    }

    void Register() override
    {
        OnProc += AuraProcFn(spell_pri_twilight_equilibrium::HandleProc);
    }
};

// ID - 390707 Twilight Equilibrium (attached to 589 - Shadow Word: Pain)
class spell_pri_twilight_equilibrium_shadow_word_pain : public AuraScript
{
    bool Validate(SpellInfo const* /*spellInfo*/) override
    {
        return ValidateSpellInfo({ SPELL_PRIEST_TWILIGHT_EQUILIBRIUM_SHADOW });
    }

    void OnApply(AuraEffect const* /*aurEff*/, int32& /*amount*/, bool& /*canBeRecalculated*/)
    {
        _damageMultiplier = 1.0f;
        if (Unit* caster = GetCaster())
        {
            if (AuraEffect* twilightEquilibrium = caster->GetAuraEffect(SPELL_PRIEST_TWILIGHT_EQUILIBRIUM_SHADOW, EFFECT_0))
            {
                // snapshot Twilight Equilibrium value
                AddPct(_damageMultiplier, twilightEquilibrium->GetAmount());
                twilightEquilibrium->GetBase()->Remove();
            }
        }
    }

    void CalcDamage(AuraEffect const* /*aurEff*/, Unit* /*victim*/, int32& /*damageOrHealing*/, int32& /*flatMod*/, float& pctMod) const
    {
        pctMod *= _damageMultiplier;
    }

    void Register() override
    {
        DoEffectCalcAmount += AuraEffectCalcAmountFn(spell_pri_twilight_equilibrium_shadow_word_pain::OnApply, EFFECT_1, SPELL_AURA_PERIODIC_DAMAGE);
        DoEffectCalcDamageAndHealing += AuraEffectCalcDamageFn(spell_pri_twilight_equilibrium_shadow_word_pain::CalcDamage, EFFECT_1, SPELL_AURA_PERIODIC_DAMAGE);
    }

    float _damageMultiplier = 1.0f;
};

// 109142 - Twist of Fate (Shadow)
// 265259 - Twist of Fate (Discipline)
class spell_pri_twist_of_fate : public AuraScript
{
    static bool CheckProc(AuraScript const&, AuraEffect const* aurEff, ProcEventInfo const& eventInfo)
    {
        return eventInfo.GetProcTarget()->GetHealthPct() < aurEff->GetAmount();
    }

    void Register() override
    {
        DoCheckEffectProc += AuraCheckEffectProcFn(spell_pri_twist_of_fate::CheckProc, EFFECT_0, SPELL_AURA_PROC_TRIGGER_SPELL);
    }
};

// 421453 - Ultimate Penitence
class spell_pri_ultimate_penitence : public SpellScript
{
    bool Validate(SpellInfo const* /*spellInfo*/) override
    {
        return ValidateSpellInfo({ SPELL_PRIEST_ULTIMATE_PENITENCE_CHANNEL, SPELL_PRIEST_ULTIMATE_PENITENCE_IMMUNITY });
    }

    void TriggerImmunity() const
    {
        Unit* caster = GetCaster();
        caster->CastSpell(caster, SPELL_PRIEST_ULTIMATE_PENITENCE_IMMUNITY, CastSpellExtraArgsInit
        {
            .TriggerFlags = TRIGGERED_IGNORE_CAST_IN_PROGRESS | TRIGGERED_DONT_REPORT_CAST_ERROR,
            .TriggeringSpell = GetSpell()
        });

        int32 preferHealing = 1;
        if (Unit const* target = GetExplTargetUnit(); target && !GetCaster()->IsFriendlyTo(target))
            preferHealing = 0;

        caster->m_Events.AddEventAtOffset([caster, originalCastId = GetSpell()->m_originalCastId, preferHealing]
        {
            caster->CastSpell(caster, SPELL_PRIEST_ULTIMATE_PENITENCE_CHANNEL, CastSpellExtraArgsInit
            {
                .TriggerFlags = TRIGGERED_IGNORE_CAST_IN_PROGRESS | TRIGGERED_DONT_REPORT_CAST_ERROR,
                .OriginalCastId = originalCastId,
                .SpellValueOverrides = { { SPELLVALUE_BASE_POINT1, preferHealing } }
            });
        }, 250ms);
    }

    void Register() override
    {
        OnCast += SpellCastFn(spell_pri_ultimate_penitence::TriggerImmunity);
    }
};

// 421453 - Ultimate Penitence (Aura)
class spell_pri_ultimate_penitence_aura : public AuraScript
{
    void CalculateAmount(AuraEffect const* /*aurEff*/, int32& amount, bool& canBeRecalculated) const
    {
        canBeRecalculated = false;
        Unit* caster = GetCaster();
        if (!caster)
            return;

        amount = caster->CountPctFromMaxHealth(GetEffectInfo(EFFECT_0).CalcValue(caster));
    }

    void Register() override
    {
        DoEffectCalcAmount += AuraEffectCalcAmountFn(spell_pri_ultimate_penitence_aura::CalculateAmount, EFFECT_2, SPELL_AURA_SCHOOL_ABSORB);
    }
};

// 421434 - Ultimate Penitence (Channel)
class spell_pri_ultimate_penitence_channel : public AuraScript
{
    bool Validate(SpellInfo const* /*spellInfo*/) override
    {
        return ValidateSpellInfo(
        {
            SPELL_PRIEST_ULTIMATE_PENITENCE_FALLING_FACING_CONTROL
        }) && ValidateSpellEffect(
        {
            { SPELL_PRIEST_ULTIMATE_PENITENCE_DAMAGE, EFFECT_0 },
            { SPELL_PRIEST_ULTIMATE_PENITENCE_HEAL, EFFECT_0 }
        });
    }

    void HandlePeriodic(AuraEffect const* aurEff) const
    {
        if (aurEff->GetAmount() == 1) // set by spell_pri_ultimate_penitence
            (void)(TryHealing() || TryDealingDamage());
        else
            (void)(TryDealingDamage() || TryHealing());
    }

    bool TryDealingDamage() const
    {
        std::list<WorldObject*> enemies = SearchTargetCandidates(SPELL_PRIEST_ULTIMATE_PENITENCE_DAMAGE, TARGET_CHECK_ENEMY);
        if (enemies.empty())
            return false;

        GetTarget()->CastSpell(Trinity::Containers::SelectRandomContainerElement(enemies), SPELL_PRIEST_ULTIMATE_PENITENCE_DAMAGE, TRIGGERED_IGNORE_CAST_IN_PROGRESS | TRIGGERED_DONT_REPORT_CAST_ERROR);
        return true;
    }

    bool TryHealing() const
    {
        std::list<WorldObject*> allies = SearchTargetCandidates(SPELL_PRIEST_ULTIMATE_PENITENCE_HEAL, TARGET_CHECK_ALLY);
        Trinity::Containers::EraseIf(allies, [](WorldObject const* ally) { return !ally->IsUnit() || ally->ToUnit()->IsFullHealth(); });
        if (allies.empty())
            return false;

        Unit* caster = GetTarget();

        Trinity::SortTargetsWithPriorityRules(allies, 1, GetHealingRules(caster));

        caster->CastSpell(allies.front(), SPELL_PRIEST_ULTIMATE_PENITENCE_HEAL, TRIGGERED_IGNORE_CAST_IN_PROGRESS | TRIGGERED_DONT_REPORT_CAST_ERROR);
        return true;
    }

    std::list<WorldObject*> SearchTargetCandidates(uint32 spellId, SpellTargetCheckTypes checkType) const
    {
        SpellInfo const* spellInfo = sSpellMgr->AssertSpellInfo(spellId, GetCastDifficulty());
        SpellEffectInfo const& spellEffect = spellInfo->GetEffect(EFFECT_0);

        std::list<WorldObject*> targets;
        if (uint32 containerTypeMask = Spell::GetSearcherTypeMask(spellInfo, spellEffect, TARGET_OBJECT_TYPE_UNIT, spellEffect.ImplicitTargetConditions.get()))
        {
            Unit* caster = GetTarget();

            float maxRange = spellInfo->GetMaxRange(true, caster);

            Trinity::WorldObjectSpellAreaTargetCheck check(maxRange, caster, caster, caster, spellInfo, checkType, spellEffect.ImplicitTargetConditions.get(), TARGET_OBJECT_TYPE_UNIT);
            Trinity::WorldObjectListSearcher searcher(caster->GetPhaseShift(), targets, check, containerTypeMask);
            Spell::SearchTargets(searcher, containerTypeMask, caster, caster, maxRange + EXTRA_CELL_SEARCH_RADIUS);
        }

        return targets;
    }

    void HandleRemoveEffect(AuraEffect const* /*aurEff*/, AuraEffectHandleModes /*mode*/) const
    {
        Unit* caster = GetTarget();
        CastSpellExtraArgs args = TRIGGERED_IGNORE_CAST_IN_PROGRESS | TRIGGERED_DONT_REPORT_CAST_ERROR;

        caster->CastSpell(caster, SPELL_PRIEST_ULTIMATE_PENITENCE_IMMUNITY, args);
        caster->CastSpell(caster, SPELL_PRIEST_ULTIMATE_PENITENCE_FALLING_FACING_CONTROL, args);
    }

    static std::array<Trinity::TargetPriorityRule, 2> GetHealingRules(Unit const* caster)
    {
        return
        {
            [](WorldObject const* target) { return target->IsPlayer() || (target->IsCreature() && target->ToCreature()->IsTreatedAsRaidUnit()); },
            [caster](Unit const* target) { return !caster->IsPlayer() || !caster->ToPlayer()->GetGroup() || target->IsInRaidWith(caster); }
        };
    }

    void Register() override
    {
        OnEffectPeriodic += AuraEffectPeriodicFn(spell_pri_ultimate_penitence_channel::HandlePeriodic, EFFECT_1, SPELL_AURA_PERIODIC_DUMMY);
        AfterEffectRemove += AuraEffectApplyFn(spell_pri_ultimate_penitence_channel::HandleRemoveEffect, EFFECT_0, SPELL_AURA_MECHANIC_IMMUNITY_MASK, AURA_EFFECT_HANDLE_REAL);
    }
};

// 432154 - Ultimate Penitence (Jump)
class spell_pri_ultimate_penitence_jump : public SpellScript
{
    static constexpr Position JumpOffset = { 0.0f, 0.0f, 5.0f };

    static void SetDestTarget(SpellScript const&, SpellDestination& dest)
    {
        dest.RelocateOffset(JumpOffset);
    }

    void Register() override
    {
        OnDestinationTargetSelect += SpellDestinationTargetSelectFn(spell_pri_ultimate_penitence_jump::SetDestTarget, EFFECT_0, TARGET_DEST_CASTER);
    }
};

// 341273 - Unfurling Darkness
// Triggered by 34914 - Vampiric Touch
class spell_pri_unfurling_darkness : public SpellScript
{
    bool Validate(SpellInfo const* /*spellInfo*/) override
    {
        return ValidateSpellInfo({ SPELL_PRIEST_UNFURLING_DARKNESS, SPELL_PRIEST_UNFURLING_DARKNESS_DEBUFF })
            && ValidateSpellEffect({ { SPELL_PRIEST_UNFURLING_DARKNESS_AURA, EFFECT_0 } });
    }

    void PreventDirectDamage(WorldObject*& target) const
    {
        bool canTriggerDirectDamage = [&]
        {
            if (!GetSpell()->m_originalCastId.IsEmpty())
                return false;  // not when triggered by Shadow Crash (Whispering Shadows talent)
            if (AuraEffect const* unfurlingDarkness = GetCaster()->GetAuraEffect(SPELL_PRIEST_UNFURLING_DARKNESS_AURA, EFFECT_0))
                if (GetSpell()->m_appliedMods.contains(unfurlingDarkness->GetBase()))
                    return true;
            return false;
        }();

        if (!canTriggerDirectDamage)
            target = nullptr;
    }

    void TriggerUnfurlingDarkness() const
    {
        if (!GetSpell()->m_originalCastId.IsEmpty())
            return; // not when triggered by Shadow Crash (Whispering Shadows talent)

        Unit* caster = GetCaster();

        if (AuraEffect const* unfurlingDarkness = GetCaster()->GetAuraEffect(SPELL_PRIEST_UNFURLING_DARKNESS_AURA, EFFECT_0))
        {
            if (GetSpell()->m_appliedMods.contains(unfurlingDarkness->GetBase()))
            {
                unfurlingDarkness->GetBase()->Remove();
                return;
            }
        }

        if (!caster->HasAura(SPELL_PRIEST_UNFURLING_DARKNESS_DEBUFF))
            caster->CastSpell(caster, SPELL_PRIEST_UNFURLING_DARKNESS_AURA, true);
    }

    void Register() override
    {
        OnObjectTargetSelect += SpellObjectTargetSelectFn(spell_pri_unfurling_darkness::PreventDirectDamage, EFFECT_3, TARGET_UNIT_TARGET_ENEMY);
        AfterCast += SpellCastFn(spell_pri_unfurling_darkness::TriggerUnfurlingDarkness);
    }
};

// 15286 - Vampiric Embrace
class spell_pri_vampiric_embrace : public AuraScript
{
    bool Validate(SpellInfo const* /*spellInfo*/) override
    {
        return ValidateSpellInfo({ SPELL_PRIEST_VAMPIRIC_EMBRACE_HEAL });
    }

    static bool CheckProc(AuraScript const&, ProcEventInfo const& eventInfo)
    {
        // Not proc from Mind Sear
        return !(eventInfo.GetDamageInfo()->GetSpellInfo()->SpellFamilyFlags[1] & 0x80000);
    }

    void HandleEffectProc(AuraEffect const* aurEff, ProcEventInfo const& eventInfo)
    {
        PreventDefaultAction();
        DamageInfo* damageInfo = eventInfo.GetDamageInfo();
        if (!damageInfo || !damageInfo->GetDamage())
            return;

        int32 selfHeal = int32(CalculatePct(damageInfo->GetDamage(), aurEff->GetAmount()));
        int32 teamHeal = selfHeal / 2;

        CastSpellExtraArgs args(aurEff);
        args.AddSpellMod(SPELLVALUE_BASE_POINT0, teamHeal);
        args.AddSpellMod(SPELLVALUE_BASE_POINT1, selfHeal);
        GetTarget()->CastSpell(nullptr, SPELL_PRIEST_VAMPIRIC_EMBRACE_HEAL, args);
    }

    void Register() override
    {
        DoCheckProc += AuraCheckProcFn(spell_pri_vampiric_embrace::CheckProc);
        OnEffectProc += AuraEffectProcFn(spell_pri_vampiric_embrace::HandleEffectProc, EFFECT_0, SPELL_AURA_DUMMY);
    }
};

// 15290 - Vampiric Embrace (heal)
class spell_pri_vampiric_embrace_target : public SpellScript
{
    void FilterTargets(std::list<WorldObject*>& unitList) const
    {
        unitList.remove(GetCaster());
    }

    void Register() override
    {
        OnObjectAreaTargetSelect += SpellObjectAreaTargetSelectFn(spell_pri_vampiric_embrace_target::FilterTargets, EFFECT_0, TARGET_UNIT_CASTER_AREA_PARTY);
    }
};

// 34914 - Vampiric Touch
class spell_pri_vampiric_touch : public AuraScript
{
    bool Validate(SpellInfo const* /*spellInfo*/) override
    {
        return ValidateSpellInfo({ SPELL_PRIEST_SIN_AND_PUNISHMENT, SPELL_PRIEST_SHADOW_WORD_PAIN });
    }

    void HandleDispel(DispelInfo const* dispelInfo) const
    {
        if (Unit* caster = GetCaster())
            caster->CastSpell(dispelInfo->GetDispeller(), SPELL_PRIEST_SIN_AND_PUNISHMENT, true);
    }

    void HandleApplyEffect(AuraEffect const* /*aurEff*/, AuraEffectHandleModes /*mode*/) const
    {
        if (Unit* caster = GetCaster())
            if (caster->HasAura(SPELL_PRIEST_MISERY))
                caster->CastSpell(GetTarget(), SPELL_PRIEST_SHADOW_WORD_PAIN, true);
    }

    void Register() override
    {
        AfterDispel += AuraDispelFn(spell_pri_vampiric_touch::HandleDispel);
        OnEffectApply += AuraEffectApplyFn(spell_pri_vampiric_touch::HandleApplyEffect, EFFECT_0, SPELL_AURA_DUMMY, AURA_EFFECT_HANDLE_REAL_OR_REAPPLY_MASK);
    }
};

// 205385 - Shadow Crash
class spell_pri_whispering_shadows : public SpellScript
{
    bool Validate(SpellInfo const* /*spellInfo*/) override
    {
        return ValidateSpellInfo({ SPELL_PRIEST_WHISPERING_SHADOWS });
    }

    void HandleEffectHitTarget(SpellEffIndex effIndex)
    {
        if (!GetCaster()->HasAura(SPELL_PRIEST_WHISPERING_SHADOWS))
            PreventHitDefaultEffect(effIndex);
    }

    void Register() override
    {
        OnEffectHit += SpellEffectFn(spell_pri_whispering_shadows::HandleEffectHitTarget, EFFECT_2, SPELL_EFFECT_TRIGGER_MISSILE);
    }
};

// 391286 - Whispering Shadows (Dot Application)
class spell_pri_whispering_shadows_effect : public SpellScript
{
    bool Validate(SpellInfo const* /*spellInfo*/) override
    {
        return ValidateSpellInfo({ SPELL_PRIEST_VAMPIRIC_TOUCH });
    }

    void FilterTargets(std::list<WorldObject*>& targets) const
    {
        if (targets.size() <= GetSpellValue()->MaxAffectedTargets)
            return;

        auto getVampiricTouch = [&](WorldObject const* target)
        {
            return target->ToUnit()->GetAura(SPELL_PRIEST_VAMPIRIC_TOUCH, GetCaster()->GetGUID());
        };

        // prioritize targets without Vampiric Touch
        targets.sort([&](WorldObject const* target1, WorldObject const* target2)
        {
            int32 duration1 = 0;
            if (Aura const* aura1 = getVampiricTouch(target1))
                duration1 = aura1->GetDuration();
            int32 duration2 = 0;
            if (Aura const* aura2 = getVampiricTouch(target2))
                duration2 = aura2->GetDuration();
            return duration1 < duration2;
        });

        // remove targets that definitely will not get Vampiric Touch applied (excess targets with longest remaining duration)
        while (targets.size() > GetSpellValue()->MaxAffectedTargets && getVampiricTouch(targets.back()) != nullptr)
            targets.pop_back();

        Trinity::Containers::RandomResize(targets, GetSpellValue()->MaxAffectedTargets);
    }

    void HandleEffectHitTarget(SpellEffIndex /*effIndex*/) const
    {
        GetCaster()->CastSpell(GetHitUnit(), SPELL_PRIEST_VAMPIRIC_TOUCH, CastSpellExtraArgs()
            .SetTriggeringSpell(GetSpell())
            .SetTriggerFlags(TRIGGERED_IGNORE_GCD | TRIGGERED_IGNORE_SPELL_AND_CATEGORY_CD | TRIGGERED_IGNORE_POWER_COST | TRIGGERED_IGNORE_CAST_IN_PROGRESS | TRIGGERED_IGNORE_CAST_TIME | TRIGGERED_DONT_REPORT_CAST_ERROR));
    }

    void Register() override
    {
        OnObjectAreaTargetSelect += SpellObjectAreaTargetSelectFn(spell_pri_whispering_shadows_effect::FilterTargets, EFFECT_0, TARGET_UNIT_DEST_AREA_ENEMY);
        OnEffectHitTarget += SpellEffectFn(spell_pri_whispering_shadows_effect::HandleEffectHitTarget, EFFECT_0, SPELL_EFFECT_DUMMY);
    }
};

void AddSC_priest_spell_scripts()
{
    RegisterSpellScript(spell_pri_angelic_bulwark);
    RegisterSpellScript(spell_pri_angelic_feather_trigger);
    RegisterAreaTriggerAI(areatrigger_pri_angelic_feather);
    RegisterSpellScript(spell_pri_abyssal_reverie);
    RegisterSpellScript(spell_pri_answered_prayers);
    RegisterSpellScript(spell_pri_aq_3p_bonus);
    RegisterSpellScript(spell_pri_assured_safety);
    RegisterSpellScript(spell_pri_atonement);
    RegisterSpellScript(spell_pri_atonement_effect);
    RegisterSpellScript(spell_pri_atonement_effect_aura);
    RegisterSpellScript(spell_pri_atonement_passive);
    RegisterSpellScript(spell_pri_benediction);
    RegisterSpellScript(spell_pri_binding_heals);
    RegisterSpellScript(spell_pri_blaze_of_light);
    RegisterSpellScript(spell_pri_burning_vehemence);
    RegisterSpellScript(spell_pri_circle_of_healing);
    RegisterSpellScript(spell_pri_crystalline_reflection);
    RegisterSpellScript(spell_pri_dark_indulgence);
    RegisterSpellScript(spell_pri_dispersing_light);
    RegisterSpellScript(spell_pri_dispersing_light_heal);
    RegisterSpellScript(spell_pri_divine_aegis);
    RegisterSpellScript(spell_pri_divine_image);
    RegisterSpellScript(spell_pri_divine_image_spell_triggered);
    RegisterSpellScript(spell_pri_divine_image_stack_timer);
    RegisterSpellScript(spell_pri_divine_service);
    RegisterSpellScript(spell_pri_divine_star_shadow);
    RegisterAreaTriggerAI(areatrigger_pri_divine_star);
    RegisterSpellScript(spell_pri_divine_procession);
    RegisterSpellScript(spell_pri_empowered_renew);
    RegisterSpellScript(spell_pri_empowered_renew_heal);
    RegisterSpellScript(spell_pri_entropic_rift);
    RegisterSpellScript(spell_pri_entropic_rift_aura);
    RegisterSpellScript(spell_pri_entropic_rift_periodic);
    RegisterAreaTriggerAI(areatrigger_pri_entropic_rift);
    RegisterSpellScript(spell_pri_epiphany);
    RegisterSpellScript(spell_pri_essence_devourer_heal);
    RegisterSpellScript(spell_pri_evangelism);
    RegisterSpellScript(spell_pri_expiation);
    RegisterSpellScript(spell_pri_focused_mending);
    RegisterSpellScript(spell_pri_from_darkness_comes_light);
    RegisterSpellScript(spell_pri_guardian_spirit);
    RegisterSpellScript(spell_pri_halo_shadow);
    RegisterAreaTriggerAI(areatrigger_pri_halo);
    RegisterSpellScript(spell_pri_heavens_wrath);
    RegisterSpellScript(spell_pri_holy_mending);
    RegisterSpellScript(spell_pri_holy_words);
    RegisterSpellScript(spell_pri_holy_word_chastise);
    RegisterSpellScript(spell_pri_holy_word_salvation);
    RegisterSpellScript(spell_pri_holy_word_salvation_cooldown_reduction);
    RegisterSpellScript(spell_pri_item_t6_trinket);
    RegisterSpellScript(spell_pri_leap_of_faith_effect_trigger);
    RegisterSpellScript(spell_pri_levitate);
    RegisterSpellScript(spell_pri_lights_wrath);
    RegisterSpellScript(spell_pri_mind_bomb);
    RegisterSpellScript(spell_pri_mind_devourer);
    RegisterSpellAndAuraScriptPair(spell_pri_mind_devourer_buff, spell_pri_mind_devourer_buff_aura);
    RegisterSpellScript(spell_pri_painful_punishment);
    RegisterSpellScript(spell_pri_pain_transformation);
    RegisterSpellScriptWithArgs(spell_pri_penance, "spell_pri_penance", SPELL_PRIEST_PENANCE_CHANNEL_DAMAGE, SPELL_PRIEST_PENANCE_CHANNEL_HEALING);
    RegisterSpellScriptWithArgs(spell_pri_penance, "spell_pri_dark_reprimand", SPELL_PRIEST_DARK_REPRIMAND_CHANNEL_DAMAGE, SPELL_PRIEST_DARK_REPRIMAND_CHANNEL_HEALING);
    RegisterSpellScript(spell_pri_penance_or_dark_reprimand_channeled);
    RegisterSpellScript(spell_pri_phantasm);
    RegisterSpellScript(spell_pri_power_leech_passive);
    RegisterSpellScript(spell_pri_power_of_the_dark_side);
    RegisterSpellScript(spell_pri_power_of_the_dark_side_damage_bonus);
    RegisterSpellScript(spell_pri_power_of_the_dark_side_healing_bonus);
    RegisterSpellScript(spell_pri_power_word_radiance);
    RegisterSpellScript(spell_pri_power_word_shield);
    RegisterSpellScript(spell_pri_power_word_solace);
    RegisterSpellScript(spell_pri_prayer_of_mending_dummy);
    RegisterSpellAndAuraScriptPair(spell_pri_prayer_of_mending, spell_pri_prayer_of_mending_aura);
    RegisterSpellScript(spell_pri_prayer_of_mending_jump);
    RegisterSpellScript(spell_pri_protective_light);
    RegisterSpellScript(spell_pri_protector_of_the_frail);
    RegisterSpellScript(spell_pri_holy_10_1_class_set_2pc);
    RegisterSpellScript(spell_pri_holy_10_1_class_set_2pc_chooser);
    RegisterSpellScript(spell_pri_holy_10_1_class_set_4pc);
    RegisterSpellScript(spell_pri_holy_10_1_class_set_4pc_aura);
    RegisterSpellScript(spell_pri_purge_the_wicked);
    RegisterSpellScript(spell_pri_purge_the_wicked_dummy);
    RegisterSpellScript(spell_pri_rapture);
    RegisterSpellScript(spell_pri_sanctuary_absorb);
    RegisterSpellScript(spell_pri_sanctuary_trigger);
    RegisterSpellScript(spell_pri_rhapsody);
    RegisterSpellScript(spell_pri_rhapsody_proc);
    RegisterSpellScript(spell_pri_schism);
    RegisterSpellScript(spell_pri_sins_of_the_many);
    RegisterSpellScript(spell_pri_spirit_of_redemption);
    RegisterSpellScript(spell_pri_shadow_covenant);
    RegisterSpellScript(spell_pri_shadow_mend);
    RegisterSpellScript(spell_pri_shadow_mend_periodic_damage);
    RegisterSpellScript(spell_pri_shadow_word_death);
    RegisterSpellScript(spell_pri_surge_of_light);
    RegisterSpellScript(spell_pri_trail_of_light);
    RegisterSpellScript(spell_pri_train_of_thought);
    RegisterSpellScript(spell_pri_t3_4p_bonus);
    RegisterSpellScript(spell_pri_t5_heal_2p_bonus);
    RegisterSpellScript(spell_pri_t10_heal_2p_bonus);
    RegisterSpellScript(spell_pri_twilight_equilibrium);
    RegisterSpellScript(spell_pri_twilight_equilibrium_shadow_word_pain);
    RegisterSpellScript(spell_pri_twist_of_fate);
    RegisterSpellAndAuraScriptPair(spell_pri_ultimate_penitence, spell_pri_ultimate_penitence_aura);
    RegisterSpellScript(spell_pri_ultimate_penitence_channel);
    RegisterSpellScript(spell_pri_ultimate_penitence_jump);
    RegisterSpellScript(spell_pri_unfurling_darkness);
    RegisterSpellScript(spell_pri_vampiric_embrace);
    RegisterSpellScript(spell_pri_vampiric_embrace_target);
    RegisterSpellScript(spell_pri_vampiric_touch);
    RegisterSpellScript(spell_pri_whispering_shadows);
    RegisterSpellScript(spell_pri_whispering_shadows_effect);
}<|MERGE_RESOLUTION|>--- conflicted
+++ resolved
@@ -62,12 +62,9 @@
     SPELL_PRIEST_BLESSED_LIGHT                      = 196813,
     SPELL_PRIEST_BODY_AND_SOUL                      = 64129,
     SPELL_PRIEST_BODY_AND_SOUL_SPEED                = 65081,
-<<<<<<< HEAD
     SPELL_PRIEST_BURNING_VEHEMENCE                  = 372307,
     SPELL_PRIEST_BURNING_VEHEMENCE_DAMAGE           = 400370,
-=======
     SPELL_PRIEST_CENSURE                            = 200199,
->>>>>>> d905ac7d
     SPELL_PRIEST_CIRCLE_OF_HEALING                  = 204883,
     SPELL_PRIEST_CRYSTALLINE_REFLECTION             = 373457,
     SPELL_PRIEST_CRYSTALLINE_REFLECTION_HEAL        = 373462,
