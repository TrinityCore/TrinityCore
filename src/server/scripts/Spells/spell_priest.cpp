--- conflicted
+++ resolved
@@ -162,13 +162,10 @@
     SPELL_PRIEST_RENEWED_HOPE                       = 197469,
     SPELL_PRIEST_RENEWED_HOPE_EFFECT                = 197470,
     SPELL_PRIEST_REVEL_IN_PURITY                    = 373003,
-<<<<<<< HEAD
     SPELL_PRIEST_SANCTUARY                          = 231682,
     SPELL_PRIEST_SANCTUARY_ABSORB                   = 208771,
     SPELL_PRIEST_SANCTUARY_AURA                     = 208772,
-=======
     SPELL_PRIEST_RHAPSODY_PROC                      = 390636,
->>>>>>> e99482ce
     SPELL_PRIEST_SAY_YOUR_PRAYERS                   = 391186,
     SPELL_PRIEST_SCHISM                             = 424509,
     SPELL_PRIEST_SCHISM_AURA                        = 214621,
@@ -3414,13 +3411,10 @@
     RegisterSpellScript(spell_pri_purge_the_wicked);
     RegisterSpellScript(spell_pri_purge_the_wicked_dummy);
     RegisterSpellScript(spell_pri_rapture);
-<<<<<<< HEAD
     RegisterSpellScript(spell_pri_sanctuary_aura);
     RegisterSpellScript(spell_pri_sanctuary_absorb);
-=======
     RegisterSpellScript(spell_pri_rhapsody);
     RegisterSpellScript(spell_pri_rhapsody_proc);
->>>>>>> e99482ce
     RegisterSpellScript(spell_pri_schism);
     RegisterSpellScript(spell_pri_sins_of_the_many);
     RegisterSpellScript(spell_pri_spirit_of_redemption);
