/*
 * Copyright (C) 2008-2014 TrinityCore <http://www.trinitycore.org/>
 *
 * This program is free software; you can redistribute it and/or modify it
 * under the terms of the GNU General Public License as published by the
 * Free Software Foundation; either version 2 of the License, or (at your
 * option) any later version.
 *
 * This program is distributed in the hope that it will be useful, but WITHOUT
 * ANY WARRANTY; without even the implied warranty of MERCHANTABILITY or
 * FITNESS FOR A PARTICULAR PURPOSE. See the GNU General Public License for
 * more details.
 *
 * You should have received a copy of the GNU General Public License along
 * with this program. If not, see <http://www.gnu.org/licenses/>.
 */

/*
 * Scripts for spells with SPELLFAMILY_PRIEST and SPELLFAMILY_GENERIC spells used by priest players.
 * Ordered alphabetically using scriptname.
 * Scriptnames of files in this file should be prefixed with "spell_pri_".
 */

#include "Player.h"
#include "ScriptMgr.h"
#include "SpellScript.h"
#include "SpellAuraEffects.h"
#include "GridNotifiers.h"

enum PriestSpells
{
    SPELL_PRIEST_ABSOLUTION                         = 33167,
    SPELL_PRIEST_BODY_AND_SOUL_DISPEL               = 64136,
    SPELL_PRIEST_BODY_AND_SOUL_SPEED                = 65081,
    SPELL_PRIEST_CURE_DISEASE                       = 528,
    SPELL_PRIEST_DISPEL_MAGIC_FRIENDLY              = 97690,
    SPELL_PRIEST_DISPEL_MAGIC_HOSTILE               = 97691,
    SPELL_PRIEST_DIVINE_AEGIS                       = 47753,
    SPELL_PRIEST_DIVINE_TOUCH                       = 63544,
    SPELL_PRIEST_GLYPH_OF_CIRCLE_OF_HEALING         = 55675,
    SPELL_PRIEST_GLYPH_OF_DISPEL_MAGIC              = 55677,
    SPELL_PRIEST_GLYPH_OF_DISPEL_MAGIC_HEAL         = 56131,
    SPELL_PRIEST_GLYPH_OF_LIGHTWELL                 = 55673,
    SPELL_PRIEST_GLYPH_OF_PRAYER_OF_HEALING_HEAL    = 56161,
    SPELL_PRIEST_GLYPH_OF_SHADOW                    = 107906,
    SPELL_PRIEST_GUARDIAN_SPIRIT_HEAL               = 48153,
    SPELL_PRIEST_ITEM_EFFICIENCY                    = 37595,
    SPELL_PRIEST_LEAP_OF_FAITH                      = 73325,
    SPELL_PRIEST_LEAP_OF_FAITH_EFFECT               = 92832,
    SPELL_PRIEST_LEAP_OF_FAITH_EFFECT_TRIGGER       = 92833,
    SPELL_PRIEST_LEAP_OF_FAITH_TRIGGERED            = 92572,
    SPELL_PRIEST_MANA_LEECH_PROC                    = 34650,
    SPELL_PRIEST_PENANCE_R1                         = 47540,
    SPELL_PRIEST_PENANCE_R1_DAMAGE                  = 47758,
    SPELL_PRIEST_PENANCE_R1_HEAL                    = 47757,
    SPELL_PRIEST_REFLECTIVE_SHIELD_R1               = 33201,
    SPELL_PRIEST_REFLECTIVE_SHIELD_TRIGGERED        = 33619,
    SPELL_PRIEST_SHADOWFORM_VISUAL_WITHOUT_GLYPH    = 107903,
    SPELL_PRIEST_SHADOWFORM_VISUAL_WITH_GLYPH       = 107904,
    SPELL_PRIEST_SHADOW_WORD_DEATH                  = 32409,
    SPELL_PRIEST_TWIN_DISCIPLINES_RANK_1            = 47586,
    SPELL_PRIEST_T9_HEALING_2P                      = 67201,
    SPELL_PRIEST_VAMPIRIC_EMBRACE_HEAL              = 15290,
    SPELL_PRIEST_VAMPIRIC_TOUCH_DISPEL              = 64085
};

enum PriestSpellIcons
{
    PRIEST_ICON_ID_BORROWED_TIME                    = 2899,
    PRIEST_ICON_ID_DIVINE_TOUCH_TALENT              = 3021,
    PRIEST_ICON_ID_PAIN_AND_SUFFERING               = 2874
};

enum MiscSpells
{
    SPELL_GEN_REPLENISHMENT                         = 57669
};

class PowerCheck
{
    public:
        explicit PowerCheck(Powers const power) : _power(power) { }

        bool operator()(WorldObject* obj) const
        {
            if (Unit* target = obj->ToUnit())
                return target->getPowerType() != _power;

            return true;
        }

    private:
        Powers const _power;
};

class RaidCheck
{
    public:
        explicit RaidCheck(Unit const* caster) : _caster(caster) { }

        bool operator()(WorldObject* obj) const
        {
            if (Unit* target = obj->ToUnit())
                return !_caster->IsInRaidWith(target);

            return true;
        }

    private:
        Unit const* _caster;
};

class spell_pri_body_and_soul : public SpellScriptLoader
{
    public:
        spell_pri_body_and_soul() : SpellScriptLoader("spell_pri_body_and_soul") { }

        class spell_pri_body_and_soul_AuraScript : public AuraScript
        {
            PrepareAuraScript(spell_pri_body_and_soul_AuraScript);

            bool Validate(SpellInfo const* /*spellInfo*/) OVERRIDE
            {
                if (!sSpellMgr->GetSpellInfo(SPELL_PRIEST_CURE_DISEASE) ||
                    !sSpellMgr->GetSpellInfo(SPELL_PRIEST_BODY_AND_SOUL_DISPEL))
                    return false;
                return true;
            }

            void HandleEffectSpeedProc(AuraEffect const* aurEff, ProcEventInfo& eventInfo)
            {
                PreventDefaultAction();
                // Proc only with Power Word: Shield or Leap of Faith
                if (!(eventInfo.GetDamageInfo()->GetSpellInfo()->SpellFamilyFlags[0] & 0x1 || eventInfo.GetDamageInfo()->GetSpellInfo()->SpellFamilyFlags[2] & 0x80000))
                    return;

                GetTarget()->CastCustomSpell(SPELL_PRIEST_BODY_AND_SOUL_SPEED, SPELLVALUE_BASE_POINT0, aurEff->GetAmount(), eventInfo.GetProcTarget(), true, NULL, aurEff);
            }

            void HandleEffectDispelProc(AuraEffect const* aurEff, ProcEventInfo& eventInfo)
            {
                PreventDefaultAction();
                // Proc only with Cure Disease
                if (eventInfo.GetDamageInfo()->GetSpellInfo()->Id != SPELL_PRIEST_CURE_DISEASE || eventInfo.GetProcTarget() != GetTarget())
                    return;

                if (roll_chance_i(aurEff->GetAmount()))
                    GetTarget()->CastSpell(eventInfo.GetProcTarget(), SPELL_PRIEST_BODY_AND_SOUL_DISPEL, true, NULL, aurEff);
            }

            void Register() OVERRIDE
            {
                OnEffectProc += AuraEffectProcFn(spell_pri_body_and_soul_AuraScript::HandleEffectSpeedProc, EFFECT_0, SPELL_AURA_DUMMY);
                OnEffectProc += AuraEffectProcFn(spell_pri_body_and_soul_AuraScript::HandleEffectDispelProc, EFFECT_1, SPELL_AURA_DUMMY);
            }
        };

        AuraScript* GetAuraScript() const OVERRIDE
        {
            return new spell_pri_body_and_soul_AuraScript();
        }
};

// 34861 - Circle of Healing
class spell_pri_circle_of_healing : public SpellScriptLoader
{
    public:
        spell_pri_circle_of_healing() : SpellScriptLoader("spell_pri_circle_of_healing") { }

        class spell_pri_circle_of_healing_SpellScript : public SpellScript
        {
            PrepareSpellScript(spell_pri_circle_of_healing_SpellScript);

            bool Validate(SpellInfo const* /*spellInfo*/) override
            {
                if (!sSpellMgr->GetSpellInfo(SPELL_PRIEST_GLYPH_OF_CIRCLE_OF_HEALING))
                    return false;
                return true;
            }

            void FilterTargets(std::list<WorldObject*>& targets)
            {
                targets.remove_if(RaidCheck(GetCaster()));

                uint32 const maxTargets = GetCaster()->HasAura(SPELL_PRIEST_GLYPH_OF_CIRCLE_OF_HEALING) ? 6 : 5; // Glyph of Circle of Healing

                if (targets.size() > maxTargets)
                {
                    targets.sort(Trinity::HealthPctOrderPred());
                    targets.resize(maxTargets);
                }
            }

            void Register() override
            {
                OnObjectAreaTargetSelect += SpellObjectAreaTargetSelectFn(spell_pri_circle_of_healing_SpellScript::FilterTargets, EFFECT_0, TARGET_UNIT_DEST_AREA_ALLY);
            }
        };

        SpellScript* GetSpellScript() const override
        {
            return new spell_pri_circle_of_healing_SpellScript();
        }
};

// 527 - Dispel magic
class spell_pri_dispel_magic : public SpellScriptLoader
{
public:
    spell_pri_dispel_magic() : SpellScriptLoader("spell_pri_dispel_magic") { }

    class spell_pri_dispel_magic_SpellScript : public SpellScript
    {
        PrepareSpellScript(spell_pri_dispel_magic_SpellScript);

        bool Validate(SpellInfo const* /*spellInfo*/)
        {
            if (!sSpellMgr->GetSpellInfo(SPELL_PRIEST_ABSOLUTION))
                return false;
            if (!sSpellMgr->GetSpellInfo(SPELL_PRIEST_GLYPH_OF_DISPEL_MAGIC_HEAL))
                return false;
            if (!sSpellMgr->GetSpellInfo(SPELL_PRIEST_GLYPH_OF_DISPEL_MAGIC))
                return false;
            return true;
        }

        SpellCastResult CheckCast()
        {
            Unit* caster = GetCaster();
            Unit* target = GetExplTargetUnit();

            if (!target || (!caster->HasAura(SPELL_PRIEST_ABSOLUTION) && caster != target && target->IsFriendlyTo(caster)))
                return SPELL_FAILED_BAD_TARGETS;
            return SPELL_CAST_OK;
        }

        void AfterEffectHit(SpellEffIndex /*effIndex*/)
        {
            if (GetHitUnit()->IsFriendlyTo(GetCaster()))
            {
                GetCaster()->CastSpell(GetHitUnit(), SPELL_PRIEST_DISPEL_MAGIC_FRIENDLY, true);
                if (AuraEffect const* aurEff = GetHitUnit()->GetAuraEffect(SPELL_PRIEST_GLYPH_OF_DISPEL_MAGIC, EFFECT_0))
                {
                    int32 heal = GetHitUnit()->CountPctFromMaxHealth(aurEff->GetAmount());
                    GetCaster()->CastCustomSpell(SPELL_PRIEST_GLYPH_OF_DISPEL_MAGIC_HEAL, SPELLVALUE_BASE_POINT0, heal, GetHitUnit());
                }
            }
            else
                GetCaster()->CastSpell(GetHitUnit(), SPELL_PRIEST_DISPEL_MAGIC_HOSTILE, true);
        }

        void Register()
        {
            OnCheckCast += SpellCheckCastFn(spell_pri_dispel_magic_SpellScript::CheckCast);
            OnEffectHitTarget += SpellEffectFn(spell_pri_dispel_magic_SpellScript::AfterEffectHit, EFFECT_0, SPELL_EFFECT_DUMMY);
        }
    };

    SpellScript* GetSpellScript() const
    {
        return new spell_pri_dispel_magic_SpellScript();
    }
};

// -47509 - Divine Aegis
class spell_pri_divine_aegis : public SpellScriptLoader
{
    public:
        spell_pri_divine_aegis() : SpellScriptLoader("spell_pri_divine_aegis") { }

        class spell_pri_divine_aegis_AuraScript : public AuraScript
        {
            PrepareAuraScript(spell_pri_divine_aegis_AuraScript);

            bool Validate(SpellInfo const* /*spellInfo*/) override
            {
                if (!sSpellMgr->GetSpellInfo(SPELL_PRIEST_DIVINE_AEGIS))
                    return false;
                return true;
            }

            bool CheckProc(ProcEventInfo& eventInfo)
            {
                return eventInfo.GetProcTarget();
            }

            void HandleProc(AuraEffect const* aurEff, ProcEventInfo& eventInfo)
            {
                PreventDefaultAction();

                int32 absorb = CalculatePct(int32(eventInfo.GetHealInfo()->GetHeal()), aurEff->GetAmount());

                // Multiple effects stack, so let's try to find this aura.
                if (AuraEffect const* aegis = eventInfo.GetProcTarget()->GetAuraEffect(SPELL_PRIEST_DIVINE_AEGIS, EFFECT_0))
                    absorb += aegis->GetAmount();

                absorb = std::min(absorb, eventInfo.GetProcTarget()->getLevel() * 125);

                GetTarget()->CastCustomSpell(SPELL_PRIEST_DIVINE_AEGIS, SPELLVALUE_BASE_POINT0, absorb, eventInfo.GetProcTarget(), true, NULL, aurEff);
            }

            void Register() override
            {
                DoCheckProc += AuraCheckProcFn(spell_pri_divine_aegis_AuraScript::CheckProc);
                OnEffectProc += AuraEffectProcFn(spell_pri_divine_aegis_AuraScript::HandleProc, EFFECT_0, SPELL_AURA_DUMMY);
            }
        };

        AuraScript* GetAuraScript() const override
        {
            return new spell_pri_divine_aegis_AuraScript();
        }
};

// 64844 - Divine Hymn
class spell_pri_divine_hymn : public SpellScriptLoader
{
    public:
        spell_pri_divine_hymn() : SpellScriptLoader("spell_pri_divine_hymn") { }

        class spell_pri_divine_hymn_SpellScript : public SpellScript
        {
            PrepareSpellScript(spell_pri_divine_hymn_SpellScript);

            void FilterTargets(std::list<WorldObject*>& targets)
            {
                targets.remove_if(RaidCheck(GetCaster()));

                uint32 const maxTargets = 3;

                if (targets.size() > maxTargets)
                {
                    targets.sort(Trinity::HealthPctOrderPred());
                    targets.resize(maxTargets);
                }
            }

            void Register() override
            {
                OnObjectAreaTargetSelect += SpellObjectAreaTargetSelectFn(spell_pri_divine_hymn_SpellScript::FilterTargets, EFFECT_0, TARGET_UNIT_SRC_AREA_ALLY);
            }
        };

        SpellScript* GetSpellScript() const override
        {
            return new spell_pri_divine_hymn_SpellScript();
        }
};

// 55680 - Glyph of Prayer of Healing
class spell_pri_glyph_of_prayer_of_healing : public SpellScriptLoader
{
    public:
        spell_pri_glyph_of_prayer_of_healing() : SpellScriptLoader("spell_pri_glyph_of_prayer_of_healing") { }

        class spell_pri_glyph_of_prayer_of_healing_AuraScript : public AuraScript
        {
            PrepareAuraScript(spell_pri_glyph_of_prayer_of_healing_AuraScript);

            bool Validate(SpellInfo const* /*spellInfo*/) override
            {
                if (!sSpellMgr->GetSpellInfo(SPELL_PRIEST_GLYPH_OF_PRAYER_OF_HEALING_HEAL))
                    return false;
                return true;
            }

            void HandleProc(AuraEffect const* aurEff, ProcEventInfo& eventInfo)
            {
                PreventDefaultAction();

                SpellInfo const* triggeredSpellInfo = sSpellMgr->EnsureSpellInfo(SPELL_PRIEST_GLYPH_OF_PRAYER_OF_HEALING_HEAL);
                int32 heal = int32(CalculatePct(int32(eventInfo.GetHealInfo()->GetHeal()), aurEff->GetAmount()) / triggeredSpellInfo->GetMaxTicks());
                GetTarget()->CastCustomSpell(SPELL_PRIEST_GLYPH_OF_PRAYER_OF_HEALING_HEAL, SPELLVALUE_BASE_POINT0, heal, eventInfo.GetProcTarget(), true, NULL, aurEff);
            }

            void Register() override
            {
                OnEffectProc += AuraEffectProcFn(spell_pri_glyph_of_prayer_of_healing_AuraScript::HandleProc, EFFECT_0, SPELL_AURA_DUMMY);
            }
        };

        AuraScript* GetAuraScript() const override
        {
            return new spell_pri_glyph_of_prayer_of_healing_AuraScript();
        }
};

class spell_pri_improved_power_word_shield : public SpellScriptLoader
{
    public:
        spell_pri_improved_power_word_shield() : SpellScriptLoader("spell_pri_improved_power_word_shield") { }

        class spell_pri_improved_power_word_shield_AuraScript : public AuraScript
        {
            PrepareAuraScript(spell_pri_improved_power_word_shield_AuraScript);

            void HandleEffectCalcSpellMod(AuraEffect const* aurEff, SpellModifier*& spellMod)
            {
                if (!spellMod)
                {
                    spellMod = new SpellModifier(GetAura());
                    spellMod->op = SpellModOp(aurEff->GetMiscValue());
                    spellMod->type = SPELLMOD_PCT;
                    spellMod->spellId = GetId();
                    spellMod->mask = GetSpellInfo()->Effects[aurEff->GetEffIndex()].SpellClassMask;
                }

                spellMod->value = aurEff->GetAmount();
            }

            void Register() OVERRIDE
            {
                DoEffectCalcSpellMod += AuraEffectCalcSpellModFn(spell_pri_improved_power_word_shield_AuraScript::HandleEffectCalcSpellMod, EFFECT_0, SPELL_AURA_DUMMY);
            }
        };

        AuraScript* GetAuraScript() const OVERRIDE
        {
            return new spell_pri_improved_power_word_shield_AuraScript();
        }
};

// 37594 - Greater Heal Refund
class spell_pri_item_greater_heal_refund : public SpellScriptLoader
{
    public:
        spell_pri_item_greater_heal_refund() : SpellScriptLoader("spell_pri_item_greater_heal_refund") { }

        class spell_pri_item_greater_heal_refund_AuraScript : public AuraScript
        {
            PrepareAuraScript(spell_pri_item_greater_heal_refund_AuraScript);

            bool Validate(SpellInfo const* /*spellInfo*/) OVERRIDE
            {
                if (!sSpellMgr->GetSpellInfo(SPELL_PRIEST_ITEM_EFFICIENCY))
                    return false;
                return true;
            }

            void OnProc(AuraEffect const* aurEff, ProcEventInfo& /*eventInfo*/)
            {
                PreventDefaultAction();
                GetTarget()->CastSpell(GetTarget(), SPELL_PRIEST_ITEM_EFFICIENCY, true, NULL, aurEff);
            }

            void Register() OVERRIDE
            {
                OnEffectProc += AuraEffectProcFn(spell_pri_item_greater_heal_refund_AuraScript::OnProc, EFFECT_0, SPELL_AURA_PROC_TRIGGER_SPELL);
            }
        };

        AuraScript* GetAuraScript() const OVERRIDE
        {
            return new spell_pri_item_greater_heal_refund_AuraScript();
        }
};

// 47788 - Guardian Spirit
class spell_pri_guardian_spirit : public SpellScriptLoader
{
    public:
        spell_pri_guardian_spirit() : SpellScriptLoader("spell_pri_guardian_spirit") { }

        class spell_pri_guardian_spirit_AuraScript : public AuraScript
        {
            PrepareAuraScript(spell_pri_guardian_spirit_AuraScript);

            uint32 healPct;

            bool Validate(SpellInfo const* /*spellInfo*/) override
            {
                if (!sSpellMgr->GetSpellInfo(SPELL_PRIEST_GUARDIAN_SPIRIT_HEAL))
                    return false;
                return true;
            }

            bool Load() override
            {
                healPct = GetSpellInfo()->Effects[EFFECT_1].CalcValue();
                return true;
            }

            void CalculateAmount(AuraEffect const* /*aurEff*/, int32 & amount, bool & /*canBeRecalculated*/)
            {
                // Set absorbtion amount to unlimited
                amount = -1;
            }

            void Absorb(AuraEffect* /*aurEff*/, DamageInfo & dmgInfo, uint32 & absorbAmount)
            {
                Unit* target = GetTarget();
                if (dmgInfo.GetDamage() < target->GetHealth())
                    return;

                int32 healAmount = int32(target->CountPctFromMaxHealth(healPct));
                // remove the aura now, we don't want 40% healing bonus
                Remove(AURA_REMOVE_BY_ENEMY_SPELL);
                target->CastCustomSpell(target, SPELL_PRIEST_GUARDIAN_SPIRIT_HEAL, &healAmount, NULL, NULL, true);
                absorbAmount = dmgInfo.GetDamage();
            }

            void Register() override
            {
                DoEffectCalcAmount += AuraEffectCalcAmountFn(spell_pri_guardian_spirit_AuraScript::CalculateAmount, EFFECT_1, SPELL_AURA_SCHOOL_ABSORB);
                OnEffectAbsorb += AuraEffectAbsorbFn(spell_pri_guardian_spirit_AuraScript::Absorb, EFFECT_1);
            }
        };

        AuraScript* GetAuraScript() const override
        {
            return new spell_pri_guardian_spirit_AuraScript();
        }
};

// 64904 - Hymn of Hope
class spell_pri_hymn_of_hope : public SpellScriptLoader
{
    public:
        spell_pri_hymn_of_hope() : SpellScriptLoader("spell_pri_hymn_of_hope") { }

        class spell_pri_hymn_of_hope_SpellScript : public SpellScript
        {
            PrepareSpellScript(spell_pri_hymn_of_hope_SpellScript);

            void FilterTargets(std::list<WorldObject*>& targets)
            {
                targets.remove_if(PowerCheck(POWER_MANA));
                targets.remove_if(RaidCheck(GetCaster()));

                uint32 const maxTargets = 3;

                if (targets.size() > maxTargets)
                {
                    targets.sort(Trinity::PowerPctOrderPred(POWER_MANA));
                    targets.resize(maxTargets);
                }
            }

            void Register() override
            {
                OnObjectAreaTargetSelect += SpellObjectAreaTargetSelectFn(spell_pri_hymn_of_hope_SpellScript::FilterTargets, EFFECT_0, TARGET_UNIT_SRC_AREA_ALLY);
            }
        };

        SpellScript* GetSpellScript() const override
        {
            return new spell_pri_hymn_of_hope_SpellScript();
        }
};

// 92833 - Leap of Faith
class spell_pri_leap_of_faith_effect_trigger : public SpellScriptLoader
{
    public:
        spell_pri_leap_of_faith_effect_trigger() : SpellScriptLoader("spell_pri_leap_of_faith_effect_trigger") { }

        class spell_pri_leap_of_faith_effect_trigger_SpellScript : public SpellScript
        {
            PrepareSpellScript(spell_pri_leap_of_faith_effect_trigger_SpellScript);

            bool Validate(SpellInfo const* /*spellInfo*/) override
            {
                if (!sSpellMgr->GetSpellInfo(SPELL_PRIEST_LEAP_OF_FAITH_EFFECT))
                    return false;
                return true;
            }

            void HandleEffectDummy(SpellEffIndex /*effIndex*/)
            {
                Position destPos = GetHitDest()->GetPosition();

                SpellCastTargets targets;
                targets.SetDst(destPos);
                targets.SetUnitTarget(GetCaster());
                GetHitUnit()->CastSpell(targets, sSpellMgr->GetSpellInfo(GetEffectValue()), NULL);
            }

            void Register() override
            {
                OnEffectHitTarget += SpellEffectFn(spell_pri_leap_of_faith_effect_trigger_SpellScript::HandleEffectDummy, EFFECT_0, SPELL_EFFECT_DUMMY);
            }
        };

<<<<<<< HEAD
        SpellScript* GetSpellScript() const OVERRIDE
=======
        AuraScript* GetAuraScript() const override
>>>>>>> bc443c95
        {
            return new spell_pri_leap_of_faith_effect_trigger_SpellScript();
        }
};

// 7001 - Lightwell Renew
class spell_pri_lightwell_renew : public SpellScriptLoader
{
    public:
        spell_pri_lightwell_renew() : SpellScriptLoader("spell_pri_lightwell_renew") { }

        class spell_pri_lightwell_renew_AuraScript : public AuraScript
        {
            PrepareAuraScript(spell_pri_lightwell_renew_AuraScript);

            void CalculateAmount(AuraEffect const* /*aurEff*/, int32& amount, bool& /*canBeRecalculated*/)
            {
                if (Unit* caster = GetCaster())
                {
                    // Bonus from Glyph of Lightwell
                    if (AuraEffect* modHealing = caster->GetAuraEffect(SPELL_PRIEST_GLYPH_OF_LIGHTWELL, EFFECT_0))
                        AddPct(amount, modHealing->GetAmount());
                }
            }

            void Register() override
            {
                DoEffectCalcAmount += AuraEffectCalcAmountFn(spell_pri_lightwell_renew_AuraScript::CalculateAmount, EFFECT_0, SPELL_AURA_PERIODIC_HEAL);
            }
        };

        AuraScript* GetAuraScript() const override
        {
            return new spell_pri_lightwell_renew_AuraScript();
        }
};

// 8129 - Mana Burn
class spell_pri_mana_burn : public SpellScriptLoader
{
    public:
        spell_pri_mana_burn() : SpellScriptLoader("spell_pri_mana_burn") { }

        class spell_pri_mana_burn_SpellScript : public SpellScript
        {
            PrepareSpellScript(spell_pri_mana_burn_SpellScript);

            void HandleAfterHit()
            {
                if (Unit* unitTarget = GetHitUnit())
                    unitTarget->RemoveAurasWithMechanic((1 << MECHANIC_FEAR) | (1 << MECHANIC_POLYMORPH));
            }

            void Register() override
            {
                AfterHit += SpellHitFn(spell_pri_mana_burn_SpellScript::HandleAfterHit);
            }
        };

        SpellScript* GetSpellScript() const override
        {
            return new spell_pri_mana_burn_SpellScript;
        }
};

// 28305 - Mana Leech (Passive) (Priest Pet Aura)
class spell_pri_mana_leech : public SpellScriptLoader
{
    public:
        spell_pri_mana_leech() : SpellScriptLoader("spell_pri_mana_leech") { }

        class spell_pri_mana_leech_AuraScript : public AuraScript
        {
            PrepareAuraScript(spell_pri_mana_leech_AuraScript);

            bool Validate(SpellInfo const* /*spellInfo*/) override
            {
                if (!sSpellMgr->GetSpellInfo(SPELL_PRIEST_MANA_LEECH_PROC))
                    return false;
                return true;
            }

            bool Load() override
            {
                _procTarget = NULL;
                return true;
            }

            bool CheckProc(ProcEventInfo& /*eventInfo*/)
            {
                _procTarget = GetTarget()->GetOwner();
                return _procTarget;
            }

            void HandleProc(AuraEffect const* aurEff, ProcEventInfo& /*eventInfo*/)
            {
                PreventDefaultAction();
                GetTarget()->CastSpell(_procTarget, SPELL_PRIEST_MANA_LEECH_PROC, true, NULL, aurEff);
            }

            void Register() override
            {
                DoCheckProc += AuraCheckProcFn(spell_pri_mana_leech_AuraScript::CheckProc);
                OnEffectProc += AuraEffectProcFn(spell_pri_mana_leech_AuraScript::HandleProc, EFFECT_0, SPELL_AURA_DUMMY);
            }

        private:
            Unit* _procTarget;
        };

        AuraScript* GetAuraScript() const override
        {
            return new spell_pri_mana_leech_AuraScript();
        }
};

// 49821 - Mind Sear
class spell_pri_mind_sear : public SpellScriptLoader
{
    public:
        spell_pri_mind_sear() : SpellScriptLoader("spell_pri_mind_sear") { }

        class spell_pri_mind_sear_SpellScript : public SpellScript
        {
            PrepareSpellScript(spell_pri_mind_sear_SpellScript);

            void FilterTargets(std::list<WorldObject*>& unitList)
            {
                unitList.remove_if(Trinity::ObjectGUIDCheck(GetCaster()->GetUInt64Value(UNIT_FIELD_CHANNEL_OBJECT)));
            }

            void Register() override
            {
                OnObjectAreaTargetSelect += SpellObjectAreaTargetSelectFn(spell_pri_mind_sear_SpellScript::FilterTargets, EFFECT_0, TARGET_UNIT_DEST_AREA_ENEMY);
            }
        };

        SpellScript* GetSpellScript() const override
        {
            return new spell_pri_mind_sear_SpellScript();
        }
};

// 47948 - Pain and Suffering (Proc)
class spell_pri_pain_and_suffering_proc : public SpellScriptLoader
{
    public:
        spell_pri_pain_and_suffering_proc() : SpellScriptLoader("spell_pri_pain_and_suffering_proc") { }

        class spell_pri_pain_and_suffering_proc_SpellScript : public SpellScript
        {
            PrepareSpellScript(spell_pri_pain_and_suffering_proc_SpellScript);

            void HandleEffectScriptEffect(SpellEffIndex /*effIndex*/)
            {
                // Refresh Shadow Word: Pain on target
                if (Unit* unitTarget = GetHitUnit())
                    if (AuraEffect* aur = unitTarget->GetAuraEffect(SPELL_AURA_PERIODIC_DAMAGE, SPELLFAMILY_PRIEST, 0x8000, 0, 0, GetCaster()->GetGUID()))
                        aur->GetBase()->RefreshDuration();
            }

            void Register() override
            {
                OnEffectHitTarget += SpellEffectFn(spell_pri_pain_and_suffering_proc_SpellScript::HandleEffectScriptEffect, EFFECT_0, SPELL_EFFECT_SCRIPT_EFFECT);
            }
        };

        SpellScript* GetSpellScript() const override
        {
            return new spell_pri_pain_and_suffering_proc_SpellScript;
        }
};

// 47540 - Penance
class spell_pri_penance : public SpellScriptLoader
{
    public:
        spell_pri_penance() : SpellScriptLoader("spell_pri_penance") { }

        class spell_pri_penance_SpellScript : public SpellScript
        {
            PrepareSpellScript(spell_pri_penance_SpellScript);

            bool Load() override
            {
                return GetCaster()->GetTypeId() == TYPEID_PLAYER;
            }

            bool Validate(SpellInfo const* spellInfo) override
            {
                SpellInfo const* firstRankSpellInfo = sSpellMgr->GetSpellInfo(SPELL_PRIEST_PENANCE_R1);
                if (!firstRankSpellInfo)
                    return false;

                // can't use other spell than this penance due to spell_ranks dependency
                if (!spellInfo->IsRankOf(firstRankSpellInfo))
                    return false;

                uint8 rank = spellInfo->GetRank();
                if (!sSpellMgr->GetSpellWithRank(SPELL_PRIEST_PENANCE_R1_DAMAGE, rank, true))
                    return false;
                if (!sSpellMgr->GetSpellWithRank(SPELL_PRIEST_PENANCE_R1_HEAL, rank, true))
                    return false;

                return true;
            }

            void HandleDummy(SpellEffIndex /*effIndex*/)
            {
                Unit* caster = GetCaster();
                if (Unit* unitTarget = GetHitUnit())
                {
                    if (!unitTarget->IsAlive())
                        return;

                    uint8 rank = GetSpellInfo()->GetRank();

                    if (caster->IsFriendlyTo(unitTarget))
                        caster->CastSpell(unitTarget, sSpellMgr->GetSpellWithRank(SPELL_PRIEST_PENANCE_R1_HEAL, rank), false);
                    else
                        caster->CastSpell(unitTarget, sSpellMgr->GetSpellWithRank(SPELL_PRIEST_PENANCE_R1_DAMAGE, rank), false);
                }
            }

            SpellCastResult CheckCast()
            {
                Player* caster = GetCaster()->ToPlayer();
                if (Unit* target = GetExplTargetUnit())
                    if (!caster->IsFriendlyTo(target) && !caster->IsValidAttackTarget(target))
                        return SPELL_FAILED_BAD_TARGETS;
                return SPELL_CAST_OK;
            }

            void Register() override
            {
                OnEffectHitTarget += SpellEffectFn(spell_pri_penance_SpellScript::HandleDummy, EFFECT_0, SPELL_EFFECT_DUMMY);
                OnCheckCast += SpellCheckCastFn(spell_pri_penance_SpellScript::CheckCast);
            }
        };

        SpellScript* GetSpellScript() const override
        {
            return new spell_pri_penance_SpellScript;
        }
};

// -47569 - Phantasm
class spell_pri_phantasm : public SpellScriptLoader
{
    public:
        spell_pri_phantasm() : SpellScriptLoader("spell_pri_phantasm") { }

        class spell_pri_phantasm_AuraScript : public AuraScript
        {
            PrepareAuraScript(spell_pri_phantasm_AuraScript);

            bool CheckProc(ProcEventInfo& /*eventInfo*/)
            {
                return roll_chance_i(GetEffect(EFFECT_0)->GetAmount());
            }

            void HandleEffectProc(AuraEffect const* /*aurEff*/, ProcEventInfo& /*eventInfo*/)
            {
                PreventDefaultAction();
                GetTarget()->RemoveMovementImpairingAuras();
            }

            void Register() OVERRIDE
            {
                DoCheckProc += AuraCheckProcFn(spell_pri_phantasm_AuraScript::CheckProc);
                OnEffectProc += AuraEffectProcFn(spell_pri_phantasm_AuraScript::HandleEffectProc, EFFECT_0, SPELL_AURA_DUMMY);
            }
        };

        AuraScript* GetAuraScript() const OVERRIDE
        {
            return new spell_pri_phantasm_AuraScript();
        }
};

// 17 - Power Word: Shield
class spell_pri_power_word_shield : public SpellScriptLoader
{
    public:
        spell_pri_power_word_shield() : SpellScriptLoader("spell_pri_power_word_shield") { }

        class spell_pri_power_word_shield_AuraScript : public AuraScript
        {
            PrepareAuraScript(spell_pri_power_word_shield_AuraScript);

            bool Validate(SpellInfo const* /*spellInfo*/) override
            {
                if (!sSpellMgr->GetSpellInfo(SPELL_PRIEST_REFLECTIVE_SHIELD_TRIGGERED))
                    return false;
                if (!sSpellMgr->GetSpellInfo(SPELL_PRIEST_REFLECTIVE_SHIELD_R1))
                    return false;
                return true;
            }

            void CalculateAmount(AuraEffect const* aurEff, int32& amount, bool& canBeRecalculated)
            {
                canBeRecalculated = false;
                if (Unit* caster = GetCaster())
                {
                    // +87% from sp bonus
                    float bonus = 0.87f;

                    // Borrowed Time
                    if (AuraEffect const* borrowedTime = caster->GetDummyAuraEffect(SPELLFAMILY_PRIEST, PRIEST_ICON_ID_BORROWED_TIME, EFFECT_1))
                        bonus += CalculatePct(1.0f, borrowedTime->GetAmount());

                    bonus *= caster->SpellBaseHealingBonusDone(GetSpellInfo()->GetSchoolMask());

                    // Improved PW: Shield: its weird having a SPELLMOD_ALL_EFFECTS here but its blizzards doing :)
                    // Improved PW: Shield is only applied at the spell healing bonus because it was already applied to the base value in CalculateSpellDamage
                    bonus = caster->ApplyEffectModifiers(GetSpellInfo(), aurEff->GetEffIndex(), bonus);
                    bonus *= caster->CalculateLevelPenalty(GetSpellInfo());

                    amount += int32(bonus);

                    // Twin Disciplines
                    if (AuraEffect const* twinDisciplines = caster->GetAuraEffectOfRankedSpell(SPELL_PRIEST_TWIN_DISCIPLINES_RANK_1, EFFECT_1))
                        AddPct(amount, twinDisciplines->GetAmount());

                    // Focused Power
                    amount *= caster->GetTotalAuraMultiplier(SPELL_AURA_MOD_HEALING_DONE_PERCENT);
                }
            }

            void ReflectDamage(AuraEffect* aurEff, DamageInfo& dmgInfo, uint32& absorbAmount)
            {
                Unit* target = GetTarget();
                if (dmgInfo.GetAttacker() == target)
                    return;

                if (AuraEffect const* talentAurEff = target->GetAuraEffectOfRankedSpell(SPELL_PRIEST_REFLECTIVE_SHIELD_R1, EFFECT_0))
                {
                    int32 bp = CalculatePct(absorbAmount, talentAurEff->GetAmount());
                    target->CastCustomSpell(dmgInfo.GetAttacker(), SPELL_PRIEST_REFLECTIVE_SHIELD_TRIGGERED, &bp, NULL, NULL, true, NULL, aurEff);
                }
            }

            void Register() override
            {
                DoEffectCalcAmount += AuraEffectCalcAmountFn(spell_pri_power_word_shield_AuraScript::CalculateAmount, EFFECT_0, SPELL_AURA_SCHOOL_ABSORB);
                AfterEffectAbsorb += AuraEffectAbsorbFn(spell_pri_power_word_shield_AuraScript::ReflectDamage, EFFECT_0);
            }
        };

        AuraScript* GetAuraScript() const override
        {
            return new spell_pri_power_word_shield_AuraScript();
        }
};

// 33110 - Prayer of Mending Heal
class spell_pri_prayer_of_mending_heal : public SpellScriptLoader
{
    public:
        spell_pri_prayer_of_mending_heal() : SpellScriptLoader("spell_pri_prayer_of_mending_heal") { }

        class spell_pri_prayer_of_mending_heal_SpellScript : public SpellScript
        {
            PrepareSpellScript(spell_pri_prayer_of_mending_heal_SpellScript);

            void HandleHeal(SpellEffIndex /*effIndex*/)
            {
                if (Unit* caster = GetOriginalCaster())
                {
                    if (AuraEffect* aurEff = caster->GetAuraEffect(SPELL_PRIEST_T9_HEALING_2P, EFFECT_0))
                    {
                        int32 heal = GetHitHeal();
                        AddPct(heal, aurEff->GetAmount());
                        SetHitHeal(heal);
                    }
                }
            }

            void Register() override
            {
                OnEffectHitTarget += SpellEffectFn(spell_pri_prayer_of_mending_heal_SpellScript::HandleHeal, EFFECT_0, SPELL_EFFECT_HEAL);
            }
        };

        SpellScript* GetSpellScript() const override
        {
            return new spell_pri_prayer_of_mending_heal_SpellScript();
        }
};

// 139 - Renew
class spell_pri_renew : public SpellScriptLoader
{
    public:
        spell_pri_renew() : SpellScriptLoader("spell_pri_renew") { }

        class spell_pri_renew_AuraScript : public AuraScript
        {
            PrepareAuraScript(spell_pri_renew_AuraScript);

<<<<<<< HEAD
            bool Validate(SpellInfo const* /*spellInfo*/) OVERRIDE
            {
                if (!sSpellMgr->GetSpellInfo(SPELL_PRIEST_DIVINE_TOUCH))
                    return false;
                return true;
            }

            bool Load() OVERRIDE
=======
            bool Load() override
>>>>>>> bc443c95
            {
                return GetCaster() && GetCaster()->GetTypeId() == TYPEID_PLAYER;
            }

            void HandleApplyEffect(AuraEffect const* aurEff, AuraEffectHandleModes /*mode*/)
            {
                if (Unit* caster = GetCaster())
                {
                    // Divine Touch
                    if (AuraEffect const* empoweredRenewAurEff = caster->GetDummyAuraEffect(SPELLFAMILY_PRIEST, PRIEST_ICON_ID_DIVINE_TOUCH_TALENT, EFFECT_0))
                    {
                        uint32 heal = caster->SpellHealingBonusDone(GetTarget(), GetSpellInfo(), aurEff->GetAmount(), DOT);
                        heal = GetTarget()->SpellHealingBonusTaken(caster, GetSpellInfo(), heal, DOT);
                        int32 basepoints0 = CalculatePct(int32(heal) * aurEff->GetTotalTicks(), empoweredRenewAurEff->GetAmount());
                        caster->CastCustomSpell(GetTarget(), SPELL_PRIEST_DIVINE_TOUCH, &basepoints0, NULL, NULL, true, NULL, aurEff);
                    }
                }
            }

            void Register() override
            {
                OnEffectApply += AuraEffectApplyFn(spell_pri_renew_AuraScript::HandleApplyEffect, EFFECT_0, SPELL_AURA_PERIODIC_HEAL, AURA_EFFECT_HANDLE_REAL_OR_REAPPLY_MASK);
            }
        };

        AuraScript* GetAuraScript() const override
        {
            return new spell_pri_renew_AuraScript();
        }
};

// 32379 - Shadow Word Death
class spell_pri_shadow_word_death : public SpellScriptLoader
{
    public:
        spell_pri_shadow_word_death() : SpellScriptLoader("spell_pri_shadow_word_death") { }

        class spell_pri_shadow_word_death_SpellScript : public SpellScript
        {
            PrepareSpellScript(spell_pri_shadow_word_death_SpellScript);

            void HandleDamage()
            {
                int32 damage = GetHitDamage();

                // Pain and Suffering reduces damage
                if (AuraEffect* aurEff = GetCaster()->GetDummyAuraEffect(SPELLFAMILY_PRIEST, PRIEST_ICON_ID_PAIN_AND_SUFFERING, EFFECT_1))
                    AddPct(damage, aurEff->GetAmount());

                GetCaster()->CastCustomSpell(GetCaster(), SPELL_PRIEST_SHADOW_WORD_DEATH, &damage, 0, 0, true);
            }

            void Register() override
            {
                OnHit += SpellHitFn(spell_pri_shadow_word_death_SpellScript::HandleDamage);
            }
        };

        SpellScript* GetSpellScript() const override
        {
            return new spell_pri_shadow_word_death_SpellScript();
        }
};

// 15473 - Shadowform
class spell_pri_shadowform : public SpellScriptLoader
{
    public:
        spell_pri_shadowform() : SpellScriptLoader("spell_pri_shadowform") { }

        class spell_pri_shadowform_AuraScript : public AuraScript
        {
            PrepareAuraScript(spell_pri_shadowform_AuraScript);

            bool Validate(SpellInfo const* /*spellInfo*/) OVERRIDE
            {
                if (!sSpellMgr->GetSpellInfo(SPELL_PRIEST_SHADOWFORM_VISUAL_WITHOUT_GLYPH) ||
                    !sSpellMgr->GetSpellInfo(SPELL_PRIEST_SHADOWFORM_VISUAL_WITH_GLYPH))
                    return false;
                return true;
            }

            void HandleEffectApply(AuraEffect const* /*aurEff*/, AuraEffectHandleModes /*mode*/)
            {
                GetTarget()->CastSpell(GetTarget(), GetTarget()->HasAura(SPELL_PRIEST_GLYPH_OF_SHADOW) ? SPELL_PRIEST_SHADOWFORM_VISUAL_WITH_GLYPH : SPELL_PRIEST_SHADOWFORM_VISUAL_WITHOUT_GLYPH, true);
            }

            void HandleEffectRemove(AuraEffect const* /*aurEff*/, AuraEffectHandleModes /*mode*/)
            {
                GetTarget()->RemoveAurasDueToSpell(GetTarget()->HasAura(SPELL_PRIEST_GLYPH_OF_SHADOW) ? SPELL_PRIEST_SHADOWFORM_VISUAL_WITH_GLYPH : SPELL_PRIEST_SHADOWFORM_VISUAL_WITHOUT_GLYPH);
            }

            void Register() OVERRIDE
            {
                AfterEffectApply += AuraEffectApplyFn(spell_pri_shadowform_AuraScript::HandleEffectApply, EFFECT_0, SPELL_AURA_MOD_SHAPESHIFT, AURA_EFFECT_HANDLE_REAL_OR_REAPPLY_MASK);
                AfterEffectRemove += AuraEffectRemoveFn(spell_pri_shadowform_AuraScript::HandleEffectRemove, EFFECT_0, SPELL_AURA_MOD_SHAPESHIFT, AURA_EFFECT_HANDLE_REAL_OR_REAPPLY_MASK);
            }
        };

        AuraScript* GetAuraScript() const OVERRIDE
        {
            return new spell_pri_shadowform_AuraScript();
        }
};

// 15286 - Vampiric Embrace
class spell_pri_vampiric_embrace : public SpellScriptLoader
{
    public:
        spell_pri_vampiric_embrace() : SpellScriptLoader("spell_pri_vampiric_embrace") { }

        class spell_pri_vampiric_embrace_AuraScript : public AuraScript
        {
            PrepareAuraScript(spell_pri_vampiric_embrace_AuraScript);

            bool Validate(SpellInfo const* /*spellInfo*/) OVERRIDE
            {
                if (!sSpellMgr->GetSpellInfo(SPELL_PRIEST_VAMPIRIC_EMBRACE_HEAL))
                    return false;
                return true;
            }

            bool CheckProc(ProcEventInfo& eventInfo)
            {
                // Not proc from Mind Sear
                return !(eventInfo.GetDamageInfo()->GetSpellInfo()->SpellFamilyFlags[1] & 0x80000);
            }

            void HandleEffectProc(AuraEffect const* aurEff, ProcEventInfo& eventInfo)
            {
                PreventDefaultAction();
                int32 self = int32(CalculatePct(eventInfo.GetDamageInfo()->GetDamage(), aurEff->GetAmount()));
                int32 team = int32(CalculatePct(eventInfo.GetDamageInfo()->GetDamage(), aurEff->GetAmount() / 2));

                GetTarget()->CastCustomSpell((Unit*)NULL, SPELL_PRIEST_VAMPIRIC_EMBRACE_HEAL, &team, &self, NULL, true, NULL, aurEff);
            }

            void Register() OVERRIDE
            {
                DoCheckProc += AuraCheckProcFn(spell_pri_vampiric_embrace_AuraScript::CheckProc);
                OnEffectProc += AuraEffectProcFn(spell_pri_vampiric_embrace_AuraScript::HandleEffectProc, EFFECT_0, SPELL_AURA_DUMMY);
            }
        };

        AuraScript* GetAuraScript() const OVERRIDE
        {
            return new spell_pri_vampiric_embrace_AuraScript();
        }
};

// 15290 - Vampiric Embrace (heal)
class spell_pri_vampiric_embrace_target : public SpellScriptLoader
{
    public:
        spell_pri_vampiric_embrace_target() : SpellScriptLoader("spell_pri_vampiric_embrace_target") { }

        class spell_pri_vampiric_embrace_target_SpellScript : public SpellScript
        {
            PrepareSpellScript(spell_pri_vampiric_embrace_target_SpellScript);

            void FilterTargets(std::list<WorldObject*>& unitList)
            {
                unitList.remove(GetCaster());
            }

            void Register() OVERRIDE
            {
                OnObjectAreaTargetSelect += SpellObjectAreaTargetSelectFn(spell_pri_vampiric_embrace_target_SpellScript::FilterTargets, EFFECT_0, TARGET_UNIT_CASTER_AREA_PARTY);
            }
        };

        SpellScript* GetSpellScript() const OVERRIDE
        {
            return new spell_pri_vampiric_embrace_target_SpellScript();
        }
};

// 34914 - Vampiric Touch
class spell_pri_vampiric_touch : public SpellScriptLoader
{
    public:
        spell_pri_vampiric_touch() : SpellScriptLoader("spell_pri_vampiric_touch") { }

        class spell_pri_vampiric_touch_AuraScript : public AuraScript
        {
            PrepareAuraScript(spell_pri_vampiric_touch_AuraScript);

            bool Validate(SpellInfo const* /*spellInfo*/) override
            {
                if (!sSpellMgr->GetSpellInfo(SPELL_PRIEST_VAMPIRIC_TOUCH_DISPEL) ||
                    !sSpellMgr->GetSpellInfo(SPELL_GEN_REPLENISHMENT))
                    return false;
                return true;
            }

            void HandleDispel(DispelInfo* /*dispelInfo*/)
            {
                if (Unit* caster = GetCaster())
                    if (Unit* target = GetUnitOwner())
                        if (AuraEffect const* aurEff = GetEffect(EFFECT_1))
                        {
                            int32 damage = aurEff->GetAmount() * 8;
                            // backfire damage
                            caster->CastCustomSpell(target, SPELL_PRIEST_VAMPIRIC_TOUCH_DISPEL, &damage, NULL, NULL, true, NULL, aurEff);
                        }
            }

<<<<<<< HEAD
            bool CheckProc(ProcEventInfo& eventInfo)
            {
                return eventInfo.GetProcTarget() == GetCaster();
            }

            void HandleEffectProc(AuraEffect const* aurEff, ProcEventInfo& eventInfo)
            {
                eventInfo.GetProcTarget()->CastSpell((Unit*)NULL, SPELL_GEN_REPLENISHMENT, true, NULL, aurEff);
            }

            void Register() OVERRIDE
=======
            void Register() override
>>>>>>> bc443c95
            {
                AfterDispel += AuraDispelFn(spell_pri_vampiric_touch_AuraScript::HandleDispel);
                DoCheckProc += AuraCheckProcFn(spell_pri_vampiric_touch_AuraScript::CheckProc);
                OnEffectProc += AuraEffectProcFn(spell_pri_vampiric_touch_AuraScript::HandleEffectProc, EFFECT_2, SPELL_AURA_DUMMY);
            }
        };

        AuraScript* GetAuraScript() const override
        {
            return new spell_pri_vampiric_touch_AuraScript();
        }
};

void AddSC_priest_spell_scripts()
{
    new spell_pri_body_and_soul();
    new spell_pri_circle_of_healing();
    new spell_pri_dispel_magic();
    new spell_pri_divine_aegis();
    new spell_pri_divine_hymn();
    new spell_pri_glyph_of_prayer_of_healing();
    new spell_pri_hymn_of_hope();
    new spell_pri_improved_power_word_shield();
    new spell_pri_item_greater_heal_refund();
    new spell_pri_guardian_spirit();
    new spell_pri_leap_of_faith_effect_trigger();
    new spell_pri_lightwell_renew();
    new spell_pri_mana_burn();
    new spell_pri_mana_leech();
    new spell_pri_mind_sear();
    new spell_pri_pain_and_suffering_proc();
    new spell_pri_penance();
    new spell_pri_phantasm();
    new spell_pri_power_word_shield();
    new spell_pri_prayer_of_mending_heal();
    new spell_pri_renew();
    new spell_pri_shadow_word_death();
    new spell_pri_shadowform();
    new spell_pri_vampiric_embrace();
    new spell_pri_vampiric_embrace_target();
    new spell_pri_vampiric_touch();
}<|MERGE_RESOLUTION|>--- conflicted
+++ resolved
@@ -119,7 +119,7 @@
         {
             PrepareAuraScript(spell_pri_body_and_soul_AuraScript);
 
-            bool Validate(SpellInfo const* /*spellInfo*/) OVERRIDE
+            bool Validate(SpellInfo const* /*spellInfo*/) override
             {
                 if (!sSpellMgr->GetSpellInfo(SPELL_PRIEST_CURE_DISEASE) ||
                     !sSpellMgr->GetSpellInfo(SPELL_PRIEST_BODY_AND_SOUL_DISPEL))
@@ -148,14 +148,14 @@
                     GetTarget()->CastSpell(eventInfo.GetProcTarget(), SPELL_PRIEST_BODY_AND_SOUL_DISPEL, true, NULL, aurEff);
             }
 
-            void Register() OVERRIDE
+            void Register() override
             {
                 OnEffectProc += AuraEffectProcFn(spell_pri_body_and_soul_AuraScript::HandleEffectSpeedProc, EFFECT_0, SPELL_AURA_DUMMY);
                 OnEffectProc += AuraEffectProcFn(spell_pri_body_and_soul_AuraScript::HandleEffectDispelProc, EFFECT_1, SPELL_AURA_DUMMY);
             }
         };
 
-        AuraScript* GetAuraScript() const OVERRIDE
+        AuraScript* GetAuraScript() const override
         {
             return new spell_pri_body_and_soul_AuraScript();
         }
@@ -408,13 +408,13 @@
                 spellMod->value = aurEff->GetAmount();
             }
 
-            void Register() OVERRIDE
+            void Register() override
             {
                 DoEffectCalcSpellMod += AuraEffectCalcSpellModFn(spell_pri_improved_power_word_shield_AuraScript::HandleEffectCalcSpellMod, EFFECT_0, SPELL_AURA_DUMMY);
             }
         };
 
-        AuraScript* GetAuraScript() const OVERRIDE
+        AuraScript* GetAuraScript() const override
         {
             return new spell_pri_improved_power_word_shield_AuraScript();
         }
@@ -430,7 +430,7 @@
         {
             PrepareAuraScript(spell_pri_item_greater_heal_refund_AuraScript);
 
-            bool Validate(SpellInfo const* /*spellInfo*/) OVERRIDE
+            bool Validate(SpellInfo const* /*spellInfo*/) override
             {
                 if (!sSpellMgr->GetSpellInfo(SPELL_PRIEST_ITEM_EFFICIENCY))
                     return false;
@@ -443,13 +443,13 @@
                 GetTarget()->CastSpell(GetTarget(), SPELL_PRIEST_ITEM_EFFICIENCY, true, NULL, aurEff);
             }
 
-            void Register() OVERRIDE
+            void Register() override
             {
                 OnEffectProc += AuraEffectProcFn(spell_pri_item_greater_heal_refund_AuraScript::OnProc, EFFECT_0, SPELL_AURA_PROC_TRIGGER_SPELL);
             }
         };
 
-        AuraScript* GetAuraScript() const OVERRIDE
+        AuraScript* GetAuraScript() const override
         {
             return new spell_pri_item_greater_heal_refund_AuraScript();
         }
@@ -581,11 +581,7 @@
             }
         };
 
-<<<<<<< HEAD
-        SpellScript* GetSpellScript() const OVERRIDE
-=======
-        AuraScript* GetAuraScript() const override
->>>>>>> bc443c95
+        SpellScript* GetSpellScript() const override
         {
             return new spell_pri_leap_of_faith_effect_trigger_SpellScript();
         }
@@ -853,14 +849,14 @@
                 GetTarget()->RemoveMovementImpairingAuras();
             }
 
-            void Register() OVERRIDE
+            void Register() override
             {
                 DoCheckProc += AuraCheckProcFn(spell_pri_phantasm_AuraScript::CheckProc);
                 OnEffectProc += AuraEffectProcFn(spell_pri_phantasm_AuraScript::HandleEffectProc, EFFECT_0, SPELL_AURA_DUMMY);
             }
         };
 
-        AuraScript* GetAuraScript() const OVERRIDE
+        AuraScript* GetAuraScript() const override
         {
             return new spell_pri_phantasm_AuraScript();
         }
@@ -986,18 +982,14 @@
         {
             PrepareAuraScript(spell_pri_renew_AuraScript);
 
-<<<<<<< HEAD
-            bool Validate(SpellInfo const* /*spellInfo*/) OVERRIDE
+            bool Validate(SpellInfo const* /*spellInfo*/) override
             {
                 if (!sSpellMgr->GetSpellInfo(SPELL_PRIEST_DIVINE_TOUCH))
                     return false;
                 return true;
             }
 
-            bool Load() OVERRIDE
-=======
             bool Load() override
->>>>>>> bc443c95
             {
                 return GetCaster() && GetCaster()->GetTypeId() == TYPEID_PLAYER;
             }
@@ -1072,7 +1064,7 @@
         {
             PrepareAuraScript(spell_pri_shadowform_AuraScript);
 
-            bool Validate(SpellInfo const* /*spellInfo*/) OVERRIDE
+            bool Validate(SpellInfo const* /*spellInfo*/) override
             {
                 if (!sSpellMgr->GetSpellInfo(SPELL_PRIEST_SHADOWFORM_VISUAL_WITHOUT_GLYPH) ||
                     !sSpellMgr->GetSpellInfo(SPELL_PRIEST_SHADOWFORM_VISUAL_WITH_GLYPH))
@@ -1090,14 +1082,14 @@
                 GetTarget()->RemoveAurasDueToSpell(GetTarget()->HasAura(SPELL_PRIEST_GLYPH_OF_SHADOW) ? SPELL_PRIEST_SHADOWFORM_VISUAL_WITH_GLYPH : SPELL_PRIEST_SHADOWFORM_VISUAL_WITHOUT_GLYPH);
             }
 
-            void Register() OVERRIDE
+            void Register() override
             {
                 AfterEffectApply += AuraEffectApplyFn(spell_pri_shadowform_AuraScript::HandleEffectApply, EFFECT_0, SPELL_AURA_MOD_SHAPESHIFT, AURA_EFFECT_HANDLE_REAL_OR_REAPPLY_MASK);
                 AfterEffectRemove += AuraEffectRemoveFn(spell_pri_shadowform_AuraScript::HandleEffectRemove, EFFECT_0, SPELL_AURA_MOD_SHAPESHIFT, AURA_EFFECT_HANDLE_REAL_OR_REAPPLY_MASK);
             }
         };
 
-        AuraScript* GetAuraScript() const OVERRIDE
+        AuraScript* GetAuraScript() const override
         {
             return new spell_pri_shadowform_AuraScript();
         }
@@ -1113,7 +1105,7 @@
         {
             PrepareAuraScript(spell_pri_vampiric_embrace_AuraScript);
 
-            bool Validate(SpellInfo const* /*spellInfo*/) OVERRIDE
+            bool Validate(SpellInfo const* /*spellInfo*/) override
             {
                 if (!sSpellMgr->GetSpellInfo(SPELL_PRIEST_VAMPIRIC_EMBRACE_HEAL))
                     return false;
@@ -1135,14 +1127,14 @@
                 GetTarget()->CastCustomSpell((Unit*)NULL, SPELL_PRIEST_VAMPIRIC_EMBRACE_HEAL, &team, &self, NULL, true, NULL, aurEff);
             }
 
-            void Register() OVERRIDE
+            void Register() override
             {
                 DoCheckProc += AuraCheckProcFn(spell_pri_vampiric_embrace_AuraScript::CheckProc);
                 OnEffectProc += AuraEffectProcFn(spell_pri_vampiric_embrace_AuraScript::HandleEffectProc, EFFECT_0, SPELL_AURA_DUMMY);
             }
         };
 
-        AuraScript* GetAuraScript() const OVERRIDE
+        AuraScript* GetAuraScript() const override
         {
             return new spell_pri_vampiric_embrace_AuraScript();
         }
@@ -1163,13 +1155,13 @@
                 unitList.remove(GetCaster());
             }
 
-            void Register() OVERRIDE
+            void Register() override
             {
                 OnObjectAreaTargetSelect += SpellObjectAreaTargetSelectFn(spell_pri_vampiric_embrace_target_SpellScript::FilterTargets, EFFECT_0, TARGET_UNIT_CASTER_AREA_PARTY);
             }
         };
 
-        SpellScript* GetSpellScript() const OVERRIDE
+        SpellScript* GetSpellScript() const override
         {
             return new spell_pri_vampiric_embrace_target_SpellScript();
         }
@@ -1205,7 +1197,6 @@
                         }
             }
 
-<<<<<<< HEAD
             bool CheckProc(ProcEventInfo& eventInfo)
             {
                 return eventInfo.GetProcTarget() == GetCaster();
@@ -1216,10 +1207,7 @@
                 eventInfo.GetProcTarget()->CastSpell((Unit*)NULL, SPELL_GEN_REPLENISHMENT, true, NULL, aurEff);
             }
 
-            void Register() OVERRIDE
-=======
-            void Register() override
->>>>>>> bc443c95
+            void Register() override
             {
                 AfterDispel += AuraDispelFn(spell_pri_vampiric_touch_AuraScript::HandleDispel);
                 DoCheckProc += AuraCheckProcFn(spell_pri_vampiric_touch_AuraScript::CheckProc);
