--- conflicted
+++ resolved
@@ -31,7 +31,7 @@
 {
     SPELL_PRIEST_ABSOLUTION                         = 33167,
     SPELL_PRIEST_DISPEL_MAGIC_FRIENDLY              = 97690,
-    SPELL_PRIEST_DISPEL_MAGIC_HOSTILE               = 97691, 
+    SPELL_PRIEST_DISPEL_MAGIC_HOSTILE               = 97691,
     SPELL_PRIEST_DIVINE_AEGIS                       = 47753,
     SPELL_PRIEST_DIVINE_TOUCH                       = 63544,
     SPELL_PRIEST_GLYPH_OF_DISPEL_MAGIC              = 55677,
@@ -123,7 +123,7 @@
         return new spell_pri_dispel_magic_SpellScript();
     }
 };
- 
+
 // -47509 - Divine Aegis
 class spell_pri_divine_aegis : public SpellScriptLoader
 {
@@ -134,7 +134,7 @@
         {
             PrepareAuraScript(spell_pri_divine_aegis_AuraScript);
 
-            bool Validate(SpellInfo const* /*spellInfo*/)
+            bool Validate(SpellInfo const* /*spellInfo*/) OVERRIDE
             {
                 if (!sSpellMgr->GetSpellInfo(SPELL_PRIEST_DIVINE_AEGIS))
                     return false;
@@ -161,14 +161,14 @@
                 GetTarget()->CastCustomSpell(SPELL_PRIEST_DIVINE_AEGIS, SPELLVALUE_BASE_POINT0, absorb, eventInfo.GetProcTarget(), true, NULL, aurEff);
             }
 
-            void Register()
+            void Register() OVERRIDE
             {
                 DoCheckProc += AuraCheckProcFn(spell_pri_divine_aegis_AuraScript::CheckProc);
                 OnEffectProc += AuraEffectProcFn(spell_pri_divine_aegis_AuraScript::HandleProc, EFFECT_0, SPELL_AURA_DUMMY);
             }
         };
 
-        AuraScript* GetAuraScript() const
+        AuraScript* GetAuraScript() const OVERRIDE
         {
             return new spell_pri_divine_aegis_AuraScript();
         }
@@ -184,7 +184,7 @@
         {
             PrepareAuraScript(spell_pri_glyph_of_prayer_of_healing_AuraScript);
 
-            bool Validate(SpellInfo const* /*spellInfo*/)
+            bool Validate(SpellInfo const* /*spellInfo*/) OVERRIDE
             {
                 if (!sSpellMgr->GetSpellInfo(SPELL_PRIEST_GLYPH_OF_PRAYER_OF_HEALING_HEAL))
                     return false;
@@ -200,13 +200,13 @@
                 GetTarget()->CastCustomSpell(SPELL_PRIEST_GLYPH_OF_PRAYER_OF_HEALING_HEAL, SPELLVALUE_BASE_POINT0, heal, eventInfo.GetProcTarget(), true, NULL, aurEff);
             }
 
-            void Register()
+            void Register() OVERRIDE
             {
                 OnEffectProc += AuraEffectProcFn(spell_pri_glyph_of_prayer_of_healing_AuraScript::HandleProc, EFFECT_0, SPELL_AURA_DUMMY);
             }
         };
 
-        AuraScript* GetAuraScript() const
+        AuraScript* GetAuraScript() const OVERRIDE
         {
             return new spell_pri_glyph_of_prayer_of_healing_AuraScript();
         }
@@ -259,14 +259,14 @@
 
             uint32 healPct;
 
-            bool Validate(SpellInfo const* /*spellInfo*/)
+            bool Validate(SpellInfo const* /*spellInfo*/) OVERRIDE
             {
                 if (!sSpellMgr->GetSpellInfo(SPELL_PRIEST_GUARDIAN_SPIRIT_HEAL))
                     return false;
                 return true;
             }
 
-            bool Load()
+            bool Load() OVERRIDE
             {
                 healPct = GetSpellInfo()->Effects[EFFECT_1].CalcValue();
                 return true;
@@ -291,14 +291,14 @@
                 absorbAmount = dmgInfo.GetDamage();
             }
 
-            void Register()
+            void Register() OVERRIDE
             {
                 DoEffectCalcAmount += AuraEffectCalcAmountFn(spell_pri_guardian_spirit_AuraScript::CalculateAmount, EFFECT_1, SPELL_AURA_SCHOOL_ABSORB);
                 OnEffectAbsorb += AuraEffectAbsorbFn(spell_pri_guardian_spirit_AuraScript::Absorb, EFFECT_1);
             }
         };
 
-        AuraScript* GetAuraScript() const
+        AuraScript* GetAuraScript() const OVERRIDE
         {
             return new spell_pri_guardian_spirit_AuraScript();
         }
@@ -364,13 +364,13 @@
                 }
             }
 
-            void Register()
+            void Register() OVERRIDE
             {
                 DoEffectCalcAmount += AuraEffectCalcAmountFn(spell_pri_lightwell_renew_AuraScript::CalculateAmount, EFFECT_0, SPELL_AURA_PERIODIC_HEAL);
             }
         };
 
-        AuraScript* GetAuraScript() const
+        AuraScript* GetAuraScript() const OVERRIDE
         {
             return new spell_pri_lightwell_renew_AuraScript();
         }
@@ -392,13 +392,13 @@
                     unitTarget->RemoveAurasWithMechanic((1 << MECHANIC_FEAR) | (1 << MECHANIC_POLYMORPH));
             }
 
-            void Register()
+            void Register() OVERRIDE
             {
                 AfterHit += SpellHitFn(spell_pri_mana_burn_SpellScript::HandleAfterHit);
             }
         };
 
-        SpellScript* GetSpellScript() const
+        SpellScript* GetSpellScript() const OVERRIDE
         {
             return new spell_pri_mana_burn_SpellScript;
         }
@@ -414,14 +414,14 @@
         {
             PrepareAuraScript(spell_pri_mana_leech_AuraScript);
 
-            bool Validate(SpellInfo const* /*spellInfo*/)
+            bool Validate(SpellInfo const* /*spellInfo*/) OVERRIDE
             {
                 if (!sSpellMgr->GetSpellInfo(SPELL_PRIEST_MANA_LEECH_PROC))
                     return false;
                 return true;
             }
 
-            bool Load()
+            bool Load() OVERRIDE
             {
                 _procTarget = NULL;
                 return true;
@@ -439,7 +439,7 @@
                 GetTarget()->CastSpell(_procTarget, SPELL_PRIEST_MANA_LEECH_PROC, true, NULL, aurEff);
             }
 
-            void Register()
+            void Register() OVERRIDE
             {
                 DoCheckProc += AuraCheckProcFn(spell_pri_mana_leech_AuraScript::CheckProc);
                 OnEffectProc += AuraEffectProcFn(spell_pri_mana_leech_AuraScript::HandleProc, EFFECT_0, SPELL_AURA_DUMMY);
@@ -449,7 +449,7 @@
             Unit* _procTarget;
         };
 
-        AuraScript* GetAuraScript() const
+        AuraScript* GetAuraScript() const OVERRIDE
         {
             return new spell_pri_mana_leech_AuraScript();
         }
@@ -470,13 +470,13 @@
                 unitList.remove_if(Trinity::ObjectGUIDCheck(GetCaster()->GetUInt64Value(UNIT_FIELD_CHANNEL_OBJECT)));
             }
 
-            void Register()
+            void Register() OVERRIDE
             {
                 OnObjectAreaTargetSelect += SpellObjectAreaTargetSelectFn(spell_pri_mind_sear_SpellScript::FilterTargets, EFFECT_0, TARGET_UNIT_DEST_AREA_ENEMY);
             }
         };
 
-        SpellScript* GetSpellScript() const
+        SpellScript* GetSpellScript() const OVERRIDE
         {
             return new spell_pri_mind_sear_SpellScript();
         }
@@ -500,13 +500,13 @@
                         aur->GetBase()->RefreshDuration();
             }
 
-            void Register()
+            void Register() OVERRIDE
             {
                 OnEffectHitTarget += SpellEffectFn(spell_pri_pain_and_suffering_proc_SpellScript::HandleEffectScriptEffect, EFFECT_0, SPELL_EFFECT_SCRIPT_EFFECT);
             }
         };
 
-        SpellScript* GetSpellScript() const
+        SpellScript* GetSpellScript() const OVERRIDE
         {
             return new spell_pri_pain_and_suffering_proc_SpellScript;
         }
@@ -522,12 +522,12 @@
         {
             PrepareSpellScript(spell_pri_penance_SpellScript);
 
-            bool Load()
+            bool Load() OVERRIDE
             {
                 return GetCaster()->GetTypeId() == TYPEID_PLAYER;
             }
 
-            bool Validate(SpellInfo const* spellInfo)
+            bool Validate(SpellInfo const* spellInfo) OVERRIDE
             {
                 if (!sSpellMgr->GetSpellInfo(SPELL_PRIEST_PENANCE_R1))
                     return false;
@@ -570,14 +570,14 @@
                 return SPELL_CAST_OK;
             }
 
-            void Register()
+            void Register() OVERRIDE
             {
                 OnEffectHitTarget += SpellEffectFn(spell_pri_penance_SpellScript::HandleDummy, EFFECT_0, SPELL_EFFECT_DUMMY);
                 OnCheckCast += SpellCheckCastFn(spell_pri_penance_SpellScript::CheckCast);
             }
         };
 
-        SpellScript* GetSpellScript() const
+        SpellScript* GetSpellScript() const OVERRIDE
         {
             return new spell_pri_penance_SpellScript;
         }
@@ -593,7 +593,7 @@
         {
             PrepareAuraScript(spell_pri_power_word_shield_AuraScript);
 
-            bool Validate(SpellInfo const* /*spellInfo*/)
+            bool Validate(SpellInfo const* /*spellInfo*/) OVERRIDE
             {
                 if (!sSpellMgr->GetSpellInfo(SPELL_PRIEST_REFLECTIVE_SHIELD_TRIGGERED))
                     return false;
@@ -646,14 +646,14 @@
                     }
             }
 
-            void Register()
+            void Register() OVERRIDE
             {
                 DoEffectCalcAmount += AuraEffectCalcAmountFn(spell_pri_power_word_shield_AuraScript::CalculateAmount, EFFECT_0, SPELL_AURA_SCHOOL_ABSORB);
                 AfterEffectAbsorb += AuraEffectAbsorbFn(spell_pri_power_word_shield_AuraScript::ReflectDamage, EFFECT_0);
             }
         };
 
-        AuraScript* GetAuraScript() const
+        AuraScript* GetAuraScript() const OVERRIDE
         {
             return new spell_pri_power_word_shield_AuraScript();
         }
@@ -682,13 +682,13 @@
                 }
             }
 
-            void Register()
+            void Register() OVERRIDE
             {
                 OnEffectHitTarget += SpellEffectFn(spell_pri_prayer_of_mending_heal_SpellScript::HandleHeal, EFFECT_0, SPELL_EFFECT_HEAL);
             }
         };
 
-        SpellScript* GetSpellScript() const
+        SpellScript* GetSpellScript() const OVERRIDE
         {
             return new spell_pri_prayer_of_mending_heal_SpellScript();
         }
@@ -747,18 +747,14 @@
         {
             PrepareAuraScript(spell_pri_renew_AuraScript);
 
-            bool Validate(SpellInfo const* /*spellInfo*/)
+            bool Validate(SpellInfo const* /*spellInfo*/) OVERRIDE
             {
                 if (!sSpellMgr->GetSpellInfo(SPELL_PRIEST_DIVINE_TOUCH))
                     return false;
                 return true;
             }
 
-<<<<<<< HEAD
-            bool Load()
-=======
             bool Load() OVERRIDE
->>>>>>> afc24221
             {
                 return GetCaster() && GetCaster()->GetTypeId() == TYPEID_PLAYER;
             }
@@ -778,13 +774,13 @@
                 }
             }
 
-            void Register()
+            void Register() OVERRIDE
             {
                 OnEffectApply += AuraEffectApplyFn(spell_pri_renew_AuraScript::HandleApplyEffect, EFFECT_0, SPELL_AURA_PERIODIC_HEAL, AURA_EFFECT_HANDLE_REAL_OR_REAPPLY_MASK);
             }
         };
 
-        AuraScript* GetAuraScript() const
+        AuraScript* GetAuraScript() const OVERRIDE
         {
             return new spell_pri_renew_AuraScript();
         }
@@ -811,13 +807,13 @@
                 GetCaster()->CastCustomSpell(GetCaster(), SPELL_PRIEST_SHADOW_WORD_DEATH, &damage, 0, 0, true);
             }
 
-            void Register()
+            void Register() OVERRIDE
             {
                 OnHit += SpellHitFn(spell_pri_shadow_word_death_SpellScript::HandleDamage);
             }
         };
 
-        SpellScript* GetSpellScript() const
+        SpellScript* GetSpellScript() const OVERRIDE
         {
             return new spell_pri_shadow_word_death_SpellScript();
         }
@@ -874,7 +870,7 @@
         {
             PrepareAuraScript(spell_pri_vampiric_touch_AuraScript);
 
-            bool Validate(SpellInfo const* /*spellInfo*/)
+            bool Validate(SpellInfo const* /*spellInfo*/) OVERRIDE
             {
                 if (!sSpellMgr->GetSpellInfo(SPELL_PRIEST_VAMPIRIC_TOUCH_DISPEL))
                     return false;
@@ -893,13 +889,13 @@
                         }
             }
 
-            void Register()
+            void Register() OVERRIDE
             {
                 AfterDispel += AuraDispelFn(spell_pri_vampiric_touch_AuraScript::HandleDispel);
             }
         };
 
-        AuraScript* GetAuraScript() const
+        AuraScript* GetAuraScript() const OVERRIDE
         {
             return new spell_pri_vampiric_touch_AuraScript();
         }
@@ -907,7 +903,7 @@
 
 void AddSC_priest_spell_scripts()
 {
-    new spell_pri_dispel_magic();     
+    new spell_pri_dispel_magic();
     new spell_pri_divine_aegis();
     new spell_pri_glyph_of_prayer_of_healing();
     new spell_pri_item_greater_heal_refund();
