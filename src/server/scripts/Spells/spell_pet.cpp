--- conflicted
+++ resolved
@@ -790,11 +790,7 @@
     {
         PrepareAuraScript(spell_hun_pet_scaling_01_AuraScript);
 
-<<<<<<< HEAD
         void CalculateStaminaAmount(AuraEffect const* /* aurEff */, int32& amount, bool& canBeRecalculated)
-=======
-        void CalculateStaminaAmount(AuraEffect const* /* aurEff */, int32& amount, bool& /*canBeRecalculated*/)
->>>>>>> ad07191b
         {
             canBeRecalculated = true;
             if (Unit* pet = GetUnitOwner())
@@ -888,11 +884,8 @@
             DoEffectCalcAmount += AuraEffectCalcAmountFn(spell_hun_pet_scaling_01_AuraScript::CalculateAttackPowerAmount, EFFECT_1, SPELL_AURA_MOD_ATTACK_POWER);
             DoEffectCalcAmount += AuraEffectCalcAmountFn(spell_hun_pet_scaling_01_AuraScript::CalculateDamageDoneAmount, EFFECT_2, SPELL_AURA_MOD_DAMAGE_DONE);
         }
-<<<<<<< HEAD
-=======
-
+        uint32 _tempHealth;
         uint32 _tempHealth = 0;
->>>>>>> ad07191b
     };
 
     AuraScript* GetAuraScript() const override
