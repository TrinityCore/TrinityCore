--- conflicted
+++ resolved
@@ -121,20 +121,7 @@
 
         class spell_sha_ancestral_awakening_proc_SpellScript : public SpellScript
         {
-<<<<<<< HEAD
             PrepareSpellScript(spell_sha_ancestral_awakening_proc_SpellScript);
-=======
-            PrepareAuraScript(spell_sha_astral_shift_AuraScript);
-
-        public:
-            spell_sha_astral_shift_AuraScript()
-            {
-                absorbPct = 0;
-            }
-
-        private:
-            uint32 absorbPct;
->>>>>>> eccc6e97
 
             bool Validate(SpellInfo const* /*spellInfo*/) override
             {
@@ -237,11 +224,7 @@
             {
                 firstHeal = true;
                 riptide = false;
-<<<<<<< HEAD
                 amount = 0;
-                return true;
-=======
->>>>>>> eccc6e97
             }
 
         private:
