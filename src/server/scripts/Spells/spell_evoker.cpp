/*
 * This file is part of the TrinityCore Project. See AUTHORS file for Copyright information
 *
 * This program is free software; you can redistribute it and/or modify it
 * under the terms of the GNU General Public License as published by the
 * Free Software Foundation; either version 2 of the License, or (at your
 * option) any later version.
 *
 * This program is distributed in the hope that it will be useful, but WITHOUT
 * ANY WARRANTY; without even the implied warranty of MERCHANTABILITY or
 * FITNESS FOR A PARTICULAR PURPOSE. See the GNU General Public License for
 * more details.
 *
 * You should have received a copy of the GNU General Public License along
 * with this program. If not, see <http://www.gnu.org/licenses/>.
 */

/*
 * Scripts for spells with SPELLFAMILY_EVOKER and SPELLFAMILY_GENERIC spells used by evoker players.
 * Ordered alphabetically using scriptname.
 * Scriptnames of files in this file should be prefixed with "spell_evo_".
 */

#include "AreaTrigger.h"
#include "AreaTriggerAI.h"
#include "Containers.h"
#include "DB2Stores.h"
#include "Player.h"
#include "ScriptMgr.h"
#include "Spell.h"
#include "SpellAuraEffects.h"
#include "SpellHistory.h"
#include "SpellMgr.h"
#include "SpellScript.h"
#include "TaskScheduler.h"

enum EvokerSpells
{
    SPELL_EVOKER_AZURE_ESSENCE_BURST            = 375721,
    SPELL_EVOKER_BLAST_FURNACE                  = 375510,
    SPELL_EVOKER_BLESSING_OF_THE_BRONZE_DK      = 381732,
    SPELL_EVOKER_BLESSING_OF_THE_BRONZE_DH      = 381741,
    SPELL_EVOKER_BLESSING_OF_THE_BRONZE_DRUID   = 381746,
    SPELL_EVOKER_BLESSING_OF_THE_BRONZE_EVOKER  = 381748,
    SPELL_EVOKER_BLESSING_OF_THE_BRONZE_HUNTER  = 381749,
    SPELL_EVOKER_BLESSING_OF_THE_BRONZE_MAGE    = 381750,
    SPELL_EVOKER_BLESSING_OF_THE_BRONZE_MONK    = 381751,
    SPELL_EVOKER_BLESSING_OF_THE_BRONZE_PALADIN = 381752,
    SPELL_EVOKER_BLESSING_OF_THE_BRONZE_PRIEST  = 381753,
    SPELL_EVOKER_BLESSING_OF_THE_BRONZE_ROGUE   = 381754,
    SPELL_EVOKER_BLESSING_OF_THE_BRONZE_SHAMAN  = 381756,
    SPELL_EVOKER_BLESSING_OF_THE_BRONZE_WARLOCK = 381757,
    SPELL_EVOKER_BLESSING_OF_THE_BRONZE_WARRIOR = 381758,
    SPELL_EVOKER_ENERGIZING_FLAME               = 400006,
<<<<<<< HEAD
    SPELL_EVOKER_ESSENCE_BURST                  = 359618,
=======
    SPELL_EVOKER_FIRESTORM_DAMAGE               = 369374,
>>>>>>> 2e1414d5
    SPELL_EVOKER_FIRE_BREATH_DAMAGE             = 357209,
    SPELL_EVOKER_GLIDE_KNOCKBACK                = 358736,
    SPELL_EVOKER_HOVER                          = 358267,
    SPELL_EVOKER_LIVING_FLAME                   = 361469,
    SPELL_EVOKER_LIVING_FLAME_DAMAGE            = 361500,
    SPELL_EVOKER_LIVING_FLAME_HEAL              = 361509,
    SPELL_EVOKER_PERMEATING_CHILL_TALENT        = 370897,
    SPELL_EVOKER_PYRE_DAMAGE                    = 357212,
<<<<<<< HEAD
    SPELL_EVOKER_RUBY_ESSENCE_BURST             = 376872,
=======
    SPELL_EVOKER_RUBY_EMBERS                    = 365937,
>>>>>>> 2e1414d5
    SPELL_EVOKER_SCOURING_FLAME                 = 378438,
    SPELL_EVOKER_SNAPFIRE                       = 370818,
    SPELL_EVOKER_SOAR_RACIAL                    = 369536,
    SPELL_EVOKER_VERDANT_EMBRACE_HEAL           = 361195,
    SPELL_EVOKER_VERDANT_EMBRACE_JUMP           = 373514
};

enum EvokerSpellLabels
{
    SPELL_LABEL_EVOKER_BLUE                 = 1465,
};

enum EvokerSpellVisuals
{
    SPELL_VISUAL_KIT_EVOKER_VERDANT_EMBRACE_JUMP    = 152557,
};

// Called by 362969 - Azure Strike
class spell_evo_azure_essence_burst : public SpellScript
{
    bool Validate(SpellInfo const* /*spellInfo*/) override
    {
        return ValidateSpellInfo({ SPELL_EVOKER_AZURE_ESSENCE_BURST, SPELL_EVOKER_ESSENCE_BURST });
    }

    bool Load() override
    {
        return GetCaster()->HasAura(SPELL_EVOKER_AZURE_ESSENCE_BURST);
    }

    void HandleEssenceBurst() const
    {
        AuraEffect const* aurEff = GetCaster()->GetAuraEffect(SPELL_EVOKER_AZURE_ESSENCE_BURST, EFFECT_0);
        if (aurEff && roll_chance_i(aurEff->GetAmount()))
            GetCaster()->CastSpell(GetCaster(), SPELL_EVOKER_ESSENCE_BURST, CastSpellExtraArgsInit{
            .TriggerFlags = TRIGGERED_IGNORE_CAST_IN_PROGRESS | TRIGGERED_DONT_REPORT_CAST_ERROR,
            .TriggeringSpell = GetSpell()
        });
    }

    void Register() override
    {
        AfterCast += SpellCastFn(spell_evo_azure_essence_burst::HandleEssenceBurst);
    }
};

// 362969 - Azure Strike (blue)
class spell_evo_azure_strike : public SpellScript
{
    void FilterTargets(std::list<WorldObject*>& targets)
    {
        targets.remove(GetExplTargetUnit());
        Trinity::Containers::RandomResize(targets, GetEffectInfo(EFFECT_0).CalcValue(GetCaster()) - 1);
        targets.push_back(GetExplTargetUnit());
    }

    void Register() override
    {
        OnObjectAreaTargetSelect += SpellObjectAreaTargetSelectFn(spell_evo_azure_strike::FilterTargets, EFFECT_1, TARGET_UNIT_DEST_AREA_ENEMY);
    }
};

// 381732 - Blessing of the Bronze (Bronze)
// 381741 - Blessing of the Bronze (Bronze)
// 381746 - Blessing of the Bronze (Bronze)
// 381748 - Blessing of the Bronze (Bronze)
// 381749 - Blessing of the Bronze (Bronze)
// 381750 - Blessing of the Bronze (Bronze)
// 381751 - Blessing of the Bronze (Bronze)
// 381752 - Blessing of the Bronze (Bronze)
// 381753 - Blessing of the Bronze (Bronze)
// 381754 - Blessing of the Bronze (Bronze)
// 381756 - Blessing of the Bronze (Bronze)
// 381757 - Blessing of the Bronze (Bronze)
// 381758 - Blessing of the Bronze (Bronze)
class spell_evo_blessing_of_the_bronze : public SpellScript
{
    void RemoveInvalidTargets(std::list<WorldObject*>& targets) const
    {
        targets.remove_if([&](WorldObject const* target)
        {
            Unit const* unitTarget = target->ToUnit();
            if (!unitTarget)
                return true;

            switch (GetSpellInfo()->Id)
            {
                case SPELL_EVOKER_BLESSING_OF_THE_BRONZE_DK: return unitTarget->GetClass() != CLASS_DEATH_KNIGHT;
                case SPELL_EVOKER_BLESSING_OF_THE_BRONZE_DH: return unitTarget->GetClass() != CLASS_DEMON_HUNTER;
                case SPELL_EVOKER_BLESSING_OF_THE_BRONZE_DRUID: return unitTarget->GetClass() != CLASS_DRUID;
                case SPELL_EVOKER_BLESSING_OF_THE_BRONZE_EVOKER: return unitTarget->GetClass() != CLASS_EVOKER;
                case SPELL_EVOKER_BLESSING_OF_THE_BRONZE_HUNTER: return unitTarget->GetClass() != CLASS_HUNTER;
                case SPELL_EVOKER_BLESSING_OF_THE_BRONZE_MAGE: return unitTarget->GetClass() != CLASS_MAGE;
                case SPELL_EVOKER_BLESSING_OF_THE_BRONZE_MONK: return unitTarget->GetClass() != CLASS_MONK;
                case SPELL_EVOKER_BLESSING_OF_THE_BRONZE_PALADIN: return unitTarget->GetClass() != CLASS_PALADIN;
                case SPELL_EVOKER_BLESSING_OF_THE_BRONZE_PRIEST: return unitTarget->GetClass() != CLASS_PRIEST;
                case SPELL_EVOKER_BLESSING_OF_THE_BRONZE_ROGUE: return unitTarget->GetClass() != CLASS_ROGUE;
                case SPELL_EVOKER_BLESSING_OF_THE_BRONZE_SHAMAN: return unitTarget->GetClass() != CLASS_SHAMAN;
                case SPELL_EVOKER_BLESSING_OF_THE_BRONZE_WARLOCK: return unitTarget->GetClass() != CLASS_WARLOCK;
                case SPELL_EVOKER_BLESSING_OF_THE_BRONZE_WARRIOR: return unitTarget->GetClass() != CLASS_WARRIOR;
                default:
                    break;
            }
            return true;
        });
    }

    void Register() override
    {
        OnObjectAreaTargetSelect += SpellObjectAreaTargetSelectFn(spell_evo_blessing_of_the_bronze::RemoveInvalidTargets, EFFECT_ALL, TARGET_UNIT_CASTER_AREA_RAID);
    }
};

// 370455 - Charged Blast
class spell_evo_charged_blast : public AuraScript
{
    bool CheckProc(ProcEventInfo& procInfo)
    {
        return procInfo.GetSpellInfo() && procInfo.GetSpellInfo()->HasLabel(SPELL_LABEL_EVOKER_BLUE);
    }

    void Register() override
    {
        DoCheckProc += AuraCheckProcFn(spell_evo_charged_blast::CheckProc);
    }
};

// 357208 Fire Breath (Red)
// 382266 Fire Breath (Red)
class spell_evo_fire_breath : public SpellScript
{
public:
    struct data
    {
        int32 EmpowerLevel;
    };

    bool Validate(SpellInfo const* /*spellInfo*/) override
    {
        return ValidateSpellInfo({ SPELL_EVOKER_FIRE_BREATH_DAMAGE, SPELL_EVOKER_BLAST_FURNACE });
    }

    void OnComplete(int32 completedStageCount) const
    {
        int32 dotTicks = 10 - (completedStageCount - 1) * 3;
        if (AuraEffect const* blastFurnace = GetCaster()->GetAuraEffect(SPELL_EVOKER_BLAST_FURNACE, EFFECT_0))
            dotTicks += blastFurnace->GetAmount() / 2;

        GetCaster()->CastSpell(GetCaster(), SPELL_EVOKER_FIRE_BREATH_DAMAGE, CastSpellExtraArgs()
            .SetTriggeringSpell(GetSpell())
            .SetTriggerFlags(TRIGGERED_IGNORE_CAST_IN_PROGRESS | TRIGGERED_DONT_REPORT_CAST_ERROR)
            .AddSpellMod(SPELLVALUE_DURATION_PCT, 100 * dotTicks)
            .SetCustomArg(data{ .EmpowerLevel = completedStageCount }));
    }

    void Register() override
    {
        OnEmpowerCompleted += SpellOnEmpowerStageCompletedFn(spell_evo_fire_breath::OnComplete);
    }
};

// 357209 Fire Breath (Red)
class spell_evo_fire_breath_damage : public SpellScript
{
    bool Validate(SpellInfo const* spellInfo) override
    {
        return ValidateSpellEffect({ { spellInfo->Id, EFFECT_2 } })
            && spellInfo->GetEffect(EFFECT_2).IsAura(SPELL_AURA_MOD_SILENCE); // validate we are removing the correct effect
    }

    void AddBonusUpfrontDamage(SpellEffectInfo const& /*spellEffectInfo*/, Unit const* victim, int32& /*damage*/, int32& flatMod, float& /*pctMod*/) const
    {
        spell_evo_fire_breath::data const* params = std::any_cast<spell_evo_fire_breath::data>(&GetSpell()->m_customArg);
        if (!params)
            return;

        // damage is done after aura is applied, grab periodic amount
        if (AuraEffect const* fireBreath = victim->GetAuraEffect(GetSpellInfo()->Id, EFFECT_1, GetCaster()->GetGUID()))
            flatMod += fireBreath->GetEstimatedAmount().value_or(fireBreath->GetAmount()) * (params->EmpowerLevel - 1) * 3;
    }

    void RemoveUnusedEffect(std::list<WorldObject*>& targets) const
    {
        targets.clear();
    }

    void Register() override
    {
        CalcDamage += SpellCalcDamageFn(spell_evo_fire_breath_damage::AddBonusUpfrontDamage);
        OnObjectAreaTargetSelect += SpellObjectAreaTargetSelectFn(spell_evo_fire_breath_damage::RemoveUnusedEffect, EFFECT_2, TARGET_UNIT_CONE_CASTER_TO_DEST_ENEMY);
    }
};

// 369372 - Firestorm (Red)
struct at_evo_firestorm : AreaTriggerAI
{
    using AreaTriggerAI::AreaTriggerAI;

    struct extra_create_data
    {
        float SnapshotDamageMultipliers = 1.0f;
    };

    static extra_create_data& GetOrCreateExtraData(Spell* firestorm)
    {
        if (firestorm->m_customArg.type() != typeid(extra_create_data))
            return firestorm->m_customArg.emplace<extra_create_data>();

        return *std::any_cast<extra_create_data>(&firestorm->m_customArg);
    }

    void OnCreate(Spell const* creatingSpell) override
    {
        _damageSpellCustomArg = creatingSpell->m_customArg;

        _scheduler.Schedule(0ms, [this](TaskContext task)
        {
            std::chrono::duration<float> period = 2s; // 2s, affected by haste
            if (Unit* caster = at->GetCaster())
            {
                period *= *caster->m_unitData->ModCastingSpeed;
                caster->CastSpell(at->GetPosition(), SPELL_EVOKER_FIRESTORM_DAMAGE, CastSpellExtraArgsInit{
                    .TriggerFlags = TRIGGERED_IGNORE_CAST_IN_PROGRESS | TRIGGERED_DONT_REPORT_CAST_ERROR,
                    .CustomArg = _damageSpellCustomArg
                });
            }

            task.Repeat(duration_cast<Milliseconds>(period));
        });
    }

    void OnUpdate(uint32 diff) override
    {
        _scheduler.Update(diff);
    }

private:
    TaskScheduler _scheduler;
    std::any _damageSpellCustomArg;
};

// 358733 - Glide (Racial)
class spell_evo_glide : public SpellScript
{
    bool Validate(SpellInfo const* /*spellInfo*/) override
    {
        return ValidateSpellInfo({ SPELL_EVOKER_GLIDE_KNOCKBACK, SPELL_EVOKER_HOVER, SPELL_EVOKER_SOAR_RACIAL });
    }

    SpellCastResult CheckCast()
    {
        Unit* caster = GetCaster();

        if (!caster->IsFalling())
            return SPELL_FAILED_NOT_ON_GROUND;

        return SPELL_CAST_OK;
    }

    void HandleCast()
    {
        Player* caster = GetCaster()->ToPlayer();
        if (!caster)
            return;

        caster->CastSpell(caster, SPELL_EVOKER_GLIDE_KNOCKBACK, true);

        caster->GetSpellHistory()->StartCooldown(sSpellMgr->AssertSpellInfo(SPELL_EVOKER_HOVER, GetCastDifficulty()), 0, nullptr, false, 250ms);
        caster->GetSpellHistory()->StartCooldown(sSpellMgr->AssertSpellInfo(SPELL_EVOKER_SOAR_RACIAL, GetCastDifficulty()), 0, nullptr, false, 250ms);
    }

    void Register() override
    {
        OnCheckCast += SpellCheckCastFn(spell_evo_glide::CheckCast);
        OnCast += SpellCastFn(spell_evo_glide::HandleCast);
    }
};

// 361469 - Living Flame (Red)
class spell_evo_living_flame : public SpellScript
{
    bool Validate(SpellInfo const* /*spellInfo*/) override
    {
        return ValidateSpellInfo ({ SPELL_EVOKER_LIVING_FLAME_DAMAGE, SPELL_EVOKER_LIVING_FLAME_HEAL, SPELL_EVOKER_ENERGIZING_FLAME });
    }

    void HandleHitTarget(SpellEffIndex /*effIndex*/)
    {
        Unit* caster = GetCaster();
        Unit* hitUnit = GetHitUnit();
        if (caster->IsValidAssistTarget(hitUnit))
            caster->CastSpell(hitUnit, SPELL_EVOKER_LIVING_FLAME_HEAL, true);
        else
            caster->CastSpell(hitUnit, SPELL_EVOKER_LIVING_FLAME_DAMAGE, true);
    }

    void HandleLaunchTarget(SpellEffIndex /*effIndex*/)
    {
        Unit* caster = GetCaster();
        if (caster->IsValidAssistTarget(GetHitUnit()))
            return;

        if (AuraEffect* auraEffect = caster->GetAuraEffect(SPELL_EVOKER_ENERGIZING_FLAME, EFFECT_0))
        {
            int32 manaCost = GetSpell()->GetPowerTypeCostAmount(POWER_MANA).value_or(0);
            if (manaCost != 0)
                GetCaster()->ModifyPower(POWER_MANA, CalculatePct(manaCost, auraEffect->GetAmount()));
        }
    }

    void Register() override
    {
        OnEffectHitTarget += SpellEffectFn(spell_evo_living_flame::HandleHitTarget, EFFECT_0, SPELL_EFFECT_DUMMY);
        OnEffectLaunchTarget += SpellEffectFn(spell_evo_living_flame::HandleLaunchTarget, EFFECT_0, SPELL_EFFECT_DUMMY);
    }
};

// 381773 - Permeating Chill
class spell_evo_permeating_chill : public AuraScript
{
    bool Validate(SpellInfo const* /*spellInfo*/) override
    {
        return ValidateSpellInfo({ SPELL_EVOKER_PERMEATING_CHILL_TALENT });
    }

    bool CheckProc(ProcEventInfo& procInfo)
    {
        SpellInfo const* spellInfo = procInfo.GetSpellInfo();
        if (!spellInfo)
            return false;

        if (!spellInfo->HasLabel(SPELL_LABEL_EVOKER_BLUE))
            return false;

        if (!procInfo.GetActor()->HasAura(SPELL_EVOKER_PERMEATING_CHILL_TALENT))
            if (!spellInfo->IsAffected(SPELLFAMILY_EVOKER, { 0x40, 0, 0, 0 })) // disintegrate
                return false;

        return true;
    }

    void Register() override
    {
        DoCheckProc += AuraCheckProcFn(spell_evo_permeating_chill::CheckProc);
    }
};

// 393568 - Pyre
class spell_evo_pyre : public SpellScript
{
    bool Validate(SpellInfo const* /*spellInfo*/) override
    {
        return ValidateSpellInfo ({ SPELL_EVOKER_PYRE_DAMAGE });
    }

    void HandleDamage(SpellEffIndex /*effIndex*/)
    {
        GetCaster()->CastSpell(GetHitUnit()->GetPosition(), SPELL_EVOKER_PYRE_DAMAGE, true);
    }

    void Register() override
    {
        OnEffectHitTarget += SpellEffectFn(spell_evo_pyre::HandleDamage, EFFECT_0, SPELL_EFFECT_DUMMY);
    }
};

<<<<<<< HEAD
// Called by 361469 - Living Flame (Red)
class spell_evo_ruby_essence_burst : public SpellScript
{
    bool Validate(SpellInfo const* /*spellInfo*/) override
    {
        return ValidateSpellInfo({ SPELL_EVOKER_RUBY_ESSENCE_BURST, SPELL_EVOKER_ESSENCE_BURST });
=======
// 361500 Living Flame (Red)
// 361509 Living Flame (Red)
class spell_evo_ruby_embers : public SpellScript
{
    bool Validate(SpellInfo const* spellInfo) override
    {
        return ValidateSpellInfo({ SPELL_EVOKER_RUBY_EMBERS })
            && ValidateSpellEffect({ { spellInfo->Id, EFFECT_1 } })
            && spellInfo->GetEffect(EFFECT_1).IsEffect(SPELL_EFFECT_APPLY_AURA)
            && spellInfo->GetEffect(EFFECT_1).ApplyAuraPeriod != 0;
>>>>>>> 2e1414d5
    }

    bool Load() override
    {
<<<<<<< HEAD
        return GetCaster()->HasAura(SPELL_EVOKER_RUBY_ESSENCE_BURST);
    }

    void HandleEssenceBurst() const
    {
        AuraEffect const* aurEff = GetCaster()->GetAuraEffect(SPELL_EVOKER_RUBY_ESSENCE_BURST, EFFECT_0);
        if (aurEff && roll_chance_i(aurEff->GetAmount()))
            GetCaster()->CastSpell(GetCaster(), SPELL_EVOKER_ESSENCE_BURST, CastSpellExtraArgsInit{
            .TriggerFlags = TRIGGERED_IGNORE_CAST_IN_PROGRESS | TRIGGERED_DONT_REPORT_CAST_ERROR,
            .TriggeringSpell = GetSpell()
        });
=======
        return !GetCaster()->HasAura(SPELL_EVOKER_RUBY_EMBERS);
    }

    static void PreventPeriodic(WorldObject*& target)
    {
        target = nullptr;
>>>>>>> 2e1414d5
    }

    void Register() override
    {
<<<<<<< HEAD
        AfterCast += SpellCastFn(spell_evo_ruby_essence_burst::HandleEssenceBurst);
=======
        OnObjectTargetSelect += SpellObjectTargetSelectFn(spell_evo_ruby_embers::PreventPeriodic, EFFECT_1,
            m_scriptSpellId == SPELL_EVOKER_LIVING_FLAME_DAMAGE ? TARGET_UNIT_TARGET_ENEMY : TARGET_UNIT_TARGET_ALLY);
>>>>>>> 2e1414d5
    }
};

// 357209 Fire Breath (Red)
class spell_evo_scouring_flame : public SpellScript
{
    bool Validate(SpellInfo const* /*spellInfo*/) override
    {
        return ValidateSpellInfo({ SPELL_EVOKER_SCOURING_FLAME });
    }

    void HandleScouringFlame(std::list<WorldObject*>& targets) const
    {
        if (!GetCaster()->HasAura(SPELL_EVOKER_SCOURING_FLAME))
            targets.clear();
    }

    void CalcDispelCount(SpellEffIndex /*effIndex*/)
    {
        if (spell_evo_fire_breath::data const* params = std::any_cast<spell_evo_fire_breath::data>(&GetSpell()->m_customArg))
            SetEffectValue(params->EmpowerLevel);
    }

    void Register() override
    {
        OnObjectAreaTargetSelect += SpellObjectAreaTargetSelectFn(spell_evo_scouring_flame::HandleScouringFlame, EFFECT_3, TARGET_UNIT_CONE_CASTER_TO_DEST_ENEMY);
        OnEffectHitTarget += SpellEffectFn(spell_evo_scouring_flame::CalcDispelCount, EFFECT_3, SPELL_EFFECT_DISPEL);
    }
};

// Called by 368847 - Firestorm (Red)
class spell_evo_snapfire : public SpellScript
{
    bool Validate(SpellInfo const* /*spellInfo*/) override
    {
        return ValidateSpellEffect({ { SPELL_EVOKER_SNAPFIRE, EFFECT_1 } });
    }

    bool Load() override
    {
        return GetCaster()->HasAura(SPELL_EVOKER_SNAPFIRE);
    }

    void OnPrecast() override
    {
        if (AuraEffect const* snapfire = GetCaster()->GetAuraEffect(SPELL_EVOKER_SNAPFIRE, EFFECT_1))
            if (GetSpell()->m_appliedMods.contains(snapfire->GetBase()))
                AddPct(at_evo_firestorm::GetOrCreateExtraData(GetSpell()).SnapshotDamageMultipliers, snapfire->GetAmount());
    }

    void Register() override { }
};

// Called by 369374 - Firestorm (Red)
class spell_evo_snapfire_bonus_damage : public SpellScript
{
    void CalculateDamageBonus(SpellEffectInfo const& /*spellEffectInfo*/, Unit* /*victim*/, int32& /*damage*/, int32& /*flatMod*/, float& pctMod) const
    {
        if (at_evo_firestorm::extra_create_data const* bonus = std::any_cast<at_evo_firestorm::extra_create_data>(&GetSpell()->m_customArg))
            pctMod *= bonus->SnapshotDamageMultipliers;
    }

    void Register() override
    {
        CalcDamage += SpellCalcDamageFn(spell_evo_snapfire_bonus_damage::CalculateDamageBonus);
    }
};

// 360995 - Verdant Embrace (Green)
class spell_evo_verdant_embrace : public SpellScript
{
    bool Validate(SpellInfo const* /*spellInfo*/) override
    {
        return ValidateSpellInfo({ SPELL_EVOKER_VERDANT_EMBRACE_HEAL, SPELL_EVOKER_VERDANT_EMBRACE_JUMP })
            && sSpellVisualKitStore.HasRecord(SPELL_VISUAL_KIT_EVOKER_VERDANT_EMBRACE_JUMP);
    }

    void HandleLaunchTarget(SpellEffIndex /*effIndex*/) const
    {
        Unit* caster = GetCaster();
        Unit* target = GetHitUnit();
        CastSpellExtraArgs args;
        args.SetTriggerFlags(TRIGGERED_IGNORE_CAST_IN_PROGRESS | TRIGGERED_DONT_REPORT_CAST_ERROR);
        args.SetTriggeringSpell(GetSpell());

        if (target != caster)
        {
            caster->CastSpell(target, SPELL_EVOKER_VERDANT_EMBRACE_JUMP, args);
            caster->SendPlaySpellVisualKit(SPELL_VISUAL_KIT_EVOKER_VERDANT_EMBRACE_JUMP, 0, 0);
        }
        else
            caster->CastSpell(caster, SPELL_EVOKER_VERDANT_EMBRACE_HEAL, args);
    }

    void Register() override
    {
        OnEffectLaunchTarget += SpellEffectFn(spell_evo_verdant_embrace::HandleLaunchTarget, EFFECT_0, SPELL_EFFECT_DUMMY);
    }
};

// 396557 - Verdant Embrace
class spell_evo_verdant_embrace_trigger_heal : public SpellScript
{
    bool Validate(SpellInfo const* /*spellInfo*/) override
    {
        return ValidateSpellInfo({ SPELL_EVOKER_VERDANT_EMBRACE_HEAL });
    }

    void HandleHitTarget(SpellEffIndex /*effIndex*/) const
    {
        GetHitUnit()->CastSpell(GetExplTargetUnit(), SPELL_EVOKER_VERDANT_EMBRACE_HEAL, CastSpellExtraArgsInit{
            .TriggerFlags = TRIGGERED_IGNORE_CAST_IN_PROGRESS | TRIGGERED_DONT_REPORT_CAST_ERROR,
            .TriggeringSpell = GetSpell()
        });
    }

    void Register() override
    {
        OnEffectHitTarget += SpellEffectFn(spell_evo_verdant_embrace_trigger_heal::HandleHitTarget, EFFECT_0, SPELL_EFFECT_DUMMY);
    }
};

void AddSC_evoker_spell_scripts()
{
    RegisterSpellScript(spell_evo_azure_essence_burst);
    RegisterSpellScript(spell_evo_azure_strike);
    RegisterSpellScript(spell_evo_blessing_of_the_bronze);
    RegisterSpellScript(spell_evo_charged_blast);
    RegisterAreaTriggerAI(at_evo_firestorm);
    RegisterSpellScript(spell_evo_fire_breath);
    RegisterSpellScript(spell_evo_fire_breath_damage);
    RegisterSpellScript(spell_evo_glide);
    RegisterSpellScript(spell_evo_living_flame);
    RegisterSpellScript(spell_evo_permeating_chill);
    RegisterSpellScript(spell_evo_pyre);
<<<<<<< HEAD
    RegisterSpellScript(spell_evo_ruby_essence_burst);
=======
    RegisterSpellScript(spell_evo_ruby_embers);
>>>>>>> 2e1414d5
    RegisterSpellScript(spell_evo_scouring_flame);
    RegisterSpellScript(spell_evo_snapfire);
    RegisterSpellScript(spell_evo_snapfire_bonus_damage);
    RegisterSpellScript(spell_evo_verdant_embrace);
    RegisterSpellScript(spell_evo_verdant_embrace_trigger_heal);
}<|MERGE_RESOLUTION|>--- conflicted
+++ resolved
@@ -52,11 +52,8 @@
     SPELL_EVOKER_BLESSING_OF_THE_BRONZE_WARLOCK = 381757,
     SPELL_EVOKER_BLESSING_OF_THE_BRONZE_WARRIOR = 381758,
     SPELL_EVOKER_ENERGIZING_FLAME               = 400006,
-<<<<<<< HEAD
     SPELL_EVOKER_ESSENCE_BURST                  = 359618,
-=======
     SPELL_EVOKER_FIRESTORM_DAMAGE               = 369374,
->>>>>>> 2e1414d5
     SPELL_EVOKER_FIRE_BREATH_DAMAGE             = 357209,
     SPELL_EVOKER_GLIDE_KNOCKBACK                = 358736,
     SPELL_EVOKER_HOVER                          = 358267,
@@ -65,11 +62,8 @@
     SPELL_EVOKER_LIVING_FLAME_HEAL              = 361509,
     SPELL_EVOKER_PERMEATING_CHILL_TALENT        = 370897,
     SPELL_EVOKER_PYRE_DAMAGE                    = 357212,
-<<<<<<< HEAD
+    SPELL_EVOKER_RUBY_EMBERS                    = 365937,
     SPELL_EVOKER_RUBY_ESSENCE_BURST             = 376872,
-=======
-    SPELL_EVOKER_RUBY_EMBERS                    = 365937,
->>>>>>> 2e1414d5
     SPELL_EVOKER_SCOURING_FLAME                 = 378438,
     SPELL_EVOKER_SNAPFIRE                       = 370818,
     SPELL_EVOKER_SOAR_RACIAL                    = 369536,
@@ -436,14 +430,6 @@
     }
 };
 
-<<<<<<< HEAD
-// Called by 361469 - Living Flame (Red)
-class spell_evo_ruby_essence_burst : public SpellScript
-{
-    bool Validate(SpellInfo const* /*spellInfo*/) override
-    {
-        return ValidateSpellInfo({ SPELL_EVOKER_RUBY_ESSENCE_BURST, SPELL_EVOKER_ESSENCE_BURST });
-=======
 // 361500 Living Flame (Red)
 // 361509 Living Flame (Red)
 class spell_evo_ruby_embers : public SpellScript
@@ -454,12 +440,35 @@
             && ValidateSpellEffect({ { spellInfo->Id, EFFECT_1 } })
             && spellInfo->GetEffect(EFFECT_1).IsEffect(SPELL_EFFECT_APPLY_AURA)
             && spellInfo->GetEffect(EFFECT_1).ApplyAuraPeriod != 0;
->>>>>>> 2e1414d5
     }
 
     bool Load() override
     {
-<<<<<<< HEAD
+        return !GetCaster()->HasAura(SPELL_EVOKER_RUBY_EMBERS);
+    }
+
+    static void PreventPeriodic(WorldObject*& target)
+    {
+        target = nullptr;
+    }
+
+    void Register() override
+    {
+        OnObjectTargetSelect += SpellObjectTargetSelectFn(spell_evo_ruby_embers::PreventPeriodic, EFFECT_1,
+            m_scriptSpellId == SPELL_EVOKER_LIVING_FLAME_DAMAGE ? TARGET_UNIT_TARGET_ENEMY : TARGET_UNIT_TARGET_ALLY);
+    }
+};
+
+// Called by 361469 - Living Flame (Red)
+class spell_evo_ruby_essence_burst : public SpellScript
+{
+    bool Validate(SpellInfo const* /*spellInfo*/) override
+    {
+        return ValidateSpellInfo({ SPELL_EVOKER_RUBY_ESSENCE_BURST, SPELL_EVOKER_ESSENCE_BURST });
+    }
+
+    bool Load() override
+    {
         return GetCaster()->HasAura(SPELL_EVOKER_RUBY_ESSENCE_BURST);
     }
 
@@ -471,24 +480,11 @@
             .TriggerFlags = TRIGGERED_IGNORE_CAST_IN_PROGRESS | TRIGGERED_DONT_REPORT_CAST_ERROR,
             .TriggeringSpell = GetSpell()
         });
-=======
-        return !GetCaster()->HasAura(SPELL_EVOKER_RUBY_EMBERS);
-    }
-
-    static void PreventPeriodic(WorldObject*& target)
-    {
-        target = nullptr;
->>>>>>> 2e1414d5
-    }
-
-    void Register() override
-    {
-<<<<<<< HEAD
+    }
+
+    void Register() override
+    {
         AfterCast += SpellCastFn(spell_evo_ruby_essence_burst::HandleEssenceBurst);
-=======
-        OnObjectTargetSelect += SpellObjectTargetSelectFn(spell_evo_ruby_embers::PreventPeriodic, EFFECT_1,
-            m_scriptSpellId == SPELL_EVOKER_LIVING_FLAME_DAMAGE ? TARGET_UNIT_TARGET_ENEMY : TARGET_UNIT_TARGET_ALLY);
->>>>>>> 2e1414d5
     }
 };
 
@@ -624,11 +620,8 @@
     RegisterSpellScript(spell_evo_living_flame);
     RegisterSpellScript(spell_evo_permeating_chill);
     RegisterSpellScript(spell_evo_pyre);
-<<<<<<< HEAD
+    RegisterSpellScript(spell_evo_ruby_embers);
     RegisterSpellScript(spell_evo_ruby_essence_burst);
-=======
-    RegisterSpellScript(spell_evo_ruby_embers);
->>>>>>> 2e1414d5
     RegisterSpellScript(spell_evo_scouring_flame);
     RegisterSpellScript(spell_evo_snapfire);
     RegisterSpellScript(spell_evo_snapfire_bonus_damage);
