--- conflicted
+++ resolved
@@ -51,12 +51,9 @@
     SPELL_EVOKER_BLESSING_OF_THE_BRONZE_SHAMAN  = 381756,
     SPELL_EVOKER_BLESSING_OF_THE_BRONZE_WARLOCK = 381757,
     SPELL_EVOKER_BLESSING_OF_THE_BRONZE_WARRIOR = 381758,
-<<<<<<< HEAD
     SPELL_EVOKER_BURNOUT                        = 375802,
-=======
     SPELL_EVOKER_CALL_OF_YSERA_TALENT           = 373834,
     SPELL_EVOKER_CALL_OF_YSERA                  = 373835,
->>>>>>> 2a9b7650
     SPELL_EVOKER_CAUSALITY                      = 375777,
     SPELL_EVOKER_DISINTEGRATE                   = 356995,
     SPELL_EVOKER_EMERALD_BLOSSOM_HEAL           = 355916,
@@ -161,7 +158,6 @@
     }
 };
 
-<<<<<<< HEAD
 // 375801 - Burnout
 class spell_evo_burnout : public AuraScript
 {
@@ -193,26 +189,34 @@
     bool Validate(SpellInfo const* /*spellInfo*/) override
     {
         return ValidateSpellInfo({ SPELL_EVOKER_BURNOUT });
-=======
+    }
+
+    bool Load() override
+    {
+        return GetCaster()->HasAura(SPELL_EVOKER_BURNOUT);
+    }
+
+    void HandleProc() const
+    {
+        GetCaster()->RemoveAurasDueToSpell(SPELL_EVOKER_BURNOUT);
+    }
+
+    void Register() override
+    {
+        AfterCast += SpellCastFn(spell_evo_burnout_proc::HandleProc);
+    }
+};
+
 // 373834 - Call of Ysera (attached to 361195 - Verdant Embrace (Green))
 class spell_evo_call_of_ysera : public SpellScript
 {
     bool Validate(SpellInfo const* /*spellInfo*/) override
     {
         return ValidateSpellInfo({ SPELL_EVOKER_CALL_OF_YSERA_TALENT, SPELL_EVOKER_CALL_OF_YSERA });
->>>>>>> 2a9b7650
     }
 
     bool Load() override
     {
-<<<<<<< HEAD
-        return GetCaster()->HasAura(SPELL_EVOKER_BURNOUT);
-    }
-
-    void HandleProc() const
-    {
-        GetCaster()->RemoveAurasDueToSpell(SPELL_EVOKER_BURNOUT);
-=======
         return GetCaster()->HasAura(SPELL_EVOKER_CALL_OF_YSERA_TALENT);
     }
 
@@ -222,16 +226,11 @@
             .TriggerFlags = TRIGGERED_IGNORE_CAST_IN_PROGRESS | TRIGGERED_DONT_REPORT_CAST_ERROR,
             .TriggeringSpell = GetSpell()
         });
->>>>>>> 2a9b7650
-    }
-
-    void Register() override
-    {
-<<<<<<< HEAD
-        AfterCast += SpellCastFn(spell_evo_burnout_proc::HandleProc);
-=======
+    }
+
+    void Register() override
+    {
         AfterCast += SpellCastFn(spell_evo_call_of_ysera::HandleCallOfYsera);
->>>>>>> 2a9b7650
     }
 };
 
@@ -794,12 +793,9 @@
 {
     RegisterSpellScript(spell_evo_azure_strike);
     RegisterSpellScript(spell_evo_blessing_of_the_bronze);
-<<<<<<< HEAD
     RegisterSpellScript(spell_evo_burnout);
     RegisterSpellScript(spell_evo_burnout_proc);
-=======
     RegisterSpellScript(spell_evo_call_of_ysera);
->>>>>>> 2a9b7650
     RegisterSpellScript(spell_evo_causality_disintegrate);
     RegisterSpellScript(spell_evo_causality_pyre);
     RegisterSpellScript(spell_evo_charged_blast);
