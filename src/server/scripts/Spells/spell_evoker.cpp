--- conflicted
+++ resolved
@@ -21,13 +21,8 @@
  * Scriptnames of files in this file should be prefixed with "spell_evo_".
  */
 
-<<<<<<< HEAD
-#include "AreaTriggerAI.h"
-#include "AreaTrigger.h"
-=======
 #include "AreaTrigger.h"
 #include "AreaTriggerAI.h"
->>>>>>> a108933c
 #include "Containers.h"
 #include "DB2Stores.h"
 #include "Player.h"
@@ -168,7 +163,6 @@
     }
 };
 
-<<<<<<< HEAD
 // 355913 - Emerald Blossom (Green)
 // ID - 23318
 struct at_evo_emerald_blossom : AreaTriggerAI
@@ -194,7 +188,14 @@
     {
         uint32 const maxTargets = uint32(GetSpellInfo()->GetEffect(EFFECT_1).CalcValue(GetCaster()));
         Trinity::SelectRandomInjuredTargets(targets, maxTargets, true);
-=======
+    }
+
+    void Register() override
+    {
+        OnObjectAreaTargetSelect += SpellObjectAreaTargetSelectFn(spell_evo_emerald_blossom_heal::FilterTargets, EFFECT_0, TARGET_UNIT_DEST_AREA_ALLY);
+    }
+};
+
 // Called by 362969 - Azure Strike
 // Called by 361469 - Living Flame (Red)
 class spell_evo_essence_burst_trigger : public SpellScript
@@ -219,20 +220,14 @@
             .TriggerFlags = TRIGGERED_IGNORE_CAST_IN_PROGRESS | TRIGGERED_DONT_REPORT_CAST_ERROR,
             .TriggeringSpell = GetSpell()
         });
->>>>>>> a108933c
-    }
-
-    void Register() override
-    {
-<<<<<<< HEAD
-        OnObjectAreaTargetSelect += SpellObjectAreaTargetSelectFn(spell_evo_emerald_blossom_heal::FilterTargets, EFFECT_0, TARGET_UNIT_DEST_AREA_ALLY);
-    }
-=======
+    }
+
+    void Register() override
+    {
         AfterCast += SpellCastFn(spell_evo_essence_burst_trigger::HandleEssenceBurst);
     }
 
     uint32 _talentAuraId;
->>>>>>> a108933c
 };
 
 // 357208 Fire Breath (Red)
@@ -627,14 +622,11 @@
     RegisterSpellScript(spell_evo_azure_strike);
     RegisterSpellScript(spell_evo_blessing_of_the_bronze);
     RegisterSpellScript(spell_evo_charged_blast);
-<<<<<<< HEAD
     RegisterAreaTriggerAI(at_evo_emerald_blossom);
     RegisterSpellScript(spell_evo_emerald_blossom_heal);
-=======
     RegisterSpellScriptWithArgs(spell_evo_essence_burst_trigger, "spell_evo_azure_essence_burst", SPELL_EVOKER_AZURE_ESSENCE_BURST);
     RegisterSpellScriptWithArgs(spell_evo_essence_burst_trigger, "spell_evo_ruby_essence_burst", SPELL_EVOKER_RUBY_ESSENCE_BURST);
     RegisterAreaTriggerAI(at_evo_firestorm);
->>>>>>> a108933c
     RegisterSpellScript(spell_evo_fire_breath);
     RegisterSpellScript(spell_evo_fire_breath_damage);
     RegisterSpellScript(spell_evo_glide);
