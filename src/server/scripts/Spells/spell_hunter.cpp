--- conflicted
+++ resolved
@@ -842,17 +842,9 @@
                 PreventDefaultAction();
                 if (aurEff->GetAmount() <= 0)
                 {
-                    Unit* caster = GetCaster();
+                    Unit* target = GetTarget();
                     uint32 spellId = SPELL_HUNTER_SNIPER_TRAINING_BUFF_R1 + GetId() - SPELL_HUNTER_SNIPER_TRAINING_R1;
-<<<<<<< HEAD
-                    if (Unit* target = GetTarget())
-                        if (!target->HasAura(spellId))
-                        {
-                            SpellInfo const* triggeredSpellInfo = sSpellMgr->GetSpellInfo(spellId);
-                            Unit* triggerCaster = triggeredSpellInfo->NeedsToBeTriggeredByCaster(GetSpellInfo()) ? caster : target;
-                            triggerCaster->CastSpell(target, triggeredSpellInfo, true, 0, aurEff);
-                        }
-=======
+
                     target->CastSpell(target, spellId, true, 0, aurEff);
                     if (Player* playerTarget = GetUnitOwner()->ToPlayer())
                     {
@@ -860,7 +852,6 @@
                         int32 amount = playerTarget->CalculateSpellDamage(playerTarget, GetSpellInfo(), aurEff->GetEffIndex(), &baseAmount);
                         GetEffect(EFFECT_0)->SetAmount(amount);
                     }
->>>>>>> fa4a157a
                 }
             }
 
