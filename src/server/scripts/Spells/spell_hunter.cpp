/*
 * Copyright (C) 2008-2015 TrinityCore <http://www.trinitycore.org/>
 *
 * This program is free software; you can redistribute it and/or modify it
 * under the terms of the GNU General Public License as published by the
 * Free Software Foundation; either version 2 of the License, or (at your
 * option) any later version.
 *
 * This program is distributed in the hope that it will be useful, but WITHOUT
 * ANY WARRANTY; without even the implied warranty of MERCHANTABILITY or
 * FITNESS FOR A PARTICULAR PURPOSE. See the GNU General Public License for
 * more details.
 *
 * You should have received a copy of the GNU General Public License along
 * with this program. If not, see <http://www.gnu.org/licenses/>.
 */

/*
 * Scripts for spells with SPELLFAMILY_HUNTER, SPELLFAMILY_PET and SPELLFAMILY_GENERIC spells used by hunter players.
 * Ordered alphabetically using scriptname.
 * Scriptnames of files in this file should be prefixed with "spell_hun_".
 */

#include "Pet.h"
#include "ScriptMgr.h"
#include "Cell.h"
#include "CellImpl.h"
#include "GridNotifiers.h"
#include "GridNotifiersImpl.h"
#include "SpellHistory.h"
#include "SpellScript.h"
#include "SpellAuraEffects.h"

enum HunterSpells
{
    SPELL_HUNTER_BESTIAL_WRATH                      = 19574,
    SPELL_HUNTER_CHIMERA_SHOT_HEAL                  = 53353,
    SPELL_HUNTER_FIRE                               = 82926,
    SPELL_HUNTER_GENERIC_ENERGIZE_FOCUS             = 91954,
    SPELL_HUNTER_IMPROVED_MEND_PET                  = 24406,
    SPELL_HUNTER_INSANITY                           = 95809,
    SPELL_HUNTER_INVIGORATION_TRIGGERED             = 53398,
    SPELL_HUNTER_LOCK_AND_LOAD                      = 56453,
    SPELL_HUNTER_MASTERS_CALL_TRIGGERED             = 62305,
    SPELL_HUNTER_MISDIRECTION_PROC                  = 35079,
    SPELL_HUNTER_PET_LAST_STAND_TRIGGERED           = 53479,
    SPELL_HUNTER_PET_HEART_OF_THE_PHOENIX           = 55709,
    SPELL_HUNTER_PET_HEART_OF_THE_PHOENIX_TRIGGERED = 54114,
    SPELL_HUNTER_PET_HEART_OF_THE_PHOENIX_DEBUFF    = 55711,
    SPELL_HUNTER_PET_CARRION_FEEDER_TRIGGERED       = 54045,
    SPELL_HUNTER_RAPID_RECUPERATION                 = 58883,
    SPELL_HUNTER_READINESS                          = 23989,
    SPELL_HUNTER_SERPENT_STING                      = 1978,
    SPELL_HUNTER_SNIPER_TRAINING_R1                 = 53302,
    SPELL_HUNTER_SNIPER_TRAINING_BUFF_R1            = 64418,
    SPELL_HUNTER_STEADY_SHOT_FOCUS                  = 77443,
    SPELL_HUNTER_THRILL_OF_THE_HUNT                 = 34720
};

enum MiscSpells
{
    SPELL_DRAENEI_GIFT_OF_THE_NAARU                 = 59543,
    SPELL_MAGE_TEMPORAL_DISPLACEMENT                = 80354,
    SPELL_SHAMAN_EXHAUSTION                         = 57723,
    SPELL_SHAMAN_SATED                              = 57724
};

// 90355 - Ancient Hysteria
class spell_hun_ancient_hysteria : public SpellScriptLoader
{
    public:
        spell_hun_ancient_hysteria() : SpellScriptLoader("spell_hun_ancient_hysteria") { }

        class spell_hun_ancient_hysteria_SpellScript : public SpellScript
        {
            PrepareSpellScript(spell_hun_ancient_hysteria_SpellScript);

            bool Validate(SpellInfo const* /*spellInfo*/) override
            {
                if (!sSpellMgr->GetSpellInfo(SPELL_HUNTER_INSANITY)
                    || !sSpellMgr->GetSpellInfo(SPELL_MAGE_TEMPORAL_DISPLACEMENT)
                    || !sSpellMgr->GetSpellInfo(SPELL_SHAMAN_EXHAUSTION)
                    || !sSpellMgr->GetSpellInfo(SPELL_SHAMAN_SATED))
                    return false;
                return true;
            }

            void RemoveInvalidTargets(std::list<WorldObject*>& targets)
            {
                targets.remove_if(Trinity::UnitAuraCheck(true, SPELL_HUNTER_INSANITY));
                targets.remove_if(Trinity::UnitAuraCheck(true, SPELL_MAGE_TEMPORAL_DISPLACEMENT));
                targets.remove_if(Trinity::UnitAuraCheck(true, SPELL_SHAMAN_EXHAUSTION));
                targets.remove_if(Trinity::UnitAuraCheck(true, SPELL_SHAMAN_SATED));
            }

            void ApplyDebuff()
            {
                if (Unit* target = GetHitUnit())
                    target->CastSpell(target, SPELL_HUNTER_INSANITY, true);
            }

            void Register() override
            {
                OnObjectAreaTargetSelect += SpellObjectAreaTargetSelectFn(spell_hun_ancient_hysteria_SpellScript::RemoveInvalidTargets, EFFECT_ALL, TARGET_UNIT_CASTER_AREA_RAID);
                AfterHit += SpellHitFn(spell_hun_ancient_hysteria_SpellScript::ApplyDebuff);
            }
        };

        SpellScript* GetSpellScript() const override
        {
            return new spell_hun_ancient_hysteria_SpellScript();
        }
};

// 53209 - Chimera Shot
class spell_hun_chimera_shot : public SpellScriptLoader
{
    public:
        spell_hun_chimera_shot() : SpellScriptLoader("spell_hun_chimera_shot") { }

        class spell_hun_chimera_shot_SpellScript : public SpellScript
        {
            PrepareSpellScript(spell_hun_chimera_shot_SpellScript);

            bool Validate(SpellInfo const* /*spellInfo*/) override
            {
                if (!sSpellMgr->GetSpellInfo(SPELL_HUNTER_CHIMERA_SHOT_HEAL) ||
                    !sSpellMgr->GetSpellInfo(SPELL_HUNTER_SERPENT_STING))
                    return false;
                return true;
            }

            bool Load() override
            {
                return GetCaster()->GetTypeId() == TYPEID_PLAYER;
            }

            void HandleScriptEffect(SpellEffIndex /*effIndex*/)
            {
                GetCaster()->CastSpell(GetCaster(), SPELL_HUNTER_CHIMERA_SHOT_HEAL, true);

                if (Aura* aur = GetHitUnit()->GetAura(SPELL_HUNTER_SERPENT_STING, GetCaster()->GetGUID()))
                    aur->SetDuration(aur->GetSpellInfo()->GetMaxDuration(), true);
            }

            void Register() override
            {
                OnEffectHitTarget += SpellEffectFn(spell_hun_chimera_shot_SpellScript::HandleScriptEffect, EFFECT_0, SPELL_EFFECT_SCRIPT_EFFECT);
            }
        };

        SpellScript* GetSpellScript() const override
        {
            return new spell_hun_chimera_shot_SpellScript();
        }
};

// 77767 - Cobra Shot
class spell_hun_cobra_shot : public SpellScriptLoader
{
    public:
        spell_hun_cobra_shot() : SpellScriptLoader("spell_hun_cobra_shot") { }

        class spell_hun_cobra_shot_SpellScript : public SpellScript
        {
            PrepareSpellScript(spell_hun_cobra_shot_SpellScript);

            bool Validate(SpellInfo const* /*spellInfo*/) override
            {
                if (!sSpellMgr->GetSpellInfo(SPELL_HUNTER_GENERIC_ENERGIZE_FOCUS) ||
                    !sSpellMgr->GetSpellInfo(SPELL_HUNTER_SERPENT_STING))
                    return false;
                return true;
            }

            bool Load() override
            {
                return GetCaster()->GetTypeId() == TYPEID_PLAYER;
            }

            void HandleScriptEffect(SpellEffIndex /*effIndex*/)
            {
                GetCaster()->CastSpell(GetCaster(), SPELL_HUNTER_GENERIC_ENERGIZE_FOCUS, true);

                if (Aura* aur = GetHitUnit()->GetAura(SPELL_HUNTER_SERPENT_STING, GetCaster()->GetGUID()))
                {
<<<<<<< HEAD
                    int32 newDuration = aur->GetDuration() + GetEffectValue() * IN_MILLISECONDS;
                    aur->SetDuration(std::min(newDuration, aur->GetMaxDuration()), true);
=======
                    uint32 spellId = 0;
                    int32 basePoint = 0;
                    Unit::AuraApplicationMap& Auras = unitTarget->GetAppliedAuras();
                    for (Unit::AuraApplicationMap::iterator i = Auras.begin(); i != Auras.end(); ++i)
                    {
                        Aura* aura = i->second->GetBase();
                        if (aura->GetCasterGUID() != caster->GetGUID())
                            continue;

                        // Search only Serpent Sting, Viper Sting, Scorpid Sting auras
                        flag96 familyFlag = aura->GetSpellInfo()->SpellFamilyFlags;
                        if (!(familyFlag[1] & 0x00000080 || familyFlag[0] & 0x0000C000))
                            continue;
                        if (AuraEffect* aurEff = aura->GetEffect(0))
                        {
                            // Serpent Sting - Instantly deals 40% of the damage done by your Serpent Sting.
                            if (familyFlag[0] & 0x4000)
                            {
                                int32 TickCount = aurEff->GetTotalTicks();
                                spellId = SPELL_HUNTER_CHIMERA_SHOT_SERPENT;
                                basePoint = (aurEff->GetAmount() + aurEff->GetBonusAmount()) * aurEff->GetDonePct();
                                ApplyPct(basePoint, TickCount * 40);
                                basePoint = unitTarget->SpellDamageBonusTaken(caster, aura->GetSpellInfo(), basePoint, DOT, aura->GetStackAmount());
                                if (Player* modOwner = caster->GetSpellModOwner())
                                    modOwner->ApplySpellMod(aura->GetSpellInfo()->Id, SPELLMOD_DOT, basePoint);

                                aurEff->SetBonusAmount(caster->SpellDamageBonusDone(unitTarget, aurEff->GetSpellInfo(), 0, DOT));
                            }
                            // Viper Sting - Instantly restores mana to you equal to 60% of the total amount drained by your Viper Sting.
                            else if (familyFlag[1] & 0x00000080)
                            {
                                int32 TickCount = aura->GetEffect(0)->GetTotalTicks();
                                spellId = SPELL_HUNTER_CHIMERA_SHOT_VIPER;

                                // Amount of one aura tick
                                basePoint = int32(CalculatePct(unitTarget->GetMaxPower(POWER_MANA), aurEff->GetAmount()));
                                int32 casterBasePoint = aurEff->GetAmount() * unitTarget->GetMaxPower(POWER_MANA) / 50; /// @todo WTF? caster uses unitTarget?
                                if (basePoint > casterBasePoint)
                                    basePoint = casterBasePoint;
                                ApplyPct(basePoint, TickCount * 60);
                            }
                            // Scorpid Sting - Attempts to Disarm the target for 10 sec. This effect cannot occur more than once per 1 minute.
                            else if (familyFlag[0] & 0x00008000)
                                spellId = SPELL_HUNTER_CHIMERA_SHOT_SCORPID;
                            // ?? nothing say in spell desc (possibly need addition check)
                            //if (familyFlag & 0x0000010000000000LL || // dot
                            //    familyFlag & 0x0000100000000000LL)   // stun
                            //{
                            //    spellId = 53366; // 53366 Chimera Shot - Wyvern
                            //}

                            // Refresh aura duration
                            aura->RefreshDuration();
                        }
                        break;
                    }
                    if (spellId)
                        caster->CastCustomSpell(unitTarget, spellId, &basePoint, 0, 0, true);
                    if (spellId == SPELL_HUNTER_CHIMERA_SHOT_SCORPID && caster->ToPlayer()) // Scorpid Sting - Add 1 minute cooldown
                        caster->GetSpellHistory()->AddCooldown(spellId, 0, std::chrono::minutes(1));
>>>>>>> 66bbdfb8
                }
            }

            void Register() override
            {
                OnEffectHitTarget += SpellEffectFn(spell_hun_cobra_shot_SpellScript::HandleScriptEffect, EFFECT_1, SPELL_EFFECT_SCRIPT_EFFECT);
            }
        };

        SpellScript* GetSpellScript() const override
        {
            return new spell_hun_cobra_shot_SpellScript();
        }
};

// 781 - Disengage
class spell_hun_disengage : public SpellScriptLoader
{
    public:
        spell_hun_disengage() : SpellScriptLoader("spell_hun_disengage") { }

        class spell_hun_disengage_SpellScript : public SpellScript
        {
            PrepareSpellScript(spell_hun_disengage_SpellScript);

            SpellCastResult CheckCast()
            {
                Unit* caster = GetCaster();
                if (caster->GetTypeId() == TYPEID_PLAYER && !caster->IsInCombat())
                    return SPELL_FAILED_CANT_DO_THAT_RIGHT_NOW;

                return SPELL_CAST_OK;
            }

            void Register() override
            {
                OnCheckCast += SpellCheckCastFn(spell_hun_disengage_SpellScript::CheckCast);
            }
        };

        SpellScript* GetSpellScript() const override
        {
            return new spell_hun_disengage_SpellScript();
        }
};

// 82926 - Fire!
class spell_hun_fire : public SpellScriptLoader
{
    public:
        spell_hun_fire() : SpellScriptLoader("spell_hun_fire") { }

        class spell_hun_fire_AuraScript : public AuraScript
        {
            PrepareAuraScript(spell_hun_fire_AuraScript);

            void HandleEffectCalcSpellMod(AuraEffect const* aurEff, SpellModifier*& spellMod)
            {
                if (!spellMod)
                {
                    spellMod = new SpellModifier(GetAura());
                    spellMod->op = SPELLMOD_CASTING_TIME;
                    spellMod->type = SPELLMOD_PCT;
                    spellMod->spellId = GetId();
                    spellMod->mask = GetSpellInfo()->Effects[aurEff->GetEffIndex()].SpellClassMask;
                }

                spellMod->value = -aurEff->GetAmount();
            }

            void Register() override
            {
                DoEffectCalcSpellMod += AuraEffectCalcSpellModFn(spell_hun_fire_AuraScript::HandleEffectCalcSpellMod, EFFECT_0, SPELL_AURA_DUMMY);
            }
        };

        AuraScript* GetAuraScript() const override
        {
            return new spell_hun_fire_AuraScript();
        }
};

// -19572 - Improved Mend Pet
class spell_hun_improved_mend_pet : public SpellScriptLoader
{
    public:
        spell_hun_improved_mend_pet() : SpellScriptLoader("spell_hun_improved_mend_pet") { }

        class spell_hun_improved_mend_pet_AuraScript : public AuraScript
        {
            PrepareAuraScript(spell_hun_improved_mend_pet_AuraScript);

            bool Validate(SpellInfo const* /*spellInfo*/) override
            {
                if (!sSpellMgr->GetSpellInfo(SPELL_HUNTER_IMPROVED_MEND_PET))
                    return false;
                return true;
            }

            bool CheckProc(ProcEventInfo& /*eventInfo*/)
            {
                return roll_chance_i(GetEffect(EFFECT_0)->GetAmount());
            }

            void HandleProc(AuraEffect const* aurEff, ProcEventInfo& /*eventInfo*/)
            {
                PreventDefaultAction();
                GetTarget()->CastSpell(GetTarget(), SPELL_HUNTER_IMPROVED_MEND_PET, true, NULL, aurEff);
            }

            void Register() override
            {
                DoCheckProc += AuraCheckProcFn(spell_hun_improved_mend_pet_AuraScript::CheckProc);
                OnEffectProc += AuraEffectProcFn(spell_hun_improved_mend_pet_AuraScript::HandleProc, EFFECT_0, SPELL_AURA_DUMMY);
            }
        };

        AuraScript* GetAuraScript() const override
        {
            return new spell_hun_improved_mend_pet_AuraScript();
        }
};

// -19464 Improved Serpent Sting
class spell_hun_improved_serpent_sting : public SpellScriptLoader
{
    public:
        spell_hun_improved_serpent_sting() : SpellScriptLoader("spell_hun_improved_serpent_sting") { }

        class spell_hun_improved_serpent_sting_AuraScript : public AuraScript
        {
            PrepareAuraScript(spell_hun_improved_serpent_sting_AuraScript);

            void HandleEffectCalcSpellMod(AuraEffect const* aurEff, SpellModifier*& spellMod)
            {
                if (!spellMod)
                {
                    spellMod = new SpellModifier(GetAura());
                    spellMod->op = SpellModOp(aurEff->GetMiscValue());
                    spellMod->type = SPELLMOD_PCT;
                    spellMod->spellId = GetId();
                    spellMod->mask = GetSpellInfo()->Effects[aurEff->GetEffIndex()].SpellClassMask;
                }

                spellMod->value = aurEff->GetAmount();
            }

            void Register() override
            {
                DoEffectCalcSpellMod += AuraEffectCalcSpellModFn(spell_hun_improved_serpent_sting_AuraScript::HandleEffectCalcSpellMod, EFFECT_0, SPELL_AURA_DUMMY);
            }
        };

        AuraScript* GetAuraScript() const override
        {
            return new spell_hun_improved_serpent_sting_AuraScript();
        }
};

// 53412 - Invigoration
class spell_hun_invigoration : public SpellScriptLoader
{
    public:
        spell_hun_invigoration() : SpellScriptLoader("spell_hun_invigoration") { }

        class spell_hun_invigoration_SpellScript : public SpellScript
        {
            PrepareSpellScript(spell_hun_invigoration_SpellScript);

            bool Validate(SpellInfo const* /*spellInfo*/) override
            {
                if (!sSpellMgr->GetSpellInfo(SPELL_HUNTER_INVIGORATION_TRIGGERED))
                    return false;
                return true;
            }

            void HandleScriptEffect(SpellEffIndex /*effIndex*/)
            {
                if (Unit* unitTarget = GetHitUnit())
                    if (AuraEffect* aurEff = unitTarget->GetDummyAuraEffect(SPELLFAMILY_HUNTER, 3487, 0))
                        if (roll_chance_i(aurEff->GetAmount()))
                            unitTarget->CastSpell(unitTarget, SPELL_HUNTER_INVIGORATION_TRIGGERED, true);
            }

            void Register() override
            {
                OnEffectHitTarget += SpellEffectFn(spell_hun_invigoration_SpellScript::HandleScriptEffect, EFFECT_0, SPELL_EFFECT_SCRIPT_EFFECT);
            }
        };

        SpellScript* GetSpellScript() const override
        {
            return new spell_hun_invigoration_SpellScript();
        }
};

// 53478 - Last Stand Pet
class spell_hun_last_stand_pet : public SpellScriptLoader
{
    public:
        spell_hun_last_stand_pet() : SpellScriptLoader("spell_hun_last_stand_pet") { }

        class spell_hun_last_stand_pet_SpellScript : public SpellScript
        {
            PrepareSpellScript(spell_hun_last_stand_pet_SpellScript);

            bool Validate(SpellInfo const* /*spellInfo*/) override
            {
                if (!sSpellMgr->GetSpellInfo(SPELL_HUNTER_PET_LAST_STAND_TRIGGERED))
                    return false;
                return true;
            }

            void HandleDummy(SpellEffIndex /*effIndex*/)
            {
                Unit* caster = GetCaster();
                int32 healthModSpellBasePoints0 = int32(caster->CountPctFromMaxHealth(30));
                caster->CastCustomSpell(caster, SPELL_HUNTER_PET_LAST_STAND_TRIGGERED, &healthModSpellBasePoints0, NULL, NULL, true, NULL);
            }

            void Register() override
            {
                OnEffectHitTarget += SpellEffectFn(spell_hun_last_stand_pet_SpellScript::HandleDummy, EFFECT_0, SPELL_EFFECT_DUMMY);
            }
        };

        SpellScript* GetSpellScript() const override
        {
            return new spell_hun_last_stand_pet_SpellScript();
        }
};

// 53271 - Masters Call
class spell_hun_masters_call : public SpellScriptLoader
{
    public:
        spell_hun_masters_call() : SpellScriptLoader("spell_hun_masters_call") { }

        class spell_hun_masters_call_SpellScript : public SpellScript
        {
            PrepareSpellScript(spell_hun_masters_call_SpellScript);

            bool Validate(SpellInfo const* spellInfo) override
            {
                if (!sSpellMgr->GetSpellInfo(SPELL_HUNTER_MASTERS_CALL_TRIGGERED) ||
                    !sSpellMgr->GetSpellInfo(spellInfo->Effects[EFFECT_0].CalcValue()))
                    return false;
                return true;
            }

            void HandleDummy(SpellEffIndex /*effIndex*/)
            {
                if (Unit* ally = GetHitUnit())
                    if (Player* caster = GetCaster()->ToPlayer())
                        if (Pet* target = caster->GetPet())
                        {
                            TriggerCastFlags castMask = TriggerCastFlags(TRIGGERED_FULL_MASK & ~TRIGGERED_IGNORE_CASTER_AURASTATE);
                            target->CastSpell(ally, GetEffectValue(), castMask);
                        }
            }

            void HandleScriptEffect(SpellEffIndex /*effIndex*/)
            {
                if (Unit* target = GetHitUnit())
                {
                    // Cannot be processed while pet is dead
                    TriggerCastFlags castMask = TriggerCastFlags(TRIGGERED_FULL_MASK & ~TRIGGERED_IGNORE_CASTER_AURASTATE);
                    target->CastSpell(target, SPELL_HUNTER_MASTERS_CALL_TRIGGERED, castMask);
                }
            }

            void Register() override
            {
                OnEffectHitTarget += SpellEffectFn(spell_hun_masters_call_SpellScript::HandleDummy, EFFECT_0, SPELL_EFFECT_DUMMY);
                OnEffectHitTarget += SpellEffectFn(spell_hun_masters_call_SpellScript::HandleScriptEffect, EFFECT_1, SPELL_EFFECT_SCRIPT_EFFECT);
            }
        };

        SpellScript* GetSpellScript() const override
        {
            return new spell_hun_masters_call_SpellScript();
        }
};

// 34477 - Misdirection
class spell_hun_misdirection : public SpellScriptLoader
{
    public:
        spell_hun_misdirection() : SpellScriptLoader("spell_hun_misdirection") { }

        class spell_hun_misdirection_AuraScript : public AuraScript
        {
            PrepareAuraScript(spell_hun_misdirection_AuraScript);

            bool Validate(SpellInfo const* /*spellInfo*/) override
            {
                if (!sSpellMgr->GetSpellInfo(SPELL_HUNTER_MISDIRECTION_PROC))
                    return false;
                return true;
            }

            void OnRemove(AuraEffect const* /*aurEff*/, AuraEffectHandleModes /*mode*/)
            {
                if (GetTargetApplication()->GetRemoveMode() != AURA_REMOVE_BY_DEFAULT)
                    GetTarget()->ResetRedirectThreat();
            }

            bool CheckProc(ProcEventInfo& /*eventInfo*/)
            {
                return GetTarget()->GetRedirectThreatTarget() != nullptr;
            }

            void HandleProc(AuraEffect const* aurEff, ProcEventInfo& /*eventInfo*/)
            {
                PreventDefaultAction();
                GetTarget()->CastSpell(GetTarget(), SPELL_HUNTER_MISDIRECTION_PROC, true, NULL, aurEff);
            }

            void Register() override
            {
                AfterEffectRemove += AuraEffectRemoveFn(spell_hun_misdirection_AuraScript::OnRemove, EFFECT_1, SPELL_AURA_DUMMY, AURA_EFFECT_HANDLE_REAL);
                DoCheckProc += AuraCheckProcFn(spell_hun_misdirection_AuraScript::CheckProc);
                OnEffectProc += AuraEffectProcFn(spell_hun_misdirection_AuraScript::HandleProc, EFFECT_1, SPELL_AURA_DUMMY);
            }
        };

        AuraScript* GetAuraScript() const override
        {
            return new spell_hun_misdirection_AuraScript();
        }
};

// 35079 - Misdirection (Proc)
class spell_hun_misdirection_proc : public SpellScriptLoader
{
    public:
        spell_hun_misdirection_proc() : SpellScriptLoader("spell_hun_misdirection_proc") { }

        class spell_hun_misdirection_proc_AuraScript : public AuraScript
        {
            PrepareAuraScript(spell_hun_misdirection_proc_AuraScript);

            void OnRemove(AuraEffect const* /*aurEff*/, AuraEffectHandleModes /*mode*/)
            {
                GetTarget()->ResetRedirectThreat();
            }

            void Register() override
            {
                AfterEffectRemove += AuraEffectRemoveFn(spell_hun_misdirection_proc_AuraScript::OnRemove, EFFECT_0, SPELL_AURA_DUMMY, AURA_EFFECT_HANDLE_REAL);
            }
        };

        AuraScript* GetAuraScript() const override
        {
            return new spell_hun_misdirection_proc_AuraScript();
        }
};

// 54044 - Pet Carrion Feeder
class spell_hun_pet_carrion_feeder : public SpellScriptLoader
{
    public:
        spell_hun_pet_carrion_feeder() : SpellScriptLoader("spell_hun_pet_carrion_feeder") { }

        class spell_hun_pet_carrion_feeder_SpellScript : public SpellScript
        {
            PrepareSpellScript(spell_hun_pet_carrion_feeder_SpellScript);

            bool Load() override
            {
                if (!GetCaster()->IsPet())
                    return false;
                return true;
            }

            bool Validate(SpellInfo const* /*spellInfo*/) override
            {
                if (!sSpellMgr->GetSpellInfo(SPELL_HUNTER_PET_CARRION_FEEDER_TRIGGERED))
                    return false;
                return true;
            }

            SpellCastResult CheckIfCorpseNear()
            {
                Unit* caster = GetCaster();
                float max_range = GetSpellInfo()->GetMaxRange(false);
                WorldObject* result = NULL;
                // search for nearby enemy corpse in range
                Trinity::AnyDeadUnitSpellTargetInRangeCheck check(caster, max_range, GetSpellInfo(), TARGET_CHECK_ENEMY);
                Trinity::WorldObjectSearcher<Trinity::AnyDeadUnitSpellTargetInRangeCheck> searcher(caster, result, check);
                caster->GetMap()->VisitFirstFound(caster->m_positionX, caster->m_positionY, max_range, searcher);
                if (!result)
                    return SPELL_FAILED_NO_EDIBLE_CORPSES;
                return SPELL_CAST_OK;
            }

            void HandleDummy(SpellEffIndex /*effIndex*/)
            {
                Unit* caster = GetCaster();
                caster->CastSpell(caster, SPELL_HUNTER_PET_CARRION_FEEDER_TRIGGERED, false);
            }

            void Register() override
            {
                OnEffectHit += SpellEffectFn(spell_hun_pet_carrion_feeder_SpellScript::HandleDummy, EFFECT_0, SPELL_EFFECT_DUMMY);
                OnCheckCast += SpellCheckCastFn(spell_hun_pet_carrion_feeder_SpellScript::CheckIfCorpseNear);
            }
        };

        SpellScript* GetSpellScript() const override
        {
            return new spell_hun_pet_carrion_feeder_SpellScript();
        }
};

// 55709 - Pet Heart of the Phoenix
class spell_hun_pet_heart_of_the_phoenix : public SpellScriptLoader
{
    public:
        spell_hun_pet_heart_of_the_phoenix() : SpellScriptLoader("spell_hun_pet_heart_of_the_phoenix") { }

        class spell_hun_pet_heart_of_the_phoenix_SpellScript : public SpellScript
        {
            PrepareSpellScript(spell_hun_pet_heart_of_the_phoenix_SpellScript);

            bool Load() override
            {
                if (!GetCaster()->IsPet())
                    return false;
                return true;
            }

            bool Validate(SpellInfo const* /*spellInfo*/) override
            {
                if (!sSpellMgr->GetSpellInfo(SPELL_HUNTER_PET_HEART_OF_THE_PHOENIX_TRIGGERED) || !sSpellMgr->GetSpellInfo(SPELL_HUNTER_PET_HEART_OF_THE_PHOENIX_DEBUFF))
                    return false;
                return true;
            }

            void HandleScript(SpellEffIndex /*effIndex*/)
            {
                Unit* caster = GetCaster();
                if (Unit* owner = caster->GetOwner())
                    if (!caster->HasAura(SPELL_HUNTER_PET_HEART_OF_THE_PHOENIX_DEBUFF))
                    {
                        owner->CastCustomSpell(SPELL_HUNTER_PET_HEART_OF_THE_PHOENIX_TRIGGERED, SPELLVALUE_BASE_POINT0, 100, caster, true);
                        caster->CastSpell(caster, SPELL_HUNTER_PET_HEART_OF_THE_PHOENIX_DEBUFF, true);
                    }
            }

            void Register() override
            {
                OnEffectHitTarget += SpellEffectFn(spell_hun_pet_heart_of_the_phoenix_SpellScript::HandleScript, EFFECT_0, SPELL_EFFECT_SCRIPT_EFFECT);
            }
        };

        SpellScript* GetSpellScript() const override
        {
            return new spell_hun_pet_heart_of_the_phoenix_SpellScript();
        }
};

// -53228 - Rapid Recuperation
class spell_hun_rapid_recuperation : public SpellScriptLoader
{
    public:
        spell_hun_rapid_recuperation() : SpellScriptLoader("spell_hun_rapid_recuperation") { }

        class spell_hun_rapid_recuperation_AuraScript : public AuraScript
        {
            PrepareAuraScript(spell_hun_rapid_recuperation_AuraScript);

            bool Validate(SpellInfo const* /*spellInfo*/) override
            {
                if (!sSpellMgr->GetSpellInfo(SPELL_HUNTER_RAPID_RECUPERATION))
                    return false;
                return true;
            }

            void HandleAbilityCast(AuraEffect const* /*aurEff*/, ProcEventInfo& eventInfo)
            {
                // This effect only from Rapid Fire (ability cast)
                if (!(eventInfo.GetDamageInfo()->GetSpellInfo()->SpellFamilyFlags[0] & 0x20))
                    PreventDefaultAction();
            }

            void HandleFocusRegen(AuraEffect const* aurEff, ProcEventInfo& eventInfo)
            {
                PreventDefaultAction();
                // This effect only from Rapid Killing (focus regen)
                if (!(eventInfo.GetDamageInfo()->GetSpellInfo()->SpellFamilyFlags[1] & 0x01000000))
                    return;

                int32 focus = aurEff->GetAmount();
                GetTarget()->CastCustomSpell(SPELL_HUNTER_RAPID_RECUPERATION, SPELLVALUE_BASE_POINT0, focus, GetTarget(), true, NULL, aurEff);
            }

            void Register() override
            {
                OnEffectProc += AuraEffectProcFn(spell_hun_rapid_recuperation_AuraScript::HandleAbilityCast, EFFECT_0, SPELL_AURA_PROC_TRIGGER_SPELL);
                OnEffectProc += AuraEffectProcFn(spell_hun_rapid_recuperation_AuraScript::HandleFocusRegen, EFFECT_1, SPELL_AURA_DUMMY);
            }
        };

        AuraScript* GetAuraScript() const override
        {
            return new spell_hun_rapid_recuperation_AuraScript();
        }
};

// 23989 - Readiness
class spell_hun_readiness : public SpellScriptLoader
{
    public:
        spell_hun_readiness() : SpellScriptLoader("spell_hun_readiness") { }

        class spell_hun_readiness_SpellScript : public SpellScript
        {
            PrepareSpellScript(spell_hun_readiness_SpellScript);

            bool Load() override
            {
                return GetCaster()->GetTypeId() == TYPEID_PLAYER;
            }

            void HandleDummy(SpellEffIndex /*effIndex*/)
            {
                // immediately finishes the cooldown on your other Hunter abilities except Bestial Wrath
                GetCaster()->GetSpellHistory()->ResetCooldowns([](SpellHistory::CooldownStorageType::iterator itr) -> bool
                {
                    SpellInfo const* spellInfo = sSpellMgr->EnsureSpellInfo(itr->first);

                    ///! If spellId in cooldown map isn't valid, the above will return a null pointer.
                    if (spellInfo->SpellFamilyName == SPELLFAMILY_HUNTER &&
                        spellInfo->Id != SPELL_HUNTER_READINESS &&
                        spellInfo->Id != SPELL_HUNTER_BESTIAL_WRATH &&
                        spellInfo->Id != SPELL_DRAENEI_GIFT_OF_THE_NAARU &&
                        spellInfo->GetRecoveryTime() > 0)
                        return true;
                    return false;
                }, true);
            }

            void Register() override
            {
                OnEffectHitTarget += SpellEffectFn(spell_hun_readiness_SpellScript::HandleDummy, EFFECT_0, SPELL_EFFECT_DUMMY);
            }
        };

        SpellScript* GetSpellScript() const override
        {
            return new spell_hun_readiness_SpellScript();
        }
};

// 82925 - Ready, Set, Aim...
class spell_hun_ready_set_aim : public SpellScriptLoader
{
    public:
        spell_hun_ready_set_aim() : SpellScriptLoader("spell_hun_ready_set_aim") { }

        class spell_hun_ready_set_aim_AuraScript : public AuraScript
        {
            PrepareAuraScript(spell_hun_ready_set_aim_AuraScript);

            bool Validate(SpellInfo const* /*spellInfo*/) override
            {
                if (!sSpellMgr->GetSpellInfo(SPELL_HUNTER_FIRE))
                    return false;
                return true;
            }

            void OnApply(AuraEffect const* aurEff, AuraEffectHandleModes /*mode*/)
            {
                if (GetStackAmount() == 5)
                {
                    GetTarget()->CastSpell(GetTarget(), SPELL_HUNTER_FIRE, true, NULL, aurEff);
                    GetTarget()->RemoveAura(GetId());
                }
            }

            void Register() override
            {
                AfterEffectApply += AuraEffectApplyFn(spell_hun_ready_set_aim_AuraScript::OnApply, EFFECT_0, SPELL_AURA_DUMMY, AURA_EFFECT_HANDLE_REAL_OR_REAPPLY_MASK);
            }
        };

        AuraScript* GetAuraScript() const override
        {
            return new spell_hun_ready_set_aim_AuraScript();
        }
};

// 37506 - Scatter Shot
class spell_hun_scatter_shot : public SpellScriptLoader
{
    public:
        spell_hun_scatter_shot() : SpellScriptLoader("spell_hun_scatter_shot") { }

        class spell_hun_scatter_shot_SpellScript : public SpellScript
        {
            PrepareSpellScript(spell_hun_scatter_shot_SpellScript);

            bool Load() override
            {
                return GetCaster()->GetTypeId() == TYPEID_PLAYER;
            }

            void HandleDummy(SpellEffIndex /*effIndex*/)
            {
                Player* caster = GetCaster()->ToPlayer();
                // break Auto Shot and autohit
                caster->InterruptSpell(CURRENT_AUTOREPEAT_SPELL);
                caster->AttackStop();
                caster->SendAttackSwingCancelAttack();
            }

            void Register() override
            {
                OnEffectHitTarget += SpellEffectFn(spell_hun_scatter_shot_SpellScript::HandleDummy, EFFECT_0, SPELL_EFFECT_DUMMY);
            }
        };

        SpellScript* GetSpellScript() const override
        {
            return new spell_hun_scatter_shot_SpellScript();
        }
};

// -53302 - Sniper Training
class spell_hun_sniper_training : public SpellScriptLoader
{
    public:
        spell_hun_sniper_training() : SpellScriptLoader("spell_hun_sniper_training") { }

        class spell_hun_sniper_training_AuraScript : public AuraScript
        {
            PrepareAuraScript(spell_hun_sniper_training_AuraScript);

            bool Validate(SpellInfo const* /*spellInfo*/) override
            {
                if (!sSpellMgr->GetSpellInfo(SPELL_HUNTER_SNIPER_TRAINING_R1) ||
                    !sSpellMgr->GetSpellInfo(SPELL_HUNTER_SNIPER_TRAINING_BUFF_R1))
                    return false;
                return true;
            }

            void HandlePeriodic(AuraEffect const* aurEff)
            {
                PreventDefaultAction();
                if (aurEff->GetAmount() <= 0)
                {
                    Unit* target = GetTarget();
                    uint32 spellId = SPELL_HUNTER_SNIPER_TRAINING_BUFF_R1 + GetId() - SPELL_HUNTER_SNIPER_TRAINING_R1;

                    target->CastSpell(target, spellId, true, 0, aurEff);
                    if (Player* playerTarget = GetUnitOwner()->ToPlayer())
                    {
                        int32 baseAmount = aurEff->GetBaseAmount();
                        int32 amount = playerTarget->CalculateSpellDamage(playerTarget, GetSpellInfo(), aurEff->GetEffIndex(), &baseAmount);
                        GetEffect(EFFECT_0)->SetAmount(amount);
                    }
                }
            }

            void HandleUpdatePeriodic(AuraEffect* aurEff)
            {
                if (Player* playerTarget = GetUnitOwner()->ToPlayer())
                {
                    int32 baseAmount = aurEff->GetBaseAmount();
                    int32 amount = playerTarget->isMoving() ?
                    playerTarget->CalculateSpellDamage(playerTarget, GetSpellInfo(), aurEff->GetEffIndex(), &baseAmount) :
                    aurEff->GetAmount() - 1;
                    aurEff->SetAmount(amount);
                }
            }

            void Register() override
            {
                OnEffectPeriodic += AuraEffectPeriodicFn(spell_hun_sniper_training_AuraScript::HandlePeriodic, EFFECT_0, SPELL_AURA_PERIODIC_TRIGGER_SPELL);
                OnEffectUpdatePeriodic += AuraEffectUpdatePeriodicFn(spell_hun_sniper_training_AuraScript::HandleUpdatePeriodic, EFFECT_0, SPELL_AURA_PERIODIC_TRIGGER_SPELL);
            }
        };

        AuraScript* GetAuraScript() const override
        {
            return new spell_hun_sniper_training_AuraScript();
        }
};

// 56641 - Steady Shot
class spell_hun_steady_shot : public SpellScriptLoader
{
    public:
        spell_hun_steady_shot() : SpellScriptLoader("spell_hun_steady_shot") { }

        class spell_hun_steady_shot_SpellScript : public SpellScript
        {
            PrepareSpellScript(spell_hun_steady_shot_SpellScript);

            bool Validate(SpellInfo const* /*spellInfo*/) override
            {
                if (!sSpellMgr->GetSpellInfo(SPELL_HUNTER_STEADY_SHOT_FOCUS))
                    return false;
                return true;
            }

            bool Load() override
            {
                return GetCaster()->GetTypeId() == TYPEID_PLAYER;
            }

            void HandleOnHit()
            {
                GetCaster()->CastSpell(GetCaster(), SPELL_HUNTER_STEADY_SHOT_FOCUS, true);
            }

            void Register() override
            {
                OnHit += SpellHitFn(spell_hun_steady_shot_SpellScript::HandleOnHit);
            }
        };

        SpellScript* GetSpellScript() const override
        {
            return new spell_hun_steady_shot_SpellScript();
        }
};

// 1515 - Tame Beast
class spell_hun_tame_beast : public SpellScriptLoader
{
    public:
        spell_hun_tame_beast() : SpellScriptLoader("spell_hun_tame_beast") { }

        class spell_hun_tame_beast_SpellScript : public SpellScript
        {
            PrepareSpellScript(spell_hun_tame_beast_SpellScript);

            SpellCastResult CheckCast()
            {
                Unit* caster = GetCaster();
                if (caster->GetTypeId() != TYPEID_PLAYER)
                    return SPELL_FAILED_DONT_REPORT;

                if (!GetExplTargetUnit())
                    return SPELL_FAILED_BAD_IMPLICIT_TARGETS;

                if (Creature* target = GetExplTargetUnit()->ToCreature())
                {
                    if (target->getLevel() > caster->getLevel())
                        return SPELL_FAILED_HIGHLEVEL;

                    // use SMSG_PET_TAME_FAILURE?
                    if (!target->GetCreatureTemplate()->IsTameable(caster->ToPlayer()->CanTameExoticPets()))
                        return SPELL_FAILED_BAD_TARGETS;

                    if (caster->GetPetGUID())
                        return SPELL_FAILED_ALREADY_HAVE_SUMMON;

                    if (caster->GetCharmGUID())
                        return SPELL_FAILED_ALREADY_HAVE_CHARM;
                }
                else
                    return SPELL_FAILED_BAD_IMPLICIT_TARGETS;

                return SPELL_CAST_OK;
            }

            void Register() override
            {
                OnCheckCast += SpellCheckCastFn(spell_hun_tame_beast_SpellScript::CheckCast);
            }
        };

        SpellScript* GetSpellScript() const override
        {
            return new spell_hun_tame_beast_SpellScript();
        }
};

//  53434 - Call of the Wild
class spell_hun_target_only_pet_and_owner : public SpellScriptLoader
{
    public:
        spell_hun_target_only_pet_and_owner() : SpellScriptLoader("spell_hun_target_only_pet_and_owner") { }

        class spell_hun_target_only_pet_and_owner_SpellScript : public SpellScript
        {
            PrepareSpellScript(spell_hun_target_only_pet_and_owner_SpellScript);

            void FilterTargets(std::list<WorldObject*>& targets)
            {
                targets.clear();
                targets.push_back(GetCaster());
                if (Unit* owner = GetCaster()->GetOwner())
                    targets.push_back(owner);
            }

            void Register() override
            {
                OnObjectAreaTargetSelect += SpellObjectAreaTargetSelectFn(spell_hun_target_only_pet_and_owner_SpellScript::FilterTargets, EFFECT_0, TARGET_UNIT_CASTER_AREA_PARTY);
                OnObjectAreaTargetSelect += SpellObjectAreaTargetSelectFn(spell_hun_target_only_pet_and_owner_SpellScript::FilterTargets, EFFECT_1, TARGET_UNIT_CASTER_AREA_PARTY);
            }
        };

        SpellScript* GetSpellScript() const override
        {
            return new spell_hun_target_only_pet_and_owner_SpellScript();
        }
};

// 34497 - Thrill of the Hunt
class spell_hun_thrill_of_the_hunt : public SpellScriptLoader
{
    public:
        spell_hun_thrill_of_the_hunt() : SpellScriptLoader("spell_hun_thrill_of_the_hunt") { }

        class spell_hun_thrill_of_the_hunt_AuraScript : public AuraScript
        {
            PrepareAuraScript(spell_hun_thrill_of_the_hunt_AuraScript);

            bool Validate(SpellInfo const* /*spellInfo*/) override
            {
                if (!sSpellMgr->GetSpellInfo(SPELL_HUNTER_THRILL_OF_THE_HUNT))
                    return false;
                return true;
            }

            void HandleEffectProc(AuraEffect const* aurEff, ProcEventInfo& eventInfo)
            {
                PreventDefaultAction();
                int32 focus = eventInfo.GetDamageInfo()->GetSpellInfo()->CalcPowerCost(GetTarget(), SpellSchoolMask(eventInfo.GetDamageInfo()->GetSchoolMask()));
                focus = CalculatePct(focus, aurEff->GetAmount());

                GetTarget()->CastCustomSpell(GetTarget(), SPELL_HUNTER_THRILL_OF_THE_HUNT, &focus, NULL, NULL, true, NULL, aurEff);
            }

            void Register() override
            {
                OnEffectProc += AuraEffectProcFn(spell_hun_thrill_of_the_hunt_AuraScript::HandleEffectProc, EFFECT_0, SPELL_AURA_DUMMY);
            }
        };

        AuraScript* GetAuraScript() const override
        {
            return new spell_hun_thrill_of_the_hunt_AuraScript();
        }
};

// -56333 - T.N.T.
class spell_hun_tnt : public SpellScriptLoader
{
    public:
        spell_hun_tnt() : SpellScriptLoader("spell_hun_tnt") { }

        class spell_hun_tnt_AuraScript : public AuraScript
        {
            PrepareAuraScript(spell_hun_tnt_AuraScript);

            bool Validate(SpellInfo const* /*spellInfo*/) override
            {
                if (!sSpellMgr->GetSpellInfo(SPELL_HUNTER_LOCK_AND_LOAD))
                    return false;
                return true;
            }

            bool CheckProc(ProcEventInfo& /*eventInfo*/)
            {
                return roll_chance_i(GetEffect(EFFECT_0)->GetAmount());
            }

            void HandleEffectProc(AuraEffect const* aurEff, ProcEventInfo& /*eventInfo*/)
            {
                PreventDefaultAction();
                GetTarget()->CastSpell(GetTarget(), SPELL_HUNTER_LOCK_AND_LOAD, true, NULL, aurEff);
            }

            void Register() override
            {
                DoCheckProc += AuraCheckProcFn(spell_hun_tnt_AuraScript::CheckProc);
                OnEffectProc += AuraEffectProcFn(spell_hun_tnt_AuraScript::HandleEffectProc, EFFECT_0, SPELL_AURA_DUMMY);
            }
        };

        AuraScript* GetAuraScript() const override
        {
            return new spell_hun_tnt_AuraScript();
        }
};

void AddSC_hunter_spell_scripts()
{
    new spell_hun_ancient_hysteria();
    new spell_hun_chimera_shot();
    new spell_hun_cobra_shot();
    new spell_hun_disengage();
    new spell_hun_fire();
    new spell_hun_improved_mend_pet();
    new spell_hun_improved_serpent_sting();
    new spell_hun_invigoration();
    new spell_hun_last_stand_pet();
    new spell_hun_masters_call();
    new spell_hun_misdirection();
    new spell_hun_misdirection_proc();
    new spell_hun_pet_carrion_feeder();
    new spell_hun_pet_heart_of_the_phoenix();
    new spell_hun_rapid_recuperation();
    new spell_hun_readiness();
    new spell_hun_ready_set_aim();
    new spell_hun_scatter_shot();
    new spell_hun_sniper_training();
    new spell_hun_steady_shot();
    new spell_hun_tame_beast();
    new spell_hun_target_only_pet_and_owner();
    new spell_hun_thrill_of_the_hunt();
    new spell_hun_tnt();
}<|MERGE_RESOLUTION|>--- conflicted
+++ resolved
@@ -181,74 +181,13 @@
             void HandleScriptEffect(SpellEffIndex /*effIndex*/)
             {
                 GetCaster()->CastSpell(GetCaster(), SPELL_HUNTER_GENERIC_ENERGIZE_FOCUS, true);
+                                if (Player* modOwner = caster->GetSpellModOwner())
+                                    modOwner->ApplySpellMod(aura->GetSpellInfo()->Id, SPELLMOD_DOT, basePoint);
 
                 if (Aura* aur = GetHitUnit()->GetAura(SPELL_HUNTER_SERPENT_STING, GetCaster()->GetGUID()))
                 {
-<<<<<<< HEAD
                     int32 newDuration = aur->GetDuration() + GetEffectValue() * IN_MILLISECONDS;
                     aur->SetDuration(std::min(newDuration, aur->GetMaxDuration()), true);
-=======
-                    uint32 spellId = 0;
-                    int32 basePoint = 0;
-                    Unit::AuraApplicationMap& Auras = unitTarget->GetAppliedAuras();
-                    for (Unit::AuraApplicationMap::iterator i = Auras.begin(); i != Auras.end(); ++i)
-                    {
-                        Aura* aura = i->second->GetBase();
-                        if (aura->GetCasterGUID() != caster->GetGUID())
-                            continue;
-
-                        // Search only Serpent Sting, Viper Sting, Scorpid Sting auras
-                        flag96 familyFlag = aura->GetSpellInfo()->SpellFamilyFlags;
-                        if (!(familyFlag[1] & 0x00000080 || familyFlag[0] & 0x0000C000))
-                            continue;
-                        if (AuraEffect* aurEff = aura->GetEffect(0))
-                        {
-                            // Serpent Sting - Instantly deals 40% of the damage done by your Serpent Sting.
-                            if (familyFlag[0] & 0x4000)
-                            {
-                                int32 TickCount = aurEff->GetTotalTicks();
-                                spellId = SPELL_HUNTER_CHIMERA_SHOT_SERPENT;
-                                basePoint = (aurEff->GetAmount() + aurEff->GetBonusAmount()) * aurEff->GetDonePct();
-                                ApplyPct(basePoint, TickCount * 40);
-                                basePoint = unitTarget->SpellDamageBonusTaken(caster, aura->GetSpellInfo(), basePoint, DOT, aura->GetStackAmount());
-                                if (Player* modOwner = caster->GetSpellModOwner())
-                                    modOwner->ApplySpellMod(aura->GetSpellInfo()->Id, SPELLMOD_DOT, basePoint);
-
-                                aurEff->SetBonusAmount(caster->SpellDamageBonusDone(unitTarget, aurEff->GetSpellInfo(), 0, DOT));
-                            }
-                            // Viper Sting - Instantly restores mana to you equal to 60% of the total amount drained by your Viper Sting.
-                            else if (familyFlag[1] & 0x00000080)
-                            {
-                                int32 TickCount = aura->GetEffect(0)->GetTotalTicks();
-                                spellId = SPELL_HUNTER_CHIMERA_SHOT_VIPER;
-
-                                // Amount of one aura tick
-                                basePoint = int32(CalculatePct(unitTarget->GetMaxPower(POWER_MANA), aurEff->GetAmount()));
-                                int32 casterBasePoint = aurEff->GetAmount() * unitTarget->GetMaxPower(POWER_MANA) / 50; /// @todo WTF? caster uses unitTarget?
-                                if (basePoint > casterBasePoint)
-                                    basePoint = casterBasePoint;
-                                ApplyPct(basePoint, TickCount * 60);
-                            }
-                            // Scorpid Sting - Attempts to Disarm the target for 10 sec. This effect cannot occur more than once per 1 minute.
-                            else if (familyFlag[0] & 0x00008000)
-                                spellId = SPELL_HUNTER_CHIMERA_SHOT_SCORPID;
-                            // ?? nothing say in spell desc (possibly need addition check)
-                            //if (familyFlag & 0x0000010000000000LL || // dot
-                            //    familyFlag & 0x0000100000000000LL)   // stun
-                            //{
-                            //    spellId = 53366; // 53366 Chimera Shot - Wyvern
-                            //}
-
-                            // Refresh aura duration
-                            aura->RefreshDuration();
-                        }
-                        break;
-                    }
-                    if (spellId)
-                        caster->CastCustomSpell(unitTarget, spellId, &basePoint, 0, 0, true);
-                    if (spellId == SPELL_HUNTER_CHIMERA_SHOT_SCORPID && caster->ToPlayer()) // Scorpid Sting - Add 1 minute cooldown
-                        caster->GetSpellHistory()->AddCooldown(spellId, 0, std::chrono::minutes(1));
->>>>>>> 66bbdfb8
                 }
             }
 
