--- conflicted
+++ resolved
@@ -39,12 +39,9 @@
     SPELL_HUNTER_AIMED_SHOT                         = 19434,
     SPELL_HUNTER_ASPECT_CHEETAH_SLOW                = 186258,
     SPELL_HUNTER_ASPECT_OF_THE_TURTLE_PACIFY_AURA   = 205769,
-<<<<<<< HEAD
+    SPELL_HUNTER_CONCUSSIVE_SHOT                    = 5116,
     SPELL_HUNTER_EMERGENCY_SALVE_TALENT             = 459517,
     SPELL_HUNTER_EMERGENCY_SALVE_DISPEL             = 459521,
-=======
-    SPELL_HUNTER_CONCUSSIVE_SHOT                    = 5116,
->>>>>>> 9f1784bc
     SPELL_HUNTER_EXHILARATION                       = 109304,
     SPELL_HUNTER_EXHILARATION_PET                   = 128594,
     SPELL_HUNTER_EXHILARATION_R2                    = 231546,
@@ -186,27 +183,6 @@
     }
 };
 
-<<<<<<< HEAD
-// Called by 186265 - Aspect of the Turtle and 5384 - Feign Death
-class spell_hun_emergency_salve : public SpellScript
-{
-    bool Validate(SpellInfo const* /*spellInfo*/) override
-    {
-        return ValidateSpellInfo({ SPELL_HUNTER_EMERGENCY_SALVE_TALENT, SPELL_HUNTER_EMERGENCY_SALVE_DISPEL });
-    }
-
-    bool Load() override
-    {
-        return GetCaster()->HasAura(SPELL_HUNTER_EMERGENCY_SALVE_TALENT);
-    }
-
-    void HandleAfterCast()
-    {
-        GetCaster()->CastSpell(GetCaster(), SPELL_HUNTER_EMERGENCY_SALVE_DISPEL, CastSpellExtraArgsInit{
-            .TriggerFlags = TRIGGERED_IGNORE_CAST_IN_PROGRESS | TRIGGERED_DONT_REPORT_CAST_ERROR,
-            .TriggeringSpell = GetSpell()
-        });
-=======
 // 5116 - Concussive Shot (attached to 193455 - Cobra Shot and 56641 - Steady Shot)
 class spell_hun_concussive_shot : public SpellScript
 {
@@ -228,16 +204,38 @@
             concussiveShot->SetDuration(newDuration.count());
             concussiveShot->SetMaxDuration(newDuration.count());
         }
->>>>>>> 9f1784bc
-    }
-
-    void Register() override
-    {
-<<<<<<< HEAD
+    }
+
+    void Register() override
+    {
+        OnEffectHitTarget += SpellEffectFn(spell_hun_concussive_shot::HandleDuration, EFFECT_FIRST_FOUND, SPELL_EFFECT_SCHOOL_DAMAGE);
+    }
+};
+
+// Called by 186265 - Aspect of the Turtle and 5384 - Feign Death
+class spell_hun_emergency_salve : public SpellScript
+{
+    bool Validate(SpellInfo const* /*spellInfo*/) override
+    {
+        return ValidateSpellInfo({ SPELL_HUNTER_EMERGENCY_SALVE_TALENT, SPELL_HUNTER_EMERGENCY_SALVE_DISPEL });
+    }
+
+    bool Load() override
+    {
+        return GetCaster()->HasAura(SPELL_HUNTER_EMERGENCY_SALVE_TALENT);
+    }
+
+    void HandleAfterCast()
+    {
+        GetCaster()->CastSpell(GetCaster(), SPELL_HUNTER_EMERGENCY_SALVE_DISPEL, CastSpellExtraArgsInit{
+            .TriggerFlags = TRIGGERED_IGNORE_CAST_IN_PROGRESS | TRIGGERED_DONT_REPORT_CAST_ERROR,
+            .TriggeringSpell = GetSpell()
+        });
+    }
+
+    void Register() override
+    {
         AfterCast += SpellCastFn(spell_hun_emergency_salve::HandleAfterCast);
-=======
-        OnEffectHitTarget += SpellEffectFn(spell_hun_concussive_shot::HandleDuration, EFFECT_FIRST_FOUND, SPELL_EFFECT_SCHOOL_DAMAGE);
->>>>>>> 9f1784bc
     }
 };
 
@@ -881,11 +879,8 @@
     RegisterSpellScript(spell_hun_aspect_cheetah);
     RegisterSpellScript(spell_hun_aspect_of_the_turtle);
     RegisterSpellScript(spell_hun_cobra_sting);
-<<<<<<< HEAD
+    RegisterSpellScript(spell_hun_concussive_shot);
     RegisterSpellScript(spell_hun_emergency_salve);
-=======
-    RegisterSpellScript(spell_hun_concussive_shot);
->>>>>>> 9f1784bc
     RegisterSpellScript(spell_hun_exhilaration);
     RegisterSpellScript(spell_hun_explosive_shot);
     RegisterSpellScript(spell_hun_hunting_party);
