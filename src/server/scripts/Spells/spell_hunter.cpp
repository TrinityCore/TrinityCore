/*
 * This file is part of the TrinityCore Project. See AUTHORS file for Copyright information
 *
 * This program is free software; you can redistribute it and/or modify it
 * under the terms of the GNU General Public License as published by the
 * Free Software Foundation; either version 2 of the License, or (at your
 * option) any later version.
 *
 * This program is distributed in the hope that it will be useful, but WITHOUT
 * ANY WARRANTY; without even the implied warranty of MERCHANTABILITY or
 * FITNESS FOR A PARTICULAR PURPOSE. See the GNU General Public License for
 * more details.
 *
 * You should have received a copy of the GNU General Public License along
 * with this program. If not, see <http://www.gnu.org/licenses/>.
 */

/*
 * Scripts for spells with SPELLFAMILY_HUNTER, SPELLFAMILY_PET and SPELLFAMILY_GENERIC spells used by hunter players.
 * Ordered alphabetically using scriptname.
 * Scriptnames of files in this file should be prefixed with "spell_hun_".
 */

#include "ScriptMgr.h"
#include "AreaTriggerAI.h"
#include "CellImpl.h"
#include "GridNotifiersImpl.h"
#include "Pet.h"
#include "SpellAuraEffects.h"
#include "SpellHistory.h"
#include "SpellMgr.h"
#include "SpellScript.h"

enum HunterSpells
{
    SPELL_HUNTER_A_MURDER_OF_CROWS_DAMAGE           = 131900,
    SPELL_HUNTER_A_MURDER_OF_CROWS_VISUAL_1         = 131637,
    SPELL_HUNTER_A_MURDER_OF_CROWS_VISUAL_2         = 131951,
    SPELL_HUNTER_A_MURDER_OF_CROWS_VISUAL_3         = 131952,
    SPELL_HUNTER_AIMED_SHOT                         = 19434,
    SPELL_HUNTER_ASPECT_CHEETAH_SLOW                = 186258,
    SPELL_HUNTER_ASPECT_OF_THE_TURTLE_PACIFY_AURA   = 205769,
    SPELL_HUNTER_BINDING_SHOT                       = 109248,
    SPELL_HUNTER_CONCUSSIVE_SHOT                    = 5116,
    SPELL_HUNTER_EMERGENCY_SALVE_TALENT             = 459517,
    SPELL_HUNTER_EMERGENCY_SALVE_DISPEL             = 459521,
    SPELL_HUNTER_EXHILARATION                       = 109304,
    SPELL_HUNTER_EXHILARATION_PET                   = 128594,
    SPELL_HUNTER_EXHILARATION_R2                    = 231546,
    SPELL_HUNTER_EXPLOSIVE_SHOT_DAMAGE              = 212680,
    SPELL_HUNTER_GREVIOUS_INJURY                    = 1217789,
    SPELL_HUNTER_HIGH_EXPLOSIVE_TRAP                = 236775,
    SPELL_HUNTER_HIGH_EXPLOSIVE_TRAP_DAMAGE         = 236777,
    SPELL_HUNTER_IMPLOSIVE_TRAP                     = 462032,
    SPELL_HUNTER_IMPLOSIVE_TRAP_DAMAGE              = 462033,
    SPELL_HUNTER_INTIMIDATION                       = 19577,
    SPELL_HUNTER_INTIMIDATION_MARKSMANSHIP          = 474421,
    SPELL_HUNTER_LATENT_POISON_STACK                = 378015,
    SPELL_HUNTER_LATENT_POISON_DAMAGE               = 378016,
    SPELL_HUNTER_LATENT_POISON_INJECTORS_STACK      = 336903,
    SPELL_HUNTER_LATENT_POISON_INJECTORS_DAMAGE     = 336904,
    SPELL_HUNTER_LONE_WOLF                          = 155228,
    SPELL_HUNTER_MARKSMANSHIP_HUNTER_AURA           = 137016,
    SPELL_HUNTER_MASTERS_CALL_TRIGGERED             = 62305,
    SPELL_HUNTER_MISDIRECTION                       = 34477,
    SPELL_HUNTER_MISDIRECTION_PROC                  = 35079,
    SPELL_HUNTER_MULTI_SHOT_FOCUS                   = 213363,
    SPELL_HUNTER_PET_LAST_STAND_TRIGGERED           = 53479,
    SPELL_HUNTER_PET_HEART_OF_THE_PHOENIX_TRIGGERED = 54114,
    SPELL_HUNTER_PET_HEART_OF_THE_PHOENIX_DEBUFF    = 55711,
    SPELL_HUNTER_POSTHASTE_INCREASE_SPEED           = 118922,
    SPELL_HUNTER_POSTHASTE_TALENT                   = 109215,
    SPELL_HUNTER_RAPID_FIRE                         = 257044,
    SPELL_HUNTER_RAPID_FIRE_DAMAGE                  = 257045,
    SPELL_HUNTER_RAPID_FIRE_ENERGIZE                = 263585,
    SPELL_HUNTER_STEADY_SHOT                        = 56641,
    SPELL_HUNTER_STEADY_SHOT_FOCUS                  = 77443,
    SPELL_HUNTER_T9_4P_GREATNESS                    = 68130,
    SPELL_HUNTER_T29_2P_MARKSMANSHIP_DAMAGE         = 394371,
<<<<<<< HEAD
    SPELL_HUNTER_TAR_TRAP                           = 187699,
    SPELL_HUNTER_TAR_TRAP_AREATRIGGER               = 187700,
    SPELL_HUNTER_TAR_TRAP_SLOW                      = 135299,
=======
    SPELL_HUNTER_WILDERNESS_MEDICINE_TALENT         = 343242,
    SPELL_HUNTER_WILDERNESS_MEDICINE_DISPEL         = 384784,
>>>>>>> fc362147
    SPELL_ROAR_OF_SACRIFICE_TRIGGERED               = 67481
};

enum MiscSpells
{
    SPELL_DRAENEI_GIFT_OF_THE_NAARU                 = 59543,
};

// 131894 - A Murder of Crows
class spell_hun_a_murder_of_crows : public AuraScript
{
    bool Validate(SpellInfo const* /*spellInfo*/) override
    {
        return ValidateSpellInfo
        ({
            SPELL_HUNTER_A_MURDER_OF_CROWS_DAMAGE,
            SPELL_HUNTER_A_MURDER_OF_CROWS_VISUAL_1,
            SPELL_HUNTER_A_MURDER_OF_CROWS_VISUAL_2,
            SPELL_HUNTER_A_MURDER_OF_CROWS_VISUAL_3
        });
    }

    void HandleDummyTick(AuraEffect const* /*aurEff*/)
    {
        Unit* target = GetTarget();

        if (Unit* caster = GetCaster())
            caster->CastSpell(target, SPELL_HUNTER_A_MURDER_OF_CROWS_DAMAGE, true);

        target->CastSpell(target, SPELL_HUNTER_A_MURDER_OF_CROWS_VISUAL_1, true);
        target->CastSpell(target, SPELL_HUNTER_A_MURDER_OF_CROWS_VISUAL_2, true);
        target->CastSpell(target, SPELL_HUNTER_A_MURDER_OF_CROWS_VISUAL_3, true);
        target->CastSpell(target, SPELL_HUNTER_A_MURDER_OF_CROWS_VISUAL_3, true); // not a mistake, it is intended to cast twice
    }

    void RemoveEffect(AuraEffect const* /*aurEff*/, AuraEffectHandleModes /*mode*/)
    {
        if (GetTargetApplication()->GetRemoveMode() == AURA_REMOVE_BY_DEATH)
            if (Unit* caster = GetCaster())
                caster->GetSpellHistory()->ResetCooldown(GetId(), true);
    }

    void Register() override
    {
        OnEffectPeriodic += AuraEffectPeriodicFn(spell_hun_a_murder_of_crows::HandleDummyTick, EFFECT_0, SPELL_AURA_PERIODIC_DUMMY);
        OnEffectRemove += AuraEffectRemoveFn(spell_hun_a_murder_of_crows::RemoveEffect, EFFECT_0, SPELL_AURA_PERIODIC_DUMMY, AURA_EFFECT_HANDLE_REAL);
    }
};

// 186257 - Aspect of the Cheetah
class spell_hun_aspect_cheetah : public AuraScript
{
    bool Validate(SpellInfo const* /*spellInfo*/) override
    {
        return ValidateSpellInfo
        ({
            SPELL_HUNTER_ASPECT_CHEETAH_SLOW
        });
    }

    void HandleOnRemove(AuraEffect const* /*aurEff*/, AuraEffectHandleModes /*mode*/)
    {
        if (GetTargetApplication()->GetRemoveMode() == AURA_REMOVE_BY_EXPIRE)
            GetTarget()->CastSpell(GetTarget(), SPELL_HUNTER_ASPECT_CHEETAH_SLOW, true);
    }

    void Register() override
    {
        AfterEffectRemove += AuraEffectRemoveFn(spell_hun_aspect_cheetah::HandleOnRemove, EFFECT_0, SPELL_AURA_MOD_INCREASE_SPEED, AURA_EFFECT_HANDLE_REAL);
    }
};

// 186265 - Aspect of the Turtle
class spell_hun_aspect_of_the_turtle : public AuraScript
{
    bool Validate(SpellInfo const* /*spellInfo*/) override
    {
        return ValidateSpellInfo({ SPELL_HUNTER_ASPECT_OF_THE_TURTLE_PACIFY_AURA });
    }

    void OnApply(AuraEffect const* /*aurEff*/, AuraEffectHandleModes /*mode*/)
    {
        GetTarget()->CastSpell(GetTarget(), SPELL_HUNTER_ASPECT_OF_THE_TURTLE_PACIFY_AURA, true);
    }

    void OnRemove(AuraEffect const* /*aurEff*/, AuraEffectHandleModes /*mode*/)
    {
        GetTarget()->RemoveAurasDueToSpell(SPELL_HUNTER_ASPECT_OF_THE_TURTLE_PACIFY_AURA);
    }

    void Register() override
    {
        AfterEffectApply += AuraEffectApplyFn(spell_hun_aspect_of_the_turtle::OnApply, EFFECT_0, SPELL_AURA_MOD_ATTACKER_MELEE_HIT_CHANCE, AURA_EFFECT_HANDLE_REAL);
        AfterEffectRemove += AuraEffectRemoveFn(spell_hun_aspect_of_the_turtle::OnRemove, EFFECT_0, SPELL_AURA_MOD_ATTACKER_MELEE_HIT_CHANCE, AURA_EFFECT_HANDLE_REAL);
    }
};

// 378750 - Cobra Sting
class spell_hun_cobra_sting : public AuraScript
{
    bool Validate(SpellInfo const* spellInfo) override
    {
        return ValidateSpellEffect({ { spellInfo->Id, EFFECT_1 } });
    }

    bool RollProc(AuraEffect const* /*aurEff*/, ProcEventInfo& /*procInfo*/)
    {
        return roll_chance_i(GetEffect(EFFECT_1)->GetAmount());
    }

    void Register() override
    {
        DoCheckEffectProc += AuraCheckEffectProcFn(spell_hun_cobra_sting::RollProc, EFFECT_0, SPELL_AURA_PROC_TRIGGER_SPELL);
    }
};

// 5116 - Concussive Shot (attached to 193455 - Cobra Shot and 56641 - Steady Shot)
class spell_hun_concussive_shot : public SpellScript
{
    bool Validate(SpellInfo const* /*spellInfo*/) override
    {
        return ValidateSpellInfo ({ SPELL_HUNTER_CONCUSSIVE_SHOT,  })
            && ValidateSpellEffect({ { SPELL_HUNTER_STEADY_SHOT, EFFECT_2 } });
    }

    void HandleDuration(SpellEffIndex /*effIndex*/) const
    {
        Unit* caster = GetCaster();

        if (Aura* concussiveShot = GetHitUnit()->GetAura(SPELL_HUNTER_CONCUSSIVE_SHOT, caster->GetGUID()))
        {
            SpellInfo const* steadyShot = sSpellMgr->AssertSpellInfo(SPELL_HUNTER_STEADY_SHOT, GetCastDifficulty());
            Milliseconds extraDuration = Seconds(steadyShot->GetEffect(EFFECT_2).CalcValue(caster) / 10);
            Milliseconds newDuration = Milliseconds(concussiveShot->GetDuration()) + extraDuration;
            concussiveShot->SetDuration(newDuration.count());
            concussiveShot->SetMaxDuration(newDuration.count());
        }
    }

    void Register() override
    {
        OnEffectHitTarget += SpellEffectFn(spell_hun_concussive_shot::HandleDuration, EFFECT_FIRST_FOUND, SPELL_EFFECT_SCHOOL_DAMAGE);
    }
};

// 459517 - Concussive Shot (attached to 186265 - Aspect of the Turtle and 5384 - Feign Death)
class spell_hun_emergency_salve : public SpellScript
{
    bool Validate(SpellInfo const* /*spellInfo*/) override
    {
        return ValidateSpellInfo({ SPELL_HUNTER_EMERGENCY_SALVE_TALENT, SPELL_HUNTER_EMERGENCY_SALVE_DISPEL });
    }

    bool Load() override
    {
        return GetCaster()->HasAura(SPELL_HUNTER_EMERGENCY_SALVE_TALENT);
    }

    void HandleAfterCast() const
    {
        GetCaster()->CastSpell(GetCaster(), SPELL_HUNTER_EMERGENCY_SALVE_DISPEL, CastSpellExtraArgsInit{
            .TriggerFlags = TRIGGERED_IGNORE_CAST_IN_PROGRESS | TRIGGERED_DONT_REPORT_CAST_ERROR,
            .TriggeringSpell = GetSpell()
        });
    }

    void Register() override
    {
        AfterCast += SpellCastFn(spell_hun_emergency_salve::HandleAfterCast);
    }
};

// 109304 - Exhilaration
class spell_hun_exhilaration : public SpellScript
{
    bool Validate(SpellInfo const* /*spellInfo*/) override
    {
        return ValidateSpellInfo({ SPELL_HUNTER_EXHILARATION_R2, SPELL_HUNTER_LONE_WOLF });
    }

    void HandleOnHit()
    {
        if (GetCaster()->HasAura(SPELL_HUNTER_EXHILARATION_R2) && !GetCaster()->HasAura(SPELL_HUNTER_LONE_WOLF))
            GetCaster()->CastSpell(nullptr, SPELL_HUNTER_EXHILARATION_PET, true);
    }

    void Register() override
    {
        OnHit += SpellHitFn(spell_hun_exhilaration::HandleOnHit);
    }
};

// 212431 - Explosive Shot
class spell_hun_explosive_shot : public AuraScript
{
    bool Validate(SpellInfo const* /*spellInfo*/) override
    {
        return ValidateSpellInfo({ SPELL_HUNTER_EXPLOSIVE_SHOT_DAMAGE });
    }

    void HandlePeriodic(AuraEffect const* /*aurEff*/)
    {
        if (Unit* caster = GetCaster())
            caster->CastSpell(GetTarget(), SPELL_HUNTER_EXPLOSIVE_SHOT_DAMAGE, true);
    }

    void Register() override
    {
        OnEffectPeriodic += AuraEffectPeriodicFn(spell_hun_explosive_shot::HandlePeriodic, EFFECT_0, SPELL_AURA_PERIODIC_DUMMY);
    }
};

// 236775 - High Explosive Trap
// 9810 - AreatriggerId
struct areatrigger_hun_high_explosive_trap : AreaTriggerAI
{
    using AreaTriggerAI::AreaTriggerAI;

    void OnInitialize() override
    {
        if (Unit* caster = at->GetCaster())
            for (AreaTrigger* other : caster->GetAreaTriggers(SPELL_HUNTER_HIGH_EXPLOSIVE_TRAP))
                other->SetDuration(0);
    }

    void OnUnitEnter(Unit* unit) override
    {
        if (Unit* caster = at->GetCaster())
        {
            if (caster->IsValidAttackTarget(unit))
            {
                caster->CastSpell(at->GetPosition(), SPELL_HUNTER_HIGH_EXPLOSIVE_TRAP_DAMAGE, TRIGGERED_IGNORE_CAST_IN_PROGRESS | TRIGGERED_DONT_REPORT_CAST_ERROR);
                at->Remove();
            }
        }
    }
};

// 212658 - Hunting Party
class spell_hun_hunting_party : public AuraScript
{
    bool Validate(SpellInfo const* /*spellInfo*/) override
    {
        return ValidateSpellInfo(
        {
            SPELL_HUNTER_EXHILARATION,
            SPELL_HUNTER_EXHILARATION_PET
        });
    }

    void HandleProc(AuraEffect* aurEff, ProcEventInfo& /*eventInfo*/)
    {
        PreventDefaultAction();
        GetTarget()->GetSpellHistory()->ModifyCooldown(SPELL_HUNTER_EXHILARATION, -Seconds(aurEff->GetAmount()));
        GetTarget()->GetSpellHistory()->ModifyCooldown(SPELL_HUNTER_EXHILARATION_PET, -Seconds(aurEff->GetAmount()));
    }

    void Register() override
    {
        OnEffectProc += AuraEffectProcFn(spell_hun_hunting_party::HandleProc, EFFECT_0, SPELL_AURA_DUMMY);
    }
};

// 462032 - Implosive Trap
// 34378 - AreatriggerId
struct areatrigger_hun_implosive_trap : AreaTriggerAI
{
    using AreaTriggerAI::AreaTriggerAI;

    void OnInitialize() override
    {
        if (Unit* caster = at->GetCaster())
            for (AreaTrigger* other : caster->GetAreaTriggers(SPELL_HUNTER_IMPLOSIVE_TRAP))
                other->SetDuration(0);
    }

    void OnUnitEnter(Unit* unit) override
    {
        if (Unit* caster = at->GetCaster())
        {
            if (caster->IsValidAttackTarget(unit))
            {
                caster->CastSpell(at->GetPosition(), SPELL_HUNTER_IMPLOSIVE_TRAP_DAMAGE, TRIGGERED_IGNORE_CAST_IN_PROGRESS | TRIGGERED_DONT_REPORT_CAST_ERROR);
                at->Remove();
            }
        }
    }
};

// 53478 - Last Stand Pet
class spell_hun_last_stand_pet : public SpellScript
{
    bool Validate(SpellInfo const* /*spellInfo*/) override
    {
        return ValidateSpellInfo({ SPELL_HUNTER_PET_LAST_STAND_TRIGGERED });
    }

    void HandleDummy(SpellEffIndex /*effIndex*/)
    {
        Unit* caster = GetCaster();
        CastSpellExtraArgs args(TRIGGERED_FULL_MASK);
        args.AddSpellBP0(caster->CountPctFromMaxHealth(30));
        caster->CastSpell(caster, SPELL_HUNTER_PET_LAST_STAND_TRIGGERED, args);
    }

    void Register() override
    {
        OnEffectHitTarget += SpellEffectFn(spell_hun_last_stand_pet::HandleDummy, EFFECT_0, SPELL_EFFECT_DUMMY);
    }
};

// 378016 - Latent Poison
class spell_hun_latent_poison_damage : public SpellScript
{
    bool Validate(SpellInfo const* /*spellInfo*/) override
    {
        return ValidateSpellInfo({ SPELL_HUNTER_LATENT_POISON_STACK });
    }

    void CalculateDamage()
    {
        if (Aura* stack = GetHitUnit()->GetAura(SPELL_HUNTER_LATENT_POISON_STACK, GetCaster()->GetGUID()))
        {
            SetHitDamage(GetHitDamage() * stack->GetStackAmount());
            stack->Remove();
        }
    }

    void Register() override
    {
        OnHit += SpellHitFn(spell_hun_latent_poison_damage::CalculateDamage);
    }
};

// 19434 - Aimed Shot
// 186270 - Raptor Strike
// 217200 - Barbed Shot
// 259387 - Mongoose Bite
class spell_hun_latent_poison_trigger : public SpellScript
{
    bool Validate(SpellInfo const* /*spellInfo*/) override
    {
        return ValidateSpellInfo({ SPELL_HUNTER_LATENT_POISON_STACK, SPELL_HUNTER_LATENT_POISON_DAMAGE });
    }

    void TriggerDamage()
    {
        if (GetHitUnit()->HasAura(SPELL_HUNTER_LATENT_POISON_STACK, GetCaster()->GetGUID()))
            GetCaster()->CastSpell(GetHitUnit(), SPELL_HUNTER_LATENT_POISON_DAMAGE, GetSpell());
    }

    void Register() override
    {
        AfterHit += SpellHitFn(spell_hun_latent_poison_trigger::TriggerDamage);
    }
};

// 336904 - Latent Poison Injectors
class spell_hun_latent_poison_injectors_damage : public SpellScript
{
    bool Validate(SpellInfo const* /*spellInfo*/) override
    {
        return ValidateSpellInfo({ SPELL_HUNTER_LATENT_POISON_INJECTORS_STACK });
    }

    void CalculateDamage()
    {
        if (Aura* stack = GetHitUnit()->GetAura(SPELL_HUNTER_LATENT_POISON_INJECTORS_STACK, GetCaster()->GetGUID()))
        {
            SetHitDamage(GetHitDamage() * stack->GetStackAmount());
            stack->Remove();
        }
    }

    void Register() override
    {
        OnHit += SpellHitFn(spell_hun_latent_poison_injectors_damage::CalculateDamage);
    }
};

// 186270 - Raptor Strike
// 259387 - Mongoose Bite
class spell_hun_latent_poison_injectors_trigger : public SpellScript
{
    bool Validate(SpellInfo const* /*spellInfo*/) override
    {
        return ValidateSpellInfo({ SPELL_HUNTER_LATENT_POISON_INJECTORS_STACK, SPELL_HUNTER_LATENT_POISON_INJECTORS_DAMAGE });
    }

    void TriggerDamage()
    {
        if (GetHitUnit()->HasAura(SPELL_HUNTER_LATENT_POISON_INJECTORS_STACK, GetCaster()->GetGUID()))
            GetCaster()->CastSpell(GetHitUnit(), SPELL_HUNTER_LATENT_POISON_INJECTORS_DAMAGE, GetSpell());
    }

    void Register() override
    {
        AfterHit += SpellHitFn(spell_hun_latent_poison_injectors_trigger::TriggerDamage);
    }
};

// 1217788 - Manhunter
class spell_hun_manhunter : public AuraScript
{
    bool Validate(SpellInfo const* /*spellInfo*/) override
    {
        return ValidateSpellInfo({ SPELL_HUNTER_GREVIOUS_INJURY });
    }

    static bool CheckProc(ProcEventInfo const& eventInfo)
    {
        return eventInfo.GetProcTarget()->IsPlayer();
    }

    static void HandleEffectProc(AuraEffect const* aurEff, ProcEventInfo const& eventInfo)
    {
        eventInfo.GetActor()->CastSpell(eventInfo.GetActionTarget(), SPELL_HUNTER_GREVIOUS_INJURY, CastSpellExtraArgsInit{
            .TriggerFlags = TRIGGERED_IGNORE_CAST_IN_PROGRESS | TRIGGERED_DONT_REPORT_CAST_ERROR,
            .TriggeringAura = aurEff
        });
    }

    void Register() override
    {
        DoCheckProc += AuraCheckProcFn(spell_hun_manhunter::CheckProc);
        OnEffectProc += AuraEffectProcFn(spell_hun_manhunter::HandleEffectProc, EFFECT_0, SPELL_AURA_DUMMY);
    }
};

// 53271 - Masters Call
class spell_hun_masters_call : public SpellScript
{
    bool Validate(SpellInfo const* spellInfo) override
    {
        return ValidateSpellEffect({ { spellInfo->Id, EFFECT_0 } })
            && ValidateSpellInfo({ SPELL_HUNTER_MASTERS_CALL_TRIGGERED, uint32(spellInfo->GetEffect(EFFECT_0).CalcValue()) });
    }

    bool Load() override
    {
        return GetCaster()->GetTypeId() == TYPEID_PLAYER;
    }

    SpellCastResult DoCheckCast()
    {
        Guardian* pet = GetCaster()->ToPlayer()->GetGuardianPet();
        ASSERT(pet); // checked in Spell::CheckCast

        if (!pet->IsPet() || !pet->IsAlive())
            return SPELL_FAILED_NO_PET;

        // Do a mini Spell::CheckCasterAuras on the pet, no other way of doing this
        SpellCastResult result = SPELL_CAST_OK;
        uint32 const unitflag = pet->m_unitData->Flags;
        if (!pet->GetCharmerGUID().IsEmpty())
            result = SPELL_FAILED_CHARMED;
        else if (unitflag & UNIT_FLAG_STUNNED)
            result = SPELL_FAILED_STUNNED;
        else if (unitflag & UNIT_FLAG_FLEEING)
            result = SPELL_FAILED_FLEEING;
        else if (unitflag & UNIT_FLAG_CONFUSED)
            result = SPELL_FAILED_CONFUSED;

        if (result != SPELL_CAST_OK)
            return result;

        Unit* target = GetExplTargetUnit();
        if (!target)
            return SPELL_FAILED_BAD_TARGETS;

        if (!pet->IsWithinLOSInMap(target))
            return SPELL_FAILED_LINE_OF_SIGHT;

        return SPELL_CAST_OK;
    }

    void HandleDummy(SpellEffIndex /*effIndex*/)
    {
        GetCaster()->ToPlayer()->GetPet()->CastSpell(GetHitUnit(), GetEffectValue(), true);
    }

    void HandleScriptEffect(SpellEffIndex /*effIndex*/)
    {
        GetHitUnit()->CastSpell(nullptr, SPELL_HUNTER_MASTERS_CALL_TRIGGERED, true);
    }

    void Register() override
    {
        OnCheckCast += SpellCheckCastFn(spell_hun_masters_call::DoCheckCast);

        OnEffectHitTarget += SpellEffectFn(spell_hun_masters_call::HandleDummy, EFFECT_0, SPELL_EFFECT_DUMMY);
        OnEffectHitTarget += SpellEffectFn(spell_hun_masters_call::HandleScriptEffect, EFFECT_1, SPELL_EFFECT_SCRIPT_EFFECT);
    }
};

// 34477 - Misdirection
class spell_hun_misdirection : public AuraScript
{
    bool Validate(SpellInfo const* /*spellInfo*/) override
    {
        return ValidateSpellInfo({ SPELL_HUNTER_MISDIRECTION_PROC });
    }

    void OnRemove(AuraEffect const* /*aurEff*/, AuraEffectHandleModes /*mode*/)
    {
        if (GetTargetApplication()->GetRemoveMode() == AURA_REMOVE_BY_DEFAULT || GetTargetApplication()->GetRemoveMode() == AURA_REMOVE_BY_INTERRUPT)
            return;

        if (!GetTarget()->HasAura(SPELL_HUNTER_MISDIRECTION_PROC))
            GetTarget()->GetThreatManager().UnregisterRedirectThreat(SPELL_HUNTER_MISDIRECTION);
    }

    void HandleProc(AuraEffect* aurEff, ProcEventInfo& /*eventInfo*/)
    {
        PreventDefaultAction();
        GetTarget()->CastSpell(GetTarget(), SPELL_HUNTER_MISDIRECTION_PROC, aurEff);
    }

    void Register() override
    {
        AfterEffectRemove += AuraEffectRemoveFn(spell_hun_misdirection::OnRemove, EFFECT_1, SPELL_AURA_DUMMY, AURA_EFFECT_HANDLE_REAL);
        OnEffectProc += AuraEffectProcFn(spell_hun_misdirection::HandleProc, EFFECT_1, SPELL_AURA_DUMMY);
    }
};

// 35079 - Misdirection (Proc)
class spell_hun_misdirection_proc : public AuraScript
{
    void OnRemove(AuraEffect const* /*aurEff*/, AuraEffectHandleModes /*mode*/)
    {
        GetTarget()->GetThreatManager().UnregisterRedirectThreat(SPELL_HUNTER_MISDIRECTION);
    }

    void Register() override
    {
        AfterEffectRemove += AuraEffectRemoveFn(spell_hun_misdirection_proc::OnRemove, EFFECT_0, SPELL_AURA_DUMMY, AURA_EFFECT_HANDLE_REAL);
    }
};

// 2643 - Multi-Shot
class spell_hun_multi_shot : public SpellScript
{
    bool Validate(SpellInfo const* /*spellInfo*/) override
    {
        return ValidateSpellInfo({ SPELL_HUNTER_MULTI_SHOT_FOCUS });
    }

    bool Load() override
    {
        return GetCaster()->GetTypeId() == TYPEID_PLAYER;
    }

    void HandleOnHit()
    {
        // We need to check hunter's spec because it doesn't generate focus on other specs than MM
        if (GetCaster()->ToPlayer()->GetPrimarySpecialization() == ChrSpecialization::HunterMarksmanship)
            GetCaster()->CastSpell(GetCaster(), SPELL_HUNTER_MULTI_SHOT_FOCUS, true);
    }

    void Register() override
    {
        OnHit += SpellHitFn(spell_hun_multi_shot::HandleOnHit);
    }
};

// 55709 - Pet Heart of the Phoenix
class spell_hun_pet_heart_of_the_phoenix : public SpellScript
{
    bool Load() override
    {
        if (!GetCaster()->IsPet())
            return false;
        return true;
    }

    bool Validate(SpellInfo const* /*spellInfo*/) override
    {
        return ValidateSpellInfo({ SPELL_HUNTER_PET_HEART_OF_THE_PHOENIX_TRIGGERED, SPELL_HUNTER_PET_HEART_OF_THE_PHOENIX_DEBUFF });
    }

    void HandleScript(SpellEffIndex /*effIndex*/)
    {
        Unit* caster = GetCaster();
        if (Unit* owner = caster->GetOwner())
        {
            if (!caster->HasAura(SPELL_HUNTER_PET_HEART_OF_THE_PHOENIX_DEBUFF))
            {
                CastSpellExtraArgs args(TRIGGERED_FULL_MASK);
                args.AddSpellBP0(100);
                owner->CastSpell(caster, SPELL_HUNTER_PET_HEART_OF_THE_PHOENIX_TRIGGERED, args);
                caster->CastSpell(caster, SPELL_HUNTER_PET_HEART_OF_THE_PHOENIX_DEBUFF, true);
            }
        }
    }

    void Register() override
    {
        OnEffectHitTarget += SpellEffectFn(spell_hun_pet_heart_of_the_phoenix::HandleScript, EFFECT_0, SPELL_EFFECT_SCRIPT_EFFECT);
    }
};

// 781 - Disengage
class spell_hun_posthaste : public SpellScript
{
    bool Validate(SpellInfo const* /*spellInfo*/) override
    {
        return ValidateSpellInfo({ SPELL_HUNTER_POSTHASTE_TALENT, SPELL_HUNTER_POSTHASTE_INCREASE_SPEED });
    }

    void HandleAfterCast()
    {
        if (GetCaster()->HasAura(SPELL_HUNTER_POSTHASTE_TALENT))
        {
            GetCaster()->RemoveMovementImpairingAuras(true);
            GetCaster()->CastSpell(GetCaster(), SPELL_HUNTER_POSTHASTE_INCREASE_SPEED, GetSpell());
        }
    }

    void Register() override
    {
        AfterCast += SpellCastFn(spell_hun_posthaste::HandleAfterCast);
    }
};

// 257044 - Rapid Fire
class spell_hun_rapid_fire : public AuraScript
{
    bool Validate(SpellInfo const* /*spellInfo*/) override
    {
        return ValidateSpellInfo({ SPELL_HUNTER_RAPID_FIRE_DAMAGE });
    }

    void HandlePeriodic(AuraEffect const* /*aurEff*/)
    {
        if (Unit* caster = GetCaster())
            caster->CastSpell(GetTarget(), SPELL_HUNTER_RAPID_FIRE_DAMAGE, true);
    }

    void Register() override
    {
        OnEffectPeriodic += AuraEffectPeriodicFn(spell_hun_rapid_fire::HandlePeriodic, EFFECT_1, SPELL_AURA_PERIODIC_DUMMY);
    }
};

// 257045 - Rapid Fire Damage
class spell_hun_rapid_fire_damage : public SpellScript
{
    bool Validate(SpellInfo const* /*spellInfo*/) override
    {
        return ValidateSpellInfo({ SPELL_HUNTER_RAPID_FIRE_ENERGIZE });
    }

    void HandleHit(SpellEffIndex /*effIndex*/)
    {
        GetCaster()->CastSpell(nullptr, SPELL_HUNTER_RAPID_FIRE_ENERGIZE, true);
    }

    void Register() override
    {
        OnEffectHitTarget += SpellEffectFn(spell_hun_rapid_fire_damage::HandleHit, EFFECT_0, SPELL_EFFECT_SCHOOL_DAMAGE);
    }
};

// 53480 - Roar of Sacrifice
class spell_hun_roar_of_sacrifice : public AuraScript
{
    bool Validate(SpellInfo const* /*spellInfo*/) override
    {
        return ValidateSpellInfo({ SPELL_ROAR_OF_SACRIFICE_TRIGGERED });
    }

    bool CheckProc(AuraEffect const* aurEff, ProcEventInfo& eventInfo)
    {
        DamageInfo* damageInfo = eventInfo.GetDamageInfo();
        if (!damageInfo || !(damageInfo->GetSchoolMask() & aurEff->GetMiscValue()))
            return false;

        if (!GetCaster())
            return false;

        return true;
    }

    void HandleProc(AuraEffect* aurEff, ProcEventInfo& eventInfo)
    {
        PreventDefaultAction();

        CastSpellExtraArgs args(aurEff);
        args.AddSpellBP0(CalculatePct(eventInfo.GetDamageInfo()->GetDamage(), aurEff->GetAmount()));
        eventInfo.GetActor()->CastSpell(GetCaster(), SPELL_ROAR_OF_SACRIFICE_TRIGGERED, args);
    }

    void Register() override
    {
        DoCheckEffectProc += AuraCheckEffectProcFn(spell_hun_roar_of_sacrifice::CheckProc, EFFECT_1, SPELL_AURA_DUMMY);
        OnEffectProc += AuraEffectProcFn(spell_hun_roar_of_sacrifice::HandleProc, EFFECT_1, SPELL_AURA_DUMMY);
    }
};

// 37506 - Scatter Shot
class spell_hun_scatter_shot : public SpellScript
{
    bool Load() override
    {
        return GetCaster()->GetTypeId() == TYPEID_PLAYER;
    }

    void HandleDummy(SpellEffIndex /*effIndex*/)
    {
        Player* caster = GetCaster()->ToPlayer();
        // break Auto Shot and autohit
        caster->InterruptSpell(CURRENT_AUTOREPEAT_SPELL);
        caster->AttackStop();
        caster->SendAttackSwingCancelAttack();
    }

    void Register() override
    {
        OnEffectHitTarget += SpellEffectFn(spell_hun_scatter_shot::HandleDummy, EFFECT_0, SPELL_EFFECT_DUMMY);
    }
};

// 459533 - Scrappy
class spell_hun_scrappy : public AuraScript
{
    static constexpr std::array<uint32, 3> AffectedSpellIds = { SPELL_HUNTER_BINDING_SHOT, SPELL_HUNTER_INTIMIDATION, SPELL_HUNTER_INTIMIDATION_MARKSMANSHIP };

    bool Validate(SpellInfo const* /*spellInfo*/) override
    {
        return ValidateSpellInfo(AffectedSpellIds);
    }

    void HandleEffectProc(AuraEffect const* aurEff, ProcEventInfo const& /*eventInfo*/) const
    {
        for (uint32 spellId : AffectedSpellIds)
            GetTarget()->GetSpellHistory()->ModifyCooldown(spellId, -Milliseconds(aurEff->GetAmount()));
    }

    void Register() override
    {
        OnEffectProc += AuraEffectProcFn(spell_hun_scrappy::HandleEffectProc, EFFECT_0, SPELL_AURA_DUMMY);
    }
};

// 56641 - Steady Shot
class spell_hun_steady_shot : public SpellScript
{
    bool Validate(SpellInfo const* /*spellInfo*/) override
    {
        return ValidateSpellInfo({ SPELL_HUNTER_STEADY_SHOT_FOCUS, SPELL_HUNTER_AIMED_SHOT, SPELL_HUNTER_MARKSMANSHIP_HUNTER_AURA });
    }

    bool Load() override
    {
        return GetCaster()->GetTypeId() == TYPEID_PLAYER;
    }

    void HandleOnHit() const
    {
        GetCaster()->CastSpell(GetCaster(), SPELL_HUNTER_STEADY_SHOT_FOCUS, CastSpellExtraArgsInit{
            .TriggerFlags = TRIGGERED_IGNORE_CAST_IN_PROGRESS | TRIGGERED_DONT_REPORT_CAST_ERROR,
            .TriggeringSpell = GetSpell()
        });

        if (GetCaster()->HasAura(SPELL_HUNTER_MARKSMANSHIP_HUNTER_AURA))
            GetCaster()->GetSpellHistory()->ModifyCooldown(SPELL_HUNTER_AIMED_SHOT, Milliseconds(-GetEffectInfo(EFFECT_1).CalcValue()));
    }

    void Register() override
    {
        OnHit += SpellHitFn(spell_hun_steady_shot::HandleOnHit);
    }
};

// 391559 - Surging Shots
class spell_hun_surging_shots : public AuraScript
{
    bool Validate(SpellInfo const* /*spellInfo*/) override
    {
        return ValidateSpellInfo({ SPELL_HUNTER_RAPID_FIRE });
    }

    void HandleProc(ProcEventInfo const& /*eventInfo*/) const
    {
        GetTarget()->GetSpellHistory()->ResetCooldown(SPELL_HUNTER_RAPID_FIRE, true);
    }

    void Register() override
    {
        OnProc += AuraProcFn(spell_hun_surging_shots::HandleProc);
    }
};

// 1515 - Tame Beast
class spell_hun_tame_beast : public SpellScript
{
    static constexpr uint32 CallPetSpellIds[MAX_ACTIVE_PETS] =
    {
        883,
        83242,
        83243,
        83244,
        83245,
    };

    SpellCastResult CheckCast()
    {
        Player* caster = GetCaster()->ToPlayer();
        if (!caster)
            return SPELL_FAILED_DONT_REPORT;

        if (!GetExplTargetUnit())
            return SPELL_FAILED_BAD_IMPLICIT_TARGETS;

        if (Creature* target = GetExplTargetUnit()->ToCreature())
        {
            if (target->GetLevelForTarget(caster) > caster->GetLevel())
                return SPELL_FAILED_HIGHLEVEL;

            // use SMSG_PET_TAME_FAILURE?
            if (!target->GetCreatureTemplate()->IsTameable(caster->CanTameExoticPets(), target->GetCreatureDifficulty()))
                return SPELL_FAILED_BAD_TARGETS;

            if (PetStable const* petStable = caster->GetPetStable())
            {
                if (petStable->CurrentPetIndex)
                    return SPELL_FAILED_ALREADY_HAVE_SUMMON;

                auto freeSlotItr = std::find_if(petStable->ActivePets.begin(), petStable->ActivePets.end(), [](Optional<PetStable::PetInfo> const& petInfo)
                {
                    return !petInfo.has_value();
                });

                if (freeSlotItr == petStable->ActivePets.end())
                {
                    caster->SendTameFailure(PetTameResult::TooMany);
                    return SPELL_FAILED_DONT_REPORT;
                }

                // Check for known Call Pet X spells
                std::size_t freeSlotIndex = std::distance(petStable->ActivePets.begin(), freeSlotItr);
                if (!caster->HasSpell(CallPetSpellIds[freeSlotIndex]))
                {
                    caster->SendTameFailure(PetTameResult::TooMany);
                    return SPELL_FAILED_DONT_REPORT;
                }
            }

            if (!caster->GetCharmedGUID().IsEmpty())
                return SPELL_FAILED_ALREADY_HAVE_CHARM;

            if (!target->GetOwnerGUID().IsEmpty())
            {
                caster->SendTameFailure(PetTameResult::CreatureAlreadyOwned);
                return SPELL_FAILED_DONT_REPORT;
            }
        }
        else
            return SPELL_FAILED_BAD_IMPLICIT_TARGETS;

        return SPELL_CAST_OK;
    }

    void Register() override
    {
        OnCheckCast += SpellCheckCastFn(spell_hun_tame_beast::CheckCast);
    }
};

// 187699 - Tar Trap
// 4435 - AreatriggerId
struct areatrigger_hun_tar_trap_activate : AreaTriggerAI
{
    using AreaTriggerAI::AreaTriggerAI;

    void OnInitialize() override
    {
        if (Unit* caster = at->GetCaster())
        {
            std::vector<AreaTrigger*> areaTriggers = caster->GetAreaTriggers(SPELL_HUNTER_TAR_TRAP);

            if (areaTriggers.size() >= 1)
                areaTriggers.front()->SetDuration(0);
        }
    }

    void OnUnitEnter(Unit* unit) override
    {
        if (Unit* caster = at->GetCaster())
        {
            if (caster->IsValidAttackTarget(unit))
                caster->CastSpell(unit, SPELL_HUNTER_TAR_TRAP_AREATRIGGER, TRIGGERED_IGNORE_CAST_IN_PROGRESS | TRIGGERED_DONT_REPORT_CAST_ERROR);
        }

        at->Remove();
    }
};

// 187700 - Tar Trap
// 4436 - AreatriggerId
struct areatrigger_hun_tar_trap : AreaTriggerAI
{
    using AreaTriggerAI::AreaTriggerAI;

    void OnUnitEnter(Unit* unit) override
    {
        if (Unit* caster = at->GetCaster())
        {
            if (caster->IsValidAttackTarget(unit))
                caster->CastSpell(unit, SPELL_HUNTER_TAR_TRAP_SLOW, TRIGGERED_IGNORE_CAST_IN_PROGRESS | TRIGGERED_DONT_REPORT_CAST_ERROR);
        }
    }

    void OnUnitExit(Unit* unit) override
    {
        unit->RemoveAurasDueToSpell(SPELL_HUNTER_TAR_TRAP_SLOW, at->GetCasterGuid());
    }
};

// 67151 - Item - Hunter T9 4P Bonus (Steady Shot)
class spell_hun_t9_4p_bonus : public AuraScript
{
    bool Validate(SpellInfo const* /*spellInfo*/) override
    {
        return ValidateSpellInfo({ SPELL_HUNTER_T9_4P_GREATNESS });
    }

    bool CheckProc(ProcEventInfo& eventInfo)
    {
        if (eventInfo.GetActor()->GetTypeId() == TYPEID_PLAYER && eventInfo.GetActor()->ToPlayer()->GetPet())
            return true;
        return false;
    }

    void HandleProc(AuraEffect* aurEff, ProcEventInfo& eventInfo)
    {
        PreventDefaultAction();
        Unit* caster = eventInfo.GetActor();

        caster->CastSpell(caster->ToPlayer()->GetPet(), SPELL_HUNTER_T9_4P_GREATNESS, aurEff);
    }

    void Register() override
    {
        DoCheckProc += AuraCheckProcFn(spell_hun_t9_4p_bonus::CheckProc);
        OnEffectProc += AuraEffectProcFn(spell_hun_t9_4p_bonus::HandleProc, EFFECT_0, SPELL_AURA_PROC_TRIGGER_SPELL);
    }
};

// 394366 - Find The Mark
class spell_hun_t29_2p_marksmanship_bonus : public AuraScript
{
    bool Validate(SpellInfo const* /*spellInfo*/) override
    {
        return ValidateSpellEffect({ { SPELL_HUNTER_T29_2P_MARKSMANSHIP_DAMAGE, EFFECT_0 } })
            && sSpellMgr->AssertSpellInfo(SPELL_HUNTER_T29_2P_MARKSMANSHIP_DAMAGE, DIFFICULTY_NONE)->GetMaxTicks();
    }

    void HandleProc(AuraEffect* aurEff, ProcEventInfo& eventInfo)
    {
        PreventDefaultAction();

        Unit* caster = eventInfo.GetActor();
        uint32 ticks = sSpellMgr->AssertSpellInfo(SPELL_HUNTER_T29_2P_MARKSMANSHIP_DAMAGE, DIFFICULTY_NONE)->GetMaxTicks();
        uint32 damage = CalculatePct(eventInfo.GetDamageInfo()->GetOriginalDamage(), aurEff->GetAmount()) / ticks;

        caster->CastSpell(eventInfo.GetActionTarget(), SPELL_HUNTER_T29_2P_MARKSMANSHIP_DAMAGE, CastSpellExtraArgs(aurEff)
            .SetTriggeringSpell(eventInfo.GetProcSpell())
            .AddSpellMod(SPELLVALUE_BASE_POINT0, damage));
    }

    void Register() override
    {
        OnEffectProc += AuraEffectProcFn(spell_hun_t29_2p_marksmanship_bonus::HandleProc, EFFECT_0, SPELL_AURA_DUMMY);
    }
};

// Called by 136 - Mend Pet
class spell_hun_wilderness_medicine : public AuraScript
{
    bool Validate(SpellInfo const* /*spellInfo*/) override
    {
        return ValidateSpellInfo({ SPELL_HUNTER_WILDERNESS_MEDICINE_TALENT, SPELL_HUNTER_WILDERNESS_MEDICINE_DISPEL });
    }

    bool Load() override
    {
        Unit const* caster = GetCaster();
        if (!caster)
            return false;

        AuraEffect const* wildernessMedicine = GetCaster()->GetAuraEffect(SPELL_HUNTER_WILDERNESS_MEDICINE_TALENT, EFFECT_1);
        if (!wildernessMedicine)
            return false;

        _dispelChance = wildernessMedicine->GetAmount();
        return true;
    }

    void OnPeriodic(AuraEffect const* aurEff) const
    {
        if (Unit* caster = GetCaster())
            if (roll_chance_i(_dispelChance))
                caster->CastSpell(GetTarget(), SPELL_HUNTER_WILDERNESS_MEDICINE_DISPEL, CastSpellExtraArgsInit{
                    .TriggerFlags = TRIGGERED_IGNORE_CAST_IN_PROGRESS | TRIGGERED_DONT_REPORT_CAST_ERROR,
                    .TriggeringAura = aurEff
                });
    }

    void Register() override
    {
        OnEffectPeriodic += AuraEffectPeriodicFn(spell_hun_wilderness_medicine::OnPeriodic, EFFECT_0, SPELL_AURA_OBS_MOD_HEALTH);
    }

    int32 _dispelChance = 0;
};

void AddSC_hunter_spell_scripts()
{
    RegisterSpellScript(spell_hun_a_murder_of_crows);
    RegisterSpellScript(spell_hun_aspect_cheetah);
    RegisterSpellScript(spell_hun_aspect_of_the_turtle);
    RegisterSpellScript(spell_hun_cobra_sting);
    RegisterSpellScript(spell_hun_concussive_shot);
    RegisterSpellScript(spell_hun_emergency_salve);
    RegisterSpellScript(spell_hun_exhilaration);
    RegisterSpellScript(spell_hun_explosive_shot);
    RegisterAreaTriggerAI(areatrigger_hun_high_explosive_trap);
    RegisterSpellScript(spell_hun_hunting_party);
    RegisterAreaTriggerAI(areatrigger_hun_implosive_trap);
    RegisterSpellScript(spell_hun_last_stand_pet);
    RegisterSpellScript(spell_hun_latent_poison_damage);
    RegisterSpellScript(spell_hun_latent_poison_trigger);
    RegisterSpellScript(spell_hun_latent_poison_injectors_damage);
    RegisterSpellScript(spell_hun_latent_poison_injectors_trigger);
    RegisterSpellScript(spell_hun_manhunter);
    RegisterSpellScript(spell_hun_masters_call);
    RegisterSpellScript(spell_hun_misdirection);
    RegisterSpellScript(spell_hun_misdirection_proc);
    RegisterSpellScript(spell_hun_multi_shot);
    RegisterSpellScript(spell_hun_pet_heart_of_the_phoenix);
    RegisterSpellScript(spell_hun_posthaste);
    RegisterSpellScript(spell_hun_rapid_fire);
    RegisterSpellScript(spell_hun_rapid_fire_damage);
    RegisterSpellScript(spell_hun_roar_of_sacrifice);
    RegisterSpellScript(spell_hun_scatter_shot);
    RegisterSpellScript(spell_hun_scrappy);
    RegisterSpellScript(spell_hun_steady_shot);
    RegisterSpellScript(spell_hun_surging_shots);
    RegisterSpellScript(spell_hun_tame_beast);
    RegisterAreaTriggerAI(areatrigger_hun_tar_trap_activate);
    RegisterAreaTriggerAI(areatrigger_hun_tar_trap);
    RegisterSpellScript(spell_hun_t9_4p_bonus);
    RegisterSpellScript(spell_hun_t29_2p_marksmanship_bonus);
    RegisterSpellScript(spell_hun_wilderness_medicine);
}<|MERGE_RESOLUTION|>--- conflicted
+++ resolved
@@ -77,14 +77,11 @@
     SPELL_HUNTER_STEADY_SHOT_FOCUS                  = 77443,
     SPELL_HUNTER_T9_4P_GREATNESS                    = 68130,
     SPELL_HUNTER_T29_2P_MARKSMANSHIP_DAMAGE         = 394371,
-<<<<<<< HEAD
     SPELL_HUNTER_TAR_TRAP                           = 187699,
     SPELL_HUNTER_TAR_TRAP_AREATRIGGER               = 187700,
     SPELL_HUNTER_TAR_TRAP_SLOW                      = 135299,
-=======
     SPELL_HUNTER_WILDERNESS_MEDICINE_TALENT         = 343242,
     SPELL_HUNTER_WILDERNESS_MEDICINE_DISPEL         = 384784,
->>>>>>> fc362147
     SPELL_ROAR_OF_SACRIFICE_TRIGGERED               = 67481
 };
 
