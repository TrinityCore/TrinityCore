--- conflicted
+++ resolved
@@ -40,25 +40,19 @@
     SPELL_HUNTER_AIMED_SHOT                         = 19434,
     SPELL_HUNTER_ASPECT_CHEETAH_SLOW                = 186258,
     SPELL_HUNTER_ASPECT_OF_THE_TURTLE_PACIFY_AURA   = 205769,
-<<<<<<< HEAD
     SPELL_HUNTER_BINDING_SHOT                       = 109248,
-=======
     SPELL_HUNTER_CONCUSSIVE_SHOT                    = 5116,
     SPELL_HUNTER_EMERGENCY_SALVE_TALENT             = 459517,
     SPELL_HUNTER_EMERGENCY_SALVE_DISPEL             = 459521,
->>>>>>> 023e3c4c
     SPELL_HUNTER_EXHILARATION                       = 109304,
     SPELL_HUNTER_EXHILARATION_PET                   = 128594,
     SPELL_HUNTER_EXHILARATION_R2                    = 231546,
     SPELL_HUNTER_EXPLOSIVE_SHOT_DAMAGE              = 212680,
-<<<<<<< HEAD
-    SPELL_HUNTER_INTIMIDATION                       = 19577,
-    SPELL_HUNTER_INTIMIDATION_MARKSMANSHIP          = 474421,
-=======
     SPELL_HUNTER_GREVIOUS_INJURY                    = 1217789,
     SPELL_HUNTER_HIGH_EXPLOSIVE_TRAP                = 236775,
     SPELL_HUNTER_HIGH_EXPLOSIVE_TRAP_DAMAGE         = 236777,
->>>>>>> 023e3c4c
+    SPELL_HUNTER_INTIMIDATION                       = 19577,
+    SPELL_HUNTER_INTIMIDATION_MARKSMANSHIP          = 474421,
     SPELL_HUNTER_LATENT_POISON_STACK                = 378015,
     SPELL_HUNTER_LATENT_POISON_DAMAGE               = 378016,
     SPELL_HUNTER_LATENT_POISON_INJECTORS_STACK      = 336903,
