﻿/*
 * This file is part of the TrinityCore Project. See AUTHORS file for Copyright information
 *
 * This program is free software; you can redistribute it and/or modify it
 * under the terms of the GNU General Public License as published by the
 * Free Software Foundation; either version 2 of the License, or (at your
 * option) any later version.
 *
 * This program is distributed in the hope that it will be useful, but WITHOUT
 * ANY WARRANTY; without even the implied warranty of MERCHANTABILITY or
 * FITNESS FOR A PARTICULAR PURPOSE. See the GNU General Public License for
 * more details.
 *
 * You should have received a copy of the GNU General Public License along
 * with this program. If not, see <http://www.gnu.org/licenses/>.
 */

/*
 * Scripts for spells with SPELLFAMILY_HUNTER, SPELLFAMILY_PET and SPELLFAMILY_GENERIC spells used by hunter players.
 * Ordered alphabetically using scriptname.
 * Scriptnames of files in this file should be prefixed with "spell_hun_".
 */

#include "ScriptMgr.h"
#include "CellImpl.h" //这是个啥
#include "GridNotifiersImpl.h"
#include "Pet.h"
#include "SpellAuraEffects.h"
#include "SpellHistory.h"
#include "SpellScript.h"

enum HunterSpells   //枚举猎人技能
{
    SPELL_HUNTER_HARPOON = 190925,//鱼叉?
    SPELL_HUNTER_HARPOON_ROOT = 190927,//鱼叉**?
    SPELL_HUNTER_ANIMAL_INSTINCTS = 204315,
    SPELL_HUNTER_ANIMAL_INSTINCTS_CHEETAH = 204324,
    SPELL_HUNTER_ANIMAL_INSTINCTS_MONGOOSE = 204333,
    SPELL_HUNTER_ANIMAL_INSTINCTS_RAPTOR = 204321,
    SPELL_HUNTER_BLINK_STRIKES = 130392,
    SPELL_HUNTER_BLINK_STRIKES_TELEPORT = 130393,
    SPELL_HUNTER_BASIC_ATTACK_COST_MODIFIER = 62762,
    SPELL_HUNTER_BARRAGE = 120360,
    SPELL_HUNTER_SPIKED_COLLAR = 53184,
    SPELL_HUNTER_DISENGAGE = 781,
    SPELL_HUNTER_DIRE_BEAST_GENERIC = 120679,
    SPELL_HUNTER_ARCANE_SHOT = 185358,
    SPELL_HUNTER_AUTO_SHOT = 75,
    SPELL_HUNTER_CAMOUFLAGE = 199483,
    SPELL_HUNTER_POSTHAST = 109215,
    SPELL_HUNTER_POSTHAST_SPEED = 118922,
    SPELL_HUNTER_COBRA_SHOT = 193455,
    SPELL_HUNTER_THOWING_AXES_DAMAGE = 200167,
    SPELL_HUNTER_AIMED_SHOT = 19434,
    SPELL_HUNTER_EXPLOSIVE_SHOT = 212431,
    SPELL_HUNTER_EXPLOSIVE_SHOT_DAMAGE = 212680,
    SPELL_HUNTER_EXPLOSIVE_SHOT_DETONATE = 212679,
    SPELL_HUNTER_GLAIVE_TOSS_AURA = 117050,
    SPELL_HUNTER_SERPENT_STING = 87935,
    SPELL_HUNTER_SERPENT_STING_DAMAGE = 118253,
    SPELL_HUNTER_LACERATE = 185855,
    SPELL_HUNTER_HUNTERS_MARK_AURA = 185365, //This one is the graphics (The arrow effect)
    SPELL_HUNTER_HUNTERS_MARK_AURA_2 = 185743, //This one is enabling "Marked Shot"
    SPELL_HUNTER_STICKY_BOMB_PROC = 191244,
    SPELL_HUNTER_BLACK_ARROW = 194599,
    SPELL_HUNTER_BESTIAL_WRATH = 19574,
    SPELL_HUNTER_FLANKING_STRIKE = 269751,
    SPELL_HUNTER_INTIMIDATION_STUN = 24394,
    SPELL_HUNTER_ASPECT_OF_THE_CHEETAH_EFFECT_2 = 186258,
    SPELL_HUNTER_MARKED_SHOT = 205441,
    SPELL_HUNTER_MARKED_SHOT_DAMAGE = 250121,
    SPELL_HUNTER_VULNERABLE = 187131,
    SPELL_HUNTER_SENTINEL = 206817,
    SPELL_HUNTER_FLANKING_STRIKE_PROC = 269752,
    SPELL_HUNTER_MONGOOSE_FURY = 190931,
    SPELL_HUNTER_FLANKING_STRIKE_PROC_UP = 269754,
    SPELL_HUNTER_DIRE_FRENZY = 217200,
    SPELL_HUNTER_DIRE_FRENZY_DAMAGE = 217207,
    SPELL_HUNTER_WILD_CALL_AURA = 185791,
    SPELL_HUNTER_ASPECT_OF_THE_EAGLE = 186289,
    SPELL_HUNTER_MONGOOSE_BITE = 190928,
    SPELL_HUNTER_FLARE_EFFECT = 28822,
    SPELL_HUNTER_GLAIVE_TOSS_DAMAGE_AND_SNARE_LEFT = 120761,
    SPELL_HUNTER_GLAIVE_TOSS_DAMAGE_AND_SNARE_RIGHT = 121414,
    SPELL_HUNTER_GLAIVE_TOSS_RIGHT = 120755,
    SPELL_HUNTER_GLAIVE_TOSS_LEFT = 120756,
    SPELL_HUNTER_RANGERS_NET_INCREASE_SPEED = 206755,
    SPELL_HUNTER_AURA_SHOOTING = 224729,
    SPELL_HUNTER_TRAILBLAZER = 199921,
    SPELL_HUNTER_TRAILBLAZER_BUFF = 231390,
    SPELL_HUNTER_MARKING_TARGETS = 223138,
    SPELL_HUNTER_BEAST_CLEAVE_AURA = 115939,
    SPELL_HUNTER_BEAST_CLEAVE_DAMAGE = 118459,
    SPELL_HUNTER_RAPTOR_STRIKE = 186270,
    SPELL_HUNTER_BEAST_CLEAVE_PROC = 118455,

    //8.0
    SPELL_HUNTER_SCORCHING_WILDFIRE                 = 259496,
    SPELL_HUNTER_RAPID_FIRE                         = 257044,
    SPELL_HUNTER_RAPID_FIRE_MISSILE                 = 257045,
    SPELL_HUNTER_LETHAL_SHOTS                       = 260393,
    SPELL_HUNTER_CALLING_THE_SHOTS                  = 260404,
    SPELL_HUNTER_TRUESHOT                           = 288613,
    //上方为Kyrian版

    SPELL_HUNTER_A_MURDER_OF_CROWS_DAMAGE           = 131900,
    SPELL_HUNTER_A_MURDER_OF_CROWS_VISUAL_1         = 131637,
    SPELL_HUNTER_A_MURDER_OF_CROWS_VISUAL_2         = 131951,
    SPELL_HUNTER_A_MURDER_OF_CROWS_VISUAL_3         = 131952,
    SPELL_HUNTER_ASPECT_CHEETAH_SLOW                = 186258,
    SPELL_HUNTER_EXHILARATION                       = 109304,
    SPELL_HUNTER_EXHILARATION_PET                   = 128594,
    SPELL_HUNTER_EXHILARATION_R2                    = 231546,
//    SPELL_HUNTER_EXPLOSIVE_SHOT_DAMAGE              = 212680,
    SPELL_HUNTER_LONE_WOLF                          = 155228,
    SPELL_HUNTER_MASTERS_CALL_TRIGGERED             = 62305,
    SPELL_HUNTER_MISDIRECTION                       = 34477,
    SPELL_HUNTER_MISDIRECTION_PROC                  = 35079,
    SPELL_HUNTER_MULTI_SHOT_FOCUS                   = 213363,
    SPELL_HUNTER_PET_LAST_STAND_TRIGGERED           = 53479,
    SPELL_HUNTER_KILL_COMMAND                       = 34026,        //杀戮命令,后加
    SPELL_HUNTER_KILL_COMMAND_CHARGE                = 118171,       //杀戮命令,后加
    SPELL_HUNTER_KILL_COMMAND_TRIGGER               = 83381,        //杀戮命令,后加
    SPELL_HUNTER_PET_HEART_OF_THE_PHOENIX_TRIGGERED = 54114,
    SPELL_HUNTER_PET_HEART_OF_THE_PHOENIX_DEBUFF    = 55711,
    SPELL_HUNTER_POSTHASTE_INCREASE_SPEED           = 118922,
    SPELL_HUNTER_POSTHASTE_TALENT                   = 109215,
    SPELL_HUNTER_STEADY_SHOT_FOCUS                  = 77443,
    SPELL_HUNTER_T9_4P_GREATNESS                    = 68130,
    SPELL_ROAR_OF_SACRIFICE_TRIGGERED               = 67481
};

enum DireBeastSpells    //后加
{
    DIRE_BEAST_DREAD_WASTES                         = 126216,
    DIRE_BEAST_DUNGEONS                             = 132764,
    DIRE_BEAST_EASTERN_KINGDOMS                     = 122804,
    DIRE_BEAST_JADE_FOREST                          = 121118,
    DIRE_BEAST_KALIMDOR                             = 122802,
    DIRE_BEAST_KRASARANG_WILDS                      = 122809,
    DIRE_BEAST_KUN_LAI_SUMMIT                       = 126214,
    DIRE_BEAST_NORTHREND                            = 122807,
    DIRE_BEAST_OUTLAND                              = 122806,
    DIRE_BEAST_TOWNLONG_STEPPES                     = 126215,
    DIRE_BEAST_VALE_OF_THE_ETERNAL_BLOSSOM          = 126213,
    SPELL_HUNTER_A_MURDER_OF_CROWS_1                = 131894,
    SPELL_HUNTER_A_MURDER_OF_CROWS_2                = 206505,
    DIRE_BEAST_VALLEY_OF_THE_FOUR_WINDS             = 122811,
};

enum MiscSpells
{
    SPELL_DRAENEI_GIFT_OF_THE_NAARU                 = 59543,
<<<<<<< HEAD
    SPELL_MAGE_TEMPORAL_DISPLACEMENT                = 80354,
    SPELL_SHAMAN_EXHAUSTION                         = 57723,
    SPELL_HUNTER_INSANITY                           = 95809,
    SPELL_SHAMAN_SATED                              = 57724
=======
>>>>>>> c603c9d9
};

// Kill Command (Damage) - 83381
class spell_hun_kill_command_proc : public SpellScriptLoader
{
public:
    spell_hun_kill_command_proc() : SpellScriptLoader("spell_hun_kill_command_proc") { }

    class spell_hun_kill_command_proc_SpellScript : public SpellScript
    {
        PrepareSpellScript(spell_hun_kill_command_proc_SpellScript);

        void HandleDamage(SpellEffIndex /*effIndex*/)
        {
            Unit* caster = GetCaster();
            Unit* owner = caster->GetOwner();
            Unit* target = GetExplTargetUnit();

            // (1.5 * (rap * 3) * bmMastery * lowNerf * (1 + versability))
            int32 dmg = 4.5f * owner->m_unitData->RangedAttackPower;
            int32 lowNerf = std::min(int32(owner->GetLevel()), 20) * 0.05f;

            if (Player const* ownerPlayer = owner->ToPlayer())
                dmg = AddPct(dmg, ownerPlayer->m_activePlayerData->Mastery);

            dmg *= lowNerf;

            dmg = caster->SpellDamageBonusDone(target, GetSpellInfo(), dmg, SPELL_DIRECT_DAMAGE, GetEffectInfo(EFFECT_0));
            dmg = target->SpellDamageBonusTaken(caster, GetSpellInfo(), dmg, SPELL_DIRECT_DAMAGE);

            SetHitDamage(dmg);
        }

        void Register() override
        {
            OnEffectHitTarget += SpellEffectFn(spell_hun_kill_command_proc_SpellScript::HandleDamage, EFFECT_0, SPELL_EFFECT_SCHOOL_DAMAGE);
        }
    };

    SpellScript* GetSpellScript() const override
    {
        return new spell_hun_kill_command_proc_SpellScript();
    }
};
// Kill Command - 34026
class spell_hun_kill_command : public SpellScriptLoader
{
public:
    spell_hun_kill_command() : SpellScriptLoader("spell_hun_kill_command") { }

    class spell_hun_kill_command_SpellScript : public SpellScript
    {
        PrepareSpellScript(spell_hun_kill_command_SpellScript);
        enum sspell {
            AnimalInstinctsReduction = 232646,
            AspectoftheBeast = 191384,
            BestialFerocity = 191413,
            BestialTenacity = 191414,
            BestialCunning = 191397,
            SpikedCollar = 53184,
            GreatStamina = 61688,
            Cornered = 53497
        };
        bool Validate(SpellInfo const* /*SpellEntry*/) override
        {
            if (!sSpellMgr->GetSpellInfo(SPELL_HUNTER_KILL_COMMAND, DIFFICULTY_NONE))
                return false;
            return true;
        }

        SpellCastResult CheckCastMeet()
        {
            Unit* pet = GetCaster()->GetGuardianPet();
            Unit* petTarget = GetExplTargetUnit();

            if (!pet || pet->isDead())
                return SPELL_FAILED_NO_PET;

            // pet has a target and target is within 5 yards and target is in line of sight
            // 宠物内有个目标，并且目标在5码范围内且在直线视线内
           
            if (!petTarget || !pet->IsWithinDist(petTarget, 40.0f, true) || !petTarget->IsWithinLOSInMap(pet))
                return SPELL_FAILED_DONT_REPORT;

            if (pet->HasAuraType(SPELL_AURA_MOD_STUN) || pet->HasAuraType(SPELL_AURA_MOD_CONFUSE) || pet->HasAuraType(SPELL_AURA_MOD_SILENCE) ||
                pet->HasAuraType(SPELL_AURA_MOD_FEAR) || pet->HasAuraType(SPELL_AURA_MOD_FEAR_2))
                return SPELL_FAILED_CANT_DO_THAT_RIGHT_NOW;

            return SPELL_CAST_OK;
        }

        void HandleDummy(SpellEffIndex /*effIndex*/)
        {
            if (GetCaster()->IsPlayer())
            {
                if (Unit* pet = GetCaster()->GetGuardianPet())
                {
                    if (!pet)
                        return;

                    if (!GetExplTargetUnit())
                        return;
                    Unit* target = GetExplTargetUnit();
                    Player* player = GetCaster()->ToPlayer();

                    pet->CastSpell(GetExplTargetUnit(), SPELL_HUNTER_KILL_COMMAND_TRIGGER, true);

                    if (pet->GetVictim())
                    {
                        pet->AttackStop();
                        pet->ToCreature()->AI()->AttackStart(GetExplTargetUnit());
                    }
                    else
                        pet->ToCreature()->AI()->AttackStart(GetExplTargetUnit());
                    //pet->CastSpell(GetExplTargetUnit(), SPELL_HUNTER_KILL_COMMAND_CHARGE, true);

                   //191384 Aspect of the Beast 
                    if (GetCaster()->HasAura(AspectoftheBeast))
                    {
                        if (pet->HasAura(SpikedCollar))
                            player->CastSpell(target, BestialFerocity, true);
                        if (pet->HasAura(GreatStamina))
                            pet->CastSpell(pet, BestialTenacity, true);
                        if (pet->HasAura(Cornered))
                            player->CastSpell(target, BestialCunning, true);
                    }
                }
            }
        }

        void Register() override
        {
            OnCheckCast += SpellCheckCastFn(spell_hun_kill_command_SpellScript::CheckCastMeet);
            OnEffectHit += SpellEffectFn(spell_hun_kill_command_SpellScript::HandleDummy, EFFECT_1, SPELL_EFFECT_DUMMY);
        }
    };

    SpellScript* GetSpellScript() const override
    {
        return new spell_hun_kill_command_SpellScript();
    }
};

// 131894 - A Murder of Crows
class spell_hun_a_murder_of_crows : public AuraScript
{
    PrepareAuraScript(spell_hun_a_murder_of_crows);

    bool Validate(SpellInfo const* /*spellInfo*/) override
    {
        return ValidateSpellInfo
        ({
            SPELL_HUNTER_A_MURDER_OF_CROWS_DAMAGE,
            SPELL_HUNTER_A_MURDER_OF_CROWS_VISUAL_1,
            SPELL_HUNTER_A_MURDER_OF_CROWS_VISUAL_2,
            SPELL_HUNTER_A_MURDER_OF_CROWS_VISUAL_3
        });
    }

    void HandleDummyTick(AuraEffect const* /*aurEff*/)
    {
        Unit* target = GetTarget();

        if (Unit* caster = GetCaster())
            caster->CastSpell(target, SPELL_HUNTER_A_MURDER_OF_CROWS_DAMAGE, true);

        target->CastSpell(target, SPELL_HUNTER_A_MURDER_OF_CROWS_VISUAL_1, true);
        target->CastSpell(target, SPELL_HUNTER_A_MURDER_OF_CROWS_VISUAL_2, true);
        target->CastSpell(target, SPELL_HUNTER_A_MURDER_OF_CROWS_VISUAL_3, true);
        target->CastSpell(target, SPELL_HUNTER_A_MURDER_OF_CROWS_VISUAL_3, true); // not a mistake, it is intended to cast twice
    }

    void RemoveEffect(AuraEffect const* /*aurEff*/, AuraEffectHandleModes /*mode*/)
    {
        if (GetTargetApplication()->GetRemoveMode() == AURA_REMOVE_BY_DEATH)
            if (Unit* caster = GetCaster())
                caster->GetSpellHistory()->ResetCooldown(GetId(), true);
    }

    void Register() override
    {
        OnEffectPeriodic += AuraEffectPeriodicFn(spell_hun_a_murder_of_crows::HandleDummyTick, EFFECT_0, SPELL_AURA_PERIODIC_DUMMY);
        OnEffectRemove += AuraEffectRemoveFn(spell_hun_a_murder_of_crows::RemoveEffect, EFFECT_0, SPELL_AURA_PERIODIC_DUMMY, AURA_EFFECT_HANDLE_REAL);
    }
};

// 186257 - Aspect of the Cheetah
class spell_hun_aspect_cheetah : public AuraScript
{
    PrepareAuraScript(spell_hun_aspect_cheetah);

    bool Validate(SpellInfo const* /*spellInfo*/) override
    {
        return ValidateSpellInfo
        ({
            SPELL_HUNTER_ASPECT_CHEETAH_SLOW
        });
    }

    void HandleOnRemove(AuraEffect const* /*aurEff*/, AuraEffectHandleModes /*mode*/)
    {
        if (GetTargetApplication()->GetRemoveMode() == AURA_REMOVE_BY_EXPIRE)
            GetTarget()->CastSpell(GetTarget(), SPELL_HUNTER_ASPECT_CHEETAH_SLOW, true);
    }

    void Register() override
    {
        AfterEffectRemove += AuraEffectRemoveFn(spell_hun_aspect_cheetah::HandleOnRemove, EFFECT_0, SPELL_AURA_MOD_INCREASE_SPEED, AURA_EFFECT_HANDLE_REAL);
    }
};

// 109304 - Exhilaration
class spell_hun_exhilaration : public SpellScript
{
    PrepareSpellScript(spell_hun_exhilaration);

    bool Validate(SpellInfo const* /*spellInfo*/) override
    {
        return ValidateSpellInfo({ SPELL_HUNTER_EXHILARATION_R2, SPELL_HUNTER_LONE_WOLF });
    }

    void HandleOnHit()
    {
        if (GetCaster()->HasAura(SPELL_HUNTER_EXHILARATION_R2) && !GetCaster()->HasAura(SPELL_HUNTER_LONE_WOLF))
            GetCaster()->CastSpell(nullptr, SPELL_HUNTER_EXHILARATION_PET, true);
    }

    void Register() override
    {
        OnHit += SpellHitFn(spell_hun_exhilaration::HandleOnHit);
    }
};

// 212431 - Explosive Shot
class spell_hun_explosive_shot : public AuraScript
{
    PrepareAuraScript(spell_hun_explosive_shot);

    bool Validate(SpellInfo const* /*spellInfo*/) override
    {
        return ValidateSpellInfo({ SPELL_HUNTER_EXPLOSIVE_SHOT_DAMAGE });
    }

    void HandlePeriodic(AuraEffect const* /*aurEff*/)
    {
        if (Unit* caster = GetCaster())
            caster->CastSpell(GetTarget(), SPELL_HUNTER_EXPLOSIVE_SHOT_DAMAGE, true);
    }

    void Register() override
    {
        OnEffectPeriodic += AuraEffectPeriodicFn(spell_hun_explosive_shot::HandlePeriodic, EFFECT_0, SPELL_AURA_PERIODIC_DUMMY);
    }
};

// 212658 - Hunting Party
class spell_hun_hunting_party : public AuraScript
{
    PrepareAuraScript(spell_hun_hunting_party);

    bool Validate(SpellInfo const* /*spellInfo*/) override
    {
        return ValidateSpellInfo(
        {
            SPELL_HUNTER_EXHILARATION,
            SPELL_HUNTER_EXHILARATION_PET
        });
    }

    void HandleProc(AuraEffect* aurEff, ProcEventInfo& /*eventInfo*/)
    {
        PreventDefaultAction();
        GetTarget()->GetSpellHistory()->ModifyCooldown(SPELL_HUNTER_EXHILARATION, -Seconds(aurEff->GetAmount()));
        GetTarget()->GetSpellHistory()->ModifyCooldown(SPELL_HUNTER_EXHILARATION_PET, -Seconds(aurEff->GetAmount()));
    }

    void Register() override
    {
        OnEffectProc += AuraEffectProcFn(spell_hun_hunting_party::HandleProc, EFFECT_0, SPELL_AURA_DUMMY);
    }
};

// 53478 - Last Stand Pet
class spell_hun_last_stand_pet : public SpellScript
{
    PrepareSpellScript(spell_hun_last_stand_pet);

    bool Validate(SpellInfo const* /*spellInfo*/) override
    {
        return ValidateSpellInfo({ SPELL_HUNTER_PET_LAST_STAND_TRIGGERED });
    }

    void HandleDummy(SpellEffIndex /*effIndex*/)
    {
        Unit* caster = GetCaster();
        CastSpellExtraArgs args(TRIGGERED_FULL_MASK);
        args.AddSpellBP0(caster->CountPctFromMaxHealth(30));
        caster->CastSpell(caster, SPELL_HUNTER_PET_LAST_STAND_TRIGGERED, args);
    }

    void Register() override
    {
        OnEffectHitTarget += SpellEffectFn(spell_hun_last_stand_pet::HandleDummy, EFFECT_0, SPELL_EFFECT_DUMMY);
    }
};

// 53271 - Masters Call
class spell_hun_masters_call : public SpellScript
{
    PrepareSpellScript(spell_hun_masters_call);

    bool Validate(SpellInfo const* spellInfo) override
    {
        return !spellInfo->GetEffects().empty()
            && ValidateSpellInfo({ SPELL_HUNTER_MASTERS_CALL_TRIGGERED, uint32(spellInfo->GetEffect(EFFECT_0).CalcValue()) });
    }

    bool Load() override
    {
        return GetCaster()->GetTypeId() == TYPEID_PLAYER;
    }

    SpellCastResult DoCheckCast()
    {
        Guardian* pet = GetCaster()->ToPlayer()->GetGuardianPet();
        ASSERT(pet); // checked in Spell::CheckCast

        if (!pet->IsPet() || !pet->IsAlive())
            return SPELL_FAILED_NO_PET;

        // Do a mini Spell::CheckCasterAuras on the pet, no other way of doing this
        SpellCastResult result = SPELL_CAST_OK;
        uint32 const unitflag = pet->m_unitData->Flags;
        if (!pet->GetCharmerGUID().IsEmpty())
            result = SPELL_FAILED_CHARMED;
        else if (unitflag & UNIT_FLAG_STUNNED)
            result = SPELL_FAILED_STUNNED;
        else if (unitflag & UNIT_FLAG_FLEEING)
            result = SPELL_FAILED_FLEEING;
        else if (unitflag & UNIT_FLAG_CONFUSED)
            result = SPELL_FAILED_CONFUSED;

        if (result != SPELL_CAST_OK)
            return result;

        Unit* target = GetExplTargetUnit();
        if (!target)
            return SPELL_FAILED_BAD_TARGETS;

        if (!pet->IsWithinLOSInMap(target))
            return SPELL_FAILED_LINE_OF_SIGHT;

        return SPELL_CAST_OK;
    }

    void HandleDummy(SpellEffIndex /*effIndex*/)
    {
        GetCaster()->ToPlayer()->GetPet()->CastSpell(GetHitUnit(), GetEffectValue(), true);
    }

    void HandleScriptEffect(SpellEffIndex /*effIndex*/)
    {
        GetHitUnit()->CastSpell(nullptr, SPELL_HUNTER_MASTERS_CALL_TRIGGERED, true);
    }

    void Register() override
    {
        OnCheckCast += SpellCheckCastFn(spell_hun_masters_call::DoCheckCast);

        OnEffectHitTarget += SpellEffectFn(spell_hun_masters_call::HandleDummy, EFFECT_0, SPELL_EFFECT_DUMMY);
        OnEffectHitTarget += SpellEffectFn(spell_hun_masters_call::HandleScriptEffect, EFFECT_1, SPELL_EFFECT_SCRIPT_EFFECT);
    }
};

// 34477 - Misdirection
class spell_hun_misdirection : public AuraScript
{
    PrepareAuraScript(spell_hun_misdirection);

    bool Validate(SpellInfo const* /*spellInfo*/) override
    {
        return ValidateSpellInfo({ SPELL_HUNTER_MISDIRECTION_PROC });
    }

    void OnRemove(AuraEffect const* /*aurEff*/, AuraEffectHandleModes /*mode*/)
    {
        if (GetTargetApplication()->GetRemoveMode() == AURA_REMOVE_BY_DEFAULT || GetTargetApplication()->GetRemoveMode() == AURA_REMOVE_BY_INTERRUPT)
            return;

        if (!GetTarget()->HasAura(SPELL_HUNTER_MISDIRECTION_PROC))
            GetTarget()->GetThreatManager().UnregisterRedirectThreat(SPELL_HUNTER_MISDIRECTION);
    }

    void HandleProc(AuraEffect* aurEff, ProcEventInfo& /*eventInfo*/)
    {
        PreventDefaultAction();
        GetTarget()->CastSpell(GetTarget(), SPELL_HUNTER_MISDIRECTION_PROC, aurEff);
    }

    void Register() override
    {
        AfterEffectRemove += AuraEffectRemoveFn(spell_hun_misdirection::OnRemove, EFFECT_1, SPELL_AURA_DUMMY, AURA_EFFECT_HANDLE_REAL);
        OnEffectProc += AuraEffectProcFn(spell_hun_misdirection::HandleProc, EFFECT_1, SPELL_AURA_DUMMY);
    }
};

// 35079 - Misdirection (Proc)
class spell_hun_misdirection_proc : public AuraScript
{
    PrepareAuraScript(spell_hun_misdirection_proc);

    void OnRemove(AuraEffect const* /*aurEff*/, AuraEffectHandleModes /*mode*/)
    {
        GetTarget()->GetThreatManager().UnregisterRedirectThreat(SPELL_HUNTER_MISDIRECTION);
    }

    void Register() override
    {
        AfterEffectRemove += AuraEffectRemoveFn(spell_hun_misdirection_proc::OnRemove, EFFECT_0, SPELL_AURA_DUMMY, AURA_EFFECT_HANDLE_REAL);
    }
};

// 2643 - Multi-Shot
class spell_hun_multi_shot : public SpellScript
{
    PrepareSpellScript(spell_hun_multi_shot);

    bool Validate(SpellInfo const* /*spellInfo*/) override
    {
        return ValidateSpellInfo({ SPELL_HUNTER_MULTI_SHOT_FOCUS });
    }

    bool Load() override
    {
        return GetCaster()->GetTypeId() == TYPEID_PLAYER;
    }

    void HandleOnHit()
    {
        // We need to check hunter's spec because it doesn't generate focus on other specs than MM
        if (GetCaster()->ToPlayer()->GetPrimarySpecialization() == TALENT_SPEC_HUNTER_MARKSMAN)
            GetCaster()->CastSpell(GetCaster(), SPELL_HUNTER_MULTI_SHOT_FOCUS, true);
    }

    void Register() override
    {
        OnHit += SpellHitFn(spell_hun_multi_shot::HandleOnHit);
    }
};

// 55709 - Pet Heart of the Phoenix
class spell_hun_pet_heart_of_the_phoenix : public SpellScript
{
    PrepareSpellScript(spell_hun_pet_heart_of_the_phoenix);

    bool Load() override
    {
        if (!GetCaster()->IsPet())
            return false;
        return true;
    }

    bool Validate(SpellInfo const* /*spellInfo*/) override
    {
        return ValidateSpellInfo({ SPELL_HUNTER_PET_HEART_OF_THE_PHOENIX_TRIGGERED, SPELL_HUNTER_PET_HEART_OF_THE_PHOENIX_DEBUFF });
    }

    void HandleScript(SpellEffIndex /*effIndex*/)
    {
        Unit* caster = GetCaster();
        if (Unit* owner = caster->GetOwner())
        {
            if (!caster->HasAura(SPELL_HUNTER_PET_HEART_OF_THE_PHOENIX_DEBUFF))
            {
                CastSpellExtraArgs args(TRIGGERED_FULL_MASK);
                args.AddSpellBP0(100);
                owner->CastSpell(caster, SPELL_HUNTER_PET_HEART_OF_THE_PHOENIX_TRIGGERED, args);
                caster->CastSpell(caster, SPELL_HUNTER_PET_HEART_OF_THE_PHOENIX_DEBUFF, true);
            }
        }
    }

    void Register() override
    {
        OnEffectHitTarget += SpellEffectFn(spell_hun_pet_heart_of_the_phoenix::HandleScript, EFFECT_0, SPELL_EFFECT_SCRIPT_EFFECT);
    }
};

// 781 - Disengage
class spell_hun_posthaste : public SpellScript
{
    PrepareSpellScript(spell_hun_posthaste);

    bool Validate(SpellInfo const* /*spellInfo*/) override
    {
        return ValidateSpellInfo({ SPELL_HUNTER_POSTHASTE_TALENT, SPELL_HUNTER_POSTHASTE_INCREASE_SPEED });
    }

    void HandleAfterCast()
    {
        if (GetCaster()->HasAura(SPELL_HUNTER_POSTHASTE_TALENT))
        {
            GetCaster()->RemoveMovementImpairingAuras(true);
            GetCaster()->CastSpell(GetCaster(), SPELL_HUNTER_POSTHASTE_INCREASE_SPEED, GetSpell());
        }
    }

    void Register() override
    {
        AfterCast += SpellCastFn(spell_hun_posthaste::HandleAfterCast);
    }
};

// 53480 - Roar of Sacrifice
class spell_hun_roar_of_sacrifice : public AuraScript
{
    PrepareAuraScript(spell_hun_roar_of_sacrifice);

    bool Validate(SpellInfo const* /*spellInfo*/) override
    {
        return ValidateSpellInfo({ SPELL_ROAR_OF_SACRIFICE_TRIGGERED });
    }

    bool CheckProc(AuraEffect const* aurEff, ProcEventInfo& eventInfo)
    {
        DamageInfo* damageInfo = eventInfo.GetDamageInfo();
        if (!damageInfo || !(damageInfo->GetSchoolMask() & aurEff->GetMiscValue()))
            return false;

        if (!GetCaster())
            return false;

        return true;
    }

    void HandleProc(AuraEffect* aurEff, ProcEventInfo& eventInfo)
    {
        PreventDefaultAction();

        CastSpellExtraArgs args(aurEff);
        args.AddSpellBP0(CalculatePct(eventInfo.GetDamageInfo()->GetDamage(), aurEff->GetAmount()));
        eventInfo.GetActor()->CastSpell(GetCaster(), SPELL_ROAR_OF_SACRIFICE_TRIGGERED, args);
    }

    void Register() override
    {
        DoCheckEffectProc += AuraCheckEffectProcFn(spell_hun_roar_of_sacrifice::CheckProc, EFFECT_1, SPELL_AURA_DUMMY);
        OnEffectProc += AuraEffectProcFn(spell_hun_roar_of_sacrifice::HandleProc, EFFECT_1, SPELL_AURA_DUMMY);
    }
};

// 37506 - Scatter Shot
class spell_hun_scatter_shot : public SpellScript
{
    PrepareSpellScript(spell_hun_scatter_shot);

    bool Load() override
    {
        return GetCaster()->GetTypeId() == TYPEID_PLAYER;
    }

    void HandleDummy(SpellEffIndex /*effIndex*/)
    {
        Player* caster = GetCaster()->ToPlayer();
        // break Auto Shot and autohit
        caster->InterruptSpell(CURRENT_AUTOREPEAT_SPELL);
        caster->AttackStop();
        caster->SendAttackSwingCancelAttack();
    }

    void Register() override
    {
        OnEffectHitTarget += SpellEffectFn(spell_hun_scatter_shot::HandleDummy, EFFECT_0, SPELL_EFFECT_DUMMY);
    }
};

// 56641 - Steady Shot
class spell_hun_steady_shot : public SpellScript
{
    PrepareSpellScript(spell_hun_steady_shot);

    bool Validate(SpellInfo const* /*spellInfo*/) override
    {
        return ValidateSpellInfo({ SPELL_HUNTER_STEADY_SHOT_FOCUS });
    }

    bool Load() override
    {
        return GetCaster()->GetTypeId() == TYPEID_PLAYER;
    }

    void HandleOnHit()
    {
        GetCaster()->CastSpell(GetCaster(), SPELL_HUNTER_STEADY_SHOT_FOCUS, true);
    }

    void Register() override
    {
        OnHit += SpellHitFn(spell_hun_steady_shot::HandleOnHit);
    }
};

// 1515 - Tame Beast    //原版    //猎人驯服宠物,抓宠物
class spell_hun_tame_beast : public SpellScript 
{
    PrepareSpellScript(spell_hun_tame_beast);

    static constexpr uint32 CallPetSpellIds[MAX_ACTIVE_PETS] =
    {
        883,
        83242,
        83243,
        83244,
        83245,
    };

    SpellCastResult CheckCast()
    {
        Player* caster = GetCaster()->ToPlayer();
        if (!caster)
            return SPELL_FAILED_DONT_REPORT;

        if (!GetExplTargetUnit())
            return SPELL_FAILED_BAD_IMPLICIT_TARGETS;

        if (Creature* target = GetExplTargetUnit()->ToCreature())
        {
            //此处注释,尝试取消猎人抓宠物,提示等级过高.但也可能让猎人随意抓高等级宠物.
            //if (target->GetLevel() > caster->GetLevel())
            //    return SPELL_FAILED_HIGHLEVEL;//返回驯服失败,等级过高

            // use SMSG_PET_TAME_FAILURE?
            if (!target->GetCreatureTemplate()->IsTameable(caster->CanTameExoticPets()))
                return SPELL_FAILED_BAD_TARGETS;

            if (PetStable const* petStable = caster->GetPetStable())
            {
                if (petStable->CurrentPetIndex)
                    return SPELL_FAILED_ALREADY_HAVE_SUMMON;

                auto freeSlotItr = std::find_if(petStable->ActivePets.begin(), petStable->ActivePets.end(), [](Optional<PetStable::PetInfo> const& petInfo)
                {
                    return !petInfo.has_value();
                });

                if (freeSlotItr == petStable->ActivePets.end())
                {
                    caster->SendTameFailure(PetTameResult::TooMany);
                    return SPELL_FAILED_DONT_REPORT;
                }

                // Check for known Call Pet X spells
                std::size_t freeSlotIndex = std::distance(petStable->ActivePets.begin(), freeSlotItr);
                if (!caster->HasSpell(CallPetSpellIds[freeSlotIndex]))
                {
                    caster->SendTameFailure(PetTameResult::TooMany);
                    return SPELL_FAILED_DONT_REPORT;
                }
            }

            if (!caster->GetCharmedGUID().IsEmpty())
                return SPELL_FAILED_ALREADY_HAVE_CHARM;

            if (!target->GetOwnerGUID().IsEmpty())
            {
                caster->SendTameFailure(PetTameResult::CreatureAlreadyOwned);
                return SPELL_FAILED_DONT_REPORT;
            }
        }
        else
            return SPELL_FAILED_BAD_IMPLICIT_TARGETS;

        return SPELL_CAST_OK;
    }

    void Register() override
    {
        OnCheckCast += SpellCheckCastFn(spell_hun_tame_beast::CheckCast);
    }
};

// 1515 - Tame Beast    //Kyrian版
//class spell_hun_tame_beast : public SpellScriptLoader
//{
//public:
//    spell_hun_tame_beast() : SpellScriptLoader("spell_hun_tame_beast") { }
//
//    class spell_hun_tame_beast_SpellScript : public SpellScript
//    {
//        PrepareSpellScript(spell_hun_tame_beast_SpellScript);
//
//        SpellCastResult CheckCast()
//        {
//            Unit* caster = GetCaster();
//            if (caster->GetTypeId() != TYPEID_PLAYER)
//                return SPELL_FAILED_DONT_REPORT;
//
//            if (!GetExplTargetUnit())
//                return SPELL_FAILED_BAD_IMPLICIT_TARGETS;
//
//            if (Creature* target = GetExplTargetUnit()->ToCreature())
//            {
//                if (target->getLevel() > caster->getLevel())
//                    return SPELL_FAILED_HIGHLEVEL;
//
//                // use SMSG_PET_TAME_FAILURE?
//                if (!target->GetCreatureTemplate()->IsTameable(caster->ToPlayer()->CanTameExoticPets()))
//                    return SPELL_FAILED_BAD_TARGETS;
//
//                if (!caster->GetPetGUID().IsEmpty())
//                    return SPELL_FAILED_ALREADY_HAVE_SUMMON;
//
//                if (!caster->GetCharmGUID().IsEmpty())
//                    return SPELL_FAILED_ALREADY_HAVE_CHARM;
//            }
//            else
//                return SPELL_FAILED_BAD_IMPLICIT_TARGETS;
//
//            return SPELL_CAST_OK;
//        }
//
//        void Register() override
//        {
//            OnCheckCast += SpellCheckCastFn(spell_hun_tame_beast_SpellScript::CheckCast);
//        }
//    };
//
//    SpellScript* GetSpellScript() const override
//    {
//        return new spell_hun_tame_beast_SpellScript();
//    }
//};

// 67151 - Item - Hunter T9 4P Bonus (Steady Shot)
class spell_hun_t9_4p_bonus : public AuraScript
{
    PrepareAuraScript(spell_hun_t9_4p_bonus);

    bool Validate(SpellInfo const* /*spellInfo*/) override
    {
        return ValidateSpellInfo({ SPELL_HUNTER_T9_4P_GREATNESS });
    }

    bool CheckProc(ProcEventInfo& eventInfo)
    {
        if (eventInfo.GetActor()->GetTypeId() == TYPEID_PLAYER && eventInfo.GetActor()->ToPlayer()->GetPet())
            return true;
        return false;
    }

    void HandleProc(AuraEffect* aurEff, ProcEventInfo& eventInfo)
    {
        PreventDefaultAction();
        Unit* caster = eventInfo.GetActor();

        caster->CastSpell(caster->ToPlayer()->GetPet(), SPELL_HUNTER_T9_4P_GREATNESS, aurEff);
    }

    void Register() override
    {
        DoCheckProc += AuraCheckProcFn(spell_hun_t9_4p_bonus::CheckProc);
        OnEffectProc += AuraEffectProcFn(spell_hun_t9_4p_bonus::HandleProc, EFFECT_0, SPELL_AURA_PROC_TRIGGER_SPELL);
    }
};

void AddSC_hunter_spell_scripts()
{
    RegisterSpellScript(spell_hun_kill_command_proc);
    RegisterSpellScript(spell_hun_kill_command);
    RegisterSpellScript(spell_hun_a_murder_of_crows);
    RegisterSpellScript(spell_hun_aspect_cheetah);
    RegisterSpellScript(spell_hun_exhilaration);
    RegisterSpellScript(spell_hun_explosive_shot);
    RegisterSpellScript(spell_hun_hunting_party);
    RegisterSpellScript(spell_hun_last_stand_pet);
    RegisterSpellScript(spell_hun_masters_call);
    RegisterSpellScript(spell_hun_misdirection);
    RegisterSpellScript(spell_hun_misdirection_proc);
    RegisterSpellScript(spell_hun_multi_shot);
    RegisterSpellScript(spell_hun_pet_heart_of_the_phoenix);
    RegisterSpellScript(spell_hun_posthaste);
    RegisterSpellScript(spell_hun_roar_of_sacrifice);
    RegisterSpellScript(spell_hun_scatter_shot);
    RegisterSpellScript(spell_hun_steady_shot);
    RegisterSpellScript(spell_hun_tame_beast);
    RegisterSpellScript(spell_hun_t9_4p_bonus);
}<|MERGE_RESOLUTION|>--- conflicted
+++ resolved
@@ -22,17 +22,17 @@
  */
 
 #include "ScriptMgr.h"
-#include "CellImpl.h" //这是个啥
+#include "CellImpl.h" //���Ǹ�ɶ
 #include "GridNotifiersImpl.h"
 #include "Pet.h"
 #include "SpellAuraEffects.h"
 #include "SpellHistory.h"
 #include "SpellScript.h"
 
-enum HunterSpells   //枚举猎人技能
-{
-    SPELL_HUNTER_HARPOON = 190925,//鱼叉?
-    SPELL_HUNTER_HARPOON_ROOT = 190927,//鱼叉**?
+enum HunterSpells   //ö�����˼���
+{
+    SPELL_HUNTER_HARPOON = 190925,//���?
+    SPELL_HUNTER_HARPOON_ROOT = 190927,//���**?
     SPELL_HUNTER_ANIMAL_INSTINCTS = 204315,
     SPELL_HUNTER_ANIMAL_INSTINCTS_CHEETAH = 204324,
     SPELL_HUNTER_ANIMAL_INSTINCTS_MONGOOSE = 204333,
@@ -101,7 +101,7 @@
     SPELL_HUNTER_LETHAL_SHOTS                       = 260393,
     SPELL_HUNTER_CALLING_THE_SHOTS                  = 260404,
     SPELL_HUNTER_TRUESHOT                           = 288613,
-    //上方为Kyrian版
+    //�Ϸ�ΪKyrian��
 
     SPELL_HUNTER_A_MURDER_OF_CROWS_DAMAGE           = 131900,
     SPELL_HUNTER_A_MURDER_OF_CROWS_VISUAL_1         = 131637,
@@ -118,9 +118,9 @@
     SPELL_HUNTER_MISDIRECTION_PROC                  = 35079,
     SPELL_HUNTER_MULTI_SHOT_FOCUS                   = 213363,
     SPELL_HUNTER_PET_LAST_STAND_TRIGGERED           = 53479,
-    SPELL_HUNTER_KILL_COMMAND                       = 34026,        //杀戮命令,后加
-    SPELL_HUNTER_KILL_COMMAND_CHARGE                = 118171,       //杀戮命令,后加
-    SPELL_HUNTER_KILL_COMMAND_TRIGGER               = 83381,        //杀戮命令,后加
+    SPELL_HUNTER_KILL_COMMAND                       = 34026,        //ɱ¾����,���
+    SPELL_HUNTER_KILL_COMMAND_CHARGE                = 118171,       //ɱ¾����,���
+    SPELL_HUNTER_KILL_COMMAND_TRIGGER               = 83381,        //ɱ¾����,���
     SPELL_HUNTER_PET_HEART_OF_THE_PHOENIX_TRIGGERED = 54114,
     SPELL_HUNTER_PET_HEART_OF_THE_PHOENIX_DEBUFF    = 55711,
     SPELL_HUNTER_POSTHASTE_INCREASE_SPEED           = 118922,
@@ -130,7 +130,7 @@
     SPELL_ROAR_OF_SACRIFICE_TRIGGERED               = 67481
 };
 
-enum DireBeastSpells    //后加
+enum DireBeastSpells    //���
 {
     DIRE_BEAST_DREAD_WASTES                         = 126216,
     DIRE_BEAST_DUNGEONS                             = 132764,
@@ -151,13 +151,10 @@
 enum MiscSpells
 {
     SPELL_DRAENEI_GIFT_OF_THE_NAARU                 = 59543,
-<<<<<<< HEAD
     SPELL_MAGE_TEMPORAL_DISPLACEMENT                = 80354,
     SPELL_SHAMAN_EXHAUSTION                         = 57723,
     SPELL_HUNTER_INSANITY                           = 95809,
     SPELL_SHAMAN_SATED                              = 57724
-=======
->>>>>>> c603c9d9
 };
 
 // Kill Command (Damage) - 83381
@@ -237,7 +234,7 @@
                 return SPELL_FAILED_NO_PET;
 
             // pet has a target and target is within 5 yards and target is in line of sight
-            // 宠物内有个目标，并且目标在5码范围内且在直线视线内
+            // �������и�Ŀ�꣬����Ŀ����5�뷶Χ������ֱ��������
            
             if (!petTarget || !pet->IsWithinDist(petTarget, 40.0f, true) || !petTarget->IsWithinLOSInMap(pet))
                 return SPELL_FAILED_DONT_REPORT;
@@ -760,7 +757,7 @@
     }
 };
 
-// 1515 - Tame Beast    //原版    //猎人驯服宠物,抓宠物
+// 1515 - Tame Beast    //ԭ��    //����ѱ������,ץ����
 class spell_hun_tame_beast : public SpellScript 
 {
     PrepareSpellScript(spell_hun_tame_beast);
@@ -785,9 +782,9 @@
 
         if (Creature* target = GetExplTargetUnit()->ToCreature())
         {
-            //此处注释,尝试取消猎人抓宠物,提示等级过高.但也可能让猎人随意抓高等级宠物.
+            //�˴�ע��,����ȡ������ץ����,��ʾ�ȼ�����.��Ҳ��������������ץ�ߵȼ�����.
             //if (target->GetLevel() > caster->GetLevel())
-            //    return SPELL_FAILED_HIGHLEVEL;//返回驯服失败,等级过高
+            //    return SPELL_FAILED_HIGHLEVEL;//����ѱ��ʧ��,�ȼ�����
 
             // use SMSG_PET_TAME_FAILURE?
             if (!target->GetCreatureTemplate()->IsTameable(caster->CanTameExoticPets()))
@@ -839,7 +836,7 @@
     }
 };
 
-// 1515 - Tame Beast    //Kyrian版
+// 1515 - Tame Beast    //Kyrian��
 //class spell_hun_tame_beast : public SpellScriptLoader
 //{
 //public:
