--- conflicted
+++ resolved
@@ -32,18 +32,6 @@
 
 enum HunterSpells
 {
-<<<<<<< HEAD
-    SPELL_HUNTER_ASPECT_OF_THE_BEAST                = 13161,
-    SPELL_HUNTER_ASPECT_OF_THE_BEAST_PET            = 61669,
-    SPELL_HUNTER_ASPECT_OF_THE_VIPER                = 34074,
-    SPELL_HUNTER_ASPECT_OF_THE_VIPER_ENERGIZE       = 34075,
-    SPELL_HUNTER_BESTIAL_WRATH                      = 19574,
-    SPELL_HUNTER_CHIMERA_SHOT_SERPENT               = 53353,
-    SPELL_HUNTER_CHIMERA_SHOT_VIPER                 = 53358,
-    SPELL_HUNTER_CHIMERA_SHOT_SCORPID               = 53359,
-    SPELL_HUNTER_GLYPH_OF_ARCANE_SHOT               = 61389,
-    SPELL_HUNTER_GLYPH_OF_ASPECT_OF_THE_VIPER       = 56851,
-=======
     SPELL_HUNTER_ARCANE_SHOT_FOCUS                  = 187675,
     SPELL_HUNTER_ASPECT_CHEETAH_SLOW                = 186258,
     SPELL_HUNTER_BESTIAL_WRATH                      = 19574,
@@ -53,13 +41,11 @@
     SPELL_HUNTER_EXHILARATION_R2                    = 231546,
     SPELL_HUNTER_FIRE                               = 82926,
     SPELL_HUNTER_GENERIC_ENERGIZE_FOCUS             = 91954,
->>>>>>> 28d470c5
     SPELL_HUNTER_IMPROVED_MEND_PET                  = 24406,
     SPELL_HUNTER_INSANITY                           = 95809,
     SPELL_HUNTER_LOCK_AND_LOAD                      = 56453,
     SPELL_HUNTER_LONE_WOLF                          = 155228,
     SPELL_HUNTER_MASTERS_CALL_TRIGGERED             = 62305,
-    SPELL_HUNTER_MISDIRECTION                       = 34477,
     SPELL_HUNTER_MISDIRECTION_PROC                  = 35079,
     SPELL_HUNTER_MULTI_SHOT_FOCUS                   = 213363,
     SPELL_HUNTER_PET_LAST_STAND_TRIGGERED           = 53479,
@@ -67,35 +53,10 @@
     SPELL_HUNTER_PET_HEART_OF_THE_PHOENIX_TRIGGERED = 54114,
     SPELL_HUNTER_PET_HEART_OF_THE_PHOENIX_DEBUFF    = 55711,
     SPELL_HUNTER_PET_CARRION_FEEDER_TRIGGERED       = 54045,
-    SPELL_HUNTER_PIERCING_SHOTS                     = 63468,
     SPELL_HUNTER_READINESS                          = 23989,
     SPELL_HUNTER_SERPENT_STING                      = 1978,
     SPELL_HUNTER_SNIPER_TRAINING_R1                 = 53302,
     SPELL_HUNTER_SNIPER_TRAINING_BUFF_R1            = 64418,
-<<<<<<< HEAD
-    SPELL_HUNTER_T9_4P_GREATNESS                    = 68130,
-    SPELL_HUNTER_VICIOUS_VIPER                      = 61609,
-    SPELL_HUNTER_VIPER_ATTACK_SPEED                 = 60144,
-    SPELL_DRAENEI_GIFT_OF_THE_NAARU                 = 59543,
-    SPELL_ROAR_OF_SACRIFICE_TRIGGERED               = 67481,
-    SPELL_HUNTER_LOCK_AND_LOAD_TRIGGER              = 56453,
-    SPELL_HUNTER_LOCK_AND_LOAD_MARKER               = 67544,
-    SPELL_HUNTER_KILL_COMMAND_HUNTER                = 34027,
-    SPELL_HUNTER_THRILL_OF_THE_HUNT_MANA            = 34720,
-    SPELL_REPLENISHMENT                             = 57669,
-    SPELL_HUNTER_RAPID_RECUPERATION_MANA_R1         = 56654,
-    SPELL_HUNTER_RAPID_RECUPERATION_MANA_R2         = 58882,
-    SPELL_HUNTER_GLYPH_OF_MEND_PET_HAPPINESS        = 57894,
-    SPELL_HUNTER_EXPLOSIVE_SHOT_DAMAGE              = 53352,
-    SPELL_HUNTER_FEEDING_FRENZY_BUFF_R1             = 60096,
-    SPELL_HUNTER_FEEDING_FRENZY_BUFF_R2             = 60097,
-    SPELL_HUNTER_WYVERN_STING_DOT_R1                = 24131,
-    SPELL_HUNTER_WYVERN_STING_DOT_R2                = 24134,
-    SPELL_HUNTER_WYVERN_STING_DOT_R3                = 24135,
-    SPELL_HUNTER_WYVERN_STING_DOT_R4                = 27069,
-    SPELL_HUNTER_WYVERN_STING_DOT_R5                = 49009,
-    SPELL_HUNTER_WYVERN_STING_DOT_R6                = 49010
-=======
     SPELL_HUNTER_STEADY_SHOT_FOCUS                  = 77443,
     SPELL_HUNTER_T9_4P_GREATNESS                    = 68130,
     SPELL_ROAR_OF_SACRIFICE_TRIGGERED               = 67481
@@ -107,7 +68,6 @@
     SPELL_MAGE_TEMPORAL_DISPLACEMENT                = 80354,
     SPELL_SHAMAN_EXHAUSTION                         = 57723,
     SPELL_SHAMAN_SATED                              = 57724
->>>>>>> 28d470c5
 };
 
 // 90355 - Ancient Hysteria
@@ -118,18 +78,6 @@
 
         class spell_hun_ancient_hysteria_SpellScript : public SpellScript
         {
-<<<<<<< HEAD
-            PrepareAuraScript(spell_hun_aspect_of_the_beast_AuraScript);
-
-            bool Load() override
-            {
-                return GetOwner()->GetTypeId() == TYPEID_PLAYER;
-            }
-
-            bool Validate(SpellInfo const* /*spellInfo*/) override
-            {
-                return ValidateSpellInfo({ SPELL_HUNTER_ASPECT_OF_THE_BEAST_PET });
-=======
             PrepareSpellScript(spell_hun_ancient_hysteria_SpellScript);
 
             bool Validate(SpellInfo const* /*spellInfo*/) override
@@ -141,33 +89,20 @@
                     SPELL_SHAMAN_EXHAUSTION,
                     SPELL_SHAMAN_SATED
                 });
->>>>>>> 28d470c5
             }
 
             void RemoveInvalidTargets(std::list<WorldObject*>& targets)
             {
-<<<<<<< HEAD
-                Player* player = GetTarget()->ToPlayer();
-                if (Pet* pet = player->GetPet())
-                    pet->RemoveAurasDueToSpell(SPELL_HUNTER_ASPECT_OF_THE_BEAST_PET);
-=======
                 targets.remove_if(Trinity::UnitAuraCheck(true, SPELL_HUNTER_INSANITY));
                 targets.remove_if(Trinity::UnitAuraCheck(true, SPELL_MAGE_TEMPORAL_DISPLACEMENT));
                 targets.remove_if(Trinity::UnitAuraCheck(true, SPELL_SHAMAN_EXHAUSTION));
                 targets.remove_if(Trinity::UnitAuraCheck(true, SPELL_SHAMAN_SATED));
->>>>>>> 28d470c5
             }
 
             void ApplyDebuff()
             {
-<<<<<<< HEAD
-                Player* player = GetTarget()->ToPlayer();
-                if (player->GetPet())
-                    player->CastSpell(player, SPELL_HUNTER_ASPECT_OF_THE_BEAST_PET, true);
-=======
                 if (Unit* target = GetHitUnit())
                     target->CastSpell(target, SPELL_HUNTER_INSANITY, true);
->>>>>>> 28d470c5
             }
 
             void Register() override
@@ -183,41 +118,8 @@
         }
 };
 
-<<<<<<< HEAD
-// 61669 - Aspect of the Beast
-class spell_hun_aspect_of_the_beast_pet : public AuraScript
-{
-    PrepareAuraScript(spell_hun_aspect_of_the_beast_pet);
-
-    bool Validate(SpellInfo const* /*spellInfo*/) override
-    {
-        return ValidateSpellInfo({ SPELL_HUNTER_ASPECT_OF_THE_BEAST });
-    }
-
-    bool Load() override
-    {
-        return GetUnitOwner()->GetSpellModOwner();
-    }
-
-    void OnApply(AuraEffect const* /*aurEff*/, AuraEffectHandleModes /*mode*/)
-    {
-        Player* owner = GetUnitOwner()->GetSpellModOwner();
-        if (!ASSERT_NOTNULL(owner)->HasAura(SPELL_HUNTER_ASPECT_OF_THE_BEAST))
-            Remove();
-    }
-
-    void Register() override
-    {
-        OnEffectApply += AuraEffectApplyFn(spell_hun_aspect_of_the_beast_pet::OnApply, EFFECT_0, SPELL_AURA_UNTRACKABLE, AURA_EFFECT_HANDLE_REAL);
-    }
-};
-
-// 34074 - Aspect of the Viper
-class spell_hun_ascpect_of_the_viper : public SpellScriptLoader
-=======
 // 185358 - Arcane Shot
 class spell_hun_arcane_shot : public SpellScriptLoader
->>>>>>> 28d470c5
 {
     public:
         spell_hun_arcane_shot() : SpellScriptLoader("spell_hun_arcane_shot") { }
@@ -228,17 +130,7 @@
 
             bool Validate(SpellInfo const* /*spellInfo*/) override
             {
-<<<<<<< HEAD
-                return ValidateSpellInfo(
-                {
-                    SPELL_HUNTER_ASPECT_OF_THE_VIPER_ENERGIZE,
-                    SPELL_HUNTER_GLYPH_OF_ASPECT_OF_THE_VIPER,
-                    SPELL_HUNTER_VIPER_ATTACK_SPEED,
-                    SPELL_HUNTER_VICIOUS_VIPER
-                });
-=======
                 return ValidateSpellInfo({ SPELL_HUNTER_ARCANE_SHOT_FOCUS });
->>>>>>> 28d470c5
             }
 
             void HandleOnHit()
@@ -258,18 +150,11 @@
         }
 };
 
-<<<<<<< HEAD
-                CastSpellExtraArgs args(aurEff);
-                args.AddSpellBP0(mana);
-                GetTarget()->CastSpell(GetTarget(), SPELL_HUNTER_ASPECT_OF_THE_VIPER_ENERGIZE, args);
-            }
-=======
 // 186257 - Aspect of the Cheetah
 class spell_hun_aspect_cheetah : public SpellScriptLoader
 {
     public:
         spell_hun_aspect_cheetah() : SpellScriptLoader("spell_hun_aspect_cheetah") { }
->>>>>>> 28d470c5
 
         class spell_hun_aspect_cheetah_AuraScript : public AuraScript
         {
@@ -277,16 +162,10 @@
 
             bool Validate(SpellInfo const* /*spellInfo*/) override
             {
-<<<<<<< HEAD
-                // Hunter T7 4P Bonus
-                if (GetTarget()->HasAura(SPELL_HUNTER_VIPER_ATTACK_SPEED))
-                    GetTarget()->CastSpell(GetTarget(), SPELL_HUNTER_VICIOUS_VIPER, aurEff);
-=======
                 return ValidateSpellInfo
                 ({
                     SPELL_HUNTER_ASPECT_CHEETAH_SLOW
                 });
->>>>>>> 28d470c5
             }
 
             void HandleOnRemove(AuraEffect const* /*aurEff*/, AuraEffectHandleModes /*mode*/)
@@ -319,87 +198,20 @@
 
             bool Validate(SpellInfo const* /*spellInfo*/) override
             {
-<<<<<<< HEAD
-                return ValidateSpellInfo({ SPELL_HUNTER_CHIMERA_SHOT_SERPENT, SPELL_HUNTER_CHIMERA_SHOT_VIPER, SPELL_HUNTER_CHIMERA_SHOT_SCORPID });
-=======
                 return ValidateSpellInfo({ SPELL_HUNTER_CHIMERA_SHOT_HEAL, SPELL_HUNTER_SERPENT_STING });
             }
 
             bool Load() override
             {
                 return GetCaster()->GetTypeId() == TYPEID_PLAYER;
->>>>>>> 28d470c5
             }
 
             void HandleScriptEffect(SpellEffIndex /*effIndex*/)
             {
-<<<<<<< HEAD
-                Unit* caster = GetCaster();
-                if (Unit* unitTarget = GetHitUnit())
-                {
-                    uint32 spellId = 0;
-                    int32 basePoint = 0;
-                    Unit::AuraApplicationMap const& auras = unitTarget->GetAppliedAuras();
-                    for (Unit::AuraApplicationMap::const_iterator i = auras.begin(); i != auras.end(); ++i)
-                    {
-                        Aura* aura = i->second->GetBase();
-                        if (aura->GetCasterGUID() != caster->GetGUID())
-                            continue;
-
-                        // Search only Serpent Sting, Viper Sting, Scorpid Sting auras
-                        flag96 familyFlag = aura->GetSpellInfo()->SpellFamilyFlags;
-                        if (!(familyFlag[1] & 0x00000080 || familyFlag[0] & 0x0000C000))
-                            continue;
-                        if (AuraEffect const* aurEff = aura->GetEffect(EFFECT_0))
-                        {
-                            // Serpent Sting - Instantly deals 40% of the damage done by your Serpent Sting.
-                            if (familyFlag[0] & 0x4000)
-                            {
-                                spellId = SPELL_HUNTER_CHIMERA_SHOT_SERPENT;
-
-                                // calculate damage of basic tick (bonuses are already factored in AuraEffect)
-                                basePoint = aurEff->GetAmount() * aurEff->GetTotalTicks();
-                                ApplyPct(basePoint, 40);
-                            }
-                            // Viper Sting - Instantly restores mana to you equal to 60% of the total amount drained by your Viper Sting.
-                            else if (familyFlag[1] & 0x00000080)
-                            {
-                                spellId = SPELL_HUNTER_CHIMERA_SHOT_VIPER;
-
-                                // % of mana drained in max duration
-                                basePoint = aurEff->GetAmount() * aurEff->GetTotalTicks();
-
-                                // max value
-                                int32 maxManaReturn = CalculatePct(static_cast<int32>(caster->GetMaxPower(POWER_MANA)), basePoint * 2);
-                                ApplyPct(basePoint, unitTarget->GetMaxPower(POWER_MANA));
-                                if (basePoint > maxManaReturn)
-                                    basePoint = maxManaReturn;
-
-                                ApplyPct(basePoint, 60);
-                            }
-                            // Scorpid Sting - Attempts to Disarm the target for 10 sec. This effect cannot occur more than once per 1 minute.
-                            else if (familyFlag[0] & 0x00008000)
-                                spellId = SPELL_HUNTER_CHIMERA_SHOT_SCORPID;
-
-                            // Refresh aura duration
-                            aura->RefreshDuration();
-                        }
-                        break;
-                    }
-
-                    if (spellId)
-                    {
-                        CastSpellExtraArgs args(TriggerCastFlags(TRIGGERED_FULL_MASK & ~TRIGGERED_IGNORE_SPELL_AND_CATEGORY_CD));
-                        args.AddSpellBP0(basePoint);
-                        caster->CastSpell(unitTarget, spellId, args);
-                    }
-                }
-=======
                 GetCaster()->CastSpell(GetCaster(), SPELL_HUNTER_CHIMERA_SHOT_HEAL, true);
 
                 if (Aura* aur = GetHitUnit()->GetAura(SPELL_HUNTER_SERPENT_STING, GetCaster()->GetGUID()))
                     aur->SetDuration(aur->GetSpellInfo()->GetMaxDuration(), true);
->>>>>>> 28d470c5
             }
 
             void Register() override
@@ -414,78 +226,8 @@
         }
 };
 
-<<<<<<< HEAD
-// -53256 - Cobra Strikes
-class spell_hun_cobra_strikes : public SpellScriptLoader
-{
-    public:
-        spell_hun_cobra_strikes() : SpellScriptLoader("spell_hun_cobra_strikes") { }
-
-        class spell_hun_cobra_strikes_AuraScript : public AuraScript
-        {
-            PrepareAuraScript(spell_hun_cobra_strikes_AuraScript);
-
-            bool Validate(SpellInfo const* spellInfo) override
-            {
-                return ValidateSpellInfo({ spellInfo->Effects[EFFECT_0].TriggerSpell });
-            }
-
-            void HandleProc(AuraEffect const* aurEff, ProcEventInfo& /*eventInfo*/)
-            {
-                PreventDefaultAction();
-
-                SpellInfo const* triggeredSpellInfo = sSpellMgr->AssertSpellInfo(GetSpellInfo()->Effects[aurEff->GetEffIndex()].TriggerSpell);
-
-                CastSpellExtraArgs args(TRIGGERED_FULL_MASK);
-                args.AddSpellMod(SPELLVALUE_AURA_STACK, triggeredSpellInfo->StackAmount);
-                GetTarget()->CastSpell(nullptr, triggeredSpellInfo->Id, args);
-            }
-
-            void Register() override
-            {
-                OnEffectProc += AuraEffectProcFn(spell_hun_cobra_strikes_AuraScript::HandleProc, EFFECT_0, SPELL_AURA_PROC_TRIGGER_SPELL);
-            }
-        };
-
-        AuraScript* GetAuraScript() const override
-        {
-            return new spell_hun_cobra_strikes_AuraScript();
-        }
-};
-
-// 53257 - Cobra Strikes (triggered spell)
-class spell_hun_cobra_strikes_triggered : public SpellScriptLoader
-{
-    public:
-        spell_hun_cobra_strikes_triggered() : SpellScriptLoader("spell_hun_cobra_strikes_triggered") { }
-
-        class spell_hun_cobra_strikes_triggered_AuraScript : public AuraScript
-        {
-            PrepareAuraScript(spell_hun_cobra_strikes_triggered_AuraScript);
-
-            void HandleStackDrop(AuraEffect const* /*aurEff*/, ProcEventInfo& /*eventInfo*/)
-            {
-                ModStackAmount(-1);
-            }
-
-            void Register() override
-            {
-                OnEffectProc += AuraEffectProcFn(spell_hun_cobra_strikes_triggered_AuraScript::HandleStackDrop, EFFECT_0, SPELL_AURA_ADD_FLAT_MODIFIER);
-            }
-        };
-
-        AuraScript* GetAuraScript() const override
-        {
-            return new spell_hun_cobra_strikes_triggered_AuraScript();
-        }
-};
-
-// 781 - Disengage
-class spell_hun_disengage : public SpellScriptLoader
-=======
 // 77767 - Cobra Shot
 class spell_hun_cobra_shot : public SpellScriptLoader
->>>>>>> 28d470c5
 {
     public:
         spell_hun_cobra_shot() : SpellScriptLoader("spell_hun_cobra_shot") { }
@@ -527,197 +269,8 @@
         }
 };
 
-<<<<<<< HEAD
-// 56841 - Glyph of Arcane Shot
-class spell_hun_glyph_of_arcane_shot : public SpellScriptLoader
-{
-    public:
-        spell_hun_glyph_of_arcane_shot() : SpellScriptLoader("spell_hun_glyph_of_arcane_shot") { }
-
-        class spell_hun_glyph_of_arcane_shot_AuraScript : public AuraScript
-        {
-            PrepareAuraScript(spell_hun_glyph_of_arcane_shot_AuraScript);
-
-            bool Validate(SpellInfo const* /*spellInfo*/) override
-            {
-                return ValidateSpellInfo({ SPELL_HUNTER_GLYPH_OF_ARCANE_SHOT });
-            }
-
-            bool CheckProc(ProcEventInfo& eventInfo)
-            {
-                if (Unit* procTarget = eventInfo.GetProcTarget())
-                {
-                    Unit::AuraApplicationMap const& auras = procTarget->GetAppliedAuras();
-                    for (Unit::AuraApplicationMap::const_iterator i = auras.begin(); i != auras.end(); ++i)
-                    {
-                        Aura const* aura = i->second->GetBase();
-                        if (aura->GetCasterGUID() != GetTarget()->GetGUID())
-                            continue;
-                        // Search only Serpent Sting, Viper Sting, Scorpid Sting, Wyvern Sting
-                        if (aura->GetSpellInfo()->SpellFamilyName == SPELLFAMILY_HUNTER
-                            && aura->GetSpellInfo()->SpellFamilyFlags.HasFlag(0xC000, 0x1080))
-                            return true;
-                    }
-                }
-                return false;
-            }
-
-            void HandleProc(AuraEffect const* aurEff, ProcEventInfo& eventInfo)
-            {
-                PreventDefaultAction();
-                SpellInfo const* procSpell = eventInfo.GetSpellInfo();
-                if (!procSpell)
-                    return;
-
-                int32 mana = procSpell->CalcPowerCost(GetTarget(), procSpell->GetSchoolMask());
-                ApplyPct(mana, aurEff->GetAmount());
-
-                // castspell refactor note: this is not triggered - is this intended?
-                CastSpellExtraArgs args;
-                args.AddSpellBP0(mana);
-                GetTarget()->CastSpell(GetTarget(), SPELL_HUNTER_GLYPH_OF_ARCANE_SHOT, args);
-            }
-
-            void Register() override
-            {
-                DoCheckProc += AuraCheckProcFn(spell_hun_glyph_of_arcane_shot_AuraScript::CheckProc);
-                OnEffectProc += AuraEffectProcFn(spell_hun_glyph_of_arcane_shot_AuraScript::HandleProc, EFFECT_0, SPELL_AURA_DUMMY);
-            }
-        };
-
-        AuraScript* GetAuraScript() const override
-        {
-            return new spell_hun_glyph_of_arcane_shot_AuraScript();
-        }
-};
-
-// 57870 - Glyph of Mend Pet
-class spell_hun_glyph_of_mend_pet : public SpellScriptLoader
-{
-    public:
-        spell_hun_glyph_of_mend_pet() : SpellScriptLoader("spell_hun_glyph_of_mend_pet") { }
-
-        class spell_hun_glyph_of_mend_pet_AuraScript : public AuraScript
-        {
-            PrepareAuraScript(spell_hun_glyph_of_mend_pet_AuraScript);
-
-            bool Validate(SpellInfo const* /*spellInfo*/) override
-            {
-                return ValidateSpellInfo({ SPELL_HUNTER_GLYPH_OF_MEND_PET_HAPPINESS });
-            }
-
-            void HandleProc(AuraEffect const* aurEff, ProcEventInfo& eventInfo)
-            {
-                PreventDefaultAction();
-                eventInfo.GetProcTarget()->CastSpell(nullptr, SPELL_HUNTER_GLYPH_OF_MEND_PET_HAPPINESS, aurEff);
-            }
-
-            void Register() override
-            {
-                OnEffectProc += AuraEffectProcFn(spell_hun_glyph_of_mend_pet_AuraScript::HandleProc, EFFECT_0, SPELL_AURA_DUMMY);
-            }
-        };
-
-        AuraScript* GetAuraScript() const override
-        {
-            return new spell_hun_glyph_of_mend_pet_AuraScript();
-        }
-};
-
-// -53301 - Explosive Shot
-class spell_hun_explosive_shot : public AuraScript
-{
-    PrepareAuraScript(spell_hun_explosive_shot);
-
-    bool Validate(SpellInfo const* /*spellInfo*/) override
-    {
-        return ValidateSpellInfo({ SPELL_HUNTER_EXPLOSIVE_SHOT_DAMAGE });
-    }
-
-    void PeriodicTick(AuraEffect const* aurEff)
-    {
-        if (Unit* caster = GetCaster())
-        {
-            CastSpellExtraArgs args(aurEff);
-            args.AddSpellBP0(aurEff->GetAmount());
-            caster->CastSpell(GetTarget(), SPELL_HUNTER_EXPLOSIVE_SHOT_DAMAGE, args);
-        }
-    }
-
-    void Register() override
-    {
-        OnEffectPeriodic += AuraEffectPeriodicFn(spell_hun_explosive_shot::PeriodicTick, EFFECT_0, SPELL_AURA_PERIODIC_DUMMY);
-    }
-};
-
-// -53511 - Feeding Frenzy
-class spell_hun_feeding_frenzy : public AuraScript
-{
-    PrepareAuraScript(spell_hun_feeding_frenzy);
-
-    bool Validate(SpellInfo const* /*spellInfo*/) override
-    {
-        return ValidateSpellInfo({ SPELL_HUNTER_FEEDING_FRENZY_BUFF_R1, SPELL_HUNTER_FEEDING_FRENZY_BUFF_R2 });
-    }
-
-    void PeriodicTick(AuraEffect const* aurEff)
-    {
-        static uint32 const triggerSpells[2] = { SPELL_HUNTER_FEEDING_FRENZY_BUFF_R1, SPELL_HUNTER_FEEDING_FRENZY_BUFF_R2 };
-
-        uint8 rank = GetSpellInfo()->GetRank();
-        uint32 spellId = triggerSpells[rank - 1];
-
-        if (GetTarget()->GetVictim() && GetTarget()->EnsureVictim()->HasAuraState(AURA_STATE_HEALTHLESS_35_PERCENT))
-            GetTarget()->CastSpell(nullptr, spellId, aurEff);
-        else
-            GetTarget()->RemoveAurasDueToSpell(spellId);
-    }
-
-    void Register() override
-    {
-        OnEffectPeriodic += AuraEffectPeriodicFn(spell_hun_feeding_frenzy::PeriodicTick, EFFECT_0, SPELL_AURA_PERIODIC_DUMMY);
-    }
-};
-
-// -53290 - Hunting Party
-class spell_hun_hunting_party : public SpellScriptLoader
-{
-    public:
-        spell_hun_hunting_party() : SpellScriptLoader("spell_hun_hunting_party") { }
-
-        class spell_hun_hunting_party_AuraScript : public AuraScript
-        {
-            PrepareAuraScript(spell_hun_hunting_party_AuraScript);
-
-            bool Validate(SpellInfo const* /*spellInfo*/) override
-            {
-                return ValidateSpellInfo({ SPELL_REPLENISHMENT });
-            }
-
-            void HandleProc(AuraEffect const* aurEff, ProcEventInfo& eventInfo)
-            {
-                PreventDefaultAction();
-                eventInfo.GetActor()->CastSpell(nullptr, SPELL_REPLENISHMENT, aurEff);
-            }
-
-            void Register() override
-            {
-                OnEffectProc += AuraEffectProcFn(spell_hun_hunting_party_AuraScript::HandleProc, EFFECT_0, SPELL_AURA_DUMMY);
-            }
-        };
-
-        AuraScript* GetAuraScript() const override
-        {
-            return new spell_hun_hunting_party_AuraScript();
-        }
-};
-
-// -19572 - Improved Mend Pet
-class spell_hun_improved_mend_pet : public SpellScriptLoader
-=======
 // 109304 - Exhilaration
 class spell_hun_exhilaration : public SpellScriptLoader
->>>>>>> 28d470c5
 {
     public:
         spell_hun_exhilaration() : SpellScriptLoader("spell_hun_exhilaration") { }
@@ -728,11 +281,7 @@
 
             bool Validate(SpellInfo const* /*spellInfo*/) override
             {
-<<<<<<< HEAD
-                return ValidateSpellInfo({ SPELL_HUNTER_IMPROVED_MEND_PET });
-=======
                 return ValidateSpellInfo({ SPELL_HUNTER_EXHILARATION_R2, SPELL_HUNTER_LONE_WOLF });
->>>>>>> 28d470c5
             }
 
             void HandleOnHit()
@@ -775,12 +324,8 @@
             void HandleProc(AuraEffect const* aurEff, ProcEventInfo& /*eventInfo*/)
             {
                 PreventDefaultAction();
-<<<<<<< HEAD
-                GetTarget()->CastSpell(GetTarget(), SPELL_HUNTER_IMPROVED_MEND_PET, aurEff);
-=======
                 GetTarget()->GetSpellHistory()->ModifyCooldown(SPELL_HUNTER_EXHILARATION, -Seconds(aurEff->GetAmount()));
                 GetTarget()->GetSpellHistory()->ModifyCooldown(SPELL_HUNTER_EXHILARATION_PET, -Seconds(aurEff->GetAmount()));
->>>>>>> 28d470c5
             }
 
             void Register() override
@@ -795,13 +340,8 @@
         }
 };
 
-<<<<<<< HEAD
-// 53412 - Invigoration
-class spell_hun_invigoration : public SpellScriptLoader
-=======
 // -19572 - Improved Mend Pet
 class spell_hun_improved_mend_pet : public SpellScriptLoader
->>>>>>> 28d470c5
 {
     public:
         spell_hun_improved_mend_pet() : SpellScriptLoader("spell_hun_improved_mend_pet") { }
@@ -812,11 +352,7 @@
 
             bool Validate(SpellInfo const* /*spellInfo*/) override
             {
-<<<<<<< HEAD
-                return ValidateSpellInfo({ SPELL_HUNTER_INVIGORATION_TRIGGERED });
-=======
                 return ValidateSpellInfo({ SPELL_HUNTER_IMPROVED_MEND_PET });
->>>>>>> 28d470c5
             }
 
             bool CheckProc(ProcEventInfo& /*eventInfo*/)
@@ -843,44 +379,6 @@
         }
 };
 
-// 58914 - Kill Command
-class spell_hun_kill_command_pet : public SpellScriptLoader
-{
-    public:
-        spell_hun_kill_command_pet() : SpellScriptLoader("spell_hun_kill_command_pet") { }
-
-        class spell_hun_kill_command_pet_AuraScript : public AuraScript
-        {
-            PrepareAuraScript(spell_hun_kill_command_pet_AuraScript);
-
-            bool Validate(SpellInfo const* /*spellInfo*/) override
-            {
-                return ValidateSpellInfo({ SPELL_HUNTER_KILL_COMMAND_HUNTER });
-            }
-
-            void HandleProc(AuraEffect const* /*aurEff*/, ProcEventInfo& eventInfo)
-            {
-                // prevent charge drop (aura has both proc charge and stacks)
-                PreventDefaultAction();
-
-                if (Unit* owner = eventInfo.GetActor()->GetOwner())
-                    owner->RemoveAuraFromStack(SPELL_HUNTER_KILL_COMMAND_HUNTER);
-
-                ModStackAmount(-1);
-            }
-
-            void Register() override
-            {
-                OnEffectProc += AuraEffectProcFn(spell_hun_kill_command_pet_AuraScript::HandleProc, EFFECT_0, SPELL_AURA_DUMMY);
-            }
-        };
-
-        AuraScript* GetAuraScript() const override
-        {
-            return new spell_hun_kill_command_pet_AuraScript();
-        }
-};
-
 // 53478 - Last Stand Pet
 class spell_hun_last_stand_pet : public SpellScriptLoader
 {
@@ -899,14 +397,8 @@
             void HandleDummy(SpellEffIndex /*effIndex*/)
             {
                 Unit* caster = GetCaster();
-<<<<<<< HEAD
-                CastSpellExtraArgs args(TRIGGERED_FULL_MASK);
-                args.AddSpellBP0(caster->CountPctFromMaxHealth(30));
-                caster->CastSpell(caster, SPELL_HUNTER_PET_LAST_STAND_TRIGGERED, args);
-=======
                 int32 healthModSpellBasePoints0 = int32(caster->CountPctFromMaxHealth(30));
                 caster->CastCustomSpell(caster, SPELL_HUNTER_PET_LAST_STAND_TRIGGERED, &healthModSpellBasePoints0, nullptr, nullptr, true, nullptr);
->>>>>>> 28d470c5
             }
 
             void Register() override
@@ -918,79 +410,6 @@
         SpellScript* GetSpellScript() const override
         {
             return new spell_hun_last_stand_pet_SpellScript();
-        }
-};
-
-// -56342 - Lock and Load
-class spell_hun_lock_and_load : public SpellScriptLoader
-{
-    public:
-        spell_hun_lock_and_load() : SpellScriptLoader("spell_hun_lock_and_load") { }
-
-        class spell_hun_lock_and_load_AuraScript : public AuraScript
-        {
-            PrepareAuraScript(spell_hun_lock_and_load_AuraScript);
-
-            bool Validate(SpellInfo const* /*spellInfo*/) override
-            {
-                return ValidateSpellInfo(
-                {
-                    SPELL_HUNTER_LOCK_AND_LOAD_TRIGGER,
-                    SPELL_HUNTER_LOCK_AND_LOAD_MARKER
-                });
-            }
-
-            bool CheckProc(ProcEventInfo& eventInfo)
-            {
-                if (eventInfo.GetActor()->HasAura(SPELL_HUNTER_LOCK_AND_LOAD_MARKER))
-                    return false;
-                return true;
-            }
-
-            bool CheckTrapProc(AuraEffect const* aurEff, ProcEventInfo& eventInfo)
-            {
-                if (!(eventInfo.GetTypeMask() & PROC_FLAG_DONE_TRAP_ACTIVATION))
-                    return false;
-
-                // Do not proc on traps for immolation/explosive trap
-                SpellInfo const* spellInfo = eventInfo.GetSpellInfo();
-                if (!spellInfo || !(spellInfo->GetSchoolMask() & SPELL_SCHOOL_MASK_FROST))
-                    return false;
-
-                return roll_chance_i(aurEff->GetAmount());
-            }
-
-            bool CheckPeriodicProc(AuraEffect const* aurEff, ProcEventInfo& eventInfo)
-            {
-                if (!(eventInfo.GetTypeMask() & PROC_FLAG_DONE_PERIODIC))
-                    return false;
-
-                return roll_chance_i(aurEff->GetAmount());
-            }
-
-            void HandleProc(ProcEventInfo& eventInfo)
-            {
-                PreventDefaultAction();
-
-                Unit* caster = eventInfo.GetActor();
-                caster->CastSpell(caster, SPELL_HUNTER_LOCK_AND_LOAD_TRIGGER, true);
-                caster->CastSpell(caster, SPELL_HUNTER_LOCK_AND_LOAD_MARKER, true);
-            }
-
-            void Register() override
-            {
-                DoCheckProc += AuraCheckProcFn(spell_hun_lock_and_load_AuraScript::CheckProc);
-
-                DoCheckEffectProc += AuraCheckEffectProcFn(spell_hun_lock_and_load_AuraScript::CheckTrapProc, EFFECT_0, SPELL_AURA_PROC_TRIGGER_SPELL);
-                DoCheckEffectProc += AuraCheckEffectProcFn(spell_hun_lock_and_load_AuraScript::CheckPeriodicProc, EFFECT_1, SPELL_AURA_DUMMY);
-
-                OnProc += AuraProcFn(spell_hun_lock_and_load_AuraScript::HandleProc);
-            }
-        };
-
-        AuraScript* GetAuraScript() const override
-        {
-            return new spell_hun_lock_and_load_AuraScript();
         }
 };
 
@@ -1006,16 +425,7 @@
 
             bool Validate(SpellInfo const* spellInfo) override
             {
-<<<<<<< HEAD
-                return ValidateSpellInfo(
-                {
-                    SPELL_HUNTER_MASTERS_CALL_TRIGGERED,
-                    static_cast<uint32>(spellInfo->Effects[EFFECT_0].CalcValue()),
-                    static_cast<uint32>(spellInfo->Effects[EFFECT_1].CalcValue())
-                });
-=======
                 return spellInfo->GetEffect(EFFECT_0) && ValidateSpellInfo({ SPELL_HUNTER_MASTERS_CALL_TRIGGERED, uint32(spellInfo->GetEffect(EFFECT_0)->CalcValue()) });
->>>>>>> 28d470c5
             }
 
             bool Load() override
@@ -1033,13 +443,8 @@
 
                 // Do a mini Spell::CheckCasterAuras on the pet, no other way of doing this
                 SpellCastResult result = SPELL_CAST_OK;
-<<<<<<< HEAD
-                uint32 const unitflag = pet->GetUInt32Value(UNIT_FIELD_FLAGS);
-                if (pet->GetCharmerGUID())
-=======
                 uint32 const unitflag = pet->m_unitData->Flags;
                 if (!pet->GetCharmerGUID().IsEmpty())
->>>>>>> 28d470c5
                     result = SPELL_FAILED_CHARMED;
                 else if (unitflag & UNIT_FLAG_STUNNED)
                     result = SPELL_FAILED_STUNNED;
@@ -1103,10 +508,6 @@
 
             void OnRemove(AuraEffect const* /*aurEff*/, AuraEffectHandleModes /*mode*/)
             {
-<<<<<<< HEAD
-                if (GetTargetApplication()->GetRemoveMode() != AURA_REMOVE_BY_DEFAULT || !GetTarget()->HasAura(SPELL_HUNTER_MISDIRECTION_PROC))
-                    GetTarget()->GetThreatManager().UnregisterRedirectThreat(SPELL_HUNTER_MISDIRECTION);
-=======
                 if (GetTargetApplication()->GetRemoveMode() == AURA_REMOVE_BY_DEFAULT || GetTargetApplication()->GetRemoveMode() == AURA_REMOVE_BY_INTERRUPT)
                     return;
 
@@ -1117,22 +518,18 @@
             bool CheckProc(ProcEventInfo& /*eventInfo*/)
             {
                 return GetTarget()->GetRedirectThreatTarget() != nullptr;
->>>>>>> 28d470c5
             }
 
             void HandleProc(AuraEffect const* aurEff, ProcEventInfo& /*eventInfo*/)
             {
                 PreventDefaultAction();
-<<<<<<< HEAD
-                GetTarget()->CastSpell(GetTarget(), SPELL_HUNTER_MISDIRECTION_PROC, aurEff);
-=======
                 GetTarget()->CastSpell(GetTarget(), SPELL_HUNTER_MISDIRECTION_PROC, true, nullptr, aurEff);
->>>>>>> 28d470c5
             }
 
             void Register() override
             {
                 AfterEffectRemove += AuraEffectRemoveFn(spell_hun_misdirection_AuraScript::OnRemove, EFFECT_1, SPELL_AURA_DUMMY, AURA_EFFECT_HANDLE_REAL);
+                DoCheckProc += AuraCheckProcFn(spell_hun_misdirection_AuraScript::CheckProc);
                 OnEffectProc += AuraEffectProcFn(spell_hun_misdirection_AuraScript::HandleProc, EFFECT_1, SPELL_AURA_DUMMY);
             }
         };
@@ -1155,7 +552,7 @@
 
             void OnRemove(AuraEffect const* /*aurEff*/, AuraEffectHandleModes /*mode*/)
             {
-                GetTarget()->GetThreatManager().UnregisterRedirectThreat(SPELL_HUNTER_MISDIRECTION);
+                GetTarget()->ResetRedirectThreat();
             }
 
             void Register() override
@@ -1295,9 +692,7 @@
                 {
                     if (!caster->HasAura(SPELL_HUNTER_PET_HEART_OF_THE_PHOENIX_DEBUFF))
                     {
-                        CastSpellExtraArgs args(TRIGGERED_FULL_MASK);
-                        args.AddSpellBP0(100); // @todo shouldn't this be in spellmgr if it's constant?
-                        owner->CastSpell(caster, SPELL_HUNTER_PET_HEART_OF_THE_PHOENIX_TRIGGERED, args);
+                        owner->CastCustomSpell(SPELL_HUNTER_PET_HEART_OF_THE_PHOENIX_TRIGGERED, SPELLVALUE_BASE_POINT0, 100, caster, true);
                         caster->CastSpell(caster, SPELL_HUNTER_PET_HEART_OF_THE_PHOENIX_DEBUFF, true);
                     }
                 }
@@ -1315,156 +710,6 @@
         }
 };
 
-// -53234  - Piercing Shots
-class spell_hun_piercing_shots : public SpellScriptLoader
-{
-public:
-    spell_hun_piercing_shots() : SpellScriptLoader("spell_hun_piercing_shots") { }
-
-    class spell_hun_piercing_shots_AuraScript : public AuraScript
-    {
-        PrepareAuraScript(spell_hun_piercing_shots_AuraScript);
-
-        bool Validate(SpellInfo const* /*spellInfo*/) override
-        {
-            return ValidateSpellInfo({ SPELL_HUNTER_PIERCING_SHOTS });
-        }
-
-        bool CheckProc(ProcEventInfo& eventInfo)
-        {
-            if (eventInfo.GetActionTarget())
-                return true;
-            return false;
-        }
-
-        void HandleProc(AuraEffect const* aurEff, ProcEventInfo& eventInfo)
-        {
-            PreventDefaultAction();
-            Unit* caster = eventInfo.GetActor();
-            Unit* target = eventInfo.GetActionTarget();
-
-            if (DamageInfo* dmgInfo = eventInfo.GetDamageInfo())
-            {
-                SpellInfo const* piercingShots = sSpellMgr->AssertSpellInfo(SPELL_HUNTER_PIERCING_SHOTS);
-                uint32 dmg = dmgInfo->GetDamage();
-
-                int32 bp = CalculatePct(int32(dmg), aurEff->GetAmount()) / static_cast<int32>(piercingShots->GetMaxTicks());
-
-                CastSpellExtraArgs args(aurEff);
-                args.AddSpellBP0(bp);
-                caster->CastSpell(target, SPELL_HUNTER_PIERCING_SHOTS, args);
-            }
-        }
-
-        void Register() override
-        {
-            DoCheckProc += AuraCheckProcFn(spell_hun_piercing_shots_AuraScript::CheckProc);
-            OnEffectProc += AuraEffectProcFn(spell_hun_piercing_shots_AuraScript::HandleProc, EFFECT_0, SPELL_AURA_PROC_TRIGGER_SPELL);
-        }
-    };
-
-    AuraScript* GetAuraScript() const override
-    {
-        return new spell_hun_piercing_shots_AuraScript();
-    }
-};
-
-// 56654, 58882 - Rapid Recuperation
-class spell_hun_rapid_recuperation : public SpellScriptLoader
-{
-    public:
-        spell_hun_rapid_recuperation() : SpellScriptLoader("spell_hun_rapid_recuperation") { }
-
-        class spell_hun_rapid_recuperation_AuraScript : public AuraScript
-        {
-            PrepareAuraScript(spell_hun_rapid_recuperation_AuraScript);
-
-            bool Validate(SpellInfo const* spellInfo) override
-            {
-                return ValidateSpellInfo({ spellInfo->Effects[EFFECT_0].TriggerSpell });
-            }
-
-            void HandlePeriodic(AuraEffect const* aurEff)
-            {
-                PreventDefaultAction();
-
-                Unit* target = GetTarget();
-                CastSpellExtraArgs args(aurEff);
-                args.AddSpellBP0(CalculatePct(target->GetMaxPower(POWER_MANA), aurEff->GetAmount()));
-                target->CastSpell(target, GetSpellInfo()->Effects[aurEff->GetEffIndex()].TriggerSpell, args);
-            }
-
-            void Register() override
-            {
-                OnEffectPeriodic += AuraEffectPeriodicFn(spell_hun_rapid_recuperation_AuraScript::HandlePeriodic, EFFECT_0, SPELL_AURA_PERIODIC_TRIGGER_SPELL);
-            }
-        };
-
-        AuraScript* GetAuraScript() const override
-        {
-            return new spell_hun_rapid_recuperation_AuraScript();
-        }
-};
-
-// -53228 - Rapid Recuperation (talent aura)
-class spell_hun_rapid_recuperation_trigger : public SpellScriptLoader
-{
-    public:
-        spell_hun_rapid_recuperation_trigger() : SpellScriptLoader("spell_hun_rapid_recuperation_trigger") { }
-
-        class spell_hun_rapid_recuperation_trigger_AuraScript : public AuraScript
-        {
-            PrepareAuraScript(spell_hun_rapid_recuperation_trigger_AuraScript);
-
-            bool Validate(SpellInfo const* /*spellInfo*/) override
-            {
-                return ValidateSpellInfo(
-                {
-                    SPELL_HUNTER_RAPID_RECUPERATION_MANA_R1,
-                    SPELL_HUNTER_RAPID_RECUPERATION_MANA_R2
-                });
-            }
-
-            void HandleRapidFireProc(AuraEffect const* /*aurEff*/, ProcEventInfo& eventInfo)
-            {
-                // Proc only from Rapid Fire
-                SpellInfo const* spellInfo = eventInfo.GetSpellInfo();
-                if (!spellInfo || !(spellInfo->SpellFamilyFlags[0] & 0x00000020))
-                {
-                    PreventDefaultAction();
-                    return;
-                }
-            }
-
-            void HandleRapidKillingProc(AuraEffect const* aurEff, ProcEventInfo& eventInfo)
-            {
-                static uint32 const triggerSpells[2] = { SPELL_HUNTER_RAPID_RECUPERATION_MANA_R1, SPELL_HUNTER_RAPID_RECUPERATION_MANA_R2 };
-
-                PreventDefaultAction();
-
-                // Proc only from Rapid Killing
-                SpellInfo const* spellInfo = eventInfo.GetSpellInfo();
-                if (!spellInfo || !(spellInfo->SpellFamilyFlags[1] & 0x01000000))
-                    return;
-
-                uint8 rank = GetSpellInfo()->GetRank();
-                uint32 spellId = triggerSpells[rank - 1];
-                eventInfo.GetActor()->CastSpell(nullptr, spellId, aurEff);
-            }
-
-            void Register() override
-            {
-                OnEffectProc += AuraEffectProcFn(spell_hun_rapid_recuperation_trigger_AuraScript::HandleRapidFireProc, EFFECT_0, SPELL_AURA_PROC_TRIGGER_SPELL);
-                OnEffectProc += AuraEffectProcFn(spell_hun_rapid_recuperation_trigger_AuraScript::HandleRapidKillingProc, EFFECT_1, SPELL_AURA_DUMMY);
-            }
-        };
-
-        AuraScript* GetAuraScript() const override
-        {
-            return new spell_hun_rapid_recuperation_trigger_AuraScript();
-        }
-};
-
 // 23989 - Readiness
 class spell_hun_readiness : public SpellScriptLoader
 {
@@ -1483,15 +728,9 @@
             void HandleDummy(SpellEffIndex /*effIndex*/)
             {
                 // immediately finishes the cooldown on your other Hunter abilities except Bestial Wrath
-<<<<<<< HEAD
-                GetCaster()->GetSpellHistory()->ResetCooldowns([](SpellHistory::CooldownStorageType::iterator itr) -> bool
-                {
-                    SpellInfo const* spellInfo = sSpellMgr->AssertSpellInfo(itr->first);
-=======
                 GetCaster()->GetSpellHistory()->ResetCooldowns([this](SpellHistory::CooldownStorageType::iterator itr)
                 {
                     SpellInfo const* spellInfo = sSpellMgr->AssertSpellInfo(itr->first, GetCastDifficulty());
->>>>>>> 28d470c5
 
                     ///! If spellId in cooldown map isn't valid, the above will return a null pointer.
                     if (spellInfo->SpellFamilyName == SPELLFAMILY_HUNTER &&
@@ -1516,8 +755,6 @@
         }
 };
 
-<<<<<<< HEAD
-=======
 // 82925 - Ready, Set, Aim...
 class spell_hun_ready_set_aim : public SpellScriptLoader
 {
@@ -1554,7 +791,6 @@
         }
 };
 
->>>>>>> 28d470c5
 // 53480 - Roar of Sacrifice
 class spell_hun_roar_of_sacrifice : public SpellScriptLoader
 {
@@ -1586,14 +822,8 @@
             {
                 PreventDefaultAction();
 
-<<<<<<< HEAD
-                CastSpellExtraArgs args(aurEff);
-                args.AddSpellBP0(CalculatePct(eventInfo.GetDamageInfo()->GetDamage(), aurEff->GetAmount()));
-                eventInfo.GetActionTarget()->CastSpell(GetCaster(), SPELL_ROAR_OF_SACRIFICE_TRIGGERED, args);
-=======
                 uint32 damage = CalculatePct(eventInfo.GetDamageInfo()->GetDamage(), aurEff->GetAmount());
                 eventInfo.GetActor()->CastCustomSpell(SPELL_ROAR_OF_SACRIFICE_TRIGGERED, SPELLVALUE_BASE_POINT0, damage, GetCaster(), TRIGGERED_FULL_MASK, nullptr, aurEff);
->>>>>>> 28d470c5
             }
 
             void Register() override
@@ -1667,16 +897,12 @@
                 {
                     Unit* target = GetTarget();
                     uint32 spellId = SPELL_HUNTER_SNIPER_TRAINING_BUFF_R1 + GetId() - SPELL_HUNTER_SNIPER_TRAINING_R1;
-<<<<<<< HEAD
-                    target->CastSpell(target, spellId, aurEff);
-=======
 
                     target->CastSpell(target, spellId, true, nullptr, aurEff);
->>>>>>> 28d470c5
                     if (Player* playerTarget = GetUnitOwner()->ToPlayer())
                     {
                         int32 baseAmount = aurEff->GetBaseAmount();
-                        int32 amount = playerTarget->CalculateSpellDamage(GetSpellInfo(), aurEff->GetEffIndex(), &baseAmount);
+                        int32 amount = playerTarget->CalculateSpellDamage(playerTarget, GetSpellInfo(), aurEff->GetEffIndex(), &baseAmount);
                         GetEffect(EFFECT_0)->SetAmount(amount);
                     }
                 }
@@ -1688,7 +914,7 @@
                 {
                     int32 baseAmount = aurEff->GetBaseAmount();
                     int32 amount = playerTarget->isMoving() ?
-                    playerTarget->CalculateSpellDamage(GetSpellInfo(), aurEff->GetEffIndex(), &baseAmount) :
+                    playerTarget->CalculateSpellDamage(playerTarget, GetSpellInfo(), aurEff->GetEffIndex(), &baseAmount) :
                     aurEff->GetAmount() - 1;
                     aurEff->SetAmount(amount);
                 }
@@ -1756,8 +982,8 @@
 
             SpellCastResult CheckCast()
             {
-                Player* caster = GetCaster()->ToPlayer();
-                if (!caster)
+                Unit* caster = GetCaster();
+                if (caster->GetTypeId() != TYPEID_PLAYER)
                     return SPELL_FAILED_DONT_REPORT;
 
                 if (!GetExplTargetUnit())
@@ -1765,34 +991,17 @@
 
                 if (Creature* target = GetExplTargetUnit()->ToCreature())
                 {
-                    if (target->GetLevel() > caster->GetLevel())
+                    if (target->getLevel() > caster->getLevel())
                         return SPELL_FAILED_HIGHLEVEL;
 
                     // use SMSG_PET_TAME_FAILURE?
-                    if (!target->GetCreatureTemplate()->IsTameable(caster->CanTameExoticPets()))
+                    if (!target->GetCreatureTemplate()->IsTameable(caster->ToPlayer()->CanTameExoticPets()))
                         return SPELL_FAILED_BAD_TARGETS;
 
-<<<<<<< HEAD
-                    PetStable const* petStable = caster->GetPetStable();
-                    if (petStable)
-                    {
-                        if (petStable->CurrentPet)
-                            return SPELL_FAILED_ALREADY_HAVE_SUMMON;
-
-                        if (petStable->GetUnslottedHunterPet())
-                        {
-                            caster->SendTameFailure(PETTAME_TOOMANY);
-                            return SPELL_FAILED_DONT_REPORT;
-                        }
-                    }
-
-                    if (caster->GetCharmedGUID())
-=======
                     if (!caster->GetPetGUID().IsEmpty())
                         return SPELL_FAILED_ALREADY_HAVE_SUMMON;
 
                     if (!caster->GetCharmGUID().IsEmpty())
->>>>>>> 28d470c5
                         return SPELL_FAILED_ALREADY_HAVE_CHARM;
                 }
                 else
@@ -1844,71 +1053,7 @@
         }
 };
 
-<<<<<<< HEAD
-// -34497 - Thrill of the Hunt
-class spell_hun_thrill_of_the_hunt : public SpellScriptLoader
-{
-    public:
-        spell_hun_thrill_of_the_hunt() : SpellScriptLoader("spell_hun_thrill_of_the_hunt") { }
-
-        class spell_hun_thrill_of_the_hunt_AuraScript : public AuraScript
-        {
-            PrepareAuraScript(spell_hun_thrill_of_the_hunt_AuraScript);
-
-            bool Validate(SpellInfo const* /*spellInfo*/) override
-            {
-                return ValidateSpellInfo({ SPELL_HUNTER_THRILL_OF_THE_HUNT_MANA });
-            }
-
-            void HandleProc(AuraEffect const* aurEff, ProcEventInfo& eventInfo)
-            {
-                PreventDefaultAction();
-                SpellInfo const* spellInfo = eventInfo.GetSpellInfo();
-                if (!spellInfo)
-                    return;
-
-                Unit* caster = eventInfo.GetActor();
-                int32 amount = 0;
-
-                // Explosive Shot
-                if (spellInfo->SpellFamilyFlags[2] & 0x200)
-                {
-                    if (AuraEffect const* explosiveShot = eventInfo.GetProcTarget()->GetAuraEffect(SPELL_AURA_PERIODIC_DUMMY, SPELLFAMILY_HUNTER, 0x00000000, 0x80000000, 0x00000000, caster->GetGUID()))
-                    {
-                        // due to Lock and Load SpellInfo::CalcPowerCost might return 0, so just calculate it manually
-                        amount = CalculatePct(static_cast<int32>(CalculatePct(caster->GetCreateMana(), explosiveShot->GetSpellInfo()->ManaCostPercentage)), aurEff->GetAmount());
-
-                        ASSERT(explosiveShot->GetSpellInfo()->GetMaxTicks() > 0);
-                        amount /= explosiveShot->GetSpellInfo()->GetMaxTicks();
-                    }
-                }
-                else
-                    amount = CalculatePct(static_cast<int32>(spellInfo->CalcPowerCost(caster, spellInfo->GetSchoolMask())), aurEff->GetAmount());
-
-                if (!amount)
-                    return;
-
-                CastSpellExtraArgs args(aurEff);
-                args.AddSpellBP0(amount);
-                caster->CastSpell(nullptr, SPELL_HUNTER_THRILL_OF_THE_HUNT_MANA, args);
-            }
-
-            void Register() override
-            {
-                OnEffectProc += AuraEffectProcFn(spell_hun_thrill_of_the_hunt_AuraScript::HandleProc, EFFECT_0, SPELL_AURA_DUMMY);
-            }
-        };
-
-        AuraScript* GetAuraScript() const override
-        {
-            return new spell_hun_thrill_of_the_hunt_AuraScript();
-        }
-};
-
-// 67151   - T9 4P Bonus
-=======
 // 67151 - Item - Hunter T9 4P Bonus (Steady Shot)
->>>>>>> 28d470c5
 class spell_hun_t9_4p_bonus : public SpellScriptLoader
 {
 public:
@@ -1935,11 +1080,7 @@
             PreventDefaultAction();
             Unit* caster = eventInfo.GetActor();
 
-<<<<<<< HEAD
-            caster->CastSpell(caster->ToPlayer()->GetPet(), SPELL_HUNTER_T9_4P_GREATNESS, aurEff);
-=======
             caster->CastSpell(caster->ToPlayer()->GetPet(), SPELL_HUNTER_T9_4P_GREATNESS, true, nullptr, aurEff);
->>>>>>> 28d470c5
         }
 
         void Register() override
@@ -1955,13 +1096,8 @@
     }
 };
 
-<<<<<<< HEAD
-// 60144 - Viper Attack Speed
-class spell_hun_viper_attack_speed : public SpellScriptLoader
-=======
 // -56333 - T.N.T.
 class spell_hun_tnt : public SpellScriptLoader
->>>>>>> 28d470c5
 {
     public:
         spell_hun_tnt() : SpellScriptLoader("spell_hun_tnt") { }
@@ -1972,25 +1108,12 @@
 
             bool Validate(SpellInfo const* /*spellInfo*/) override
             {
-<<<<<<< HEAD
-                return ValidateSpellInfo(
-                {
-                    SPELL_HUNTER_ASPECT_OF_THE_VIPER,
-                    SPELL_HUNTER_VICIOUS_VIPER
-                });
-=======
                 return ValidateSpellInfo({ SPELL_HUNTER_LOCK_AND_LOAD });
->>>>>>> 28d470c5
             }
 
             bool CheckProc(ProcEventInfo& /*eventInfo*/)
             {
-<<<<<<< HEAD
-                if (GetTarget()->HasAura(SPELL_HUNTER_ASPECT_OF_THE_VIPER))
-                    GetTarget()->CastSpell(GetTarget(), SPELL_HUNTER_VICIOUS_VIPER, aurEff);
-=======
                 return roll_chance_i(GetEffect(EFFECT_0)->GetAmount());
->>>>>>> 28d470c5
             }
 
             void HandleEffectProc(AuraEffect const* aurEff, ProcEventInfo& /*eventInfo*/)
@@ -2012,57 +1135,8 @@
         }
 };
 
-// -19386 - Wyvern Sting
-class spell_hun_wyvern_sting : public AuraScript
-{
-    PrepareAuraScript(spell_hun_wyvern_sting);
-
-    bool Validate(SpellInfo const* /*spellInfo*/) override
-    {
-        return ValidateSpellInfo(
-            {
-                SPELL_HUNTER_WYVERN_STING_DOT_R1,
-                SPELL_HUNTER_WYVERN_STING_DOT_R2,
-                SPELL_HUNTER_WYVERN_STING_DOT_R3,
-                SPELL_HUNTER_WYVERN_STING_DOT_R4,
-                SPELL_HUNTER_WYVERN_STING_DOT_R5,
-                SPELL_HUNTER_WYVERN_STING_DOT_R6
-            });
-    }
-
-    void OnRemove(AuraEffect const* aurEff, AuraEffectHandleModes /*mode*/)
-    {
-        uint8 rank = sSpellMgr->GetSpellRank(GetId());
-        uint32 spellId = sSpellMgr->GetSpellWithRank(SPELL_HUNTER_WYVERN_STING_DOT_R1, rank);
-        if (Unit* caster = GetCaster())
-            caster->CastSpell(GetTarget(), spellId, aurEff);
-    }
-
-    void Register() override
-    {
-        AfterEffectRemove += AuraEffectRemoveFn(spell_hun_wyvern_sting::OnRemove, EFFECT_0, SPELL_AURA_MOD_STUN, AURA_EFFECT_HANDLE_REAL);
-    }
-};
-
 void AddSC_hunter_spell_scripts()
 {
-<<<<<<< HEAD
-    new spell_hun_aspect_of_the_beast();
-    RegisterSpellScript(spell_hun_aspect_of_the_beast_pet);
-    new spell_hun_ascpect_of_the_viper();
-    new spell_hun_chimera_shot();
-    new spell_hun_cobra_strikes();
-    new spell_hun_cobra_strikes_triggered();
-    new spell_hun_disengage();
-    new spell_hun_glyph_of_arcane_shot();
-    new spell_hun_glyph_of_mend_pet();
-    RegisterSpellScript(spell_hun_explosive_shot);
-    RegisterSpellScript(spell_hun_feeding_frenzy);
-    new spell_hun_hunting_party();
-    new spell_hun_improved_mend_pet();
-    new spell_hun_invigoration();
-    new spell_hun_kill_command_pet();
-=======
     new spell_hun_ancient_hysteria();
     new spell_hun_arcane_shot();
     new spell_hun_aspect_cheetah();
@@ -2071,36 +1145,21 @@
     new spell_hun_exhilaration();
     new spell_hun_hunting_party();
     new spell_hun_improved_mend_pet();
->>>>>>> 28d470c5
     new spell_hun_last_stand_pet();
-    new spell_hun_lock_and_load();
     new spell_hun_masters_call();
     new spell_hun_misdirection();
     new spell_hun_misdirection_proc();
     new spell_hun_multi_shot();
     new spell_hun_pet_carrion_feeder();
     new spell_hun_pet_heart_of_the_phoenix();
-    new spell_hun_piercing_shots();
-    new spell_hun_rapid_recuperation();
-    new spell_hun_rapid_recuperation_trigger();
     new spell_hun_readiness();
-<<<<<<< HEAD
-=======
     new spell_hun_ready_set_aim();
->>>>>>> 28d470c5
     new spell_hun_roar_of_sacrifice();
     new spell_hun_scatter_shot();
     new spell_hun_sniper_training();
     new spell_hun_steady_shot();
     new spell_hun_tame_beast();
     new spell_hun_target_only_pet_and_owner();
-<<<<<<< HEAD
-    new spell_hun_thrill_of_the_hunt();
-    new spell_hun_t9_4p_bonus();
-    new spell_hun_viper_attack_speed();
-    RegisterSpellScript(spell_hun_wyvern_sting);
-=======
     new spell_hun_t9_4p_bonus();
     new spell_hun_tnt();
->>>>>>> 28d470c5
 }