--- conflicted
+++ resolved
@@ -74,13 +74,10 @@
     SPELL_HUNTER_RAPID_FIRE                         = 257044,
     SPELL_HUNTER_RAPID_FIRE_DAMAGE                  = 257045,
     SPELL_HUNTER_RAPID_FIRE_ENERGIZE                = 263585,
-<<<<<<< HEAD
     SPELL_HUNTER_REJUVENATING_WIND_TALENT           = 385539,
     SPELL_HUNTER_REJUVENATING_WIND_HEAL             = 385540,
-=======
     SPELL_HUNTER_SCOUTS_INSTINCTS                   = 459455,
     SPELL_HUNTER_STEADY_SHOT                        = 56641,
->>>>>>> 4250b52f
     SPELL_HUNTER_STEADY_SHOT_FOCUS                  = 77443,
     SPELL_HUNTER_T9_4P_GREATNESS                    = 68130,
     SPELL_HUNTER_T29_2P_MARKSMANSHIP_DAMAGE         = 394371,
