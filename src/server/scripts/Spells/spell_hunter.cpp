/*
 * This file is part of the TrinityCore Project. See AUTHORS file for Copyright information
 *
 * This program is free software; you can redistribute it and/or modify it
 * under the terms of the GNU General Public License as published by the
 * Free Software Foundation; either version 2 of the License, or (at your
 * option) any later version.
 *
 * This program is distributed in the hope that it will be useful, but WITHOUT
 * ANY WARRANTY; without even the implied warranty of MERCHANTABILITY or
 * FITNESS FOR A PARTICULAR PURPOSE. See the GNU General Public License for
 * more details.
 *
 * You should have received a copy of the GNU General Public License along
 * with this program. If not, see <http://www.gnu.org/licenses/>.
 */

/*
 * Scripts for spells with SPELLFAMILY_HUNTER, SPELLFAMILY_PET and SPELLFAMILY_GENERIC spells used by hunter players.
 * Ordered alphabetically using scriptname.
 * Scriptnames of files in this file should be prefixed with "spell_hun_".
 */

#include "ScriptMgr.h"
#include "AreaTriggerAI.h"
#include "CellImpl.h"
#include "GridNotifiersImpl.h"
#include "Pet.h"
#include "SpellAuraEffects.h"
#include "SpellHistory.h"
#include "SpellMgr.h"
#include "SpellScript.h"

enum HunterSpells
{
    SPELL_HUNTER_A_MURDER_OF_CROWS_DAMAGE           = 131900,
    SPELL_HUNTER_A_MURDER_OF_CROWS_VISUAL_1         = 131637,
    SPELL_HUNTER_A_MURDER_OF_CROWS_VISUAL_2         = 131951,
    SPELL_HUNTER_A_MURDER_OF_CROWS_VISUAL_3         = 131952,
    SPELL_HUNTER_AIMED_SHOT                         = 19434,
    SPELL_HUNTER_ASPECT_CHEETAH_SLOW                = 186258,
    SPELL_HUNTER_ASPECT_OF_THE_TURTLE_PACIFY_AURA   = 205769,
    SPELL_HUNTER_BINDING_SHOT                       = 109248,
    SPELL_HUNTER_CONCUSSIVE_SHOT                    = 5116,
    SPELL_HUNTER_EMERGENCY_SALVE_TALENT             = 459517,
    SPELL_HUNTER_EMERGENCY_SALVE_DISPEL             = 459521,
    SPELL_HUNTER_EXHILARATION                       = 109304,
    SPELL_HUNTER_EXHILARATION_PET                   = 128594,
    SPELL_HUNTER_EXHILARATION_R2                    = 231546,
    SPELL_HUNTER_EXPLOSIVE_SHOT_DAMAGE              = 212680,
    SPELL_HUNTER_GREVIOUS_INJURY                    = 1217789,
    SPELL_HUNTER_HIGH_EXPLOSIVE_TRAP                = 236775,
    SPELL_HUNTER_HIGH_EXPLOSIVE_TRAP_DAMAGE         = 236777,
    SPELL_HUNTER_IMPLOSIVE_TRAP                     = 462032,
    SPELL_HUNTER_IMPLOSIVE_TRAP_DAMAGE              = 462033,
    SPELL_HUNTER_INTIMIDATION                       = 19577,
    SPELL_HUNTER_INTIMIDATION_MARKSMANSHIP          = 474421,
    SPELL_HUNTER_LATENT_POISON_STACK                = 378015,
    SPELL_HUNTER_LATENT_POISON_DAMAGE               = 378016,
    SPELL_HUNTER_LATENT_POISON_INJECTORS_STACK      = 336903,
    SPELL_HUNTER_LATENT_POISON_INJECTORS_DAMAGE     = 336904,
    SPELL_HUNTER_LONE_WOLF                          = 155228,
    SPELL_HUNTER_MARKSMANSHIP_HUNTER_AURA           = 137016,
    SPELL_HUNTER_MASTERS_CALL_TRIGGERED             = 62305,
    SPELL_HUNTER_MISDIRECTION                       = 34477,
    SPELL_HUNTER_MISDIRECTION_PROC                  = 35079,
    SPELL_HUNTER_MULTI_SHOT_FOCUS                   = 213363,
    SPELL_HUNTER_PET_LAST_STAND_TRIGGERED           = 53479,
    SPELL_HUNTER_PET_HEART_OF_THE_PHOENIX_TRIGGERED = 54114,
    SPELL_HUNTER_PET_HEART_OF_THE_PHOENIX_DEBUFF    = 55711,
    SPELL_HUNTER_POSTHASTE_INCREASE_SPEED           = 118922,
    SPELL_HUNTER_POSTHASTE_TALENT                   = 109215,
    SPELL_HUNTER_RAPID_FIRE                         = 257044,
    SPELL_HUNTER_RAPID_FIRE_DAMAGE                  = 257045,
    SPELL_HUNTER_RAPID_FIRE_ENERGIZE                = 263585,
<<<<<<< HEAD
    SPELL_HUNTER_SCOUTS_INSTINCTS                   = 459455,
=======
    SPELL_HUNTER_STEADY_SHOT                        = 56641,
>>>>>>> e57f0d01
    SPELL_HUNTER_STEADY_SHOT_FOCUS                  = 77443,
    SPELL_HUNTER_T9_4P_GREATNESS                    = 68130,
    SPELL_HUNTER_T29_2P_MARKSMANSHIP_DAMAGE         = 394371,
    SPELL_HUNTER_TAR_TRAP                           = 187699,
    SPELL_HUNTER_TAR_TRAP_AREATRIGGER               = 187700,
    SPELL_HUNTER_TAR_TRAP_SLOW                      = 135299,
    SPELL_HUNTER_WILDERNESS_MEDICINE_TALENT         = 343242,
    SPELL_HUNTER_WILDERNESS_MEDICINE_DISPEL         = 384784,
    SPELL_ROAR_OF_SACRIFICE_TRIGGERED               = 67481
};

enum MiscSpells
{
    SPELL_DRAENEI_GIFT_OF_THE_NAARU                 = 59543,
};

// 131894 - A Murder of Crows
class spell_hun_a_murder_of_crows : public AuraScript
{
    bool Validate(SpellInfo const* /*spellInfo*/) override
    {
        return ValidateSpellInfo
        ({
            SPELL_HUNTER_A_MURDER_OF_CROWS_DAMAGE,
            SPELL_HUNTER_A_MURDER_OF_CROWS_VISUAL_1,
            SPELL_HUNTER_A_MURDER_OF_CROWS_VISUAL_2,
            SPELL_HUNTER_A_MURDER_OF_CROWS_VISUAL_3
        });
    }

    void HandleDummyTick(AuraEffect const* /*aurEff*/)
    {
        Unit* target = GetTarget();

        if (Unit* caster = GetCaster())
            caster->CastSpell(target, SPELL_HUNTER_A_MURDER_OF_CROWS_DAMAGE, true);

        target->CastSpell(target, SPELL_HUNTER_A_MURDER_OF_CROWS_VISUAL_1, true);
        target->CastSpell(target, SPELL_HUNTER_A_MURDER_OF_CROWS_VISUAL_2, true);
        target->CastSpell(target, SPELL_HUNTER_A_MURDER_OF_CROWS_VISUAL_3, true);
        target->CastSpell(target, SPELL_HUNTER_A_MURDER_OF_CROWS_VISUAL_3, true); // not a mistake, it is intended to cast twice
    }

    void RemoveEffect(AuraEffect const* /*aurEff*/, AuraEffectHandleModes /*mode*/)
    {
        if (GetTargetApplication()->GetRemoveMode() == AURA_REMOVE_BY_DEATH)
            if (Unit* caster = GetCaster())
                caster->GetSpellHistory()->ResetCooldown(GetId(), true);
    }

    void Register() override
    {
        OnEffectPeriodic += AuraEffectPeriodicFn(spell_hun_a_murder_of_crows::HandleDummyTick, EFFECT_0, SPELL_AURA_PERIODIC_DUMMY);
        OnEffectRemove += AuraEffectRemoveFn(spell_hun_a_murder_of_crows::RemoveEffect, EFFECT_0, SPELL_AURA_PERIODIC_DUMMY, AURA_EFFECT_HANDLE_REAL);
    }
};

// 186257 - Aspect of the Cheetah
class spell_hun_aspect_cheetah : public AuraScript
{
    bool Validate(SpellInfo const* /*spellInfo*/) override
    {
        return ValidateSpellInfo
        ({
            SPELL_HUNTER_ASPECT_CHEETAH_SLOW
        });
    }

    void HandleOnRemove(AuraEffect const* /*aurEff*/, AuraEffectHandleModes /*mode*/)
    {
        if (GetTargetApplication()->GetRemoveMode() == AURA_REMOVE_BY_EXPIRE)
            GetTarget()->CastSpell(GetTarget(), SPELL_HUNTER_ASPECT_CHEETAH_SLOW, true);
    }

    void Register() override
    {
        AfterEffectRemove += AuraEffectRemoveFn(spell_hun_aspect_cheetah::HandleOnRemove, EFFECT_0, SPELL_AURA_MOD_INCREASE_SPEED, AURA_EFFECT_HANDLE_REAL);
    }
};

// 186265 - Aspect of the Turtle
class spell_hun_aspect_of_the_turtle : public AuraScript
{
    bool Validate(SpellInfo const* /*spellInfo*/) override
    {
        return ValidateSpellInfo({ SPELL_HUNTER_ASPECT_OF_THE_TURTLE_PACIFY_AURA });
    }

    void OnApply(AuraEffect const* /*aurEff*/, AuraEffectHandleModes /*mode*/)
    {
        GetTarget()->CastSpell(GetTarget(), SPELL_HUNTER_ASPECT_OF_THE_TURTLE_PACIFY_AURA, true);
    }

    void OnRemove(AuraEffect const* /*aurEff*/, AuraEffectHandleModes /*mode*/)
    {
        GetTarget()->RemoveAurasDueToSpell(SPELL_HUNTER_ASPECT_OF_THE_TURTLE_PACIFY_AURA);
    }

    void Register() override
    {
        AfterEffectApply += AuraEffectApplyFn(spell_hun_aspect_of_the_turtle::OnApply, EFFECT_0, SPELL_AURA_MOD_ATTACKER_MELEE_HIT_CHANCE, AURA_EFFECT_HANDLE_REAL);
        AfterEffectRemove += AuraEffectRemoveFn(spell_hun_aspect_of_the_turtle::OnRemove, EFFECT_0, SPELL_AURA_MOD_ATTACKER_MELEE_HIT_CHANCE, AURA_EFFECT_HANDLE_REAL);
    }
};

// 378750 - Cobra Sting
class spell_hun_cobra_sting : public AuraScript
{
    bool Validate(SpellInfo const* spellInfo) override
    {
        return ValidateSpellEffect({ { spellInfo->Id, EFFECT_1 } });
    }

    bool RollProc(AuraEffect const* /*aurEff*/, ProcEventInfo& /*procInfo*/)
    {
        return roll_chance_i(GetEffect(EFFECT_1)->GetAmount());
    }

    void Register() override
    {
        DoCheckEffectProc += AuraCheckEffectProcFn(spell_hun_cobra_sting::RollProc, EFFECT_0, SPELL_AURA_PROC_TRIGGER_SPELL);
    }
};

// 5116 - Concussive Shot (attached to 193455 - Cobra Shot and 56641 - Steady Shot)
class spell_hun_concussive_shot : public SpellScript
{
    bool Validate(SpellInfo const* /*spellInfo*/) override
    {
        return ValidateSpellInfo ({ SPELL_HUNTER_CONCUSSIVE_SHOT,  })
            && ValidateSpellEffect({ { SPELL_HUNTER_STEADY_SHOT, EFFECT_2 } });
    }

    void HandleDuration(SpellEffIndex /*effIndex*/) const
    {
        Unit* caster = GetCaster();

        if (Aura* concussiveShot = GetHitUnit()->GetAura(SPELL_HUNTER_CONCUSSIVE_SHOT, caster->GetGUID()))
        {
            SpellInfo const* steadyShot = sSpellMgr->AssertSpellInfo(SPELL_HUNTER_STEADY_SHOT, GetCastDifficulty());
            Milliseconds extraDuration = Seconds(steadyShot->GetEffect(EFFECT_2).CalcValue(caster) / 10);
            Milliseconds newDuration = Milliseconds(concussiveShot->GetDuration()) + extraDuration;
            concussiveShot->SetDuration(newDuration.count());
            concussiveShot->SetMaxDuration(newDuration.count());
        }
    }

    void Register() override
    {
        OnEffectHitTarget += SpellEffectFn(spell_hun_concussive_shot::HandleDuration, EFFECT_FIRST_FOUND, SPELL_EFFECT_SCHOOL_DAMAGE);
    }
};

// 459517 - Concussive Shot (attached to 186265 - Aspect of the Turtle and 5384 - Feign Death)
class spell_hun_emergency_salve : public SpellScript
{
    bool Validate(SpellInfo const* /*spellInfo*/) override
    {
        return ValidateSpellInfo({ SPELL_HUNTER_EMERGENCY_SALVE_TALENT, SPELL_HUNTER_EMERGENCY_SALVE_DISPEL });
    }

    bool Load() override
    {
        return GetCaster()->HasAura(SPELL_HUNTER_EMERGENCY_SALVE_TALENT);
    }

    void HandleAfterCast() const
    {
        GetCaster()->CastSpell(GetCaster(), SPELL_HUNTER_EMERGENCY_SALVE_DISPEL, CastSpellExtraArgsInit{
            .TriggerFlags = TRIGGERED_IGNORE_CAST_IN_PROGRESS | TRIGGERED_DONT_REPORT_CAST_ERROR,
            .TriggeringSpell = GetSpell()
        });
    }

    void Register() override
    {
        AfterCast += SpellCastFn(spell_hun_emergency_salve::HandleAfterCast);
    }
};

// 109304 - Exhilaration
class spell_hun_exhilaration : public SpellScript
{
    bool Validate(SpellInfo const* /*spellInfo*/) override
    {
        return ValidateSpellInfo({ SPELL_HUNTER_EXHILARATION_R2, SPELL_HUNTER_LONE_WOLF });
    }

    void HandleOnHit()
    {
        if (GetCaster()->HasAura(SPELL_HUNTER_EXHILARATION_R2) && !GetCaster()->HasAura(SPELL_HUNTER_LONE_WOLF))
            GetCaster()->CastSpell(nullptr, SPELL_HUNTER_EXHILARATION_PET, true);
    }

    void Register() override
    {
        OnHit += SpellHitFn(spell_hun_exhilaration::HandleOnHit);
    }
};

// 212431 - Explosive Shot
class spell_hun_explosive_shot : public AuraScript
{
    bool Validate(SpellInfo const* /*spellInfo*/) override
    {
        return ValidateSpellInfo({ SPELL_HUNTER_EXPLOSIVE_SHOT_DAMAGE });
    }

    void HandlePeriodic(AuraEffect const* /*aurEff*/)
    {
        if (Unit* caster = GetCaster())
            caster->CastSpell(GetTarget(), SPELL_HUNTER_EXPLOSIVE_SHOT_DAMAGE, true);
    }

    void Register() override
    {
        OnEffectPeriodic += AuraEffectPeriodicFn(spell_hun_explosive_shot::HandlePeriodic, EFFECT_0, SPELL_AURA_PERIODIC_DUMMY);
    }
};

// 236775 - High Explosive Trap
// 9810 - AreatriggerId
struct areatrigger_hun_high_explosive_trap : AreaTriggerAI
{
    using AreaTriggerAI::AreaTriggerAI;

    void OnInitialize() override
    {
        if (Unit* caster = at->GetCaster())
            for (AreaTrigger* other : caster->GetAreaTriggers(SPELL_HUNTER_HIGH_EXPLOSIVE_TRAP))
                other->SetDuration(0);
    }

    void OnUnitEnter(Unit* unit) override
    {
        if (Unit* caster = at->GetCaster())
        {
            if (caster->IsValidAttackTarget(unit))
            {
                caster->CastSpell(at->GetPosition(), SPELL_HUNTER_HIGH_EXPLOSIVE_TRAP_DAMAGE, TRIGGERED_IGNORE_CAST_IN_PROGRESS | TRIGGERED_DONT_REPORT_CAST_ERROR);
                at->Remove();
            }
        }
    }
};

// 212658 - Hunting Party
class spell_hun_hunting_party : public AuraScript
{
    bool Validate(SpellInfo const* /*spellInfo*/) override
    {
        return ValidateSpellInfo(
        {
            SPELL_HUNTER_EXHILARATION,
            SPELL_HUNTER_EXHILARATION_PET
        });
    }

    void HandleProc(AuraEffect* aurEff, ProcEventInfo& /*eventInfo*/)
    {
        PreventDefaultAction();
        GetTarget()->GetSpellHistory()->ModifyCooldown(SPELL_HUNTER_EXHILARATION, -Seconds(aurEff->GetAmount()));
        GetTarget()->GetSpellHistory()->ModifyCooldown(SPELL_HUNTER_EXHILARATION_PET, -Seconds(aurEff->GetAmount()));
    }

    void Register() override
    {
        OnEffectProc += AuraEffectProcFn(spell_hun_hunting_party::HandleProc, EFFECT_0, SPELL_AURA_DUMMY);
    }
};

// 462032 - Implosive Trap
// 34378 - AreatriggerId
struct areatrigger_hun_implosive_trap : AreaTriggerAI
{
    using AreaTriggerAI::AreaTriggerAI;

    void OnInitialize() override
    {
        if (Unit* caster = at->GetCaster())
            for (AreaTrigger* other : caster->GetAreaTriggers(SPELL_HUNTER_IMPLOSIVE_TRAP))
                other->SetDuration(0);
    }

    void OnUnitEnter(Unit* unit) override
    {
        if (Unit* caster = at->GetCaster())
        {
            if (caster->IsValidAttackTarget(unit))
            {
                caster->CastSpell(at->GetPosition(), SPELL_HUNTER_IMPLOSIVE_TRAP_DAMAGE, TRIGGERED_IGNORE_CAST_IN_PROGRESS | TRIGGERED_DONT_REPORT_CAST_ERROR);
                at->Remove();
            }
        }
    }
};

// 53478 - Last Stand Pet
class spell_hun_last_stand_pet : public SpellScript
{
    bool Validate(SpellInfo const* /*spellInfo*/) override
    {
        return ValidateSpellInfo({ SPELL_HUNTER_PET_LAST_STAND_TRIGGERED });
    }

    void HandleDummy(SpellEffIndex /*effIndex*/)
    {
        Unit* caster = GetCaster();
        CastSpellExtraArgs args(TRIGGERED_FULL_MASK);
        args.AddSpellBP0(caster->CountPctFromMaxHealth(30));
        caster->CastSpell(caster, SPELL_HUNTER_PET_LAST_STAND_TRIGGERED, args);
    }

    void Register() override
    {
        OnEffectHitTarget += SpellEffectFn(spell_hun_last_stand_pet::HandleDummy, EFFECT_0, SPELL_EFFECT_DUMMY);
    }
};

// 378016 - Latent Poison
class spell_hun_latent_poison_damage : public SpellScript
{
    bool Validate(SpellInfo const* /*spellInfo*/) override
    {
        return ValidateSpellInfo({ SPELL_HUNTER_LATENT_POISON_STACK });
    }

    void CalculateDamage()
    {
        if (Aura* stack = GetHitUnit()->GetAura(SPELL_HUNTER_LATENT_POISON_STACK, GetCaster()->GetGUID()))
        {
            SetHitDamage(GetHitDamage() * stack->GetStackAmount());
            stack->Remove();
        }
    }

    void Register() override
    {
        OnHit += SpellHitFn(spell_hun_latent_poison_damage::CalculateDamage);
    }
};

// 19434 - Aimed Shot
// 186270 - Raptor Strike
// 217200 - Barbed Shot
// 259387 - Mongoose Bite
class spell_hun_latent_poison_trigger : public SpellScript
{
    bool Validate(SpellInfo const* /*spellInfo*/) override
    {
        return ValidateSpellInfo({ SPELL_HUNTER_LATENT_POISON_STACK, SPELL_HUNTER_LATENT_POISON_DAMAGE });
    }

    void TriggerDamage()
    {
        if (GetHitUnit()->HasAura(SPELL_HUNTER_LATENT_POISON_STACK, GetCaster()->GetGUID()))
            GetCaster()->CastSpell(GetHitUnit(), SPELL_HUNTER_LATENT_POISON_DAMAGE, GetSpell());
    }

    void Register() override
    {
        AfterHit += SpellHitFn(spell_hun_latent_poison_trigger::TriggerDamage);
    }
};

// 336904 - Latent Poison Injectors
class spell_hun_latent_poison_injectors_damage : public SpellScript
{
    bool Validate(SpellInfo const* /*spellInfo*/) override
    {
        return ValidateSpellInfo({ SPELL_HUNTER_LATENT_POISON_INJECTORS_STACK });
    }

    void CalculateDamage()
    {
        if (Aura* stack = GetHitUnit()->GetAura(SPELL_HUNTER_LATENT_POISON_INJECTORS_STACK, GetCaster()->GetGUID()))
        {
            SetHitDamage(GetHitDamage() * stack->GetStackAmount());
            stack->Remove();
        }
    }

    void Register() override
    {
        OnHit += SpellHitFn(spell_hun_latent_poison_injectors_damage::CalculateDamage);
    }
};

// 186270 - Raptor Strike
// 259387 - Mongoose Bite
class spell_hun_latent_poison_injectors_trigger : public SpellScript
{
    bool Validate(SpellInfo const* /*spellInfo*/) override
    {
        return ValidateSpellInfo({ SPELL_HUNTER_LATENT_POISON_INJECTORS_STACK, SPELL_HUNTER_LATENT_POISON_INJECTORS_DAMAGE });
    }

    void TriggerDamage()
    {
        if (GetHitUnit()->HasAura(SPELL_HUNTER_LATENT_POISON_INJECTORS_STACK, GetCaster()->GetGUID()))
            GetCaster()->CastSpell(GetHitUnit(), SPELL_HUNTER_LATENT_POISON_INJECTORS_DAMAGE, GetSpell());
    }

    void Register() override
    {
        AfterHit += SpellHitFn(spell_hun_latent_poison_injectors_trigger::TriggerDamage);
    }
};

// 1217788 - Manhunter
class spell_hun_manhunter : public AuraScript
{
    bool Validate(SpellInfo const* /*spellInfo*/) override
    {
        return ValidateSpellInfo({ SPELL_HUNTER_GREVIOUS_INJURY });
    }

    static bool CheckProc(ProcEventInfo const& eventInfo)
    {
        return eventInfo.GetProcTarget()->IsPlayer();
    }

    static void HandleEffectProc(AuraEffect const* aurEff, ProcEventInfo const& eventInfo)
    {
        eventInfo.GetActor()->CastSpell(eventInfo.GetActionTarget(), SPELL_HUNTER_GREVIOUS_INJURY, CastSpellExtraArgsInit{
            .TriggerFlags = TRIGGERED_IGNORE_CAST_IN_PROGRESS | TRIGGERED_DONT_REPORT_CAST_ERROR,
            .TriggeringAura = aurEff
        });
    }

    void Register() override
    {
        DoCheckProc += AuraCheckProcFn(spell_hun_manhunter::CheckProc);
        OnEffectProc += AuraEffectProcFn(spell_hun_manhunter::HandleEffectProc, EFFECT_0, SPELL_AURA_DUMMY);
    }
};

// 53271 - Masters Call
class spell_hun_masters_call : public SpellScript
{
    bool Validate(SpellInfo const* spellInfo) override
    {
        return ValidateSpellEffect({ { spellInfo->Id, EFFECT_0 } })
            && ValidateSpellInfo({ SPELL_HUNTER_MASTERS_CALL_TRIGGERED, uint32(spellInfo->GetEffect(EFFECT_0).CalcValue()) });
    }

    bool Load() override
    {
        return GetCaster()->GetTypeId() == TYPEID_PLAYER;
    }

    SpellCastResult DoCheckCast()
    {
        Guardian* pet = GetCaster()->ToPlayer()->GetGuardianPet();
        ASSERT(pet); // checked in Spell::CheckCast

        if (!pet->IsPet() || !pet->IsAlive())
            return SPELL_FAILED_NO_PET;

        // Do a mini Spell::CheckCasterAuras on the pet, no other way of doing this
        SpellCastResult result = SPELL_CAST_OK;
        uint32 const unitflag = pet->m_unitData->Flags;
        if (!pet->GetCharmerGUID().IsEmpty())
            result = SPELL_FAILED_CHARMED;
        else if (unitflag & UNIT_FLAG_STUNNED)
            result = SPELL_FAILED_STUNNED;
        else if (unitflag & UNIT_FLAG_FLEEING)
            result = SPELL_FAILED_FLEEING;
        else if (unitflag & UNIT_FLAG_CONFUSED)
            result = SPELL_FAILED_CONFUSED;

        if (result != SPELL_CAST_OK)
            return result;

        Unit* target = GetExplTargetUnit();
        if (!target)
            return SPELL_FAILED_BAD_TARGETS;

        if (!pet->IsWithinLOSInMap(target))
            return SPELL_FAILED_LINE_OF_SIGHT;

        return SPELL_CAST_OK;
    }

    void HandleDummy(SpellEffIndex /*effIndex*/)
    {
        GetCaster()->ToPlayer()->GetPet()->CastSpell(GetHitUnit(), GetEffectValue(), true);
    }

    void HandleScriptEffect(SpellEffIndex /*effIndex*/)
    {
        GetHitUnit()->CastSpell(nullptr, SPELL_HUNTER_MASTERS_CALL_TRIGGERED, true);
    }

    void Register() override
    {
        OnCheckCast += SpellCheckCastFn(spell_hun_masters_call::DoCheckCast);

        OnEffectHitTarget += SpellEffectFn(spell_hun_masters_call::HandleDummy, EFFECT_0, SPELL_EFFECT_DUMMY);
        OnEffectHitTarget += SpellEffectFn(spell_hun_masters_call::HandleScriptEffect, EFFECT_1, SPELL_EFFECT_SCRIPT_EFFECT);
    }
};

// 34477 - Misdirection
class spell_hun_misdirection : public AuraScript
{
    bool Validate(SpellInfo const* /*spellInfo*/) override
    {
        return ValidateSpellInfo({ SPELL_HUNTER_MISDIRECTION_PROC });
    }

    void OnRemove(AuraEffect const* /*aurEff*/, AuraEffectHandleModes /*mode*/)
    {
        if (GetTargetApplication()->GetRemoveMode() == AURA_REMOVE_BY_DEFAULT || GetTargetApplication()->GetRemoveMode() == AURA_REMOVE_BY_INTERRUPT)
            return;

        if (!GetTarget()->HasAura(SPELL_HUNTER_MISDIRECTION_PROC))
            GetTarget()->GetThreatManager().UnregisterRedirectThreat(SPELL_HUNTER_MISDIRECTION);
    }

    void HandleProc(AuraEffect* aurEff, ProcEventInfo& /*eventInfo*/)
    {
        PreventDefaultAction();
        GetTarget()->CastSpell(GetTarget(), SPELL_HUNTER_MISDIRECTION_PROC, aurEff);
    }

    void Register() override
    {
        AfterEffectRemove += AuraEffectRemoveFn(spell_hun_misdirection::OnRemove, EFFECT_1, SPELL_AURA_DUMMY, AURA_EFFECT_HANDLE_REAL);
        OnEffectProc += AuraEffectProcFn(spell_hun_misdirection::HandleProc, EFFECT_1, SPELL_AURA_DUMMY);
    }
};

// 35079 - Misdirection (Proc)
class spell_hun_misdirection_proc : public AuraScript
{
    void OnRemove(AuraEffect const* /*aurEff*/, AuraEffectHandleModes /*mode*/)
    {
        GetTarget()->GetThreatManager().UnregisterRedirectThreat(SPELL_HUNTER_MISDIRECTION);
    }

    void Register() override
    {
        AfterEffectRemove += AuraEffectRemoveFn(spell_hun_misdirection_proc::OnRemove, EFFECT_0, SPELL_AURA_DUMMY, AURA_EFFECT_HANDLE_REAL);
    }
};

// 2643 - Multi-Shot
class spell_hun_multi_shot : public SpellScript
{
    bool Validate(SpellInfo const* /*spellInfo*/) override
    {
        return ValidateSpellInfo({ SPELL_HUNTER_MULTI_SHOT_FOCUS });
    }

    bool Load() override
    {
        return GetCaster()->GetTypeId() == TYPEID_PLAYER;
    }

    void HandleOnHit()
    {
        // We need to check hunter's spec because it doesn't generate focus on other specs than MM
        if (GetCaster()->ToPlayer()->GetPrimarySpecialization() == ChrSpecialization::HunterMarksmanship)
            GetCaster()->CastSpell(GetCaster(), SPELL_HUNTER_MULTI_SHOT_FOCUS, true);
    }

    void Register() override
    {
        OnHit += SpellHitFn(spell_hun_multi_shot::HandleOnHit);
    }
};

// 55709 - Pet Heart of the Phoenix
class spell_hun_pet_heart_of_the_phoenix : public SpellScript
{
    bool Load() override
    {
        if (!GetCaster()->IsPet())
            return false;
        return true;
    }

    bool Validate(SpellInfo const* /*spellInfo*/) override
    {
        return ValidateSpellInfo({ SPELL_HUNTER_PET_HEART_OF_THE_PHOENIX_TRIGGERED, SPELL_HUNTER_PET_HEART_OF_THE_PHOENIX_DEBUFF });
    }

    void HandleScript(SpellEffIndex /*effIndex*/)
    {
        Unit* caster = GetCaster();
        if (Unit* owner = caster->GetOwner())
        {
            if (!caster->HasAura(SPELL_HUNTER_PET_HEART_OF_THE_PHOENIX_DEBUFF))
            {
                CastSpellExtraArgs args(TRIGGERED_FULL_MASK);
                args.AddSpellBP0(100);
                owner->CastSpell(caster, SPELL_HUNTER_PET_HEART_OF_THE_PHOENIX_TRIGGERED, args);
                caster->CastSpell(caster, SPELL_HUNTER_PET_HEART_OF_THE_PHOENIX_DEBUFF, true);
            }
        }
    }

    void Register() override
    {
        OnEffectHitTarget += SpellEffectFn(spell_hun_pet_heart_of_the_phoenix::HandleScript, EFFECT_0, SPELL_EFFECT_SCRIPT_EFFECT);
    }
};

// 781 - Disengage
class spell_hun_posthaste : public SpellScript
{
    bool Validate(SpellInfo const* /*spellInfo*/) override
    {
        return ValidateSpellInfo({ SPELL_HUNTER_POSTHASTE_TALENT, SPELL_HUNTER_POSTHASTE_INCREASE_SPEED });
    }

    void HandleAfterCast()
    {
        if (GetCaster()->HasAura(SPELL_HUNTER_POSTHASTE_TALENT))
        {
            GetCaster()->RemoveMovementImpairingAuras(true);
            GetCaster()->CastSpell(GetCaster(), SPELL_HUNTER_POSTHASTE_INCREASE_SPEED, GetSpell());
        }
    }

    void Register() override
    {
        AfterCast += SpellCastFn(spell_hun_posthaste::HandleAfterCast);
    }
};

// 257044 - Rapid Fire
class spell_hun_rapid_fire : public AuraScript
{
    bool Validate(SpellInfo const* /*spellInfo*/) override
    {
        return ValidateSpellInfo({ SPELL_HUNTER_RAPID_FIRE_DAMAGE });
    }

    void HandlePeriodic(AuraEffect const* /*aurEff*/)
    {
        if (Unit* caster = GetCaster())
            caster->CastSpell(GetTarget(), SPELL_HUNTER_RAPID_FIRE_DAMAGE, true);
    }

    void Register() override
    {
        OnEffectPeriodic += AuraEffectPeriodicFn(spell_hun_rapid_fire::HandlePeriodic, EFFECT_1, SPELL_AURA_PERIODIC_DUMMY);
    }
};

// 257045 - Rapid Fire Damage
class spell_hun_rapid_fire_damage : public SpellScript
{
    bool Validate(SpellInfo const* /*spellInfo*/) override
    {
        return ValidateSpellInfo({ SPELL_HUNTER_RAPID_FIRE_ENERGIZE });
    }

    void HandleHit(SpellEffIndex /*effIndex*/)
    {
        GetCaster()->CastSpell(nullptr, SPELL_HUNTER_RAPID_FIRE_ENERGIZE, true);
    }

    void Register() override
    {
        OnEffectHitTarget += SpellEffectFn(spell_hun_rapid_fire_damage::HandleHit, EFFECT_0, SPELL_EFFECT_SCHOOL_DAMAGE);
    }
};

// 53480 - Roar of Sacrifice
class spell_hun_roar_of_sacrifice : public AuraScript
{
    bool Validate(SpellInfo const* /*spellInfo*/) override
    {
        return ValidateSpellInfo({ SPELL_ROAR_OF_SACRIFICE_TRIGGERED });
    }

    bool CheckProc(AuraEffect const* aurEff, ProcEventInfo& eventInfo)
    {
        DamageInfo* damageInfo = eventInfo.GetDamageInfo();
        if (!damageInfo || !(damageInfo->GetSchoolMask() & aurEff->GetMiscValue()))
            return false;

        if (!GetCaster())
            return false;

        return true;
    }

    void HandleProc(AuraEffect* aurEff, ProcEventInfo& eventInfo)
    {
        PreventDefaultAction();

        CastSpellExtraArgs args(aurEff);
        args.AddSpellBP0(CalculatePct(eventInfo.GetDamageInfo()->GetDamage(), aurEff->GetAmount()));
        eventInfo.GetActor()->CastSpell(GetCaster(), SPELL_ROAR_OF_SACRIFICE_TRIGGERED, args);
    }

    void Register() override
    {
        DoCheckEffectProc += AuraCheckEffectProcFn(spell_hun_roar_of_sacrifice::CheckProc, EFFECT_1, SPELL_AURA_DUMMY);
        OnEffectProc += AuraEffectProcFn(spell_hun_roar_of_sacrifice::HandleProc, EFFECT_1, SPELL_AURA_DUMMY);
    }
};

// 37506 - Scatter Shot
class spell_hun_scatter_shot : public SpellScript
{
    bool Load() override
    {
        return GetCaster()->GetTypeId() == TYPEID_PLAYER;
    }

    void HandleDummy(SpellEffIndex /*effIndex*/)
    {
        Player* caster = GetCaster()->ToPlayer();
        // break Auto Shot and autohit
        caster->InterruptSpell(CURRENT_AUTOREPEAT_SPELL);
        caster->AttackStop();
        caster->SendAttackSwingCancelAttack();
    }

    void Register() override
    {
        OnEffectHitTarget += SpellEffectFn(spell_hun_scatter_shot::HandleDummy, EFFECT_0, SPELL_EFFECT_DUMMY);
    }
};

<<<<<<< HEAD
// Called by 186257 - Aspect of the Cheetah
class spell_hun_scouts_instincts : public SpellScript
{
    bool Validate(SpellInfo const* spellInfo) override
    {
        return ValidateSpellInfo({ SPELL_HUNTER_SCOUTS_INSTINCTS })
            && ValidateSpellEffect({ { spellInfo->Id, EFFECT_1 } })
            && spellInfo->GetEffect(EFFECT_1).IsAura(SPELL_AURA_MOD_MINIMUM_SPEED);
    }

    void HandleMinSpeed(WorldObject*& target) const
    {
        if (!GetCaster()->HasAura(SPELL_HUNTER_SCOUTS_INSTINCTS))
            target = nullptr;
=======
// 459533 - Scrappy
class spell_hun_scrappy : public AuraScript
{
    static constexpr std::array<uint32, 3> AffectedSpellIds = { SPELL_HUNTER_BINDING_SHOT, SPELL_HUNTER_INTIMIDATION, SPELL_HUNTER_INTIMIDATION_MARKSMANSHIP };

    bool Validate(SpellInfo const* /*spellInfo*/) override
    {
        return ValidateSpellInfo(AffectedSpellIds);
    }

    void HandleEffectProc(AuraEffect const* aurEff, ProcEventInfo const& /*eventInfo*/) const
    {
        for (uint32 spellId : AffectedSpellIds)
            GetTarget()->GetSpellHistory()->ModifyCooldown(spellId, -Milliseconds(aurEff->GetAmount()));
>>>>>>> e57f0d01
    }

    void Register() override
    {
<<<<<<< HEAD
        OnObjectTargetSelect += SpellObjectTargetSelectFn(spell_hun_scouts_instincts::HandleMinSpeed, EFFECT_1, TARGET_UNIT_CASTER);
=======
        OnEffectProc += AuraEffectProcFn(spell_hun_scrappy::HandleEffectProc, EFFECT_0, SPELL_AURA_DUMMY);
>>>>>>> e57f0d01
    }
};

// 56641 - Steady Shot
class spell_hun_steady_shot : public SpellScript
{
    bool Validate(SpellInfo const* /*spellInfo*/) override
    {
        return ValidateSpellInfo({ SPELL_HUNTER_STEADY_SHOT_FOCUS, SPELL_HUNTER_AIMED_SHOT, SPELL_HUNTER_MARKSMANSHIP_HUNTER_AURA });
    }

    bool Load() override
    {
        return GetCaster()->GetTypeId() == TYPEID_PLAYER;
    }

    void HandleOnHit() const
    {
        GetCaster()->CastSpell(GetCaster(), SPELL_HUNTER_STEADY_SHOT_FOCUS, CastSpellExtraArgsInit{
            .TriggerFlags = TRIGGERED_IGNORE_CAST_IN_PROGRESS | TRIGGERED_DONT_REPORT_CAST_ERROR,
            .TriggeringSpell = GetSpell()
        });

        if (GetCaster()->HasAura(SPELL_HUNTER_MARKSMANSHIP_HUNTER_AURA))
            GetCaster()->GetSpellHistory()->ModifyCooldown(SPELL_HUNTER_AIMED_SHOT, Milliseconds(-GetEffectInfo(EFFECT_1).CalcValue()));
    }

    void Register() override
    {
        OnHit += SpellHitFn(spell_hun_steady_shot::HandleOnHit);
    }
};

// 391559 - Surging Shots
class spell_hun_surging_shots : public AuraScript
{
    bool Validate(SpellInfo const* /*spellInfo*/) override
    {
        return ValidateSpellInfo({ SPELL_HUNTER_RAPID_FIRE });
    }

    void HandleProc(ProcEventInfo const& /*eventInfo*/) const
    {
        GetTarget()->GetSpellHistory()->ResetCooldown(SPELL_HUNTER_RAPID_FIRE, true);
    }

    void Register() override
    {
        OnProc += AuraProcFn(spell_hun_surging_shots::HandleProc);
    }
};

// 1515 - Tame Beast
class spell_hun_tame_beast : public SpellScript
{
    static constexpr uint32 CallPetSpellIds[MAX_ACTIVE_PETS] =
    {
        883,
        83242,
        83243,
        83244,
        83245,
    };

    SpellCastResult CheckCast()
    {
        Player* caster = GetCaster()->ToPlayer();
        if (!caster)
            return SPELL_FAILED_DONT_REPORT;

        if (!GetExplTargetUnit())
            return SPELL_FAILED_BAD_IMPLICIT_TARGETS;

        if (Creature* target = GetExplTargetUnit()->ToCreature())
        {
            if (target->GetLevelForTarget(caster) > caster->GetLevel())
                return SPELL_FAILED_HIGHLEVEL;

            // use SMSG_PET_TAME_FAILURE?
            if (!target->GetCreatureTemplate()->IsTameable(caster->CanTameExoticPets(), target->GetCreatureDifficulty()))
                return SPELL_FAILED_BAD_TARGETS;

            if (PetStable const* petStable = caster->GetPetStable())
            {
                if (petStable->CurrentPetIndex)
                    return SPELL_FAILED_ALREADY_HAVE_SUMMON;

                auto freeSlotItr = std::find_if(petStable->ActivePets.begin(), petStable->ActivePets.end(), [](Optional<PetStable::PetInfo> const& petInfo)
                {
                    return !petInfo.has_value();
                });

                if (freeSlotItr == petStable->ActivePets.end())
                {
                    caster->SendTameFailure(PetTameResult::TooMany);
                    return SPELL_FAILED_DONT_REPORT;
                }

                // Check for known Call Pet X spells
                std::size_t freeSlotIndex = std::distance(petStable->ActivePets.begin(), freeSlotItr);
                if (!caster->HasSpell(CallPetSpellIds[freeSlotIndex]))
                {
                    caster->SendTameFailure(PetTameResult::TooMany);
                    return SPELL_FAILED_DONT_REPORT;
                }
            }

            if (!caster->GetCharmedGUID().IsEmpty())
                return SPELL_FAILED_ALREADY_HAVE_CHARM;

            if (!target->GetOwnerGUID().IsEmpty())
            {
                caster->SendTameFailure(PetTameResult::CreatureAlreadyOwned);
                return SPELL_FAILED_DONT_REPORT;
            }
        }
        else
            return SPELL_FAILED_BAD_IMPLICIT_TARGETS;

        return SPELL_CAST_OK;
    }

    void Register() override
    {
        OnCheckCast += SpellCheckCastFn(spell_hun_tame_beast::CheckCast);
    }
};

// 187700 - Tar Trap
// 4436 - AreatriggerId
struct areatrigger_hun_tar_trap : AreaTriggerAI
{
    using AreaTriggerAI::AreaTriggerAI;

    void OnUnitEnter(Unit* unit) override
    {
        if (Unit* caster = at->GetCaster())
            if (caster->IsValidAttackTarget(unit))
                caster->CastSpell(unit, SPELL_HUNTER_TAR_TRAP_SLOW, TRIGGERED_IGNORE_CAST_IN_PROGRESS | TRIGGERED_DONT_REPORT_CAST_ERROR);
    }

    void OnUnitExit(Unit* unit) override
    {
        unit->RemoveAurasDueToSpell(SPELL_HUNTER_TAR_TRAP_SLOW, at->GetCasterGuid());
    }
};

// 187699 - Tar Trap
// 4435 - AreatriggerId
struct areatrigger_hun_tar_trap_activate : AreaTriggerAI
{
    using AreaTriggerAI::AreaTriggerAI;

    void OnInitialize() override
    {
        if (Unit* caster = at->GetCaster())
            for (AreaTrigger* other : caster->GetAreaTriggers(SPELL_HUNTER_TAR_TRAP))
                other->SetDuration(0);
    }

    void OnUnitEnter(Unit* unit) override
    {
        if (Unit* caster = at->GetCaster())
        {
            if (caster->IsValidAttackTarget(unit))
            {
                caster->CastSpell(at->GetPosition(), SPELL_HUNTER_TAR_TRAP_AREATRIGGER, TRIGGERED_IGNORE_CAST_IN_PROGRESS | TRIGGERED_DONT_REPORT_CAST_ERROR);
                at->Remove();
            }
        }
    }
};

// 67151 - Item - Hunter T9 4P Bonus (Steady Shot)
class spell_hun_t9_4p_bonus : public AuraScript
{
    bool Validate(SpellInfo const* /*spellInfo*/) override
    {
        return ValidateSpellInfo({ SPELL_HUNTER_T9_4P_GREATNESS });
    }

    bool CheckProc(ProcEventInfo& eventInfo)
    {
        if (eventInfo.GetActor()->GetTypeId() == TYPEID_PLAYER && eventInfo.GetActor()->ToPlayer()->GetPet())
            return true;
        return false;
    }

    void HandleProc(AuraEffect* aurEff, ProcEventInfo& eventInfo)
    {
        PreventDefaultAction();
        Unit* caster = eventInfo.GetActor();

        caster->CastSpell(caster->ToPlayer()->GetPet(), SPELL_HUNTER_T9_4P_GREATNESS, aurEff);
    }

    void Register() override
    {
        DoCheckProc += AuraCheckProcFn(spell_hun_t9_4p_bonus::CheckProc);
        OnEffectProc += AuraEffectProcFn(spell_hun_t9_4p_bonus::HandleProc, EFFECT_0, SPELL_AURA_PROC_TRIGGER_SPELL);
    }
};

// 394366 - Find The Mark
class spell_hun_t29_2p_marksmanship_bonus : public AuraScript
{
    bool Validate(SpellInfo const* /*spellInfo*/) override
    {
        return ValidateSpellEffect({ { SPELL_HUNTER_T29_2P_MARKSMANSHIP_DAMAGE, EFFECT_0 } })
            && sSpellMgr->AssertSpellInfo(SPELL_HUNTER_T29_2P_MARKSMANSHIP_DAMAGE, DIFFICULTY_NONE)->GetMaxTicks();
    }

    void HandleProc(AuraEffect* aurEff, ProcEventInfo& eventInfo)
    {
        PreventDefaultAction();

        Unit* caster = eventInfo.GetActor();
        uint32 ticks = sSpellMgr->AssertSpellInfo(SPELL_HUNTER_T29_2P_MARKSMANSHIP_DAMAGE, DIFFICULTY_NONE)->GetMaxTicks();
        uint32 damage = CalculatePct(eventInfo.GetDamageInfo()->GetOriginalDamage(), aurEff->GetAmount()) / ticks;

        caster->CastSpell(eventInfo.GetActionTarget(), SPELL_HUNTER_T29_2P_MARKSMANSHIP_DAMAGE, CastSpellExtraArgs(aurEff)
            .SetTriggeringSpell(eventInfo.GetProcSpell())
            .AddSpellMod(SPELLVALUE_BASE_POINT0, damage));
    }

    void Register() override
    {
        OnEffectProc += AuraEffectProcFn(spell_hun_t29_2p_marksmanship_bonus::HandleProc, EFFECT_0, SPELL_AURA_DUMMY);
    }
};

// Called by 136 - Mend Pet
class spell_hun_wilderness_medicine : public AuraScript
{
    bool Validate(SpellInfo const* /*spellInfo*/) override
    {
        return ValidateSpellInfo({ SPELL_HUNTER_WILDERNESS_MEDICINE_TALENT, SPELL_HUNTER_WILDERNESS_MEDICINE_DISPEL });
    }

    bool Load() override
    {
        Unit const* caster = GetCaster();
        if (!caster)
            return false;

        AuraEffect const* wildernessMedicine = GetCaster()->GetAuraEffect(SPELL_HUNTER_WILDERNESS_MEDICINE_TALENT, EFFECT_1);
        if (!wildernessMedicine)
            return false;

        _dispelChance = wildernessMedicine->GetAmount();
        return true;
    }

    void OnPeriodic(AuraEffect const* aurEff) const
    {
        if (Unit* caster = GetCaster())
            if (roll_chance_i(_dispelChance))
                caster->CastSpell(GetTarget(), SPELL_HUNTER_WILDERNESS_MEDICINE_DISPEL, CastSpellExtraArgsInit{
                    .TriggerFlags = TRIGGERED_IGNORE_CAST_IN_PROGRESS | TRIGGERED_DONT_REPORT_CAST_ERROR,
                    .TriggeringAura = aurEff
                });
    }

    void Register() override
    {
        OnEffectPeriodic += AuraEffectPeriodicFn(spell_hun_wilderness_medicine::OnPeriodic, EFFECT_0, SPELL_AURA_OBS_MOD_HEALTH);
    }

    int32 _dispelChance = 0;
};

void AddSC_hunter_spell_scripts()
{
    RegisterSpellScript(spell_hun_a_murder_of_crows);
    RegisterSpellScript(spell_hun_aspect_cheetah);
    RegisterSpellScript(spell_hun_aspect_of_the_turtle);
    RegisterSpellScript(spell_hun_cobra_sting);
    RegisterSpellScript(spell_hun_concussive_shot);
    RegisterSpellScript(spell_hun_emergency_salve);
    RegisterSpellScript(spell_hun_exhilaration);
    RegisterSpellScript(spell_hun_explosive_shot);
    RegisterAreaTriggerAI(areatrigger_hun_high_explosive_trap);
    RegisterSpellScript(spell_hun_hunting_party);
    RegisterAreaTriggerAI(areatrigger_hun_implosive_trap);
    RegisterSpellScript(spell_hun_last_stand_pet);
    RegisterSpellScript(spell_hun_latent_poison_damage);
    RegisterSpellScript(spell_hun_latent_poison_trigger);
    RegisterSpellScript(spell_hun_latent_poison_injectors_damage);
    RegisterSpellScript(spell_hun_latent_poison_injectors_trigger);
    RegisterSpellScript(spell_hun_manhunter);
    RegisterSpellScript(spell_hun_masters_call);
    RegisterSpellScript(spell_hun_misdirection);
    RegisterSpellScript(spell_hun_misdirection_proc);
    RegisterSpellScript(spell_hun_multi_shot);
    RegisterSpellScript(spell_hun_pet_heart_of_the_phoenix);
    RegisterSpellScript(spell_hun_posthaste);
    RegisterSpellScript(spell_hun_rapid_fire);
    RegisterSpellScript(spell_hun_rapid_fire_damage);
    RegisterSpellScript(spell_hun_roar_of_sacrifice);
    RegisterSpellScript(spell_hun_scatter_shot);
<<<<<<< HEAD
    RegisterSpellScript(spell_hun_scouts_instincts);
=======
    RegisterSpellScript(spell_hun_scrappy);
>>>>>>> e57f0d01
    RegisterSpellScript(spell_hun_steady_shot);
    RegisterSpellScript(spell_hun_surging_shots);
    RegisterSpellScript(spell_hun_tame_beast);
    RegisterAreaTriggerAI(areatrigger_hun_tar_trap);
    RegisterAreaTriggerAI(areatrigger_hun_tar_trap_activate);
    RegisterSpellScript(spell_hun_t9_4p_bonus);
    RegisterSpellScript(spell_hun_t29_2p_marksmanship_bonus);
    RegisterSpellScript(spell_hun_wilderness_medicine);
}<|MERGE_RESOLUTION|>--- conflicted
+++ resolved
@@ -73,11 +73,8 @@
     SPELL_HUNTER_RAPID_FIRE                         = 257044,
     SPELL_HUNTER_RAPID_FIRE_DAMAGE                  = 257045,
     SPELL_HUNTER_RAPID_FIRE_ENERGIZE                = 263585,
-<<<<<<< HEAD
     SPELL_HUNTER_SCOUTS_INSTINCTS                   = 459455,
-=======
     SPELL_HUNTER_STEADY_SHOT                        = 56641,
->>>>>>> e57f0d01
     SPELL_HUNTER_STEADY_SHOT_FOCUS                  = 77443,
     SPELL_HUNTER_T9_4P_GREATNESS                    = 68130,
     SPELL_HUNTER_T29_2P_MARKSMANSHIP_DAMAGE         = 394371,
@@ -808,7 +805,6 @@
     }
 };
 
-<<<<<<< HEAD
 // Called by 186257 - Aspect of the Cheetah
 class spell_hun_scouts_instincts : public SpellScript
 {
@@ -823,7 +819,14 @@
     {
         if (!GetCaster()->HasAura(SPELL_HUNTER_SCOUTS_INSTINCTS))
             target = nullptr;
-=======
+    }
+
+    void Register() override
+    {
+        OnObjectTargetSelect += SpellObjectTargetSelectFn(spell_hun_scouts_instincts::HandleMinSpeed, EFFECT_1, TARGET_UNIT_CASTER);
+    }
+};
+
 // 459533 - Scrappy
 class spell_hun_scrappy : public AuraScript
 {
@@ -838,16 +841,11 @@
     {
         for (uint32 spellId : AffectedSpellIds)
             GetTarget()->GetSpellHistory()->ModifyCooldown(spellId, -Milliseconds(aurEff->GetAmount()));
->>>>>>> e57f0d01
-    }
-
-    void Register() override
-    {
-<<<<<<< HEAD
-        OnObjectTargetSelect += SpellObjectTargetSelectFn(spell_hun_scouts_instincts::HandleMinSpeed, EFFECT_1, TARGET_UNIT_CASTER);
-=======
+    }
+
+    void Register() override
+    {
         OnEffectProc += AuraEffectProcFn(spell_hun_scrappy::HandleEffectProc, EFFECT_0, SPELL_AURA_DUMMY);
->>>>>>> e57f0d01
     }
 };
 
@@ -1148,11 +1146,8 @@
     RegisterSpellScript(spell_hun_rapid_fire_damage);
     RegisterSpellScript(spell_hun_roar_of_sacrifice);
     RegisterSpellScript(spell_hun_scatter_shot);
-<<<<<<< HEAD
     RegisterSpellScript(spell_hun_scouts_instincts);
-=======
     RegisterSpellScript(spell_hun_scrappy);
->>>>>>> e57f0d01
     RegisterSpellScript(spell_hun_steady_shot);
     RegisterSpellScript(spell_hun_surging_shots);
     RegisterSpellScript(spell_hun_tame_beast);
