--- conflicted
+++ resolved
@@ -72,16 +72,7 @@
 
         class spell_hun_ancient_hysteria_SpellScript : public SpellScript
         {
-<<<<<<< HEAD
             PrepareSpellScript(spell_hun_ancient_hysteria_SpellScript);
-=======
-            PrepareAuraScript(spell_hun_aspect_of_the_beast_AuraScript);
-
-            bool Load() override
-            {
-                return GetCaster()->GetTypeId() == TYPEID_PLAYER;
-            }
->>>>>>> bc443c95
 
             bool Validate(SpellInfo const* /*spellInfo*/) override
             {
@@ -114,11 +105,7 @@
             }
         };
 
-<<<<<<< HEAD
-        SpellScript* GetSpellScript() const OVERRIDE
-=======
-        AuraScript* GetAuraScript() const override
->>>>>>> bc443c95
+        SpellScript* GetSpellScript() const override
         {
             return new spell_hun_ancient_hysteria_SpellScript();
         }
@@ -142,7 +129,7 @@
                 return true;
             }
 
-            bool Load() OVERRIDE
+            bool Load() override
             {
                 return GetCaster()->GetTypeId() == TYPEID_PLAYER;
             }
@@ -161,11 +148,7 @@
             }
         };
 
-<<<<<<< HEAD
-        SpellScript* GetSpellScript() const OVERRIDE
-=======
-        AuraScript* GetAuraScript() const override
->>>>>>> bc443c95
+        SpellScript* GetSpellScript() const override
         {
             return new spell_hun_chimera_shot_SpellScript();
         }
@@ -189,7 +172,7 @@
                 return true;
             }
 
-            bool Load() OVERRIDE
+            bool Load() override
             {
                 return GetCaster()->GetTypeId() == TYPEID_PLAYER;
             }
@@ -272,13 +255,13 @@
                 spellMod->value = -aurEff->GetAmount();
             }
 
-            void Register() OVERRIDE
+            void Register() override
             {
                 DoEffectCalcSpellMod += AuraEffectCalcSpellModFn(spell_hun_fire_AuraScript::HandleEffectCalcSpellMod, EFFECT_0, SPELL_AURA_DUMMY);
             }
         };
 
-        AuraScript* GetAuraScript() const OVERRIDE
+        AuraScript* GetAuraScript() const override
         {
             return new spell_hun_fire_AuraScript();
         }
@@ -349,13 +332,13 @@
                 spellMod->value = aurEff->GetAmount();
             }
 
-            void Register() OVERRIDE
+            void Register() override
             {
                 DoEffectCalcSpellMod += AuraEffectCalcSpellModFn(spell_hun_improved_serpent_sting_AuraScript::HandleEffectCalcSpellMod, EFFECT_0, SPELL_AURA_DUMMY);
             }
         };
 
-        AuraScript* GetAuraScript() const OVERRIDE
+        AuraScript* GetAuraScript() const override
         {
             return new spell_hun_improved_serpent_sting_AuraScript();
         }
@@ -675,7 +658,7 @@
         {
             PrepareAuraScript(spell_hun_rapid_recuperation_AuraScript);
 
-            bool Validate(SpellInfo const* /*spellInfo*/) OVERRIDE
+            bool Validate(SpellInfo const* /*spellInfo*/) override
             {
                 if (!sSpellMgr->GetSpellInfo(SPELL_HUNTER_RAPID_RECUPERATION))
                     return false;
@@ -700,14 +683,14 @@
                 GetTarget()->CastCustomSpell(SPELL_HUNTER_RAPID_RECUPERATION, SPELLVALUE_BASE_POINT0, focus, GetTarget(), true, NULL, aurEff);
             }
 
-            void Register() OVERRIDE
+            void Register() override
             {
                 OnEffectProc += AuraEffectProcFn(spell_hun_rapid_recuperation_AuraScript::HandleAbilityCast, EFFECT_0, SPELL_AURA_PROC_TRIGGER_SPELL);
                 OnEffectProc += AuraEffectProcFn(spell_hun_rapid_recuperation_AuraScript::HandleFocusRegen, EFFECT_1, SPELL_AURA_DUMMY);
             }
         };
 
-        AuraScript* GetAuraScript() const OVERRIDE
+        AuraScript* GetAuraScript() const override
         {
             return new spell_hun_rapid_recuperation_AuraScript();
         }
@@ -772,7 +755,7 @@
         {
             PrepareAuraScript(spell_hun_ready_set_aim_AuraScript);
 
-            bool Validate(SpellInfo const* /*spellInfo*/) OVERRIDE
+            bool Validate(SpellInfo const* /*spellInfo*/) override
             {
                 if (!sSpellMgr->GetSpellInfo(SPELL_HUNTER_FIRE))
                     return false;
@@ -788,13 +771,13 @@
                 }
             }
 
-            void Register() OVERRIDE
+            void Register() override
             {
                 AfterEffectApply += AuraEffectApplyFn(spell_hun_ready_set_aim_AuraScript::OnApply, EFFECT_0, SPELL_AURA_DUMMY, AURA_EFFECT_HANDLE_REAL_OR_REAPPLY_MASK);
             }
         };
 
-        AuraScript* GetAuraScript() const OVERRIDE
+        AuraScript* GetAuraScript() const override
         {
             return new spell_hun_ready_set_aim_AuraScript();
         }
@@ -906,14 +889,14 @@
         {
             PrepareSpellScript(spell_hun_steady_shot_SpellScript);
 
-            bool Validate(SpellInfo const* /*spellInfo*/) OVERRIDE
+            bool Validate(SpellInfo const* /*spellInfo*/) override
             {
                 if (!sSpellMgr->GetSpellInfo(SPELL_HUNTER_STEADY_SHOT_FOCUS))
                     return false;
                 return true;
             }
 
-            bool Load() OVERRIDE
+            bool Load() override
             {
                 return GetCaster()->GetTypeId() == TYPEID_PLAYER;
             }
@@ -923,13 +906,13 @@
                 GetCaster()->CastSpell(GetCaster(), SPELL_HUNTER_STEADY_SHOT_FOCUS, true);
             }
 
-            void Register() OVERRIDE
+            void Register() override
             {
                 OnHit += SpellHitFn(spell_hun_steady_shot_SpellScript::HandleOnHit);
             }
         };
 
-        SpellScript* GetSpellScript() const OVERRIDE
+        SpellScript* GetSpellScript() const override
         {
             return new spell_hun_steady_shot_SpellScript();
         }
@@ -1044,13 +1027,13 @@
                 GetTarget()->CastCustomSpell(GetTarget(), SPELL_HUNTER_THRILL_OF_THE_HUNT, &focus, NULL, NULL, true, NULL, aurEff);
             }
 
-            void Register() OVERRIDE
+            void Register() override
             {
                 OnEffectProc += AuraEffectProcFn(spell_hun_thrill_of_the_hunt_AuraScript::HandleEffectProc, EFFECT_0, SPELL_AURA_DUMMY);
             }
         };
 
-        AuraScript* GetAuraScript() const OVERRIDE
+        AuraScript* GetAuraScript() const override
         {
             return new spell_hun_thrill_of_the_hunt_AuraScript();
         }
@@ -1066,7 +1049,7 @@
         {
             PrepareAuraScript(spell_hun_tnt_AuraScript);
 
-            bool Validate(SpellInfo const* /*spellInfo*/) OVERRIDE
+            bool Validate(SpellInfo const* /*spellInfo*/) override
             {
                 if (!sSpellMgr->GetSpellInfo(SPELL_HUNTER_LOCK_AND_LOAD))
                     return false;
