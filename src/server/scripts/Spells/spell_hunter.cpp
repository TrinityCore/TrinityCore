/*
 * Copyright (C) 2008-2012 TrinityCore <http://www.trinitycore.org/>
 *
 * This program is free software; you can redistribute it and/or modify it
 * under the terms of the GNU General Public License as published by the
 * Free Software Foundation; either version 2 of the License, or (at your
 * option) any later version.
 *
 * This program is distributed in the hope that it will be useful, but WITHOUT
 * ANY WARRANTY; without even the implied warranty of MERCHANTABILITY or
 * FITNESS FOR A PARTICULAR PURPOSE. See the GNU General Public License for
 * more details.
 *
 * You should have received a copy of the GNU General Public License along
 * with this program. If not, see <http://www.gnu.org/licenses/>.
 */

/*
 * Scripts for spells with SPELLFAMILY_HUNTER, SPELLFAMILY_PET and SPELLFAMILY_GENERIC spells used by hunter players.
 * Ordered alphabetically using scriptname.
 * Scriptnames of files in this file should be prefixed with "spell_hun_".
 */

#include "Pet.h"
#include "ScriptMgr.h"
#include "Cell.h"
#include "CellImpl.h"
#include "GridNotifiers.h"
#include "GridNotifiersImpl.h"
#include "SpellScript.h"
#include "SpellAuraEffects.h"

enum HunterSpells
{
    HUNTER_SPELL_READINESS                       = 23989,
    DRAENEI_SPELL_GIFT_OF_THE_NAARU              = 59543,
    HUNTER_SPELL_BESTIAL_WRATH                   = 19574,
    HUNTER_PET_SPELL_LAST_STAND_TRIGGERED        = 53479,
    HUNTER_PET_HEART_OF_THE_PHOENIX              = 55709,
    HUNTER_PET_HEART_OF_THE_PHOENIX_TRIGGERED    = 54114,
    HUNTER_PET_HEART_OF_THE_PHOENIX_DEBUFF       = 55711,
    HUNTER_PET_SPELL_CARRION_FEEDER_TRIGGERED    = 54045,
    HUNTER_SPELL_INVIGORATION_TRIGGERED          = 53398,
    HUNTER_SPELL_MASTERS_CALL_TRIGGERED          = 62305,
    HUNTER_SPELL_CHIMERA_SHOT_HEALING            = 53353,
    HUNTER_SPELL_ASPECT_OF_THE_BEAST_PET         = 61669,
    HUNTER_SPELL_KILL_COMMAND                    = 34026,
    HUNTER_SPELL_KILL_COMMAND_TRIGGER            = 83381,
    HUNTER_SPELL_RESISTANCE_IS_FUTILE            = 82897,
    HUNTER_SPELL_FOCUS_FIRE                      = 82692,
    HUNTER_PET_SPELL_FRENZY                      = 19615,
    HUNTER_PET_SPELL_FOCUS_FIRE_REGEN            = 83468,
    HUNTER_VISUAL_FOCUS_FIRE                     = 88843,
    HUNTER_PET_AURA_FRENZY_TRIGGER               = 20784, // Tamed Pet Passive 07 (DND)
    HUNTER_SPELL_STREADY_SHOT_ATTACK_SPEED       = 53220,
	HUNTER_SPELL_SERPENT_STING                   = 1978,
    HUNTER_SPELL_COBRA_SHOT_ENERGIZE             = 91954,
	HUNTER_SPELL_TNT                             = 56453,
	HUNTER_SPELL_TNT_R1                          = 56333,
	HUNTER_SPELL_TNT_R2                          = 56336,

};

// 13161 Aspect of the Beast
class spell_hun_aspect_of_the_beast : public SpellScriptLoader
{
    public:
        spell_hun_aspect_of_the_beast() : SpellScriptLoader("spell_hun_aspect_of_the_beast") { }

        class spell_hun_aspect_of_the_beast_AuraScript : public AuraScript
        {
            PrepareAuraScript(spell_hun_aspect_of_the_beast_AuraScript);

            bool Load()
            {
                return GetCaster()->GetTypeId() == TYPEID_PLAYER;
            }

            bool Validate(SpellInfo const* /*entry*/)
            {
                if (!sSpellMgr->GetSpellInfo(HUNTER_SPELL_ASPECT_OF_THE_BEAST_PET))
                    return false;
                return true;
            }

            void OnRemove(AuraEffect const* /*aurEff*/, AuraEffectHandleModes /*mode*/)
            {
                if (Player* caster = GetCaster()->ToPlayer())
                    if (Pet* pet = caster->GetPet())
                        pet->RemoveAurasDueToSpell(HUNTER_SPELL_ASPECT_OF_THE_BEAST_PET);
            }

            void OnApply(AuraEffect const* /*aurEff*/, AuraEffectHandleModes /*mode*/)
            {
                if (Player* caster = GetCaster()->ToPlayer())
                    if (caster->GetPet())
                        caster->CastSpell(caster, HUNTER_SPELL_ASPECT_OF_THE_BEAST_PET, true);
            }

            void Register()
            {
                AfterEffectApply += AuraEffectApplyFn(spell_hun_aspect_of_the_beast_AuraScript::OnApply, EFFECT_0, SPELL_AURA_UNTRACKABLE, AURA_EFFECT_HANDLE_REAL);
                AfterEffectRemove += AuraEffectRemoveFn(spell_hun_aspect_of_the_beast_AuraScript::OnRemove, EFFECT_0, SPELL_AURA_UNTRACKABLE, AURA_EFFECT_HANDLE_REAL);
            }
        };

        AuraScript* GetAuraScript() const
        {
            return new spell_hun_aspect_of_the_beast_AuraScript();
        }
};

// 53209 Chimera Shot
class spell_hun_chimera_shot : public SpellScriptLoader
{
public:
    spell_hun_chimera_shot() : SpellScriptLoader("spell_hun_chimera_shot") { }

    class spell_hun_chimera_shot_SpellScript : public SpellScript
    {
        PrepareSpellScript(spell_hun_chimera_shot_SpellScript)
        bool Validate(SpellInfo const* /*spellEntry*/)
        {
            if (!sSpellMgr->GetSpellInfo(HUNTER_SPELL_CHIMERA_SHOT_HEALING))
                return false;
            return true;
        }

        void HandleScriptEffect(SpellEffIndex /*effIndex*/)
        {
            Unit* target = GetHitUnit();

            if (!target)
                return;

            // Get normal serpent sting or Serpent Spread's proc result one
            if (AuraEffect* serpentSting = target->GetAuraEffect(SPELL_AURA_PERIODIC_DAMAGE, SPELLFAMILY_HUNTER,16384,0,0,GetCaster()->GetGUID()))
                serpentSting->GetBase()->RefreshDuration();

            GetCaster()->CastSpell(GetCaster(),HUNTER_SPELL_CHIMERA_SHOT_HEALING,true);
        }

        void Register()
        {
            OnEffectHitTarget += SpellEffectFn(spell_hun_chimera_shot_SpellScript::HandleScriptEffect, EFFECT_0, SPELL_EFFECT_SCRIPT_EFFECT);
        }
    };

    SpellScript* GetSpellScript() const
    {
        return new spell_hun_chimera_shot_SpellScript();
    }
};

// 53412 Invigoration
class spell_hun_invigoration : public SpellScriptLoader
{
    public:
        spell_hun_invigoration() : SpellScriptLoader("spell_hun_invigoration") { }

        class spell_hun_invigoration_SpellScript : public SpellScript
        {
            PrepareSpellScript(spell_hun_invigoration_SpellScript);

            bool Validate(SpellInfo const* /*spellEntry*/)
            {
                if (!sSpellMgr->GetSpellInfo(HUNTER_SPELL_INVIGORATION_TRIGGERED))
                    return false;
                return true;
            }

            void HandleScriptEffect(SpellEffIndex /*effIndex*/)
            {
                if (Unit* unitTarget = GetHitUnit())
                    if (AuraEffect* aurEff = unitTarget->GetDummyAuraEffect(SPELLFAMILY_HUNTER, 3487, 0))
                        if (roll_chance_i(aurEff->GetAmount()))
                            unitTarget->CastSpell(unitTarget, HUNTER_SPELL_INVIGORATION_TRIGGERED, true);
            }

            void Register()
            {
                OnEffectHitTarget += SpellEffectFn(spell_hun_invigoration_SpellScript::HandleScriptEffect, EFFECT_0, SPELL_EFFECT_SCRIPT_EFFECT);
            }
        };

        SpellScript* GetSpellScript() const
        {
            return new spell_hun_invigoration_SpellScript();
        }
};

class spell_hun_last_stand_pet : public SpellScriptLoader
{
    public:
        spell_hun_last_stand_pet() : SpellScriptLoader("spell_hun_last_stand_pet") { }

        class spell_hun_last_stand_pet_SpellScript : public SpellScript
        {
            PrepareSpellScript(spell_hun_last_stand_pet_SpellScript);

            bool Validate(SpellInfo const* /*spellEntry*/)
            {
                if (!sSpellMgr->GetSpellInfo(HUNTER_PET_SPELL_LAST_STAND_TRIGGERED))
                    return false;
                return true;
            }

            void HandleDummy(SpellEffIndex /*effIndex*/)
            {
                Unit* caster = GetCaster();
                int32 healthModSpellBasePoints0 = int32(caster->CountPctFromMaxHealth(30));
                caster->CastCustomSpell(caster, HUNTER_PET_SPELL_LAST_STAND_TRIGGERED, &healthModSpellBasePoints0, NULL, NULL, true, NULL);
            }

            void Register()
            {
                // add dummy effect spell handler to pet's Last Stand
                OnEffectHitTarget += SpellEffectFn(spell_hun_last_stand_pet_SpellScript::HandleDummy, EFFECT_0, SPELL_EFFECT_DUMMY);
            }
        };

        SpellScript* GetSpellScript() const
        {
            return new spell_hun_last_stand_pet_SpellScript();
        }
};

class spell_hun_masters_call : public SpellScriptLoader
{
    public:
        spell_hun_masters_call() : SpellScriptLoader("spell_hun_masters_call") { }

        class spell_hun_masters_call_SpellScript : public SpellScript
        {
            PrepareSpellScript(spell_hun_masters_call_SpellScript)
            bool Validate(SpellInfo const* spellEntry)
            {
                if (!sSpellMgr->GetSpellInfo(HUNTER_SPELL_MASTERS_CALL_TRIGGERED))
                    return false;
                if (!sSpellMgr->GetSpellInfo(spellEntry->Effects[EFFECT_0].CalcValue()))
                    return false;
                if (!sSpellMgr->GetSpellInfo(spellEntry->Effects[EFFECT_1].CalcValue()))
                    return false;
                return true;
            }

            void HandleScriptEffect(SpellEffIndex /*effIndex*/)
            {
                if (Unit* target = GetHitUnit())
                {
                    // Cannot be processed while pet is dead
                    TriggerCastFlags castMask = TriggerCastFlags(TRIGGERED_FULL_MASK & ~TRIGGERED_IGNORE_CASTER_AURASTATE);
                    target->CastSpell(target, GetEffectValue(), castMask);
                    target->CastSpell(target, HUNTER_SPELL_MASTERS_CALL_TRIGGERED, castMask);
                    // there is a possibility that this effect should access effect 0 (dummy) target, but i dubt that
                    // it's more likely that on on retail it's possible to call target selector based on dbc values
                    // anyways, we're using GetTargetUnit() here and it's ok
                    if (Unit* ally = GetExplTargetUnit())
                    {
                        target->CastSpell(ally, GetEffectValue(), castMask);
                        target->CastSpell(ally, GetSpellInfo()->Effects[EFFECT_0].CalcValue(), castMask);
                    }
                }
            }

            void Register()
            {
                OnEffectHitTarget += SpellEffectFn(spell_hun_masters_call_SpellScript::HandleScriptEffect, EFFECT_1, SPELL_EFFECT_SCRIPT_EFFECT);
            }
        };

        SpellScript* GetSpellScript() const
        {
            return new spell_hun_masters_call_SpellScript();
        }
};

class spell_hun_readiness : public SpellScriptLoader
{
    public:
        spell_hun_readiness() : SpellScriptLoader("spell_hun_readiness") { }

        class spell_hun_readiness_SpellScript : public SpellScript
        {
            PrepareSpellScript(spell_hun_readiness_SpellScript);

            bool Load()
            {
                return GetCaster()->GetTypeId() == TYPEID_PLAYER;
            }

            void HandleDummy(SpellEffIndex /*effIndex*/)
            {
                Player* caster = GetCaster()->ToPlayer();
                // immediately finishes the cooldown on your other Hunter abilities except Bestial Wrath
                const SpellCooldowns& cm = caster->ToPlayer()->GetSpellCooldownMap();
                for (SpellCooldowns::const_iterator itr = cm.begin(); itr != cm.end();)
                {
                    SpellInfo const* spellInfo = sSpellMgr->GetSpellInfo(itr->first);

                    ///! If spellId in cooldown map isn't valid, the above will return a null pointer.
                    if (spellInfo &&
                        spellInfo->SpellFamilyName == SPELLFAMILY_HUNTER &&
                        spellInfo->Id != HUNTER_SPELL_READINESS &&
                        spellInfo->Id != HUNTER_SPELL_BESTIAL_WRATH &&
                        spellInfo->Id != DRAENEI_SPELL_GIFT_OF_THE_NAARU &&
                        spellInfo->GetRecoveryTime() > 0)
                        caster->RemoveSpellCooldown((itr++)->first, true);
                    else
                        ++itr;
                }
            }

            void Register()
            {
                // add dummy effect spell handler to Readiness
                OnEffectHitTarget += SpellEffectFn(spell_hun_readiness_SpellScript::HandleDummy, EFFECT_0, SPELL_EFFECT_DUMMY);
            }
        };

        SpellScript* GetSpellScript() const
        {
            return new spell_hun_readiness_SpellScript();
        }
};

// 37506 Scatter Shot
class spell_hun_scatter_shot : public SpellScriptLoader
{
    public:
        spell_hun_scatter_shot() : SpellScriptLoader("spell_hun_scatter_shot") { }

        class spell_hun_scatter_shot_SpellScript : public SpellScript
        {
            PrepareSpellScript(spell_hun_scatter_shot_SpellScript);

            bool Load()
            {
                return GetCaster()->GetTypeId() == TYPEID_PLAYER;
            }

            void HandleDummy(SpellEffIndex /*effIndex*/)
            {
                Player* caster = GetCaster()->ToPlayer();
                // break Auto Shot and autohit
                caster->InterruptSpell(CURRENT_AUTOREPEAT_SPELL);
                caster->AttackStop();
                caster->SendAttackSwingCancelAttack();
            }

            void Register()
            {
                OnEffectHitTarget += SpellEffectFn(spell_hun_scatter_shot_SpellScript::HandleDummy, EFFECT_0, SPELL_EFFECT_DUMMY);
            }
        };

        SpellScript* GetSpellScript() const
        {
            return new spell_hun_scatter_shot_SpellScript();
        }
};

// 53302, 53303, 53304 Sniper Training
enum eSniperTrainingSpells
{
    SPELL_SNIPER_TRAINING_R1        = 53302,
    SPELL_SNIPER_TRAINING_BUFF_R1   = 64418,
};

class spell_hun_sniper_training : public SpellScriptLoader
{
    public:
        spell_hun_sniper_training() : SpellScriptLoader("spell_hun_sniper_training") { }

        class spell_hun_sniper_training_AuraScript : public AuraScript
        {
            PrepareAuraScript(spell_hun_sniper_training_AuraScript);

            bool Validate(SpellInfo const* /*entry*/)
            {
                if (!sSpellMgr->GetSpellInfo(SPELL_SNIPER_TRAINING_R1) || !sSpellMgr->GetSpellInfo(SPELL_SNIPER_TRAINING_BUFF_R1))
                    return false;
                return true;
            }

            void HandlePeriodic(AuraEffect const* aurEff)
            {
                PreventDefaultAction();
                if (aurEff->GetAmount() <= 0)
                {
                    Unit* caster = GetCaster();
                    uint32 spellId = SPELL_SNIPER_TRAINING_BUFF_R1 + GetId() - SPELL_SNIPER_TRAINING_R1;
                    if (Unit* target = GetTarget())
                        if (!target->HasAura(spellId))
                        {
                            SpellInfo const* triggeredSpellInfo = sSpellMgr->GetSpellInfo(spellId);
                            Unit* triggerCaster = triggeredSpellInfo->NeedsToBeTriggeredByCaster() ? caster : target;
                            triggerCaster->CastSpell(target, triggeredSpellInfo, true, 0, aurEff);
                        }
                }
            }

            void HandleUpdatePeriodic(AuraEffect* aurEff)
            {
                if (Player* playerTarget = GetUnitOwner()->ToPlayer())
                {
                    int32 baseAmount = aurEff->GetBaseAmount();
                    int32 amount = playerTarget->isMoving() ?
                    playerTarget->CalculateSpellDamage(playerTarget, GetSpellInfo(), aurEff->GetEffIndex(), &baseAmount) :
                    aurEff->GetAmount() - 1;
                    aurEff->SetAmount(amount);
                }
            }

            void Register()
            {
                OnEffectPeriodic += AuraEffectPeriodicFn(spell_hun_sniper_training_AuraScript::HandlePeriodic, EFFECT_0, SPELL_AURA_PERIODIC_TRIGGER_SPELL);
                OnEffectUpdatePeriodic += AuraEffectUpdatePeriodicFn(spell_hun_sniper_training_AuraScript::HandleUpdatePeriodic, EFFECT_0, SPELL_AURA_PERIODIC_TRIGGER_SPELL);
            }
        };

        AuraScript* GetAuraScript() const
        {
            return new spell_hun_sniper_training_AuraScript();
        }
};

class spell_hun_pet_heart_of_the_phoenix : public SpellScriptLoader
{
    public:
        spell_hun_pet_heart_of_the_phoenix() : SpellScriptLoader("spell_hun_pet_heart_of_the_phoenix") { }

        class spell_hun_pet_heart_of_the_phoenix_SpellScript : public SpellScript
        {
            PrepareSpellScript(spell_hun_pet_heart_of_the_phoenix_SpellScript);

            bool Load()
            {
                if (!GetCaster()->isPet())
                    return false;
                return true;
            }

            bool Validate(SpellInfo const* /*spellEntry*/)
            {
                if (!sSpellMgr->GetSpellInfo(HUNTER_PET_HEART_OF_THE_PHOENIX_TRIGGERED) || !sSpellMgr->GetSpellInfo(HUNTER_PET_HEART_OF_THE_PHOENIX_DEBUFF))
                    return false;
                return true;
            }

            void HandleScript(SpellEffIndex /*effIndex*/)
            {
                Unit* caster = GetCaster();
                if (Unit* owner = caster->GetOwner())
                    if (!caster->HasAura(HUNTER_PET_HEART_OF_THE_PHOENIX_DEBUFF))
                    {
                        owner->CastCustomSpell(HUNTER_PET_HEART_OF_THE_PHOENIX_TRIGGERED, SPELLVALUE_BASE_POINT0, 100, caster, true);
                        caster->CastSpell(caster, HUNTER_PET_HEART_OF_THE_PHOENIX_DEBUFF, true);
                    }
            }

            void Register()
            {
                // add dummy effect spell handler to pet's Last Stand
                OnEffectHitTarget += SpellEffectFn(spell_hun_pet_heart_of_the_phoenix_SpellScript::HandleScript, EFFECT_0, SPELL_EFFECT_SCRIPT_EFFECT);
            }
        };

        SpellScript* GetSpellScript() const
        {
            return new spell_hun_pet_heart_of_the_phoenix_SpellScript();
        }
};

class spell_hun_pet_carrion_feeder : public SpellScriptLoader
{
    public:
        spell_hun_pet_carrion_feeder() : SpellScriptLoader("spell_hun_pet_carrion_feeder") { }

        class spell_hun_pet_carrion_feeder_SpellScript : public SpellScript
        {
            PrepareSpellScript(spell_hun_pet_carrion_feeder_SpellScript);

            bool Load()
            {
                if (!GetCaster()->isPet())
                    return false;
                return true;
            }

            bool Validate(SpellInfo const* /*spellEntry*/)
            {
                if (!sSpellMgr->GetSpellInfo(HUNTER_PET_SPELL_CARRION_FEEDER_TRIGGERED))
                    return false;
                return true;
            }

            SpellCastResult CheckIfCorpseNear()
            {
                Unit* caster = GetCaster();
                float max_range = GetSpellInfo()->GetMaxRange(false);
                WorldObject* result = NULL;
                // search for nearby enemy corpse in range
                Trinity::AnyDeadUnitSpellTargetInRangeCheck check(caster, max_range, GetSpellInfo(), TARGET_CHECK_ENEMY);
                Trinity::WorldObjectSearcher<Trinity::AnyDeadUnitSpellTargetInRangeCheck> searcher(caster, result, check);
                caster->GetMap()->VisitFirstFound(caster->m_positionX, caster->m_positionY, max_range, searcher);
                if (!result)
                    return SPELL_FAILED_NO_EDIBLE_CORPSES;
                return SPELL_CAST_OK;
            }

            void HandleDummy(SpellEffIndex /*effIndex*/)
            {
                Unit* caster = GetCaster();
                caster->CastSpell(caster, HUNTER_PET_SPELL_CARRION_FEEDER_TRIGGERED, false);
            }

            void Register()
            {
                // add dummy effect spell handler to pet's Last Stand
                OnEffectHit += SpellEffectFn(spell_hun_pet_carrion_feeder_SpellScript::HandleDummy, EFFECT_0, SPELL_EFFECT_DUMMY);
                OnCheckCast += SpellCheckCastFn(spell_hun_pet_carrion_feeder_SpellScript::CheckIfCorpseNear);
            }
        };

        SpellScript* GetSpellScript() const
        {
            return new spell_hun_pet_carrion_feeder_SpellScript();
        }
};

// 34477 Misdirection
class spell_hun_misdirection : public SpellScriptLoader
{
    public:
        spell_hun_misdirection() : SpellScriptLoader("spell_hun_misdirection") { }

        class spell_hun_misdirection_AuraScript : public AuraScript
        {
            PrepareAuraScript(spell_hun_misdirection_AuraScript);

            void OnRemove(AuraEffect const* /*aurEff*/, AuraEffectHandleModes /*mode*/)
            {
                if (Unit* caster = GetCaster())
                    if (GetTargetApplication()->GetRemoveMode() != AURA_REMOVE_BY_DEFAULT)
                        caster->SetReducedThreatPercent(0, 0);
            }

            void Register()
            {
                AfterEffectRemove += AuraEffectRemoveFn(spell_hun_misdirection_AuraScript::OnRemove, EFFECT_1, SPELL_AURA_DUMMY, AURA_EFFECT_HANDLE_REAL);
            }
        };

        AuraScript* GetAuraScript() const
        {
            return new spell_hun_misdirection_AuraScript();
        }
};

// 35079 Misdirection proc
class spell_hun_misdirection_proc : public SpellScriptLoader
{
    public:
        spell_hun_misdirection_proc() : SpellScriptLoader("spell_hun_misdirection_proc") { }

        class spell_hun_misdirection_proc_AuraScript : public AuraScript
        {
            PrepareAuraScript(spell_hun_misdirection_proc_AuraScript);

            void OnRemove(AuraEffect const* /*aurEff*/, AuraEffectHandleModes /*mode*/)
            {
                if (GetCaster())
                    GetCaster()->SetReducedThreatPercent(0, 0);
            }

            void Register()
            {
                AfterEffectRemove += AuraEffectRemoveFn(spell_hun_misdirection_proc_AuraScript::OnRemove, EFFECT_0, SPELL_AURA_DUMMY, AURA_EFFECT_HANDLE_REAL);
            }
        };

        AuraScript* GetAuraScript() const
        {
            return new spell_hun_misdirection_proc_AuraScript();
        }
};

class spell_hun_disengage : public SpellScriptLoader
{
    public:
        spell_hun_disengage() : SpellScriptLoader("spell_hun_disengage") { }

        class spell_hun_disengage_SpellScript : public SpellScript
        {
            PrepareSpellScript(spell_hun_disengage_SpellScript);

            SpellCastResult CheckCast()
            {
                Unit* caster = GetCaster();
                if (caster->GetTypeId() == TYPEID_PLAYER && !caster->isInCombat())
                    return SPELL_FAILED_CANT_DO_THAT_RIGHT_NOW;

                return SPELL_CAST_OK;
            }

            void Register()
            {
                OnCheckCast += SpellCheckCastFn(spell_hun_disengage_SpellScript::CheckCast);
            }
        };

        SpellScript* GetSpellScript() const
        {
            return new spell_hun_disengage_SpellScript();
        }
};

class spell_hun_tame_beast : public SpellScriptLoader
{
    public:
        spell_hun_tame_beast() : SpellScriptLoader("spell_hun_tame_beast") { }

        class spell_hun_tame_beast_SpellScript : public SpellScript
        {
            PrepareSpellScript(spell_hun_tame_beast_SpellScript);

            SpellCastResult CheckCast()
            {
                Unit* caster = GetCaster();
                if (caster->GetTypeId() != TYPEID_PLAYER)
                    return SPELL_FAILED_DONT_REPORT;

                if (!GetExplTargetUnit())
                    return SPELL_FAILED_BAD_IMPLICIT_TARGETS;

                if (Creature* target = GetExplTargetUnit()->ToCreature())
                {
                    if (target->getLevel() > caster->getLevel())
                        return SPELL_FAILED_HIGHLEVEL;

                    // use SMSG_PET_TAME_FAILURE?
                    if (!target->GetCreatureTemplate()->isTameable(caster->ToPlayer()->CanTameExoticPets()))
                        return SPELL_FAILED_BAD_TARGETS;

                    if (caster->GetPetGUID())
                        return SPELL_FAILED_ALREADY_HAVE_SUMMON;

                    if (caster->GetCharmGUID())
                        return SPELL_FAILED_ALREADY_HAVE_CHARM;
                }
                else
                    return SPELL_FAILED_BAD_IMPLICIT_TARGETS;

                return SPELL_CAST_OK;
            }

            void Register()
            {
                OnCheckCast += SpellCheckCastFn(spell_hun_tame_beast_SpellScript::CheckCast);
            }
        };

        SpellScript* GetSpellScript() const
        {
            return new spell_hun_tame_beast_SpellScript();
        }
};
// 34026 Kill comamnd
class spell_hun_kill_command : public SpellScriptLoader
{	
public:
    spell_hun_kill_command() : SpellScriptLoader("spell_hun_kill_command") { }

    class spell_hun_kill_command_SpellScript : public SpellScript
    {
       PrepareSpellScript(spell_hun_kill_command_SpellScript)
        bool Validate(SpellInfo const* /*spellEntry*/)
        {
            if (!sSpellMgr->GetSpellInfo(HUNTER_SPELL_KILL_COMMAND))
                return false;	
            return true;
        }	

        SpellCastResult CheckCastMeet()
        {
            Unit* pet = GetCaster()->GetGuardianPet();
            Unit* petTarget = pet->getVictim();
            if (!pet)
                return SPELL_FAILED_NO_PET;

            // Make sure pet has a target and target is within 5 yards	
            if (!petTarget || !pet->IsWithinDist(petTarget, 5.0f, true))
            {
                SetCustomCastResultMessage(SPELL_CUSTOM_ERROR_TARGET_TOO_FAR);
                return SPELL_FAILED_CUSTOM_ERROR;
            }

            return SPELL_CAST_OK;
        }

        void HandleDummy(SpellEffIndex /*effIndex*/)
        {
          Unit* pet = GetCaster()->GetGuardianPet();

            if (!pet)
                return;

            pet->CastSpell(pet->getVictim(), HUNTER_SPELL_KILL_COMMAND_TRIGGER, true);
        }
        
       
        void Register()
        {
            OnCheckCast += SpellCheckCastFn(spell_hun_kill_command_SpellScript::CheckCastMeet);
           OnEffectHit += SpellEffectFn(spell_hun_kill_command_SpellScript::HandleDummy, EFFECT_0, SPELL_EFFECT_DUMMY);
        }
    };

    SpellScript* GetSpellScript() const
    {
        return new spell_hun_kill_command_SpellScript();
    }
};

class spell_hun_resistance_is_futile : public SpellScriptLoader
{
public:
    spell_hun_resistance_is_futile() : SpellScriptLoader("spell_hun_resistance_is_futile") { }

    class spell_hun_resistance_is_futile_AuraScript : public AuraScript
    {
        PrepareAuraScript(spell_hun_resistance_is_futile_AuraScript)

        void HandlePeriodic(AuraEffect const* aurEff)
        {
            Unit* auraBearer = GetUnitOwner();
            Unit* playerTarget = GetCaster();

            if (!auraBearer || !playerTarget)
                return;

            AuraEffect const* resistanceIsFutileTalent = playerTarget->GetDummyAuraEffect(SPELLFAMILY_HUNTER, 5119, 0);

            if (!resistanceIsFutileTalent)
                return;

            if (auraBearer->isMoving() && roll_chance_i(resistanceIsFutileTalent->GetAmount()))
                playerTarget->CastSpell(playerTarget, HUNTER_SPELL_RESISTANCE_IS_FUTILE, true);
        }

        void Register()
        {
            OnEffectPeriodic += AuraEffectPeriodicFn(spell_hun_resistance_is_futile_AuraScript::HandlePeriodic, EFFECT_0, SPELL_AURA_PERIODIC_TRIGGER_SPELL);
        }
    };

    AuraScript* GetAuraScript() const
    {
        return new spell_hun_resistance_is_futile_AuraScript();
    }
 };

// 13165 - Aspect of the Hawk
class spell_hun_aspect_of_the_hawk: public SpellScriptLoader
{
   public:
       spell_hun_aspect_of_the_hawk() : SpellScriptLoader("spell_hun_aspect_of_the_hawk") {}

   class spell_hun_aspect_of_the_hawk_AuraScript: public AuraScript
   {
       PrepareAuraScript(spell_hun_aspect_of_the_hawk_AuraScript);

       void CalculateAmount(AuraEffect const * /*aurEff*/, int32 & amount,  bool & /*canBeRecalculated*/) 
       {
           amount = 23.52f * GetCaster()->getLevel();
       }

       void Register()
       {
           DoEffectCalcAmount += AuraEffectCalcAmountFn(spell_hun_aspect_of_the_hawk_AuraScript::CalculateAmount, EFFECT_0, SPELL_AURA_MOD_RANGED_ATTACK_POWER);
       }
   };

   AuraScript *GetAuraScript() const
   {
       return new spell_hun_aspect_of_the_hawk_AuraScript();
   }
};

// 82692 Focus Fire
class spell_hun_focus_fire : public SpellScriptLoader
{
public:
    spell_hun_focus_fire() : SpellScriptLoader("spell_hun_focus_fire") { }

    // SpellScript
    class spell_hun_focus_fire_SpellScript : public SpellScript
    {
        PrepareSpellScript(spell_hun_focus_fire_SpellScript)

        bool Validate(SpellInfo const* /*spellEntry*/)
        {
            if (!sSpellMgr->GetSpellInfo(HUNTER_SPELL_FOCUS_FIRE))
                return false;
            return true;
        }

        SpellCastResult CheckFrenzyStack()
        {
            Unit * pet = GetCaster()->GetGuardianPet();
            if (!pet)
                return SPELL_FAILED_NO_PET;

            if (pet->HasAura(HUNTER_PET_SPELL_FRENZY))
                return SPELL_CAST_OK;
            else
                return SPELL_FAILED_CANT_DO_THAT_RIGHT_NOW;
        }

        void RemoveFrenzyStacks()
        {
            if (Unit* pet = GetCaster()->GetGuardianPet())
                pet->RemoveAura(HUNTER_PET_SPELL_FRENZY);
        }

        void Register()
        {
            OnCheckCast += SpellCheckCastFn(spell_hun_focus_fire_SpellScript::CheckFrenzyStack);
            AfterHit += SpellHitFn(spell_hun_focus_fire_SpellScript::RemoveFrenzyStacks);
        }
    };

    SpellScript* GetSpellScript() const
    {
        return new spell_hun_focus_fire_SpellScript();
    }

    // AuraScript
    class spell_hun_focus_fire_AuraScript : public AuraScript
    {
        PrepareAuraScript(spell_hun_focus_fire_AuraScript);

        uint32 GetFrenzyStackCount()
        {
            if (Unit* pet = GetUnitOwner()->GetGuardianPet())
            {
                if (pet->HasAura(HUNTER_PET_SPELL_FRENZY))
                    return pet->GetAuraCount(HUNTER_PET_SPELL_FRENZY);
                else
                    return 0;
            }
            return 0;
        }

        void CalculateAmount(AuraEffect const* /*aurEff*/, int32 & amount, bool & /*canBeRecalculated*/)
        {
            if (Unit* caster = GetUnitOwner())
                amount = GetSpellInfo()->Effects[0].BasePoints * GetFrenzyStackCount();
        }

        void OnApply(AuraEffect const* /*aurEff*/, AuraEffectHandleModes /*mode*/)
        {
            if (Unit* caster = GetUnitOwner())
            {
                if (Unit* pet = caster->GetGuardianPet())
                {
                    int32 basepoint0 = GetAura()->GetEffect(1)->GetAmount() * GetFrenzyStackCount();
                    caster->CastCustomSpell(pet, HUNTER_PET_SPELL_FOCUS_FIRE_REGEN, &basepoint0, NULL, NULL, true);
                }
            }
        }

        void Register()
        {
            DoEffectCalcAmount += AuraEffectCalcAmountFn(spell_hun_focus_fire_AuraScript::CalculateAmount, EFFECT_0, SPELL_AURA_MOD_RANGED_HASTE);
            OnEffectApply += AuraEffectApplyFn(spell_hun_focus_fire_AuraScript::OnApply, EFFECT_1, SPELL_AURA_DUMMY, AURA_EFFECT_HANDLE_REAL);
        }
    };

    AuraScript* GetAuraScript() const
    {
        return new spell_hun_focus_fire_AuraScript();
    }
};

// 19615 Frenzy Effect
class spell_hun_frenzy_effect : public SpellScriptLoader
{
public:
    spell_hun_frenzy_effect() : SpellScriptLoader("spell_hun_frenzy_effect") { }

    class spell_hun_frenzy_effect_AuraScript : public AuraScript
    {
        PrepareAuraScript(spell_hun_frenzy_effect_AuraScript)

        int32 GetHasteValue()
        {
            if (Unit* pet = GetUnitOwner())
            {
                if (pet->HasAura(HUNTER_PET_AURA_FRENZY_TRIGGER))
                {
                    if (Aura* frenzyAura = pet->GetAura(HUNTER_PET_AURA_FRENZY_TRIGGER))
                        return frenzyAura->GetEffect(0)->GetAmount();
                }
                else
                    return 0;
            }
            return 0;
        }

        void CalculateAmount(AuraEffect const* /*aurEff*/, int32 & amount, bool & /*canBeRecalculated*/)
        {
            if (Unit* pet = GetUnitOwner())
            {
                Unit* petOwner = pet->GetOwner();

                if (!petOwner)
                    return;

                amount = GetHasteValue();
            }
        }

        void OnApply(AuraEffect const* /*aurEff*/, AuraEffectHandleModes /*mode*/)
        {
            // Apply UI Visual when at 5 stack
            if (Unit* petOwner = GetUnitOwner()->GetOwner())
            {
                if (GetStackAmount() >= GetSpellInfo()->StackAmount)
                    petOwner->AddAura(HUNTER_VISUAL_FOCUS_FIRE, petOwner);
            }
        }

        void OnRemove(AuraEffect const* /*aurEff*/, AuraEffectHandleModes /*mode*/)
        {
            if (Unit* pet = GetUnitOwner())
            {
                if (Unit * petOwner = pet->GetOwner())
                    petOwner->RemoveAura(HUNTER_VISUAL_FOCUS_FIRE);
            }
        }

        void Register()
        {
             AfterEffectApply += AuraEffectApplyFn(spell_hun_frenzy_effect_AuraScript::OnApply, EFFECT_0, SPELL_AURA_MOD_ATTACKSPEED, AURA_EFFECT_HANDLE_CHANGE_AMOUNT_MASK);
             AfterEffectRemove += AuraEffectApplyFn(spell_hun_frenzy_effect_AuraScript::OnRemove, EFFECT_0, SPELL_AURA_MOD_ATTACKSPEED, AURA_EFFECT_HANDLE_REAL);
             DoEffectCalcAmount += AuraEffectCalcAmountFn(spell_hun_frenzy_effect_AuraScript::CalculateAmount, EFFECT_0, SPELL_AURA_MOD_ATTACKSPEED);
        }
    };

    AuraScript* GetAuraScript() const
    {
        return new spell_hun_frenzy_effect_AuraScript();
    }
};

// 56641 Steady Shot
class spell_hun_steady_shot: public SpellScriptLoader
{
public:
    spell_hun_steady_shot () :
            SpellScriptLoader("spell_hun_steady_shot")
    {
    }

    class spell_hun_steady_shot_SpellScript: public SpellScript
    {
        PrepareSpellScript(spell_hun_steady_shot_SpellScript)

        void HandleDummy (SpellEffIndex /*effIndex*/)
        {
            ++castCount;
            if (castCount > 1)
            {
                if (Unit* caster = GetCaster())
                {
                    int32 speed0 = 0;
                    if (caster->HasAura(53221))
                        speed0 = 5;
                    if (caster->HasAura(53222))
                        speed0 = 10;
                    if (caster->HasAura(53224))
                        speed0 = 15;

                    if (speed0)
                        caster->CastCustomSpell(caster, HUNTER_SPELL_STREADY_SHOT_ATTACK_SPEED, &speed0, NULL, NULL, true, 0, 0, caster->GetGUID());

                    castCount = 0;

                    if (caster->GetTypeId() != TYPEID_PLAYER)
                        return;

                    caster->ToPlayer()->KilledMonsterCredit(44175, 0);
                }
            }
        }

        void Register ()
        {
            OnEffectHit += SpellEffectFn(spell_hun_steady_shot_SpellScript::HandleDummy, EFFECT_2, SPELL_EFFECT_DUMMY);
        }

    private:
        int castCount;
    };

    SpellScript* GetSpellScript () const
    {
        return new spell_hun_steady_shot_SpellScript();
    }
};

// 1978 Serpent Sting
class spell_hun_serpent_sting : public SpellScriptLoader
{
public:
    spell_hun_serpent_sting() : SpellScriptLoader("spell_hun_serpent_sting") { }

    class spell_hun_serpent_sting_AuraScript : public AuraScript
    {
        PrepareAuraScript(spell_hun_serpent_sting_AuraScript)

        void OnApply(AuraEffect const* /*aurEff*/, AuraEffectHandleModes /*mode*/)
        {
            Unit* caster = GetCaster();

            if (!caster)
                return;

            if (Unit* target = GetTarget())
            {
                if (AuraEffect const* aurEff = caster->GetAuraEffect(SPELL_AURA_DUMMY, SPELLFAMILY_HUNTER, 536, EFFECT_0))
                {
                    int32 basepoints0 = aurEff->GetAmount() * GetAura()->GetEffect(EFFECT_0)->GetTotalTicks() * caster->SpellDamageBonusDone(target, GetSpellInfo(), GetAura()->GetEffect(0)->GetAmount(), DOT) / 100;
                    caster->CastCustomSpell(target, 83077, &basepoints0, NULL, NULL, true, NULL, GetAura()->GetEffect(0));
                }
            }
        }

        void Register()
        {
            AfterEffectApply += AuraEffectApplyFn(spell_hun_serpent_sting_AuraScript::OnApply, EFFECT_0, SPELL_AURA_PERIODIC_DAMAGE, AURA_EFFECT_HANDLE_REAL);
        }
    };

    AuraScript* GetAuraScript() const
    {
        return new spell_hun_serpent_sting_AuraScript();
    }
};

// 77767 Cobra Shot
class spell_hun_cobra_shot : public SpellScriptLoader
{
public:
    spell_hun_cobra_shot() : SpellScriptLoader("spell_hun_cobra_shot") { }

    class spell_hun_cobra_shot_SpellScript : public SpellScript
    {
        PrepareSpellScript(spell_hun_cobra_shot_SpellScript)
        bool Validate(SpellInfo const* /*spellEntry*/)
        {
            if (!sSpellMgr->GetSpellInfo(HUNTER_SPELL_COBRA_SHOT_ENERGIZE))
                return false;
            return true;
        }

        void HandleScriptEffect(SpellEffIndex /*effIndex*/)
        {
            Unit* target = GetHitUnit();

            if (!target)
                return;

            // Get normal serpent sting or Serpent Spread's proc result one
            if (AuraEffect* serpentSting = target->GetAuraEffect(SPELL_AURA_PERIODIC_DAMAGE, SPELLFAMILY_HUNTER,16384,0,0,GetCaster()->GetGUID()))
                serpentSting->GetBase()->SetDuration(serpentSting->GetBase()->GetDuration() + (GetSpellInfo()->Effects[EFFECT_1].BasePoints * 1000));

            GetCaster()->CastSpell(GetCaster(),HUNTER_SPELL_COBRA_SHOT_ENERGIZE,true);
        }

        void Register()
        {
            OnEffectHitTarget += SpellEffectFn(spell_hun_cobra_shot_SpellScript::HandleScriptEffect, EFFECT_1, SPELL_EFFECT_SCRIPT_EFFECT);
        }
    };

    SpellScript* GetSpellScript() const
    {
        return new spell_hun_cobra_shot_SpellScript();
    }
};

// 56453 TnT (Trigger Proc)
class spell_hun_tnt : public SpellScriptLoader
{
public:
    spell_hun_tnt() : SpellScriptLoader("spell_hun_tnt") { }

    class spell_hun_tnt_SpellScript : public SpellScript
    {
        PrepareSpellScript(spell_hun_tnt_SpellScript)
        void HandleScriptEffect(SpellEffIndex /*effIndex*/)
        {
            Unit* caster = GetCaster();

            if (caster->HasAura(HUNTER_SPELL_TNT_R1))
			   if (roll_chance_i(10))
                  caster->CastSpell(caster, HUNTER_SPELL_TNT, true);

			if (caster->HasAura(HUNTER_SPELL_TNT_R2))
			   if (roll_chance_i(20))
                     caster->CastSpell(caster, HUNTER_SPELL_TNT, true);
        }

        void Register()
        {
            OnEffectHitTarget += SpellEffectFn(spell_hun_tnt_SpellScript::HandleScriptEffect, EFFECT_1, SPELL_EFFECT_SCRIPT_EFFECT);
        }
    };

    SpellScript* GetSpellScript() const
    {
        return new spell_hun_tnt_SpellScript();
    }
};


class spell_hun_furious_howl : public SpellScriptLoader
{
    public:
        spell_hun_furious_howl() : SpellScriptLoader("spell_hun_furious_howl") { }

        class spell_hun_furious_howl_SpellScript : public SpellScript
        {
            PrepareSpellScript(spell_hun_furious_howl_SpellScript);

            void FilterTargets(std::list<WorldObject*>& targets)
            {
                targets.clear();
                targets.push_back(GetCaster());
                if (Unit* owner = GetCaster()->GetOwner())
                    targets.push_back(owner);
            }

            void Register()
            {
                OnObjectAreaTargetSelect += SpellObjectAreaTargetSelectFn(spell_hun_furious_howl_SpellScript::FilterTargets, EFFECT_0, TARGET_UNIT_CASTER_AREA_PARTY);
                OnObjectAreaTargetSelect += SpellObjectAreaTargetSelectFn(spell_hun_furious_howl_SpellScript::FilterTargets, EFFECT_1, TARGET_UNIT_CASTER_AREA_PARTY);
            }
        };

        SpellScript* GetSpellScript() const
        {
            return new spell_hun_furious_howl_SpellScript();
        }
};

void AddSC_hunter_spell_scripts()
{
    new spell_hun_aspect_of_the_beast();
    new spell_hun_chimera_shot();
    new spell_hun_invigoration();
    new spell_hun_last_stand_pet();
    new spell_hun_masters_call();
    new spell_hun_readiness();
    new spell_hun_scatter_shot();
    new spell_hun_sniper_training();
    new spell_hun_pet_heart_of_the_phoenix();
    new spell_hun_pet_carrion_feeder();
    new spell_hun_misdirection();
    new spell_hun_misdirection_proc();
    new spell_hun_disengage();
    new spell_hun_tame_beast();
<<<<<<< HEAD
    new spell_hun_kill_command();
    new spell_hun_resistance_is_futile();
    new spell_hun_focus_fire();
    new spell_hun_frenzy_effect();
    new spell_hun_aspect_of_the_hawk();
    new spell_hun_steady_shot();
	new spell_hun_serpent_sting();
	new spell_hun_cobra_shot();
	new spell_hun_tnt();
=======
    new spell_hun_furious_howl();
>>>>>>> fb2e5c3c
}<|MERGE_RESOLUTION|>--- conflicted
+++ resolved
@@ -1173,7 +1173,6 @@
     new spell_hun_misdirection_proc();
     new spell_hun_disengage();
     new spell_hun_tame_beast();
-<<<<<<< HEAD
     new spell_hun_kill_command();
     new spell_hun_resistance_is_futile();
     new spell_hun_focus_fire();
@@ -1183,7 +1182,5 @@
 	new spell_hun_serpent_sting();
 	new spell_hun_cobra_shot();
 	new spell_hun_tnt();
-=======
     new spell_hun_furious_howl();
->>>>>>> fb2e5c3c
 }