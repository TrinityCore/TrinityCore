/*
 * Copyright (C) 2008-2017 TrinityCore <http://www.trinitycore.org/>
 *
 * This program is free software; you can redistribute it and/or modify it
 * under the terms of the GNU General Public License as published by the
 * Free Software Foundation; either version 2 of the License, or (at your
 * option) any later version.
 *
 * This program is distributed in the hope that it will be useful, but WITHOUT
 * ANY WARRANTY; without even the implied warranty of MERCHANTABILITY or
 * FITNESS FOR A PARTICULAR PURPOSE. See the GNU General Public License for
 * more details.
 *
 * You should have received a copy of the GNU General Public License along
 * with this program. If not, see <http://www.gnu.org/licenses/>.
 */

/*
 * Scripts for spells with SPELLFAMILY_WARRIOR and SPELLFAMILY_GENERIC spells used by warrior players.
 * Ordered alphabetically using scriptname.
 * Scriptnames of files in this file should be prefixed with "spell_warr_".
 */

#include "Player.h"
#include "ScriptMgr.h"
#include "MoveSpline.h"
#include "SpellHistory.h"
#include "SpellScript.h"
#include "SpellAuraEffects.h"
#include "SpellPackets.h"

enum WarriorSpells
{
    SPELL_WARRIOR_BLADESTORM_PERIODIC_WHIRLWIND     = 50622,
    SPELL_WARRIOR_BLOODTHIRST_HEAL                  = 117313,
    SPELL_WARRIOR_CHARGE                            = 34846,
    SPELL_WARRIOR_CHARGE_EFFECT                     = 218104,
    SPELL_WARRIOR_CHARGE_EFFECT_BLAZING_TRAIL       = 198337,
    SPELL_WARRIOR_CHARGE_PAUSE_RAGE_DECAY           = 109128,
    SPELL_WARRIOR_CHARGE_ROOT_EFFECT                = 105771,
    SPELL_WARRIOR_CHARGE_SLOW_EFFECT                = 236027,
    SPELL_WARRIOR_COLOSSUS_SMASH                    = 86346,
    SPELL_WARRIOR_EXECUTE                           = 20647,
<<<<<<< HEAD
    SPELL_WARRIOR_GLYPH_OF_EXECUTION                = 58367,
    SPELL_WARRIOR_IMPENDING_VICTORY                 = 202168,
    SPELL_WARRIOR_IMPENDING_VICTORY_HEAL            = 202166,
=======
    SPELL_WARRIOR_GLYPH_OF_THE_BLAZING_TRAIL        = 123779,
>>>>>>> d4176eb2
    SPELL_WARRIOR_GLYPH_OF_HEROIC_LEAP              = 159708,
    SPELL_WARRIOR_GLYPH_OF_HEROIC_LEAP_BUFF         = 133278,
    SPELL_WARRIOR_HEROIC_LEAP_JUMP                  = 178368,
    SPELL_WARRIOR_IMPROVED_HEROIC_LEAP              = 157449,
    SPELL_WARRIOR_JUGGERNAUT_CRIT_BONUS_BUFF        = 65156,
    SPELL_WARRIOR_JUGGERNAUT_CRIT_BONUS_TALENT      = 64976,
    SPELL_WARRIOR_LAST_STAND_TRIGGERED              = 12976,
    SPELL_WARRIOR_MORTAL_STRIKE                     = 12294,
    SPELL_WARRIOR_RALLYING_CRY                      = 97463,
    SPELL_WARRIOR_REND                              = 94009,
    SPELL_WARRIOR_RETALIATION_DAMAGE                = 22858,
    SPELL_WARRIOR_SECOUND_WIND_PROC_RANK_1          = 29834,
    SPELL_WARRIOR_SECOUND_WIND_PROC_RANK_2          = 29838,
    SPELL_WARRIOR_SECOUND_WIND_TRIGGER_RANK_1       = 29841,
    SPELL_WARRIOR_SECOUND_WIND_TRIGGER_RANK_2       = 29842,
    SPELL_WARRIOR_SHIELD_SLAM                       = 23922,
    SPELL_WARRIOR_SHOCKWAVE                         = 46968,
    SPELL_WARRIOR_SHOCKWAVE_STUN                    = 132168,
    SPELL_WARRIOR_SLAM                              = 50782,
    SPELL_WARRIOR_STORM_BOLT_STUN                   = 132169,
    SPELL_WARRIOR_SWEEPING_STRIKES_EXTRA_ATTACK_1   = 12723,
    SPELL_WARRIOR_SWEEPING_STRIKES_EXTRA_ATTACK_2   = 26654,
    SPELL_WARRIOR_TAUNT                             = 355,
    SPELL_WARRIOR_UNRELENTING_ASSAULT_RANK_1        = 46859,
    SPELL_WARRIOR_UNRELENTING_ASSAULT_RANK_2        = 46860,
    SPELL_WARRIOR_UNRELENTING_ASSAULT_TRIGGER_1     = 64849,
    SPELL_WARRIOR_UNRELENTING_ASSAULT_TRIGGER_2     = 64850,
    SPELL_WARRIOR_VENGEANCE                         = 76691,
    SPELL_WARRIOR_VICTORIOUS                        = 32216,
    SPELL_WARRIOR_VICTORY_RUSH_HEAL                 = 118779,
};

enum WarriorMisc
{
    SPELL_VISUAL_BLAZING_CHARGE = 26423
};

// 23881 - Bloodthirst
class spell_warr_bloodthirst : public SpellScriptLoader
{
public:
    spell_warr_bloodthirst() : SpellScriptLoader("spell_warr_bloodthirst") { }

    class spell_warr_bloodthirst_SpellScript : public SpellScript
    {
        PrepareSpellScript(spell_warr_bloodthirst_SpellScript);

        bool Validate(SpellInfo const* /*spellInfo*/) override
        {
            return ValidateSpellInfo
            ({
                SPELL_WARRIOR_BLOODTHIRST_HEAL
            });
        }

        void HandleDummy(SpellEffIndex /*effIndex*/)
        {
            GetCaster()->CastSpell(GetCaster(), SPELL_WARRIOR_BLOODTHIRST_HEAL, true);
        }

        void Register() override
        {
            OnEffectHit += SpellEffectFn(spell_warr_bloodthirst_SpellScript::HandleDummy, EFFECT_3, SPELL_EFFECT_DUMMY);
        }
    };

    SpellScript* GetSpellScript() const override
    {
        return new spell_warr_bloodthirst_SpellScript();
    }
};

// 100 - Charge
class spell_warr_charge : public SpellScriptLoader
{
    public:
        spell_warr_charge() : SpellScriptLoader("spell_warr_charge") { }

        class spell_warr_charge_SpellScript : public SpellScript
        {
            PrepareSpellScript(spell_warr_charge_SpellScript);

            bool Validate(SpellInfo const* /*spellInfo*/) override
            {
                return ValidateSpellInfo
                ({
                    SPELL_WARRIOR_CHARGE_EFFECT,
                    SPELL_WARRIOR_CHARGE_EFFECT_BLAZING_TRAIL
                });
            }

            void HandleDummy(SpellEffIndex /*effIndex*/)
            {
                uint32 spellId = SPELL_WARRIOR_CHARGE_EFFECT;
                if (GetCaster()->HasAura(SPELL_WARRIOR_GLYPH_OF_THE_BLAZING_TRAIL))
                    spellId = SPELL_WARRIOR_CHARGE_EFFECT_BLAZING_TRAIL;

                GetCaster()->CastSpell(GetHitUnit(), spellId, true);
            }

            void Register() override
            {
                OnEffectHitTarget += SpellEffectFn(spell_warr_charge_SpellScript::HandleDummy, EFFECT_0, SPELL_EFFECT_DUMMY);
            }
        };

        SpellScript* GetSpellScript() const override
        {
            return new spell_warr_charge_SpellScript();
        }
};

// 126661 - Warrior Charge Drop Fire Periodic
class spell_warr_charge_drop_fire_periodic : public SpellScriptLoader
{
    public:
        spell_warr_charge_drop_fire_periodic() : SpellScriptLoader("spell_warr_charge_drop_fire_periodic") { }

        class spell_warr_charge_drop_fire_periodic_AuraScript : public AuraScript
        {
            PrepareAuraScript(spell_warr_charge_drop_fire_periodic_AuraScript);

            void DropFireVisual(AuraEffect const* aurEff)
            {
                PreventDefaultAction();
                if (GetTarget()->IsSplineEnabled())
                {
                    for (uint32 i = 0; i < 5; ++i)
                    {
                        int32 timeOffset = 6 * i * aurEff->GetPeriod() / 25;
                        WorldPackets::Spells::PlaySpellVisual playSpellVisual;
                        playSpellVisual.Source = GetTarget()->GetGUID();
                        playSpellVisual.TargetPostion = static_cast<G3D::Vector3>(GetTarget()->movespline->ComputePosition(timeOffset)); // slices
                        playSpellVisual.SpellVisualID = SPELL_VISUAL_BLAZING_CHARGE;
                        playSpellVisual.TravelSpeed = 1.0f;
                        playSpellVisual.MissReason = 0;
                        playSpellVisual.ReflectStatus = 0;
                        playSpellVisual.Orientation = 0.0f;
                        playSpellVisual.SpeedAsTime = true;
                        GetTarget()->SendMessageToSet(playSpellVisual.Write(), true);
                    }
                }
            }

            void Register() override
            {
                OnEffectPeriodic += AuraEffectPeriodicFn(spell_warr_charge_drop_fire_periodic_AuraScript::DropFireVisual, EFFECT_0, SPELL_AURA_PERIODIC_TRIGGER_SPELL);
            }
        };

        AuraScript* GetAuraScript() const override
        {
            return new spell_warr_charge_drop_fire_periodic_AuraScript();
        }
};

// 198337 - Charge Effect (dropping Blazing Trail)
// 218104 - Charge Effect
class spell_warr_charge_effect : public SpellScriptLoader
{
    public:
        spell_warr_charge_effect() : SpellScriptLoader("spell_warr_charge_effect") { }

        class spell_warr_charge_effect_SpellScript : public SpellScript
        {
            PrepareSpellScript(spell_warr_charge_effect_SpellScript);

            bool Validate(SpellInfo const* /*spellInfo*/) override
            {
                return ValidateSpellInfo
                ({
                    SPELL_WARRIOR_CHARGE_PAUSE_RAGE_DECAY,
                    SPELL_WARRIOR_CHARGE_ROOT_EFFECT,
                    SPELL_WARRIOR_CHARGE_SLOW_EFFECT
                });
            }

            void HandleCharge(SpellEffIndex /*effIndex*/)
            {
                Unit* caster = GetCaster();
                Unit* target = GetHitUnit();
                caster->CastCustomSpell(SPELL_WARRIOR_CHARGE_PAUSE_RAGE_DECAY, SPELLVALUE_BASE_POINT0, 0, caster, true);
                caster->CastSpell(target, SPELL_WARRIOR_CHARGE_ROOT_EFFECT, true);
                caster->CastSpell(target, SPELL_WARRIOR_CHARGE_SLOW_EFFECT, true);
            }

            void Register() override
            {
                OnEffectLaunchTarget += SpellEffectFn(spell_warr_charge_effect_SpellScript::HandleCharge, EFFECT_0, SPELL_EFFECT_CHARGE);
            }
        };

        SpellScript* GetSpellScript() const override
        {
            return new spell_warr_charge_effect_SpellScript();
        }
};

/// Updated 4.3.4
class spell_warr_concussion_blow : public SpellScriptLoader
{
    public:
        spell_warr_concussion_blow() : SpellScriptLoader("spell_warr_concussion_blow") { }

        class spell_warr_concussion_blow_SpellScript : public SpellScript
        {
            PrepareSpellScript(spell_warr_concussion_blow_SpellScript);

            void HandleDummy(SpellEffIndex /*effIndex*/)
            {
                SetHitDamage(CalculatePct(GetCaster()->GetTotalAttackPowerValue(BASE_ATTACK), GetEffectValue()));
            }

            void Register() override
            {
                OnEffectHitTarget += SpellEffectFn(spell_warr_concussion_blow_SpellScript::HandleDummy, EFFECT_2, SPELL_EFFECT_DUMMY);
            }
        };

        SpellScript* GetSpellScript() const override
        {
            return new spell_warr_concussion_blow_SpellScript();
        }
};

/// Updated 4.3.4
class spell_warr_execute : public SpellScriptLoader
{
    public:
        spell_warr_execute() : SpellScriptLoader("spell_warr_execute") { }

        class spell_warr_execute_SpellScript : public SpellScript
        {
            PrepareSpellScript(spell_warr_execute_SpellScript);

            void HandleEffect(SpellEffIndex /*effIndex*/)
            {
                /*Unit* caster = GetCaster();
                if (GetHitUnit())
                {
                    SpellInfo const* spellInfo = GetSpellInfo();
                    int32 rageUsed = std::min<int32>(200 - spellInfo->CalcPowerCost(caster, SpellSchoolMask(spellInfo->SchoolMask)), caster->GetPower(POWER_RAGE));
                    int32 newRage = std::max<int32>(0, caster->GetPower(POWER_RAGE) - rageUsed);

                    // Sudden Death rage save
                    if (AuraEffect* aurEff = caster->GetAuraEffect(SPELL_AURA_PROC_TRIGGER_SPELL, SPELLFAMILY_GENERIC, WARRIOR_ICON_ID_SUDDEN_DEATH, EFFECT_0))
                    {
                        int32 ragesave = aurEff->GetSpellInfo()->Effects[EFFECT_0].CalcValue() * 10;
                        newRage = std::max(newRage, ragesave);
                    }

                    caster->SetPower(POWER_RAGE, uint32(newRage));

                    /// Formula taken from the DBC: "${10+$AP*0.437*$m1/100}"
                    int32 baseDamage = int32(10 + caster->GetTotalAttackPowerValue(BASE_ATTACK) * 0.437f * GetEffectValue() / 100.0f);
                    /// Formula taken from the DBC: "${$ap*0.874*$m1/100-1} = 20 rage"
                    int32 moreDamage = int32(rageUsed * (caster->GetTotalAttackPowerValue(BASE_ATTACK) * 0.874f * GetEffectValue() / 100.0f - 1) / 200);
                    SetHitDamage(baseDamage + moreDamage);
                }*/
            }

            void Register() override
            {
                OnEffectHitTarget += SpellEffectFn(spell_warr_execute_SpellScript::HandleEffect, EFFECT_0, SPELL_EFFECT_SCHOOL_DAMAGE);
            }
        };

        SpellScript* GetSpellScript() const override
        {
            return new spell_warr_execute_SpellScript();
        }
};

// 202168 - Impending Victory
class spell_warr_impending_victory : public SpellScriptLoader
{
public:
    spell_warr_impending_victory() : SpellScriptLoader("spell_warr_impending_victory") { }

    class spell_warr_impending_victory_SpellScript : public SpellScript
    {
        PrepareSpellScript(spell_warr_impending_victory_SpellScript);

        bool Validate(SpellInfo const* /*spellInfo*/) override
        {
            return ValidateSpellInfo
            ({
                SPELL_WARRIOR_IMPENDING_VICTORY_HEAL
            });
        }
        
        void HandleAfterCast()
        {
            Unit* caster = GetCaster();
            caster->CastSpell(caster, SPELL_WARRIOR_IMPENDING_VICTORY_HEAL, true);
            if (caster->HasAura(SPELL_WARRIOR_VICTORIOUS))
                caster->RemoveAurasDueToSpell(SPELL_WARRIOR_VICTORIOUS);
                
// Heroic leap - 6544
class spell_warr_heroic_leap : public SpellScriptLoader
{
public:
    spell_warr_heroic_leap() : SpellScriptLoader("spell_warr_heroic_leap") { }

    class spell_warr_heroic_leap_SpellScript : public SpellScript
    {
        PrepareSpellScript(spell_warr_heroic_leap_SpellScript);

        bool Validate(SpellInfo const* /*spellInfo*/) override
        {
            if (!sSpellMgr->GetSpellInfo(SPELL_WARRIOR_HEROIC_LEAP_JUMP))
                return false;
            return true;
        }

        SpellCastResult CheckElevation()
        {
            if (WorldLocation const* dest = GetExplTargetDest())
            {
                if (GetCaster()->HasUnitMovementFlag(MOVEMENTFLAG_ROOT))
                    return SPELL_FAILED_ROOTED;

                if (GetCaster()->GetMap()->Instanceable())
                {
                    float range = GetSpellInfo()->GetMaxRange(true, GetCaster()) * 1.5f;

                    PathGenerator generatedPath(GetCaster());
                    generatedPath.SetPathLengthLimit(range);

                    bool result = generatedPath.CalculatePath(dest->GetPositionX(), dest->GetPositionY(), dest->GetPositionZ(), false, true);
                    if (generatedPath.GetPathType() & PATHFIND_SHORT)
                        return SPELL_FAILED_OUT_OF_RANGE;
                    else if (!result || generatedPath.GetPathType() & PATHFIND_NOPATH)
                    {
                        result = generatedPath.CalculatePath(dest->GetPositionX(), dest->GetPositionY(), dest->GetPositionZ(), false, false);
                        if (generatedPath.GetPathType() & PATHFIND_SHORT)
                            return SPELL_FAILED_OUT_OF_RANGE;
                        else if (!result || generatedPath.GetPathType() & PATHFIND_NOPATH)
                            return SPELL_FAILED_NOPATH;
                    }
                }
                else if (dest->GetPositionZ() > GetCaster()->GetPositionZ() + 4.0f)
                    return SPELL_FAILED_NOPATH;

                return SPELL_CAST_OK;
            }

            return SPELL_FAILED_NO_VALID_TARGETS;
        }

        void HandleDummy(SpellEffIndex /*effIndex*/)
        {
            if (WorldLocation* dest = GetHitDest())
                GetCaster()->CastSpell(dest->GetPositionX(), dest->GetPositionY(), dest->GetPositionZ(), SPELL_WARRIOR_HEROIC_LEAP_JUMP, true);
        }

        void Register() override
        {
            OnCheckCast += SpellCheckCastFn(spell_warr_heroic_leap_SpellScript::CheckElevation);
            OnEffectHit += SpellEffectFn(spell_warr_heroic_leap_SpellScript::HandleDummy, EFFECT_0, SPELL_EFFECT_DUMMY);
        }
    };

    SpellScript* GetSpellScript() const override
    {
        return new spell_warr_heroic_leap_SpellScript();
    }
};

// Heroic Leap (triggered by Heroic Leap (6544)) - 178368
class spell_warr_heroic_leap_jump : public SpellScriptLoader
{
public:
    spell_warr_heroic_leap_jump() : SpellScriptLoader("spell_warr_heroic_leap_jump") { }

    class spell_warr_heroic_leap_jump_SpellScript : public SpellScript
    {
        PrepareSpellScript(spell_warr_heroic_leap_jump_SpellScript);

        bool Validate(SpellInfo const* /*spellInfo*/) override
        {
            if (!sSpellMgr->GetSpellInfo(SPELL_WARRIOR_GLYPH_OF_HEROIC_LEAP) ||
                !sSpellMgr->GetSpellInfo(SPELL_WARRIOR_GLYPH_OF_HEROIC_LEAP_BUFF) ||
                !sSpellMgr->GetSpellInfo(SPELL_WARRIOR_IMPROVED_HEROIC_LEAP) ||
                !sSpellMgr->GetSpellInfo(SPELL_WARRIOR_TAUNT))
                return false;
            return true;
        }

        void AfterJump(SpellEffIndex /*effIndex*/)
        {
            if (GetCaster()->HasAura(SPELL_WARRIOR_GLYPH_OF_HEROIC_LEAP))
                GetCaster()->CastSpell(GetCaster(), SPELL_WARRIOR_GLYPH_OF_HEROIC_LEAP_BUFF, true);
            if (GetCaster()->HasAura(SPELL_WARRIOR_IMPROVED_HEROIC_LEAP))
                GetCaster()->GetSpellHistory()->ResetCooldown(SPELL_WARRIOR_TAUNT, true);
        }

        void Register() override
        {
            OnEffectHit += SpellEffectFn(spell_warr_heroic_leap_jump_SpellScript::AfterJump, EFFECT_1, SPELL_EFFECT_JUMP_DEST);
        }
    };

    SpellScript* GetSpellScript() const override
    {
        return new spell_warr_heroic_leap_jump_SpellScript();
    }
};

// 59725 - Improved Spell Reflection
class spell_warr_improved_spell_reflection : public SpellScriptLoader
{
    public:
        spell_warr_improved_spell_reflection() : SpellScriptLoader("spell_warr_improved_spell_reflection") { }

        class spell_warr_improved_spell_reflection_SpellScript : public SpellScript
        {
            PrepareSpellScript(spell_warr_improved_spell_reflection_SpellScript);

            void FilterTargets(std::list<WorldObject*>& unitList)
            {
                if (GetCaster())
                    unitList.remove(GetCaster());
            }

            void Register() override
            {
                OnObjectAreaTargetSelect += SpellObjectAreaTargetSelectFn(spell_warr_improved_spell_reflection_SpellScript::FilterTargets, EFFECT_0, TARGET_UNIT_CASTER_AREA_PARTY);
            }
        };

        SpellScript* GetSpellScript() const override
        {
            return new spell_warr_improved_spell_reflection_SpellScript();
        }
};

// 5246 - Intimidating Shout
class spell_warr_intimidating_shout : public SpellScriptLoader
{
    public:
        spell_warr_intimidating_shout() : SpellScriptLoader("spell_warr_intimidating_shout") { }

        class spell_warr_intimidating_shout_SpellScript : public SpellScript
        {
            PrepareSpellScript(spell_warr_intimidating_shout_SpellScript);

            void FilterTargets(std::list<WorldObject*>& unitList)
            {
                unitList.remove(GetExplTargetWorldObject());
            }

            void Register() override
            {
                OnObjectAreaTargetSelect += SpellObjectAreaTargetSelectFn(spell_warr_intimidating_shout_SpellScript::FilterTargets, EFFECT_1, TARGET_UNIT_SRC_AREA_ENEMY);
                OnObjectAreaTargetSelect += SpellObjectAreaTargetSelectFn(spell_warr_intimidating_shout_SpellScript::FilterTargets, EFFECT_2, TARGET_UNIT_SRC_AREA_ENEMY);
            }
        };

        SpellScript* GetSpellScript() const override
        {
            return new spell_warr_intimidating_shout_SpellScript();
        }
};

// -84583 Lambs to the Slaughter
class spell_warr_lambs_to_the_slaughter : public SpellScriptLoader
{
    public:
        spell_warr_lambs_to_the_slaughter() : SpellScriptLoader("spell_warr_lambs_to_the_slaughter") { }

        class spell_warr_lambs_to_the_slaughter_AuraScript : public AuraScript
        {
            PrepareAuraScript(spell_warr_lambs_to_the_slaughter_AuraScript);

            bool Validate(SpellInfo const* /*spellInfo*/) override
            {
                if (!sSpellMgr->GetSpellInfo(SPELL_WARRIOR_MORTAL_STRIKE) ||
                    !sSpellMgr->GetSpellInfo(SPELL_WARRIOR_REND))
                    return false;
                return true;
            }

            void OnProc(AuraEffect const* /*aurEff*/, ProcEventInfo& eventInfo)
            {
                if (Aura* aur = eventInfo.GetProcTarget()->GetAura(SPELL_WARRIOR_REND, GetTarget()->GetGUID()))
                    aur->SetDuration(aur->GetSpellInfo()->GetMaxDuration(), true);

            }

            void Register() override
            {
                OnEffectProc += AuraEffectProcFn(spell_warr_lambs_to_the_slaughter_AuraScript::OnProc, EFFECT_0, SPELL_AURA_PROC_TRIGGER_SPELL);
            }
        };

        AuraScript* GetAuraScript() const override
        {
            return new spell_warr_lambs_to_the_slaughter_AuraScript();
        }
};

/// Updated 4.3.4
// 12975 - Last Stand
class spell_warr_last_stand : public SpellScriptLoader
{
    public:
        spell_warr_last_stand() : SpellScriptLoader("spell_warr_last_stand") { }

        class spell_warr_last_stand_SpellScript : public SpellScript
        {
            PrepareSpellScript(spell_warr_last_stand_SpellScript);

            bool Validate(SpellInfo const* /*spellInfo*/) override
            {
                if (!sSpellMgr->GetSpellInfo(SPELL_WARRIOR_LAST_STAND_TRIGGERED))
                    return false;
                return true;
            }

            void HandleDummy(SpellEffIndex /*effIndex*/)
            {
                Unit* caster = GetCaster();
                int32 healthModSpellBasePoints0 = int32(caster->CountPctFromMaxHealth(GetEffectValue()));
                caster->CastCustomSpell(caster, SPELL_WARRIOR_LAST_STAND_TRIGGERED, &healthModSpellBasePoints0, nullptr, nullptr, true, nullptr);
            }

            void Register() override
            {
                // add dummy effect spell handler to Last Stand
                OnEffectHit += SpellEffectFn(spell_warr_last_stand_SpellScript::HandleDummy, EFFECT_0, SPELL_EFFECT_DUMMY);
            }
        };

        SpellScript* GetSpellScript() const override
        {
            return new spell_warr_last_stand_SpellScript();
        }
};

// 7384 - Overpower
class spell_warr_overpower : public SpellScriptLoader
{
    public:
        spell_warr_overpower() : SpellScriptLoader("spell_warr_overpower") { }

        class spell_warr_overpower_SpellScript : public SpellScript
        {
            PrepareSpellScript(spell_warr_overpower_SpellScript);

            void HandleEffect(SpellEffIndex /*effIndex*/)
            {
                uint32 spellId = 0;
                if (GetCaster()->HasAura(SPELL_WARRIOR_UNRELENTING_ASSAULT_RANK_1))
                    spellId = SPELL_WARRIOR_UNRELENTING_ASSAULT_TRIGGER_1;
                else if (GetCaster()->HasAura(SPELL_WARRIOR_UNRELENTING_ASSAULT_RANK_2))
                    spellId = SPELL_WARRIOR_UNRELENTING_ASSAULT_TRIGGER_2;

                if (!spellId)
                    return;

                if (Player* target = GetHitPlayer())
                    if (target->IsNonMeleeSpellCast(false, false, true)) // UNIT_STATE_CASTING should not be used here, it's present during a tick for instant casts
                        target->CastSpell(target, spellId, true);
            }

            void Register() override
            {
                OnEffectHitTarget += SpellEffectFn(spell_warr_overpower_SpellScript::HandleEffect, EFFECT_0, SPELL_EFFECT_ANY);
            }
        };

        SpellScript* GetSpellScript() const override
        {
            return new spell_warr_overpower_SpellScript();
        }
};

// 97462 - Rallying Cry
class spell_warr_rallying_cry : public SpellScriptLoader
{
    public:
        spell_warr_rallying_cry() : SpellScriptLoader("spell_warr_rallying_cry") { }

        class spell_warr_rallying_cry_SpellScript : public SpellScript
        {
            PrepareSpellScript(spell_warr_rallying_cry_SpellScript);

            bool Validate(SpellInfo const* /*spellInfo*/) override
            {
                if (!sSpellMgr->GetSpellInfo(SPELL_WARRIOR_RALLYING_CRY))
                    return false;
                return true;
            }

            bool Load() override
            {
                return GetCaster()->GetTypeId() ==  TYPEID_PLAYER;
            }

            void HandleScript(SpellEffIndex /*effIndex*/)
            {
                int32 basePoints0 = int32(GetHitUnit()->CountPctFromMaxHealth(GetEffectValue()));

                GetCaster()->CastCustomSpell(GetHitUnit(), SPELL_WARRIOR_RALLYING_CRY, &basePoints0, nullptr, nullptr, true);
            }

            void Register() override
            {
                OnEffectHitTarget += SpellEffectFn(spell_warr_rallying_cry_SpellScript::HandleScript, EFFECT_0, SPELL_EFFECT_DUMMY);
            }
        };

        SpellScript* GetSpellScript() const override
        {
            return new spell_warr_rallying_cry_SpellScript();
        }
};

// 94009 - Rend
class spell_warr_rend : public SpellScriptLoader
{
    public:
        spell_warr_rend() : SpellScriptLoader("spell_warr_rend") { }

        class spell_warr_rend_AuraScript : public AuraScript
        {
            PrepareAuraScript(spell_warr_rend_AuraScript);

            void CalculateAmount(AuraEffect const* aurEff, int32& amount, bool& canBeRecalculated)
            {
                if (Unit* caster = GetCaster())
                {
                    canBeRecalculated = false;

                    // $0.25 * (($MWB + $mwb) / 2 + $AP / 14 * $MWS) bonus per tick
                    float ap = caster->GetTotalAttackPowerValue(BASE_ATTACK);
                    int32 mws = caster->GetBaseAttackTime(BASE_ATTACK);
                    float mwbMin = caster->GetWeaponDamageRange(BASE_ATTACK, MINDAMAGE);
                    float mwbMax = caster->GetWeaponDamageRange(BASE_ATTACK, MAXDAMAGE);
                    float mwb = ((mwbMin + mwbMax) / 2 + ap * mws / 14000) * 0.25f;
                    amount += int32(caster->ApplyEffectModifiers(GetSpellInfo(), aurEff->GetEffIndex(), mwb));
                }
            }

            void Register() override
            {
                 DoEffectCalcAmount += AuraEffectCalcAmountFn(spell_warr_rend_AuraScript::CalculateAmount, EFFECT_0, SPELL_AURA_PERIODIC_DAMAGE);
            }
        };

        AuraScript* GetAuraScript() const override
        {
            return new spell_warr_rend_AuraScript();
        }
};

// 20230 - Retaliation
class spell_warr_retaliation : public SpellScriptLoader
{
    public:
        spell_warr_retaliation() : SpellScriptLoader("spell_warr_retaliation") { }

        class spell_warr_retaliation_AuraScript : public AuraScript
        {
            PrepareAuraScript(spell_warr_retaliation_AuraScript);

            bool Validate(SpellInfo const* /*spellInfo*/) override
            {
                if (!sSpellMgr->GetSpellInfo(SPELL_WARRIOR_RETALIATION_DAMAGE))
                    return false;
                return true;
            }

            bool CheckProc(ProcEventInfo& eventInfo)
            {
                // check attack comes not from behind and warrior is not stunned
                return GetTarget()->isInFront(eventInfo.GetActor(), float(M_PI)) && !GetTarget()->HasUnitState(UNIT_STATE_STUNNED);
            }

            void HandleEffectProc(AuraEffect const* aurEff, ProcEventInfo& eventInfo)
            {
                PreventDefaultAction();
                GetTarget()->CastSpell(eventInfo.GetProcTarget(), SPELL_WARRIOR_RETALIATION_DAMAGE, true, nullptr, aurEff);
            }

            void Register() override
            {
                DoCheckProc += AuraCheckProcFn(spell_warr_retaliation_AuraScript::CheckProc);
                OnEffectProc += AuraEffectProcFn(spell_warr_retaliation_AuraScript::HandleEffectProc, EFFECT_0, SPELL_AURA_DUMMY);
            }
        };

        AuraScript* GetAuraScript() const override
        {
            return new spell_warr_retaliation_AuraScript();
        }
};

// 64380, 65941 - Shattering Throw
class spell_warr_shattering_throw : public SpellScriptLoader
{
    public:
        spell_warr_shattering_throw() : SpellScriptLoader("spell_warr_shattering_throw") { }

        class spell_warr_shattering_throw_SpellScript : public SpellScript
        {
            PrepareSpellScript(spell_warr_shattering_throw_SpellScript);

            void HandleScript(SpellEffIndex effIndex)
            {
                PreventHitDefaultEffect(effIndex);

                // remove shields, will still display immune to damage part
                if (Unit* target = GetHitUnit())
                    target->RemoveAurasWithMechanic(1 << MECHANIC_IMMUNE_SHIELD, AURA_REMOVE_BY_ENEMY_SPELL);
            }

            void Register() override
            {
                OnEffectHitTarget += SpellEffectFn(spell_warr_shattering_throw_SpellScript::HandleScript, EFFECT_0, SPELL_EFFECT_SCRIPT_EFFECT);
            }
        };

        SpellScript* GetSpellScript() const override
        {
            return new spell_warr_shattering_throw_SpellScript();
        }
};

/// Updated 4.3.4
class spell_warr_slam : public SpellScriptLoader
{
    public:
        spell_warr_slam() : SpellScriptLoader("spell_warr_slam") { }

        class spell_warr_slam_SpellScript : public SpellScript
        {
            PrepareSpellScript(spell_warr_slam_SpellScript);

            bool Validate(SpellInfo const* /*spellInfo*/) override
            {
                if (!sSpellMgr->GetSpellInfo(SPELL_WARRIOR_SLAM))
                    return false;
                return true;
            }

            void HandleDummy(SpellEffIndex /*effIndex*/)
            {
                if (GetHitUnit())
                    GetCaster()->CastCustomSpell(SPELL_WARRIOR_SLAM, SPELLVALUE_BASE_POINT0, GetEffectValue(), GetHitUnit(), TRIGGERED_FULL_MASK);
            }

            void Register() override
            {
                OnEffectHitTarget += SpellEffectFn(spell_warr_slam_SpellScript::HandleDummy, EFFECT_0, SPELL_EFFECT_DUMMY);
            }
        };

        SpellScript* GetSpellScript() const override
        {
            return new spell_warr_slam_SpellScript();
        }
};

class spell_warr_second_wind_proc : public SpellScriptLoader
{
    public:
        spell_warr_second_wind_proc() : SpellScriptLoader("spell_warr_second_wind_proc") { }

        class spell_warr_second_wind_proc_AuraScript : public AuraScript
        {
            PrepareAuraScript(spell_warr_second_wind_proc_AuraScript);

            bool Validate(SpellInfo const* /*spellInfo*/) override
            {
                if (!sSpellMgr->GetSpellInfo(SPELL_WARRIOR_SECOUND_WIND_PROC_RANK_1) ||
                    !sSpellMgr->GetSpellInfo(SPELL_WARRIOR_SECOUND_WIND_PROC_RANK_2) ||
                    !sSpellMgr->GetSpellInfo(SPELL_WARRIOR_SECOUND_WIND_TRIGGER_RANK_1) ||
                    !sSpellMgr->GetSpellInfo(SPELL_WARRIOR_SECOUND_WIND_TRIGGER_RANK_2))
                    return false;
                return true;
            }

            bool CheckProc(ProcEventInfo& eventInfo)
            {
                if (eventInfo.GetProcTarget() == GetTarget())
                    return false;
                if (!eventInfo.GetDamageInfo()->GetSpellInfo() || !(eventInfo.GetDamageInfo()->GetSpellInfo()->GetAllEffectsMechanicMask() & ((1 << MECHANIC_ROOT) | (1 << MECHANIC_STUN))))
                    return false;
                return true;
            }

            void HandleProc(AuraEffect const* aurEff, ProcEventInfo& /*eventInfo*/)
            {
                PreventDefaultAction();
                uint32 spellId = 0;

                if (GetSpellInfo()->Id == SPELL_WARRIOR_SECOUND_WIND_PROC_RANK_1)
                    spellId = SPELL_WARRIOR_SECOUND_WIND_TRIGGER_RANK_1;
                else if (GetSpellInfo()->Id == SPELL_WARRIOR_SECOUND_WIND_PROC_RANK_2)
                    spellId = SPELL_WARRIOR_SECOUND_WIND_TRIGGER_RANK_2;
                if (!spellId)
                    return;

                GetTarget()->CastSpell(GetTarget(), spellId, true, nullptr, aurEff);

            }

            void Register() override
            {
                DoCheckProc += AuraCheckProcFn(spell_warr_second_wind_proc_AuraScript::CheckProc);
                OnEffectProc += AuraEffectProcFn(spell_warr_second_wind_proc_AuraScript::HandleProc, EFFECT_0, SPELL_AURA_DUMMY);
            }

        };

        AuraScript* GetAuraScript() const override
        {
            return new spell_warr_second_wind_proc_AuraScript();
        }
};

class spell_warr_second_wind_trigger : public SpellScriptLoader
{
    public:
        spell_warr_second_wind_trigger() : SpellScriptLoader("spell_warr_second_wind_trigger") { }

        class spell_warr_second_wind_trigger_AuraScript : public AuraScript
        {
            PrepareAuraScript(spell_warr_second_wind_trigger_AuraScript);

            void CalculateAmount(AuraEffect const* /*aurEff*/, int32& amount, bool& /*canBeRecalculated*/)
            {
                amount = int32(GetUnitOwner()->CountPctFromMaxHealth(amount));
            }

            void Register() override
            {
                DoEffectCalcAmount += AuraEffectCalcAmountFn(spell_warr_second_wind_trigger_AuraScript::CalculateAmount, EFFECT_1, SPELL_AURA_PERIODIC_HEAL);
            }
        };

        AuraScript* GetAuraScript() const override
        {
            return new spell_warr_second_wind_trigger_AuraScript();
        }
};

// 46968 - Shockwave
class spell_warr_shockwave : public SpellScriptLoader
{
public:
    spell_warr_shockwave() : SpellScriptLoader("spell_warr_shockwave") { }

    class spell_warr_shockwave_SpellScript : public SpellScript
    {
        PrepareSpellScript(spell_warr_shockwave_SpellScript);

        bool Validate(SpellInfo const* spellInfo) override
        {
            if (!ValidateSpellInfo({ SPELL_WARRIOR_SHOCKWAVE, SPELL_WARRIOR_SHOCKWAVE_STUN }))
                return false;

            return spellInfo->GetEffect(EFFECT_0) && spellInfo->GetEffect(EFFECT_3);
        }

        bool Load() override
        {
            return GetCaster()->GetTypeId() == TYPEID_PLAYER;
        }

        void HandleStun(SpellEffIndex /*effIndex*/)
        {
            GetCaster()->CastSpell(GetHitUnit(), SPELL_WARRIOR_SHOCKWAVE_STUN, true);
            ++_targetCount;
        }

        // Cooldown reduced by 20 sec if it strikes at least 3 targets.
        void HandleAfterCast()
        {
            if (_targetCount >= uint32(GetSpellInfo()->GetEffect(EFFECT_0)->CalcValue()))
                GetCaster()->ToPlayer()->GetSpellHistory()->ModifyCooldown(GetSpellInfo()->Id, -(GetSpellInfo()->GetEffect(EFFECT_3)->CalcValue() * IN_MILLISECONDS));
        }

        void Register() override
        {
            OnEffectHitTarget += SpellEffectFn(spell_warr_shockwave_SpellScript::HandleStun, EFFECT_0, SPELL_EFFECT_DUMMY);
            AfterCast += SpellCastFn(spell_warr_shockwave_SpellScript::HandleAfterCast);
        }

        uint32 _targetCount = 0;
    };

    SpellScript* GetSpellScript() const override
    {
        return new spell_warr_shockwave_SpellScript();
    }
};

// 107570 - Storm Bolt
class spell_warr_storm_bolt : public SpellScriptLoader
{
public:
    spell_warr_storm_bolt() : SpellScriptLoader("spell_warr_storm_bolt") { }

    class spell_warr_storm_bolt_SpellScript : public SpellScript
    {
        PrepareSpellScript(spell_warr_storm_bolt_SpellScript);

        bool Validate(SpellInfo const* /*spellInfo*/) override
        {
            return ValidateSpellInfo
            ({
                SPELL_WARRIOR_STORM_BOLT_STUN
            });
        }

        void HandleOnHit(SpellEffIndex /*effIndex*/)
        {
            GetCaster()->CastSpell(GetHitUnit(), SPELL_WARRIOR_STORM_BOLT_STUN, true);
        }

        void Register() override
        {
            OnEffectHitTarget += SpellEffectFn(spell_warr_storm_bolt_SpellScript::HandleOnHit, EFFECT_1, SPELL_EFFECT_DUMMY);
        }
    };

    SpellScript* GetSpellScript() const override
    {
        return new spell_warr_storm_bolt_SpellScript();
    }
};

// 52437 - Sudden Death
class spell_warr_sudden_death : public SpellScriptLoader
{
    public:
        spell_warr_sudden_death() : SpellScriptLoader("spell_warr_sudden_death") { }

        class spell_warr_sudden_death_AuraScript : public AuraScript
        {
            PrepareAuraScript(spell_warr_sudden_death_AuraScript);

            bool Validate(SpellInfo const* /*spellInfo*/) override
            {
                if (!sSpellMgr->GetSpellInfo(SPELL_WARRIOR_COLOSSUS_SMASH))
                    return false;
                return true;
            }

            void HandleApply(AuraEffect const* /*aurEff*/, AuraEffectHandleModes /*mode*/)
            {
                // Remove cooldown on Colossus Smash
                if (Player* player = GetTarget()->ToPlayer())
                    player->GetSpellHistory()->ResetCooldown(SPELL_WARRIOR_COLOSSUS_SMASH, true);
            }

            void Register() override
            {
                AfterEffectApply += AuraEffectRemoveFn(spell_warr_sudden_death_AuraScript::HandleApply, EFFECT_0, SPELL_AURA_DUMMY, AURA_EFFECT_HANDLE_REAL); // correct?
            }
        };

        AuraScript* GetAuraScript() const override
        {
            return new spell_warr_sudden_death_AuraScript();
        }
};

// 12328, 18765, 35429 - Sweeping Strikes
class spell_warr_sweeping_strikes : public SpellScriptLoader
{
    public:
        spell_warr_sweeping_strikes() : SpellScriptLoader("spell_warr_sweeping_strikes") { }

        class spell_warr_sweeping_strikes_AuraScript : public AuraScript
        {
            PrepareAuraScript(spell_warr_sweeping_strikes_AuraScript);

        public:
            spell_warr_sweeping_strikes_AuraScript()
            {
                _procTarget = nullptr;
            }

        private:
            bool Validate(SpellInfo const* /*spellInfo*/) override
            {
                if (!sSpellMgr->GetSpellInfo(SPELL_WARRIOR_SWEEPING_STRIKES_EXTRA_ATTACK_1) || !sSpellMgr->GetSpellInfo(SPELL_WARRIOR_SWEEPING_STRIKES_EXTRA_ATTACK_2))
                    return false;
                return true;
            }

            bool CheckProc(ProcEventInfo& eventInfo)
            {
                _procTarget = eventInfo.GetActor()->SelectNearbyTarget(eventInfo.GetProcTarget());
                return _procTarget != nullptr;
            }

            void HandleProc(AuraEffect const* aurEff, ProcEventInfo& eventInfo)
            {
                PreventDefaultAction();
                if (eventInfo.GetDamageInfo())
                {
                    SpellInfo const* spellInfo = eventInfo.GetDamageInfo()->GetSpellInfo();
                    if (spellInfo && (spellInfo->Id == SPELL_WARRIOR_BLADESTORM_PERIODIC_WHIRLWIND || (spellInfo->Id == SPELL_WARRIOR_EXECUTE && !_procTarget->HasAuraState(AURA_STATE_HEALTHLESS_20_PERCENT))))
                    {
                        // If triggered by Execute (while target is not under 20% hp) or Bladestorm deals normalized weapon damage
                        GetTarget()->CastSpell(_procTarget, SPELL_WARRIOR_SWEEPING_STRIKES_EXTRA_ATTACK_2, true, nullptr, aurEff);
                    }
                    else
                    {
                        int32 damage = eventInfo.GetDamageInfo()->GetDamage();
                        GetTarget()->CastCustomSpell(SPELL_WARRIOR_SWEEPING_STRIKES_EXTRA_ATTACK_1, SPELLVALUE_BASE_POINT0, damage, _procTarget, true, nullptr, aurEff);
                    }
                }
            }

            void Register() override
            {
                DoCheckProc += AuraCheckProcFn(spell_warr_sweeping_strikes_AuraScript::CheckProc);
                OnEffectProc += AuraEffectProcFn(spell_warr_sweeping_strikes_AuraScript::HandleProc, EFFECT_0, SPELL_AURA_DUMMY);
            }

        private:
            Unit* _procTarget;
        };

        AuraScript* GetAuraScript() const override
        {
            return new spell_warr_sweeping_strikes_AuraScript();
        }
};

// -46951 - Sword and Board
class spell_warr_sword_and_board : public SpellScriptLoader
{
    public:
        spell_warr_sword_and_board() : SpellScriptLoader("spell_warr_sword_and_board") { }

        class spell_warr_sword_and_board_AuraScript : public AuraScript
        {
            PrepareAuraScript(spell_warr_sword_and_board_AuraScript);

        private:
            bool Validate(SpellInfo const* /*spellInfo*/) override
            {
                if (!sSpellMgr->GetSpellInfo(SPELL_WARRIOR_SHIELD_SLAM))
                    return false;
                return true;
            }

            void OnProc(AuraEffect const* /*aurEff*/, ProcEventInfo& /*eventInfo*/)
            {
                // Remove cooldown on Shield Slam
                if (Player* player = GetTarget()->ToPlayer())
                    player->GetSpellHistory()->ResetCooldown(SPELL_WARRIOR_SHIELD_SLAM, true);
            }

            void Register() override
            {
                OnEffectProc += AuraEffectProcFn(spell_warr_sword_and_board_AuraScript::OnProc, EFFECT_0, SPELL_AURA_PROC_TRIGGER_SPELL);
            }
        };

        AuraScript* GetAuraScript() const override
        {
            return new spell_warr_sword_and_board_AuraScript();
        }
};

// 34428 - Victory Rush
class spell_warr_victory_rush : public SpellScriptLoader
{
    public:
        spell_warr_victory_rush() : SpellScriptLoader("spell_warr_victory_rush") { }

        class spell_warr_victory_rush_SpellScript : public SpellScript
        {
            PrepareSpellScript(spell_warr_victory_rush_SpellScript);

            bool Validate(SpellInfo const* /*spellInfo*/) override
            {
                return ValidateSpellInfo
                ({
                    SPELL_WARRIOR_VICTORIOUS,
                    SPELL_WARRIOR_VICTORY_RUSH_HEAL
                });
            }

            void HandleHeal()
            {
                Unit* caster = GetCaster();
                caster->CastSpell(caster, SPELL_WARRIOR_VICTORY_RUSH_HEAL, true);
                caster->RemoveAurasDueToSpell(SPELL_WARRIOR_VICTORIOUS);
            }

            void Register() override
            {
                AfterCast += SpellCastFn(spell_warr_victory_rush_SpellScript::HandleHeal);
            }
        };

        SpellScript* GetSpellScript() const override
        {
            return new spell_warr_victory_rush_SpellScript();
        }
};

// 32215 - Victorious State
class spell_warr_victorious_state : public SpellScriptLoader
{
public:
    spell_warr_victorious_state() : SpellScriptLoader("spell_warr_victorious_state") { }

    class spell_warr_victorious_state_Aurascript : public AuraScript
    {
        PrepareAuraScript(spell_warr_victorious_state_Aurascript);

        bool Validate(SpellInfo const* /*spellInfo*/) override
        {
            return ValidateSpellInfo
            ({
                SPELL_WARRIOR_IMPENDING_VICTORY
            });
        }
        
        void HandleOnProc(AuraEffect const* /*aurEff*/, ProcEventInfo& /*procInfo*/)
        {
            if (Unit* caster = GetCaster())
            {
                if (caster->GetUInt32Value(PLAYER_FIELD_CURRENT_SPEC_ID) == TALENT_SPEC_WARRIOR_FURY)
                    PreventDefaultAction();

                if (caster->HasSpell(SPELL_WARRIOR_IMPENDING_VICTORY))
                    caster->GetSpellHistory()->ResetCooldown(SPELL_WARRIOR_IMPENDING_VICTORY, true);
            }
        }

        void Register() override
        {
            OnEffectProc += AuraEffectProcFn(spell_warr_victorious_state_Aurascript::HandleOnProc, EFFECT_0, SPELL_AURA_PROC_TRIGGER_SPELL);
        }
    };

    AuraScript* GetAuraScript() const override
    {
        return new spell_warr_victorious_state_Aurascript();
    }
};

// 50720 - Vigilance
class spell_warr_vigilance : public SpellScriptLoader
{
    public:
        spell_warr_vigilance() : SpellScriptLoader("spell_warr_vigilance") { }

        class spell_warr_vigilance_AuraScript : public AuraScript
        {
            PrepareAuraScript(spell_warr_vigilance_AuraScript);

        public:
            spell_warr_vigilance_AuraScript()
            {
                _procTarget = nullptr;
            }

        private:
            bool Validate(SpellInfo const* /*spellInfo*/) override
            {
                if (!sSpellMgr->GetSpellInfo(SPELL_WARRIOR_VENGEANCE))
                    return false;
                return true;
            }

            bool Load() override
            {
                _procTarget = nullptr;
                return true;
            }

            /*
            bool CheckProc(ProcEventInfo& eventInfo)
            {
                _procTarget = GetCaster();
                return _procTarget && eventInfo.GetDamageInfo();
            }

            void HandleProc(AuraEffect const* aurEff, ProcEventInfo& eventInfo)
            {
                PreventDefaultAction();
                int32 damage = int32(CalculatePct(eventInfo.GetDamageInfo()->GetDamage(), aurEff->GetSpellInfo()->Effects[EFFECT_1].CalcValue()));

                GetTarget()->CastSpell(_procTarget, SPELL_WARRIOR_VIGILANCE_PROC, true, NULL, aurEff);
                _procTarget->CastCustomSpell(_procTarget, SPELL_WARRIOR_VENGEANCE, &damage, &damage, &damage, true, NULL, aurEff);
            }
            */

            void HandleRemove(AuraEffect const* /*aurEff*/, AuraEffectHandleModes /*mode*/)
            {
                if (Unit* caster = GetCaster())
                {
                    if (caster->HasAura(SPELL_WARRIOR_VENGEANCE))
                        caster->RemoveAurasDueToSpell(SPELL_WARRIOR_VENGEANCE);
                }
            }

            void Register() override
            {
                //DoCheckProc += AuraCheckProcFn(spell_warr_vigilance_AuraScript::CheckProc);
                //OnEffectProc += AuraEffectProcFn(spell_warr_vigilance_AuraScript::HandleProc, EFFECT_0, SPELL_AURA_PROC_TRIGGER_SPELL);
                OnEffectRemove += AuraEffectRemoveFn(spell_warr_vigilance_AuraScript::HandleRemove, EFFECT_0, SPELL_AURA_PROC_TRIGGER_SPELL, AURA_EFFECT_HANDLE_REAL);
            }

        private:
            Unit* _procTarget;
        };

        AuraScript* GetAuraScript() const override
        {
            return new spell_warr_vigilance_AuraScript();
        }
};

// 50725 Vigilance
class spell_warr_vigilance_trigger : public SpellScriptLoader
{
    public:
        spell_warr_vigilance_trigger() : SpellScriptLoader("spell_warr_vigilance_trigger") { }

        class spell_warr_vigilance_trigger_SpellScript : public SpellScript
        {
            PrepareSpellScript(spell_warr_vigilance_trigger_SpellScript);

            void HandleScript(SpellEffIndex effIndex)
            {
                PreventHitDefaultEffect(effIndex);

                // Remove Taunt cooldown
                if (Player* target = GetHitPlayer())
                    target->GetSpellHistory()->ResetCooldown(SPELL_WARRIOR_TAUNT, true);
            }

            void Register() override
            {
                OnEffectHitTarget += SpellEffectFn(spell_warr_vigilance_trigger_SpellScript::HandleScript, EFFECT_0, SPELL_EFFECT_SCRIPT_EFFECT);
            }
        };

        SpellScript* GetSpellScript() const override
        {
            return new spell_warr_vigilance_trigger_SpellScript();
        }
};

void AddSC_warrior_spell_scripts()
{
    new spell_warr_bloodthirst();
    new spell_warr_charge();
    new spell_warr_charge_drop_fire_periodic();
    new spell_warr_charge_effect();
    new spell_warr_concussion_blow();
    new spell_warr_execute();
    new spell_warr_heroic_leap();
    new spell_warr_heroic_leap_jump();
    new spell_warr_improved_spell_reflection();
    new spell_warr_intimidating_shout();
    new spell_warr_impending_victory();
    new spell_warr_lambs_to_the_slaughter();
    new spell_warr_last_stand();
    new spell_warr_overpower();
    new spell_warr_rallying_cry();
    new spell_warr_rend();
    new spell_warr_retaliation();
    new spell_warr_second_wind_proc();
    new spell_warr_second_wind_trigger();
    new spell_warr_shattering_throw();
    new spell_warr_shockwave();
    new spell_warr_slam();
    new spell_warr_storm_bolt();
    new spell_warr_sudden_death();
    new spell_warr_sweeping_strikes();
    new spell_warr_sword_and_board();
    new spell_warr_victory_rush();
    new spell_warr_victorious_state();
    new spell_warr_vigilance();
    new spell_warr_vigilance_trigger();
}<|MERGE_RESOLUTION|>--- conflicted
+++ resolved
@@ -41,16 +41,13 @@
     SPELL_WARRIOR_CHARGE_SLOW_EFFECT                = 236027,
     SPELL_WARRIOR_COLOSSUS_SMASH                    = 86346,
     SPELL_WARRIOR_EXECUTE                           = 20647,
-<<<<<<< HEAD
+    SPELL_WARRIOR_GLYPH_OF_THE_BLAZING_TRAIL        = 123779,
     SPELL_WARRIOR_GLYPH_OF_EXECUTION                = 58367,
-    SPELL_WARRIOR_IMPENDING_VICTORY                 = 202168,
-    SPELL_WARRIOR_IMPENDING_VICTORY_HEAL            = 202166,
-=======
-    SPELL_WARRIOR_GLYPH_OF_THE_BLAZING_TRAIL        = 123779,
->>>>>>> d4176eb2
     SPELL_WARRIOR_GLYPH_OF_HEROIC_LEAP              = 159708,
     SPELL_WARRIOR_GLYPH_OF_HEROIC_LEAP_BUFF         = 133278,
     SPELL_WARRIOR_HEROIC_LEAP_JUMP                  = 178368,
+    SPELL_WARRIOR_IMPENDING_VICTORY                 = 202168,
+    SPELL_WARRIOR_IMPENDING_VICTORY_HEAL            = 202166,
     SPELL_WARRIOR_IMPROVED_HEROIC_LEAP              = 157449,
     SPELL_WARRIOR_JUGGERNAUT_CRIT_BONUS_BUFF        = 65156,
     SPELL_WARRIOR_JUGGERNAUT_CRIT_BONUS_TALENT      = 64976,
@@ -345,6 +342,9 @@
             caster->CastSpell(caster, SPELL_WARRIOR_IMPENDING_VICTORY_HEAL, true);
             if (caster->HasAura(SPELL_WARRIOR_VICTORIOUS))
                 caster->RemoveAurasDueToSpell(SPELL_WARRIOR_VICTORIOUS);
+        }
+    }
+};
                 
 // Heroic leap - 6544
 class spell_warr_heroic_leap : public SpellScriptLoader
