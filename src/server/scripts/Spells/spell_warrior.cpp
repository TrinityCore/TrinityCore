--- conflicted
+++ resolved
@@ -1094,7 +1094,6 @@
         }
 };
 
-<<<<<<< HEAD
 // 215538 - Trauma
 // Updated 7.1.5
 class spell_warr_trauma : public SpellScriptLoader
@@ -1136,7 +1135,8 @@
     {
         return new spell_warr_trauma_AuraScript();
     }
-=======
+};
+
 // 28845 - Cheat Death
 class spell_warr_t3_prot_8p_bonus : public SpellScriptLoader
 {
@@ -1170,7 +1170,6 @@
         {
             return new spell_warr_t3_prot_8p_bonus_AuraScript();
         }
->>>>>>> d4cf8f29
 };
 
 // 34428 - Victory Rush
@@ -1342,11 +1341,8 @@
     new spell_warr_sudden_death();
     new spell_warr_sweeping_strikes();
     new spell_warr_sword_and_board();
-<<<<<<< HEAD
     new spell_warr_trauma();
-=======
     new spell_warr_t3_prot_8p_bonus();
->>>>>>> d4cf8f29
     new spell_warr_victory_rush();
     new spell_warr_vigilance();
     new spell_warr_vigilance_trigger();
