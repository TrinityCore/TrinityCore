/*
 * This file is part of the TrinityCore Project. See AUTHORS file for Copyright information
 *
 * This program is free software; you can redistribute it and/or modify it
 * under the terms of the GNU General Public License as published by the
 * Free Software Foundation; either version 2 of the License, or (at your
 * option) any later version.
 *
 * This program is distributed in the hope that it will be useful, but WITHOUT
 * ANY WARRANTY; without even the implied warranty of MERCHANTABILITY or
 * FITNESS FOR A PARTICULAR PURPOSE. See the GNU General Public License for
 * more details.
 *
 * You should have received a copy of the GNU General Public License along
 * with this program. If not, see <http://www.gnu.org/licenses/>.
 */

/*
 * Scripts for spells with SPELLFAMILY_WARRIOR and SPELLFAMILY_GENERIC spells used by warrior players.
 * Ordered alphabetically using scriptname.
 * Scriptnames of files in this file should be prefixed with "spell_warr_".
 */

#include "ScriptMgr.h"
#include "ItemTemplate.h"
#include "Optional.h"
#include "Player.h"
#include "Random.h"
#include "SpellAuraEffects.h"
#include "SpellHistory.h"
#include "SpellMgr.h"
#include "SpellScript.h"

enum WarriorSpells
{
    SPELL_WARRIOR_BLADESTORM_PERIODIC_WHIRLWIND     = 50622,
    SPELL_WARRIOR_BLOODTHIRST                       = 23888,
    SPELL_WARRIOR_BLOODTHIRST_DAMAGE                = 23881,
    SPELL_WARRIOR_BLOODSURGE_R1                     = 46913,
    SPELL_WARRIOR_CHARGE                            = 34846,
    SPELL_WARRIOR_DAMAGE_SHIELD_DAMAGE              = 59653,
    SPELL_WARRIOR_DEEP_WOUNDS_RANK_1                = 12162,
    SPELL_WARRIOR_DEEP_WOUNDS_RANK_2                = 12850,
    SPELL_WARRIOR_DEEP_WOUNDS_RANK_3                = 12868,
    SPELL_WARRIOR_DEEP_WOUNDS_PERIODIC              = 12721,
    SPELL_WARRIOR_EXECUTE                           = 20647,
    SPELL_WARRIOR_EXECUTE_GCD_REDUCED               = 71069,
    SPELL_WARRIOR_EXTRA_CHARGE                      = 70849,
    SPELL_WARRIOR_GLYPH_OF_EXECUTION                = 58367,
    SPELL_WARRIOR_GLYPH_OF_VIGILANCE                = 63326,
    SPELL_WARRIOR_JUGGERNAUT_CRIT_BONUS_BUFF        = 65156,
    SPELL_WARRIOR_JUGGERNAUT_CRIT_BONUS_TALENT      = 64976,
    SPELL_WARRIOR_LAST_STAND_TRIGGERED              = 12976,
    SPELL_WARRIOR_RETALIATION_DAMAGE                = 20240,
    SPELL_WARRIOR_SLAM                              = 50783,
    SPELL_WARRIOR_SLAM_GCD_REDUCED                  = 71072,
    SPELL_WARRIOR_SUDDEN_DEATH_R1                   = 29723,
    SPELL_WARRIOR_SUNDER_ARMOR                      = 58567,
    SPELL_WARRIOR_SWEEPING_STRIKES_EXTRA_ATTACK_1   = 12723,
    SPELL_WARRIOR_SWEEPING_STRIKES_EXTRA_ATTACK_2   = 26654,
    SPELL_WARRIOR_TAUNT                             = 355,
    SPELL_WARRIOR_UNRELENTING_ASSAULT_RANK_1        = 46859,
    SPELL_WARRIOR_UNRELENTING_ASSAULT_RANK_2        = 46860,
    SPELL_WARRIOR_UNRELENTING_ASSAULT_TRIGGER_1     = 64849,
    SPELL_WARRIOR_UNRELENTING_ASSAULT_TRIGGER_2     = 64850,
    SPELL_WARRIOR_VIGILANCE_PROC                    = 50725,
    SPELL_WARRIOR_VIGILANCE_REDIRECT_THREAT         = 59665,
    SPELL_WARRIOR_IMPROVED_SPELL_REFLECTION_TRIGGER = 59725,
    SPELL_WARRIOR_SECOND_WIND_TRIGGER_1             = 29841,
    SPELL_WARRIOR_SECOND_WIND_TRIGGER_2             = 29842,
    SPELL_WARRIOR_GLYPH_OF_BLOCKING                 = 58374,
    SPELL_WARRIOR_STOICISM                          = 70845,
    SPELL_WARRIOR_T10_MELEE_4P_BONUS                = 70847,
    SPELL_WARRIOR_INTERVENE_THREAT                  = 59667
};

enum WarriorSpellIcons
{
    WARRIOR_ICON_ID_SUDDEN_DEATH                    = 1989
};

enum MiscSpells
{
    SPELL_PALADIN_BLESSING_OF_SANCTUARY             = 20911,
    SPELL_PALADIN_GREATER_BLESSING_OF_SANCTUARY     = 25899,
    SPELL_PRIEST_RENEWED_HOPE                       = 63944,
    SPELL_GEN_DAMAGE_REDUCTION_AURA                 = 68066,
    SPELL_CATEGORY_SHIELD_SLAM                      = 1209
};

// 81271 - Leap
class spell_warr_leap : public SpellScript
{
    PrepareSpellScript(spell_warr_leap);

    SpellCastResult CheckCast()
    {
        Unit* caster = GetCaster();
        if (caster->GetTypeId() == TYPEID_PLAYER && !caster->IsInCombat())
            return SPELL_FAILED_CANT_DO_THAT_RIGHT_NOW;
        // The client shows an area as unreachable once the target destination is 4 yards above your position
        if (!GetExplTargetDest() || GetExplTargetDest()->GetPositionZ() - GetCaster()->GetPositionZ() > 8.f)
            return SPELL_FAILED_NOPATH;

        return SPELL_CAST_OK;
    }

    void Register() override
    {
        OnCheckCast += SpellCheckCastFn(spell_warr_leap::CheckCast);
    }
};

// 23881 - Bloodthirst
class spell_warr_bloodthirst : public SpellScript
{
    PrepareSpellScript(spell_warr_bloodthirst);

    void HandleDamage(SpellEffIndex /*effIndex*/)
    {
        uint32 APbonus = GetCaster()->GetTotalAttackPowerValue(BASE_ATTACK);
        if (Unit* victim = GetHitUnit())
            APbonus += victim->GetTotalAuraModifier(SPELL_AURA_MELEE_ATTACK_POWER_ATTACKER_BONUS);

        SetEffectValue(CalculatePct(APbonus, GetEffectValue()));
    }

    void HandleDummy(SpellEffIndex /*effIndex*/)
    {
        GetCaster()->CastSpell(GetCaster(), SPELL_WARRIOR_BLOODTHIRST, true);
    }

    void Register() override
    {
        OnEffectLaunchTarget += SpellEffectFn(spell_warr_bloodthirst::HandleDamage, EFFECT_0, SPELL_EFFECT_SCHOOL_DAMAGE);
        OnEffectHit += SpellEffectFn(spell_warr_bloodthirst::HandleDummy, EFFECT_1, SPELL_EFFECT_DUMMY);
    }
};

//29131 - bloodrage
class spell_warr_bloodrage : public AuraScript
{
    PrepareAuraScript(spell_warr_bloodrage);

    bool Load() override
    {
        return GetOwner()->GetTypeId() == TYPEID_PLAYER;
    }

    void UpdateCombat(AuraEffect const* /*aurEff*/, AuraEffectHandleModes /*mode*/)
    {

        Player* player = GetTarget()->ToPlayer();
        player->GetCombatManager().UpdateOwnerCombatState();

    }

    void Register() override
    {
        AfterEffectApply += AuraEffectApplyFn(spell_warr_bloodrage::UpdateCombat, EFFECT_0, SPELL_AURA_PERIODIC_ENERGIZE, AURA_EFFECT_HANDLE_REAL);
        AfterEffectRemove += AuraEffectRemoveFn(spell_warr_bloodrage::UpdateCombat, EFFECT_0, SPELL_AURA_PERIODIC_ENERGIZE, AURA_EFFECT_HANDLE_REAL);
    }
};

// 23880 - Bloodthirst (Heal)
class spell_warr_bloodthirst_heal : public SpellScript
{
    PrepareSpellScript(spell_warr_bloodthirst_heal);

    bool Validate(SpellInfo const* /*spellInfo*/) override
    {
        return ValidateSpellInfo({ SPELL_WARRIOR_BLOODTHIRST_DAMAGE });
    }

    void HandleHeal(SpellEffIndex /*effIndex*/)
    {
        SpellInfo const* spellInfo = sSpellMgr->AssertSpellInfo(SPELL_WARRIOR_BLOODTHIRST_DAMAGE);
        int32 const healPct = spellInfo->GetEffect(EFFECT_1).CalcValue(GetCaster());
        SetEffectValue(GetCaster()->CountPctFromMaxHealth(healPct));
    }

    void Register() override
    {
        OnEffectLaunchTarget += SpellEffectFn(spell_warr_bloodthirst_heal::HandleHeal, EFFECT_0, SPELL_EFFECT_HEAL);
    }
};

// -100 - Charge
class spell_warr_charge : public SpellScript
{
    PrepareSpellScript(spell_warr_charge);

    bool Validate(SpellInfo const* /*spellInfo*/) override
    {
        return ValidateSpellInfo({ SPELL_WARRIOR_JUGGERNAUT_CRIT_BONUS_TALENT, SPELL_WARRIOR_JUGGERNAUT_CRIT_BONUS_BUFF, SPELL_WARRIOR_CHARGE });
    }

    void HandleDummy(SpellEffIndex /*effIndex*/)
    {
        Unit* caster = GetCaster();
        CastSpellExtraArgs args(TRIGGERED_FULL_MASK);
        args.AddSpellBP0(GetEffectValue());
        caster->CastSpell(caster, SPELL_WARRIOR_CHARGE, args);

        // Juggernaut crit bonus
        if (caster->HasAura(SPELL_WARRIOR_JUGGERNAUT_CRIT_BONUS_TALENT))
            caster->CastSpell(caster, SPELL_WARRIOR_JUGGERNAUT_CRIT_BONUS_BUFF, true);
    }

    void Register() override
    {
        OnEffectHitTarget += SpellEffectFn(spell_warr_charge::HandleDummy, EFFECT_1, SPELL_EFFECT_DUMMY);
    }
};

// 12809 - Concussion Blow
class spell_warr_concussion_blow : public SpellScript
{
    PrepareSpellScript(spell_warr_concussion_blow);

    void HandleDummy(SpellEffIndex /*effIndex*/)
    {
        SetEffectValue(CalculatePct(GetCaster()->GetTotalAttackPowerValue(BASE_ATTACK), GetEffectInfo(EFFECT_2).CalcValue()));
    }

    void Register() override
    {
        OnEffectLaunchTarget += SpellEffectFn(spell_warr_concussion_blow::HandleDummy, EFFECT_1, SPELL_EFFECT_SCHOOL_DAMAGE);
    }
};

// -58872 - Damage Shield
class spell_warr_damage_shield : public AuraScript
{
    PrepareAuraScript(spell_warr_damage_shield);

    bool Validate(SpellInfo const* /*spellInfo*/) override
    {
        return ValidateSpellInfo({ SPELL_WARRIOR_DAMAGE_SHIELD_DAMAGE });
    }

    void OnProc(AuraEffect const* aurEff, ProcEventInfo& eventInfo)
    {
        PreventDefaultAction();

        // % of amount blocked
        int32 damage = CalculatePct(int32(GetTarget()->GetShieldBlockValue()), aurEff->GetAmount());
        CastSpellExtraArgs args(aurEff);
        args.AddSpellBP0(damage);
        GetTarget()->CastSpell(eventInfo.GetProcTarget(), SPELL_WARRIOR_DAMAGE_SHIELD_DAMAGE, args);
    }

    void Register() override
    {
        OnEffectProc += AuraEffectProcFn(spell_warr_damage_shield::OnProc, EFFECT_0, SPELL_AURA_DUMMY);
    }
};

// -12162 - Deep Wounds
class spell_warr_deep_wounds : public SpellScript
{
    PrepareSpellScript(spell_warr_deep_wounds);

    bool Validate(SpellInfo const* /*spellInfo*/) override
    {
        return ValidateSpellInfo(
        {
            SPELL_WARRIOR_DEEP_WOUNDS_RANK_1,
            SPELL_WARRIOR_DEEP_WOUNDS_RANK_2,
            SPELL_WARRIOR_DEEP_WOUNDS_RANK_3,
            SPELL_WARRIOR_DEEP_WOUNDS_PERIODIC
        });
    }

    void HandleDummy(SpellEffIndex /*effIndex*/)
    {
        int32 damage = GetEffectValue();
        Unit* caster = GetCaster();
        if (Unit* target = GetHitUnit())
        {
            ApplyPct(damage, 16 * GetSpellInfo()->GetRank());

            SpellInfo const* spellInfo = sSpellMgr->AssertSpellInfo(SPELL_WARRIOR_DEEP_WOUNDS_PERIODIC);

            ASSERT(spellInfo->GetMaxTicks() > 0);
            damage /= spellInfo->GetMaxTicks();

            CastSpellExtraArgs args(TRIGGERED_FULL_MASK);
            args.AddSpellBP0(damage);
            caster->CastSpell(target, SPELL_WARRIOR_DEEP_WOUNDS_PERIODIC, args);
        }
    }

    void Register() override
    {
        OnEffectHitTarget += SpellEffectFn(spell_warr_deep_wounds::HandleDummy, EFFECT_0, SPELL_EFFECT_DUMMY);
    }
};

// -12834 - Deep Wounds Aura
class spell_warr_deep_wounds_aura : public AuraScript
{
    PrepareAuraScript(spell_warr_deep_wounds_aura);

    bool Validate(SpellInfo const* spellInfo) override
    {
        return ValidateSpellInfo({ spellInfo->GetEffect(EFFECT_0).TriggerSpell });
    }

    bool CheckProc(ProcEventInfo& eventInfo)
    {
        DamageInfo* damageInfo = eventInfo.GetDamageInfo();
        if (!damageInfo)
            return false;

        return eventInfo.GetActor()->GetTypeId() == TYPEID_PLAYER;
    }

    void OnProc(AuraEffect const* aurEff, ProcEventInfo& eventInfo)
    {
        PreventDefaultAction();

        Unit* actor = eventInfo.GetActor();
        float damage = 0.f;

        if (eventInfo.GetDamageInfo()->GetAttackType() == OFF_ATTACK)
            damage = (actor->GetFloatValue(UNIT_FIELD_MINOFFHANDDAMAGE) + actor->GetFloatValue(UNIT_FIELD_MAXOFFHANDDAMAGE)) / 2.f;
        else
            damage = (actor->GetFloatValue(UNIT_FIELD_MINDAMAGE) + actor->GetFloatValue(UNIT_FIELD_MAXDAMAGE)) / 2.f;

        CastSpellExtraArgs args(aurEff);
        args.AddSpellBP0(damage);
        actor->CastSpell(eventInfo.GetProcTarget(), GetEffectInfo(EFFECT_0).TriggerSpell, args);
    }

    void Register() override
    {
        DoCheckProc += AuraCheckProcFn(spell_warr_deep_wounds_aura::CheckProc);
        OnEffectProc += AuraEffectProcFn(spell_warr_deep_wounds_aura::OnProc, EFFECT_0, SPELL_AURA_PROC_TRIGGER_SPELL);
    }
};

// -5308 - Execute
class spell_warr_execute : public SpellScript
{
    PrepareSpellScript(spell_warr_execute);

    bool Validate(SpellInfo const* /*spellInfo*/) override
    {
        return ValidateSpellInfo({ SPELL_WARRIOR_EXECUTE, SPELL_WARRIOR_GLYPH_OF_EXECUTION });
    }

    void HandleEffect(SpellEffIndex /*effIndex*/)
    {
        Unit* caster = GetCaster();
        if (Unit* target = GetHitUnit())
        {
            SpellInfo const* spellInfo = GetSpellInfo();
            int32 rageUsed = std::min<int32>(300 - spellInfo->CalcPowerCost(caster, SpellSchoolMask(spellInfo->SchoolMask)), caster->GetPower(POWER_RAGE));
            int32 newRage = std::max<int32>(0, caster->GetPower(POWER_RAGE) - rageUsed);

            // Sudden Death rage save
            if (AuraEffect* aurEff = caster->GetAuraEffect(SPELL_AURA_PROC_TRIGGER_SPELL, SPELLFAMILY_GENERIC, WARRIOR_ICON_ID_SUDDEN_DEATH, EFFECT_0))
            {
                int32 ragesave = aurEff->GetSpellInfo()->GetEffect(EFFECT_1).CalcValue() * 10;
                newRage = std::max(newRage, ragesave);
            }

            caster->SetPower(POWER_RAGE, uint32(newRage));
            // Glyph of Execution bonus
            if (AuraEffect* aurEff = caster->GetAuraEffect(SPELL_WARRIOR_GLYPH_OF_EXECUTION, EFFECT_0))
                rageUsed += aurEff->GetAmount() * 10;

            int32 bp = GetEffectValue() + int32(rageUsed * GetEffectInfo().DamageMultiplier + caster->GetTotalAttackPowerValue(BASE_ATTACK) * 0.2f);
            CastSpellExtraArgs args(GetOriginalCaster()->GetGUID());
            args.AddSpellBP0(bp);
            caster->CastSpell(target, SPELL_WARRIOR_EXECUTE, args);
        }
    }

    void Register() override
    {
        OnEffectHitTarget += SpellEffectFn(spell_warr_execute::HandleEffect, EFFECT_0, SPELL_EFFECT_DUMMY);
    }
};

// -29723 - Sudden Death
// -46913 - Bloodsurge
class spell_warr_extra_proc : public AuraScript
{
    PrepareAuraScript(spell_warr_extra_proc);

    bool Validate(SpellInfo const* /*spellInfo*/) override
    {
        return ValidateSpellInfo(
        {
            SPELL_WARRIOR_T10_MELEE_4P_BONUS,
            SPELL_WARRIOR_EXTRA_CHARGE,
            SPELL_WARRIOR_SLAM_GCD_REDUCED,
            SPELL_WARRIOR_EXECUTE_GCD_REDUCED
        });
    }

    void HandleProc(AuraEffect const* aurEff, ProcEventInfo& /*eventInfo*/)
    {
        Unit* target = GetTarget();
        AuraEffect const* bonusAurEff = target->GetAuraEffect(SPELL_WARRIOR_T10_MELEE_4P_BONUS, EFFECT_0);
        if (!bonusAurEff)
            return;

        if (!roll_chance_i(bonusAurEff->GetAmount()))
            return;

        target->CastSpell(nullptr, SPELL_WARRIOR_EXTRA_CHARGE, aurEff);

        SpellInfo const* auraInfo = aurEff->GetSpellInfo();
        if (auraInfo->IsRankOf(sSpellMgr->AssertSpellInfo(SPELL_WARRIOR_BLOODSURGE_R1)))
            target->CastSpell(nullptr, SPELL_WARRIOR_SLAM_GCD_REDUCED, aurEff);
        else if (auraInfo->IsRankOf(sSpellMgr->AssertSpellInfo(SPELL_WARRIOR_SUDDEN_DEATH_R1)))
            target->CastSpell(nullptr, SPELL_WARRIOR_EXECUTE_GCD_REDUCED, aurEff);
    }

    void Register() override
    {
        OnEffectProc += AuraEffectProcFn(spell_warr_extra_proc::HandleProc, EFFECT_0, SPELL_AURA_PROC_TRIGGER_SPELL);
    }
};

// 58375 - Glyph of Blocking
class spell_warr_glyph_of_blocking : public AuraScript
{
    PrepareAuraScript(spell_warr_glyph_of_blocking);

    bool Validate(SpellInfo const* /*spellInfo*/) override
    {
        return ValidateSpellInfo({ SPELL_WARRIOR_GLYPH_OF_BLOCKING });
    }

    void HandleProc(AuraEffect const* aurEff, ProcEventInfo& eventInfo)
    {
        PreventDefaultAction();
        Unit* caster = eventInfo.GetActor();
        caster->CastSpell(caster, SPELL_WARRIOR_GLYPH_OF_BLOCKING, aurEff);
    }

    void Register() override
    {
        OnEffectProc += AuraEffectProcFn(spell_warr_glyph_of_blocking::HandleProc, EFFECT_0, SPELL_AURA_DUMMY);
    }
};

// 58387 - Glyph of Sunder Armor
class spell_warr_glyph_of_sunder_armor : public AuraScript
{
    PrepareAuraScript(spell_warr_glyph_of_sunder_armor);

    void HandleEffectCalcSpellMod(AuraEffect const* aurEff, SpellModifier*& spellMod)
    {
        if (!spellMod)
        {
            spellMod = new SpellModifier(aurEff->GetBase());
            spellMod->op = SpellModOp(aurEff->GetMiscValue());
            spellMod->type = SPELLMOD_FLAT;
            spellMod->spellId = GetId();
            spellMod->mask = aurEff->GetSpellEffectInfo().SpellClassMask;
        }

        spellMod->value = aurEff->GetAmount();
    }

    void Register() override
    {
        DoEffectCalcSpellMod += AuraEffectCalcSpellModFn(spell_warr_glyph_of_sunder_armor::HandleEffectCalcSpellMod, EFFECT_0, SPELL_AURA_DUMMY);
    }
};

// -59088 - Improved Spell Reflection
class spell_warr_improved_spell_reflection : public AuraScript
{
    PrepareAuraScript(spell_warr_improved_spell_reflection);

    bool Validate(SpellInfo const* /*spellInfo*/) override
    {
        return ValidateSpellInfo({ SPELL_WARRIOR_IMPROVED_SPELL_REFLECTION_TRIGGER });
    }

    void HandleProc(AuraEffect const* aurEff, ProcEventInfo& eventInfo)
    {
        PreventDefaultAction();
        Unit* caster = eventInfo.GetActor();
        CastSpellExtraArgs args(aurEff);
        args.AddSpellMod(SPELLVALUE_MAX_TARGETS, aurEff->GetAmount());
        caster->CastSpell(caster, SPELL_WARRIOR_IMPROVED_SPELL_REFLECTION_TRIGGER, args);
    }

    void Register() override
    {
        OnEffectProc += AuraEffectProcFn(spell_warr_improved_spell_reflection::HandleProc, EFFECT_1, SPELL_AURA_DUMMY);
    }
};

// 3411 - Intervene
class spell_warr_intervene : public SpellScript
{
    PrepareSpellScript(spell_warr_intervene);

    bool Validate(SpellInfo const* /*spellInfo*/) override
    {
        return ValidateSpellInfo({ SPELL_WARRIOR_INTERVENE_THREAT });
    }

    void HandleThreat(SpellEffIndex /*effIndex*/)
    {
        Unit* target = GetHitUnit();
        target->CastSpell(target, SPELL_WARRIOR_INTERVENE_THREAT, true);
    }

    void Register() override
    {
        OnEffectHitTarget += SpellEffectFn(spell_warr_intervene::HandleThreat, EFFECT_0, SPELL_EFFECT_CHARGE);
    }
};

// 5246 - Intimidating Shout
class spell_warr_intimidating_shout : public SpellScript
{
    PrepareSpellScript(spell_warr_intimidating_shout);

    void FilterTargets(std::list<WorldObject*>& unitList)
    {
        unitList.remove(GetExplTargetWorldObject());
    }

    void Register() override
    {
        OnObjectAreaTargetSelect += SpellObjectAreaTargetSelectFn(spell_warr_intimidating_shout::FilterTargets, EFFECT_1, TARGET_UNIT_SRC_AREA_ENEMY);
        OnObjectAreaTargetSelect += SpellObjectAreaTargetSelectFn(spell_warr_intimidating_shout::FilterTargets, EFFECT_2, TARGET_UNIT_SRC_AREA_ENEMY);
    }
};

// 70844 - Item - Warrior T10 Protection 4P Bonus
class spell_warr_item_t10_prot_4p_bonus : public AuraScript
{
    PrepareAuraScript(spell_warr_item_t10_prot_4p_bonus);

    bool Validate(SpellInfo const* /*spellInfo*/) override
    {
        return ValidateSpellInfo({ SPELL_WARRIOR_STOICISM });
    }

    void HandleProc(ProcEventInfo& eventInfo)
    {
        PreventDefaultAction();

        Unit* target = eventInfo.GetActionTarget();
        int32 bp0 = CalculatePct(target->GetMaxHealth(), GetEffectInfo(EFFECT_1).CalcValue());
        CastSpellExtraArgs args(TRIGGERED_FULL_MASK);
        args.AddSpellBP0(bp0);
        target->CastSpell(nullptr, SPELL_WARRIOR_STOICISM, args);
    }

    void Register() override
    {
        OnProc += AuraProcFn(spell_warr_item_t10_prot_4p_bonus::HandleProc);
    }
};

// 12975 - Last Stand
class spell_warr_last_stand : public SpellScript
{
    PrepareSpellScript(spell_warr_last_stand);

    bool Validate(SpellInfo const* /*spellInfo*/) override
    {
        return ValidateSpellInfo({ SPELL_WARRIOR_LAST_STAND_TRIGGERED });
    }

    void HandleDummy(SpellEffIndex /*effIndex*/)
    {
        Unit* caster = GetCaster();
        CastSpellExtraArgs args(TRIGGERED_FULL_MASK);
        args.AddSpellBP0(caster->CountPctFromMaxHealth(30));
        caster->CastSpell(caster, SPELL_WARRIOR_LAST_STAND_TRIGGERED, args);
    }

    void Register() override
    {
        OnEffectHit += SpellEffectFn(spell_warr_last_stand::HandleDummy, EFFECT_0, SPELL_EFFECT_DUMMY);
    }
};

// 7384, 7887, 11584, 11585 - Overpower
class spell_warr_overpower : public SpellScript
{
    PrepareSpellScript(spell_warr_overpower);

    void HandleEffect(SpellEffIndex /*effIndex*/)
    {
        uint32 spellId = 0;
        if (GetCaster()->HasAura(SPELL_WARRIOR_UNRELENTING_ASSAULT_RANK_1))
            spellId = SPELL_WARRIOR_UNRELENTING_ASSAULT_TRIGGER_1;
        else if (GetCaster()->HasAura(SPELL_WARRIOR_UNRELENTING_ASSAULT_RANK_2))
            spellId = SPELL_WARRIOR_UNRELENTING_ASSAULT_TRIGGER_2;

        if (!spellId)
            return;

        if (Player* target = GetHitPlayer())
            if (target->IsNonMeleeSpellCast(false, false, true)) // UNIT_STATE_CASTING should not be used here, it's present during a tick for instant casts
                target->CastSpell(target, spellId, true);
    }

    void Register() override
    {
        OnEffectHitTarget += SpellEffectFn(spell_warr_overpower::HandleEffect, EFFECT_0, SPELL_EFFECT_ANY);
    }
};

// -772 - Rend
class spell_warr_rend : public AuraScript
{
    PrepareAuraScript(spell_warr_rend);

    void CalculateAmount(AuraEffect const* aurEff, int32& amount, bool& canBeRecalculated)
    {
        if (Unit* caster = GetCaster())
        {
            canBeRecalculated = false;

            // $0.2 * (($MWB + $mwb) / 2 + $AP / 14 * $MWS) bonus per tick
            float ap = caster->GetTotalAttackPowerValue(BASE_ATTACK);
            int32 mws = caster->GetAttackTime(BASE_ATTACK);
            float mwbMin = 0.f;
            float mwbMax = 0.f;
            for (uint8 i = 0; i < MAX_ITEM_PROTO_DAMAGES; ++i)
            {
                mwbMin += caster->GetWeaponDamageRange(BASE_ATTACK, MINDAMAGE, i);
                mwbMax += caster->GetWeaponDamageRange(BASE_ATTACK, MAXDAMAGE, i);
            }

            float mwb = ((mwbMin + mwbMax) / 2 + ap * mws / 14000) * 0.2f;
            amount += int32(caster->ApplyEffectModifiers(GetSpellInfo(), aurEff->GetEffIndex(), mwb));

            // "If used while your target is above 75% health, Rend does 35% more damage."
            // as for 3.1.3 only ranks above 9 (wrong tooltip?)
            if (GetSpellInfo()->GetRank() >= 9)
            {
                if (GetUnitOwner()->HasAuraState(AURA_STATE_HEALTH_ABOVE_75_PERCENT, GetSpellInfo(), caster))
                    AddPct(amount, GetEffectInfo(EFFECT_2).CalcValue(caster));
            }
        }
    }

    void Register() override
    {
         DoEffectCalcAmount += AuraEffectCalcAmountFn(spell_warr_rend::CalculateAmount, EFFECT_0, SPELL_AURA_PERIODIC_DAMAGE);
    }
};

// 20230 - Retaliation
class spell_warr_retaliation : public AuraScript
{
    PrepareAuraScript(spell_warr_retaliation);

    bool Validate(SpellInfo const* /*spellInfo*/) override
    {
        return ValidateSpellInfo({ SPELL_WARRIOR_RETALIATION_DAMAGE });
    }

    bool CheckProc(ProcEventInfo& eventInfo)
    {
        // check attack comes not from behind and warrior is not stunned
        return GetTarget()->isInFront(eventInfo.GetActor(), float(M_PI)) && !GetTarget()->HasUnitState(UNIT_STATE_STUNNED);
    }

    void HandleEffectProc(AuraEffect const* aurEff, ProcEventInfo& eventInfo)
    {
        PreventDefaultAction();
        GetTarget()->CastSpell(eventInfo.GetProcTarget(), SPELL_WARRIOR_RETALIATION_DAMAGE, aurEff);
    }

    void Register() override
    {
        DoCheckProc += AuraCheckProcFn(spell_warr_retaliation::CheckProc);
        OnEffectProc += AuraEffectProcFn(spell_warr_retaliation::HandleEffectProc, EFFECT_0, SPELL_AURA_DUMMY);
    }
};

// -29834 - Second Wind
class spell_warr_second_wind : public AuraScript
{
    PrepareAuraScript(spell_warr_second_wind);

    bool Validate(SpellInfo const* /*spellInfo*/) override
    {
        return ValidateSpellInfo(
        {
            SPELL_WARRIOR_SECOND_WIND_TRIGGER_1,
            SPELL_WARRIOR_SECOND_WIND_TRIGGER_2
        });
    }

    bool CheckProc(ProcEventInfo& eventInfo)
    {
        SpellInfo const* spellInfo = eventInfo.GetSpellInfo();
        if (!spellInfo)
            return false;

        return (spellInfo->GetAllEffectsMechanicMask() & ((1 << MECHANIC_ROOT) | (1 << MECHANIC_STUN))) != 0;
    }

    void HandleProc(AuraEffect const* aurEff, ProcEventInfo& eventInfo)
    {
        static uint32 const triggeredSpells[2] = { SPELL_WARRIOR_SECOND_WIND_TRIGGER_1, SPELL_WARRIOR_SECOND_WIND_TRIGGER_2 };

        PreventDefaultAction();
        Unit* caster = eventInfo.GetActionTarget();
        uint32 spellId = triggeredSpells[GetSpellInfo()->GetRank() - 1];
        caster->CastSpell(caster, spellId, aurEff);
    }

    void Register() override
    {
        DoCheckProc += AuraCheckProcFn(spell_warr_second_wind::CheckProc);
        OnEffectProc += AuraEffectProcFn(spell_warr_second_wind::HandleProc, EFFECT_0, SPELL_AURA_DUMMY);
    }
};

// 64380, 65941 - Shattering Throw
class spell_warr_shattering_throw : public SpellScript
{
    PrepareSpellScript(spell_warr_shattering_throw);

    void HandleScript(SpellEffIndex effIndex)
    {
        PreventHitDefaultEffect(effIndex);

        // remove shields, will still display immune to damage part
        if (Unit* target = GetHitUnit())
            target->RemoveAurasWithMechanic(1 << MECHANIC_IMMUNE_SHIELD, AURA_REMOVE_BY_ENEMY_SPELL);
    }

    void Register() override
    {
        OnEffectHitTarget += SpellEffectFn(spell_warr_shattering_throw::HandleScript, EFFECT_0, SPELL_EFFECT_SCRIPT_EFFECT);
    }
};

// -1464 - Slam
class spell_warr_slam : public SpellScript
{
    PrepareSpellScript(spell_warr_slam);

    bool Validate(SpellInfo const* /*spellInfo*/) override
    {
        return ValidateSpellInfo({ SPELL_WARRIOR_SLAM });
    }

    void HandleDummy(SpellEffIndex /*effIndex*/)
    {
        if (!GetHitUnit())
            return;
        CastSpellExtraArgs args(TRIGGERED_FULL_MASK);
        args.AddSpellBP0(GetEffectValue());
        GetCaster()->CastSpell(GetHitUnit(), SPELL_WARRIOR_SLAM, args);
    }

    void Register() override
    {
        OnEffectHitTarget += SpellEffectFn(spell_warr_slam::HandleDummy, EFFECT_0, SPELL_EFFECT_DUMMY);
    }
};

// 12328, 18765, 35429 - Sweeping Strikes
class spell_warr_sweeping_strikes : public AuraScript
{
    PrepareAuraScript(spell_warr_sweeping_strikes);

    bool Validate(SpellInfo const* /*spellInfo*/) override
    {
        return ValidateSpellInfo({ SPELL_WARRIOR_SWEEPING_STRIKES_EXTRA_ATTACK_1, SPELL_WARRIOR_SWEEPING_STRIKES_EXTRA_ATTACK_2 });
    }

    bool CheckProc(ProcEventInfo& eventInfo)
    {
        _procTarget = eventInfo.GetActor()->SelectNearbyTarget(eventInfo.GetProcTarget());
        return _procTarget != nullptr;
    }

    void HandleProc(AuraEffect const* aurEff, ProcEventInfo& eventInfo)
    {
        PreventDefaultAction();
        if (DamageInfo* damageInfo = eventInfo.GetDamageInfo())
        {
            SpellInfo const* spellInfo = damageInfo->GetSpellInfo();
            if (spellInfo && (spellInfo->Id == SPELL_WARRIOR_BLADESTORM_PERIODIC_WHIRLWIND || (spellInfo->Id == SPELL_WARRIOR_EXECUTE && !_procTarget->HasAuraState(AURA_STATE_HEALTHLESS_20_PERCENT))))
            {
                // If triggered by Execute (while target is not under 20% hp) or Bladestorm deals normalized weapon damage
                GetTarget()->CastSpell(_procTarget, SPELL_WARRIOR_SWEEPING_STRIKES_EXTRA_ATTACK_2, aurEff);
            }
            else
            {
                CastSpellExtraArgs args(aurEff);
                args.AddSpellBP0(damageInfo->GetDamage());
                GetTarget()->CastSpell(_procTarget, SPELL_WARRIOR_SWEEPING_STRIKES_EXTRA_ATTACK_1, args);
            }
        }
    }

    void Register() override
    {
        DoCheckProc += AuraCheckProcFn(spell_warr_sweeping_strikes::CheckProc);
        OnEffectProc += AuraEffectProcFn(spell_warr_sweeping_strikes::HandleProc, EFFECT_0, SPELL_AURA_DUMMY);
    }

    Unit* _procTarget = nullptr;
};

// -46951 - Sword and Board
class spell_warr_sword_and_board : public AuraScript
{
    PrepareAuraScript(spell_warr_sword_and_board);

    void HandleProc(AuraEffect const* /*aurEff*/, ProcEventInfo& /*eventInfo*/)
    {
        // Remove cooldown on Shield Slam
        GetTarget()->GetSpellHistory()->ResetCooldowns([](SpellHistory::CooldownStorageType::iterator itr) -> bool
        {
            SpellInfo const* spellInfo = sSpellMgr->GetSpellInfo(itr->first);
            return spellInfo && spellInfo->GetCategory() == SPELL_CATEGORY_SHIELD_SLAM;
        }, true);
    }

    void Register() override
    {
        OnEffectProc += AuraEffectProcFn(spell_warr_sword_and_board::HandleProc, EFFECT_0, SPELL_AURA_PROC_TRIGGER_SPELL);
    }
};

// 28845 - Cheat Death
class spell_warr_t3_prot_8p_bonus : public AuraScript
{
    PrepareAuraScript(spell_warr_t3_prot_8p_bonus);

    bool CheckProc(ProcEventInfo& eventInfo)
    {
        if (eventInfo.GetActionTarget()->HealthBelowPct(20))
            return true;

        DamageInfo* damageInfo = eventInfo.GetDamageInfo();
        if (damageInfo && damageInfo->GetDamage())
            if (GetTarget()->HealthBelowPctDamaged(20, damageInfo->GetDamage()))
                return true;

        return false;
    }

    void Register() override
    {
        DoCheckProc += AuraCheckProcFn(spell_warr_t3_prot_8p_bonus::CheckProc);
    }
};

// 50720 - Vigilance
class spell_warr_vigilance : public AuraScript
{
    PrepareAuraScript(spell_warr_vigilance);

    bool Validate(SpellInfo const* /*spellInfo*/) override
    {
        return ValidateSpellInfo(
        {
            SPELL_WARRIOR_GLYPH_OF_VIGILANCE,
            SPELL_WARRIOR_VIGILANCE_PROC,
            SPELL_WARRIOR_VIGILANCE_REDIRECT_THREAT,
            SPELL_GEN_DAMAGE_REDUCTION_AURA
        });
    }

    void HandleApply(AuraEffect const* /*aurEff*/, AuraEffectHandleModes /*mode*/)
    {
        Unit* target = GetTarget();
        target->CastSpell(target, SPELL_GEN_DAMAGE_REDUCTION_AURA, true);

        if (Unit* caster = GetCaster())
            target->CastSpell(caster, SPELL_WARRIOR_VIGILANCE_REDIRECT_THREAT, true);
    }

    void HandleRemove(AuraEffect const* /*aurEff*/, AuraEffectHandleModes /*mode*/)
    {
        Unit* target = GetTarget();
        if (target->HasAura(SPELL_GEN_DAMAGE_REDUCTION_AURA) &&
            !(target->HasAura(SPELL_PALADIN_BLESSING_OF_SANCTUARY) ||
            target->HasAura(SPELL_PALADIN_GREATER_BLESSING_OF_SANCTUARY) ||
            target->HasAura(SPELL_PRIEST_RENEWED_HOPE)))
        {
            target->RemoveAurasDueToSpell(SPELL_GEN_DAMAGE_REDUCTION_AURA);
        }

        target->GetThreatManager().UnregisterRedirectThreat(SPELL_WARRIOR_VIGILANCE_REDIRECT_THREAT, GetCasterGUID());
    }

    bool CheckProc(ProcEventInfo& /*eventInfo*/)
    {
        _procTarget = GetCaster();
        return _procTarget != nullptr;
    }

    void HandleProc(AuraEffect const* aurEff, ProcEventInfo& /*eventInfo*/)
    {
        PreventDefaultAction();
        GetTarget()->CastSpell(_procTarget, SPELL_WARRIOR_VIGILANCE_PROC, aurEff);
    }

    void Register() override
    {
        OnEffectApply += AuraEffectApplyFn(spell_warr_vigilance::HandleApply, EFFECT_0, SPELL_AURA_PROC_TRIGGER_SPELL, AURA_EFFECT_HANDLE_REAL_OR_REAPPLY_MASK);
        OnEffectRemove += AuraEffectRemoveFn(spell_warr_vigilance::HandleRemove, EFFECT_0, SPELL_AURA_PROC_TRIGGER_SPELL, AURA_EFFECT_HANDLE_REAL_OR_REAPPLY_MASK);
        DoCheckProc += AuraCheckProcFn(spell_warr_vigilance::CheckProc);
        OnEffectProc += AuraEffectProcFn(spell_warr_vigilance::HandleProc, EFFECT_0, SPELL_AURA_PROC_TRIGGER_SPELL);
    }

    Unit* _procTarget = nullptr;
};

// 59665 - Vigilance (Redirect Threat)
class spell_warr_vigilance_redirect_threat : public SpellScript
{
    PrepareSpellScript(spell_warr_vigilance_redirect_threat);

    void CheckGlyph(SpellEffIndex /*effIndex*/)
    {
        if (Unit* warrior = GetHitUnit())
            if (AuraEffect const* glyph = warrior->GetAuraEffect(SPELL_WARRIOR_GLYPH_OF_VIGILANCE, EFFECT_0))
                SetEffectValue(GetEffectValue() + glyph->GetAmount());
    }

    void Register() override
    {
        OnEffectHitTarget += SpellEffectFn(spell_warr_vigilance_redirect_threat::CheckGlyph, EFFECT_0, SPELL_EFFECT_REDIRECT_THREAT);
    }
};

// 50725 - Vigilance (Reset Taunt Cooldown)
class spell_warr_vigilance_trigger : public SpellScript
{
    PrepareSpellScript(spell_warr_vigilance_trigger);

    void HandleScript(SpellEffIndex effIndex)
    {
        PreventHitDefaultEffect(effIndex);

        // Remove Taunt cooldown
        if (Player* target = GetHitPlayer())
            target->GetSpellHistory()->ResetCooldown(SPELL_WARRIOR_TAUNT, true);
    }

    void Register() override
    {
        OnEffectHitTarget += SpellEffectFn(spell_warr_vigilance_trigger::HandleScript, EFFECT_0, SPELL_EFFECT_SCRIPT_EFFECT);
    }
};

void AddSC_warrior_spell_scripts()
{
    RegisterSpellScript(spell_warr_bloodthirst);
    RegisterSpellScript(spell_warr_bloodthirst_heal);
    RegisterSpellScript(spell_warr_charge);
    RegisterSpellScript(spell_warr_concussion_blow);
    RegisterSpellScript(spell_warr_damage_shield);
    RegisterSpellScript(spell_warr_deep_wounds);
    RegisterSpellScript(spell_warr_deep_wounds_aura);
    RegisterSpellScript(spell_warr_execute);
    RegisterSpellScript(spell_warr_extra_proc);
    RegisterSpellScript(spell_warr_glyph_of_blocking);
    RegisterSpellScript(spell_warr_glyph_of_sunder_armor);
    RegisterSpellScript(spell_warr_improved_spell_reflection);
    RegisterSpellScript(spell_warr_intervene);
    RegisterSpellScript(spell_warr_intimidating_shout);
    RegisterSpellScript(spell_warr_item_t10_prot_4p_bonus);
    RegisterSpellScript(spell_warr_last_stand);
    RegisterSpellScript(spell_warr_overpower);
    RegisterSpellScript(spell_warr_rend);
    RegisterSpellScript(spell_warr_retaliation);
    RegisterSpellScript(spell_warr_second_wind);
    RegisterSpellScript(spell_warr_shattering_throw);
    RegisterSpellScript(spell_warr_slam);
    RegisterSpellScript(spell_warr_sweeping_strikes);
    RegisterSpellScript(spell_warr_sword_and_board);
    RegisterSpellScript(spell_warr_t3_prot_8p_bonus);
    RegisterSpellScript(spell_warr_vigilance);
    RegisterSpellScript(spell_warr_vigilance_redirect_threat);
    RegisterSpellScript(spell_warr_vigilance_trigger);
<<<<<<< HEAD
    RegisterSpellScript(spell_warr_leap);
=======
    RegisterSpellScript(spell_warr_bloodrage);
>>>>>>> 4771b539
}<|MERGE_RESOLUTION|>--- conflicted
+++ resolved
@@ -991,9 +991,6 @@
     RegisterSpellScript(spell_warr_vigilance);
     RegisterSpellScript(spell_warr_vigilance_redirect_threat);
     RegisterSpellScript(spell_warr_vigilance_trigger);
-<<<<<<< HEAD
+    RegisterSpellScript(spell_warr_bloodrage);
     RegisterSpellScript(spell_warr_leap);
-=======
-    RegisterSpellScript(spell_warr_bloodrage);
->>>>>>> 4771b539
 }