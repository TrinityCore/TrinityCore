/*
 * Copyright (C) 2008-2013 TrinityCore <http://www.trinitycore.org/>
 *
 * This program is free software; you can redistribute it and/or modify it
 * under the terms of the GNU General Public License as published by the
 * Free Software Foundation; either version 2 of the License, or (at your
 * option) any later version.
 *
 * This program is distributed in the hope that it will be useful, but WITHOUT
 * ANY WARRANTY; without even the implied warranty of MERCHANTABILITY or
 * FITNESS FOR A PARTICULAR PURPOSE. See the GNU General Public License for
 * more details.
 *
 * You should have received a copy of the GNU General Public License along
 * with this program. If not, see <http://www.gnu.org/licenses/>.
 */

/*
 * Scripts for spells with SPELLFAMILY_WARRIOR and SPELLFAMILY_GENERIC spells used by warrior players.
 * Ordered alphabetically using scriptname.
 * Scriptnames of files in this file should be prefixed with "spell_warr_".
 */

#include "Player.h"
#include "ScriptMgr.h"
#include "SpellScript.h"
#include "SpellAuraEffects.h"

enum WarriorSpells
{
    SPELL_WARRIOR_BLOODTHIRST                       = 23885,
    SPELL_WARRIOR_BLOODTHIRST_DAMAGE                = 23881,
    SPELL_WARRIOR_CHARGE                            = 34846,
    SPELL_WARRIOR_DEEP_WOUNDS_RANK_1                = 12162,
    SPELL_WARRIOR_DEEP_WOUNDS_RANK_2                = 12850,
    SPELL_WARRIOR_DEEP_WOUNDS_RANK_3                = 12868,
    SPELL_WARRIOR_DEEP_WOUNDS_RANK_PERIODIC         = 12721,
    SPELL_WARRIOR_EXECUTE                           = 20647,
    SPELL_WARRIOR_GLYPH_OF_EXECUTION                = 58367,
    SPELL_WARRIOR_JUGGERNAUT_CRIT_BONUS_BUFF        = 65156,
    SPELL_WARRIOR_JUGGERNAUT_CRIT_BONUS_TALENT      = 64976,
    SPELL_WARRIOR_LAST_STAND_TRIGGERED              = 12976,
    SPELL_WARRIOR_SLAM                              = 50783,
    SPELL_WARRIOR_UNRELENTING_ASSAULT_RANK_1        = 46859,
    SPELL_WARRIOR_UNRELENTING_ASSAULT_RANK_2        = 46860,
    SPELL_WARRIOR_UNRELENTING_ASSAULT_TRIGGER_1     = 64849,
    SPELL_WARRIOR_UNRELENTING_ASSAULT_TRIGGER_2     = 64850,

    SPELL_PALADIN_BLESSING_OF_SANCTUARY             = 20911,
    SPELL_PALADIN_GREATER_BLESSING_OF_SANCTUARY     = 25899,
    SPELL_PRIEST_RENEWED_HOPE                       = 63944,
    SPELL_GEN_DAMAGE_REDUCTION_AURA                 = 68066,
};

enum WarriorSpellIcons
{
    WARRIOR_ICON_ID_SUDDEN_DEATH        = 1989,
};

// 23881 - Bloodthirst
class spell_warr_bloodthirst : public SpellScriptLoader
{
    public:
        spell_warr_bloodthirst() : SpellScriptLoader("spell_warr_bloodthirst") { }

        class spell_warr_bloodthirst_SpellScript : public SpellScript
        {
            PrepareSpellScript(spell_warr_bloodthirst_SpellScript);

            void HandleDamage(SpellEffIndex /*effIndex*/)
            {
                int32 damage = GetEffectValue();
                ApplyPct(damage, GetCaster()->GetTotalAttackPowerValue(BASE_ATTACK));

                if (Unit* target = GetHitUnit())
                {
                    damage = GetCaster()->SpellDamageBonusDone(target, GetSpellInfo(), uint32(damage), SPELL_DIRECT_DAMAGE);
                    damage = target->SpellDamageBonusTaken(GetCaster(), GetSpellInfo(), uint32(damage), SPELL_DIRECT_DAMAGE);
                }
                SetHitDamage(damage);
            }

            void HandleDummy(SpellEffIndex /*effIndex*/)
            {
                int32 damage = GetEffectValue();
                GetCaster()->CastCustomSpell(GetCaster(), SPELL_WARRIOR_BLOODTHIRST, &damage, NULL, NULL, true, NULL);
            }

            void Register()
            {
                OnEffectHitTarget += SpellEffectFn(spell_warr_bloodthirst_SpellScript::HandleDamage, EFFECT_0, SPELL_EFFECT_SCHOOL_DAMAGE);
                OnEffectHit += SpellEffectFn(spell_warr_bloodthirst_SpellScript::HandleDummy, EFFECT_1, SPELL_EFFECT_DUMMY);
            }
        };

        SpellScript* GetSpellScript() const
        {
            return new spell_warr_bloodthirst_SpellScript();
        }
};

// 23880 - Bloodthirst (Heal)
class spell_warr_bloodthirst_heal : public SpellScriptLoader
{
    public:
        spell_warr_bloodthirst_heal() : SpellScriptLoader("spell_warr_bloodthirst_heal") { }

        class spell_warr_bloodthirst_heal_SpellScript : public SpellScript
        {
            PrepareSpellScript(spell_warr_bloodthirst_heal_SpellScript);

            void HandleHeal(SpellEffIndex /*effIndex*/)
            {
                if (SpellInfo const* spellInfo = sSpellMgr->GetSpellInfo(SPELL_WARRIOR_BLOODTHIRST_DAMAGE))
                    SetHitHeal(GetCaster()->CountPctFromMaxHealth(spellInfo->Effects[EFFECT_1].CalcValue(GetCaster())));
            }

            void Register()
            {
                OnEffectHitTarget += SpellEffectFn(spell_warr_bloodthirst_heal_SpellScript::HandleHeal, EFFECT_0, SPELL_EFFECT_HEAL);
            }
        };

        SpellScript* GetSpellScript() const
        {
            return new spell_warr_bloodthirst_heal_SpellScript();
        }
};

// -100 - Charge
class spell_warr_charge : public SpellScriptLoader
{
    public:
        spell_warr_charge() : SpellScriptLoader("spell_warr_charge") { }

        class spell_warr_charge_SpellScript : public SpellScript
        {
            PrepareSpellScript(spell_warr_charge_SpellScript);

            bool Validate(SpellInfo const* /*spellInfo*/)
            {
                if (!sSpellMgr->GetSpellInfo(SPELL_WARRIOR_JUGGERNAUT_CRIT_BONUS_TALENT) || !sSpellMgr->GetSpellInfo(SPELL_WARRIOR_JUGGERNAUT_CRIT_BONUS_BUFF) || !sSpellMgr->GetSpellInfo(SPELL_WARRIOR_CHARGE))
                    return false;
                return true;
            }

            void HandleDummy(SpellEffIndex /*effIndex*/)
            {
                int32 chargeBasePoints0 = GetEffectValue();
                Unit* caster = GetCaster();
                caster->CastCustomSpell(caster, SPELL_WARRIOR_CHARGE, &chargeBasePoints0, NULL, NULL, true);

                // Juggernaut crit bonus
                if (caster->HasAura(SPELL_WARRIOR_JUGGERNAUT_CRIT_BONUS_TALENT))
                    caster->CastSpell(caster, SPELL_WARRIOR_JUGGERNAUT_CRIT_BONUS_BUFF, true);
            }

            void Register()
            {
                OnEffectHitTarget += SpellEffectFn(spell_warr_charge_SpellScript::HandleDummy, EFFECT_1, SPELL_EFFECT_DUMMY);
            }
        };

        SpellScript* GetSpellScript() const
        {
            return new spell_warr_charge_SpellScript();
        }
};

// 12809 - Concussion Blow
class spell_warr_concussion_blow : public SpellScriptLoader
{
    public:
        spell_warr_concussion_blow() : SpellScriptLoader("spell_warr_concussion_blow") { }

        class spell_warr_concussion_blow_SpellScript : public SpellScript
        {
            PrepareSpellScript(spell_warr_concussion_blow_SpellScript);

            void HandleDummy(SpellEffIndex /*effIndex*/)
            {
                SetHitDamage(CalculatePct(GetCaster()->GetTotalAttackPowerValue(BASE_ATTACK), GetEffectValue()));
            }

            void Register()
            {
                OnEffectHitTarget += SpellEffectFn(spell_warr_concussion_blow_SpellScript::HandleDummy, EFFECT_2, SPELL_EFFECT_DUMMY);
            }
        };

        SpellScript* GetSpellScript() const
        {
            return new spell_warr_concussion_blow_SpellScript();
        }
};

// -12162 - Deep Wounds
class spell_warr_deep_wounds : public SpellScriptLoader
{
    public:
        spell_warr_deep_wounds() : SpellScriptLoader("spell_warr_deep_wounds") { }

        class spell_warr_deep_wounds_SpellScript : public SpellScript
        {
            PrepareSpellScript(spell_warr_deep_wounds_SpellScript);

            bool Validate(SpellInfo const* /*spellInfo*/)
            {
                if (!sSpellMgr->GetSpellInfo(SPELL_WARRIOR_DEEP_WOUNDS_RANK_1) || !sSpellMgr->GetSpellInfo(SPELL_WARRIOR_DEEP_WOUNDS_RANK_2) || !sSpellMgr->GetSpellInfo(SPELL_WARRIOR_DEEP_WOUNDS_RANK_3))
                    return false;
                return true;
            }

            void HandleDummy(SpellEffIndex /*effIndex*/)
            {
                int32 damage = GetEffectValue();
                Unit* caster = GetCaster();
                if (Unit* target = GetHitUnit())
                {
                    // apply percent damage mods
                    damage = caster->SpellDamageBonusDone(target, GetSpellInfo(), damage, SPELL_DIRECT_DAMAGE);

                    ApplyPct(damage, 16 * sSpellMgr->GetSpellRank(GetSpellInfo()->Id));

                    damage = target->SpellDamageBonusTaken(caster, GetSpellInfo(), damage, SPELL_DIRECT_DAMAGE);

                    SpellInfo const* spellInfo = sSpellMgr->GetSpellInfo(SPELL_WARRIOR_DEEP_WOUNDS_RANK_PERIODIC);
                    uint32 ticks = spellInfo->GetDuration() / spellInfo->Effects[EFFECT_0].Amplitude;

                    // Add remaining ticks to damage done
                    if (AuraEffect const* aurEff = target->GetAuraEffect(SPELL_WARRIOR_DEEP_WOUNDS_RANK_PERIODIC, EFFECT_0, caster->GetGUID()))
                        damage += aurEff->GetAmount() * (ticks - aurEff->GetTickNumber());

                    damage /= ticks;

                    caster->CastCustomSpell(target, SPELL_WARRIOR_DEEP_WOUNDS_RANK_PERIODIC, &damage, NULL, NULL, true);
                }
            }

            void Register()
            {
                OnEffectHitTarget += SpellEffectFn(spell_warr_deep_wounds_SpellScript::HandleDummy, EFFECT_0, SPELL_EFFECT_DUMMY);
            }
        };

        SpellScript* GetSpellScript() const
        {
            return new spell_warr_deep_wounds_SpellScript();
        }
};

// -5308 - Execute
class spell_warr_execute : public SpellScriptLoader
{
    public:
        spell_warr_execute() : SpellScriptLoader("spell_warr_execute") { }

        class spell_warr_execute_SpellScript : public SpellScript
        {
            PrepareSpellScript(spell_warr_execute_SpellScript);

            bool Validate(SpellInfo const* /*spellInfo*/)
            {
                if (!sSpellMgr->GetSpellInfo(SPELL_WARRIOR_EXECUTE) || !sSpellMgr->GetSpellInfo(SPELL_WARRIOR_GLYPH_OF_EXECUTION))
                    return false;
                return true;
            }

            void HandleDummy(SpellEffIndex effIndex)
            {
                Unit* caster = GetCaster();
                if (Unit* target = GetHitUnit())
                {
                    SpellInfo const* spellInfo = GetSpellInfo();
                    int32 rageUsed = std::min<int32>(300 - spellInfo->CalcPowerCost(caster, SpellSchoolMask(spellInfo->SchoolMask)), caster->GetPower(POWER_RAGE));
                    int32 newRage = std::max<int32>(0, caster->GetPower(POWER_RAGE) - rageUsed);

                    // Sudden Death rage save
                    if (AuraEffect* aurEff = caster->GetAuraEffect(SPELL_AURA_PROC_TRIGGER_SPELL, SPELLFAMILY_GENERIC, WARRIOR_ICON_ID_SUDDEN_DEATH, EFFECT_0))
                    {
                        int32 ragesave = aurEff->GetSpellInfo()->Effects[EFFECT_1].CalcValue() * 10;
                        newRage = std::max(newRage, ragesave);
                    }

                    caster->SetPower(POWER_RAGE, uint32(newRage));
                    // Glyph of Execution bonus
                    if (AuraEffect* aurEff = caster->GetAuraEffect(SPELL_WARRIOR_GLYPH_OF_EXECUTION, EFFECT_0))
                        rageUsed += aurEff->GetAmount() * 10;


                    int32 bp = GetEffectValue() + int32(rageUsed * spellInfo->Effects[effIndex].DamageMultiplier + caster->GetTotalAttackPowerValue(BASE_ATTACK) * 0.2f);
                    caster->CastCustomSpell(target, SPELL_WARRIOR_EXECUTE, &bp, NULL, NULL, true, NULL, NULL, GetOriginalCaster()->GetGUID());
                }
            }

            void Register()
            {
                OnEffectHitTarget += SpellEffectFn(spell_warr_execute_SpellScript::HandleDummy, EFFECT_0, SPELL_EFFECT_DUMMY);
            }
        };

        SpellScript* GetSpellScript() const
        {
            return new spell_warr_execute_SpellScript();
        }
};

<<<<<<< HEAD
enum Slam
{
    SPELL_SLAM      = 50783,
    SPELL_SLAM_PROC = 46916,
};

class spell_warr_slam : public SpellScriptLoader
=======
// 59725 - Improved Spell Reflection
class spell_warr_improved_spell_reflection : public SpellScriptLoader
>>>>>>> 2d179ffa
{
    public:
        spell_warr_improved_spell_reflection() : SpellScriptLoader("spell_warr_improved_spell_reflection") { }

        class spell_warr_improved_spell_reflection_SpellScript : public SpellScript
        {
            PrepareSpellScript(spell_warr_improved_spell_reflection_SpellScript);

            void FilterTargets(std::list<WorldObject*>& unitList)
            {
                if (GetCaster())
                    unitList.remove(GetCaster());
            }

            void Register()
            {
                OnObjectAreaTargetSelect += SpellObjectAreaTargetSelectFn(spell_warr_improved_spell_reflection_SpellScript::FilterTargets, EFFECT_0, TARGET_UNIT_CASTER_AREA_PARTY);
            }
        };

        class spell_warr_slam_AuraScript : public AuraScript
        {
            PrepareAuraScript(spell_warr_slam_AuraScript);

            void HandleEffectCalcSpellMod(AuraEffect const* aurEff, SpellModifier*& spellMod)
            {
                if (spellMod && spellMod->spellId == SPELL_SLAM_PROC)
                    spellMod->charges++;
            }

            void Register()
            {
                DoEffectCalcSpellMod += AuraEffectCalcSpellModFn(spell_warr_slam_AuraScript::HandleEffectCalcSpellMod, EFFECT_0, SPELL_AURA_ADD_PCT_MODIFIER);
            }
        };

        SpellScript* GetSpellScript() const
        {
            return new spell_warr_improved_spell_reflection_SpellScript();
        }

        AuraScript* GetAuraScript() const
        {
            return new spell_warr_slam_AuraScript();
        }
};

enum executebonus
{
    SPELL_EXECUTE_BONUS     = 20647,
    SPELL_EXECUTE_PROC      = 52437,
};

class spell_warr_execute_bonus : public SpellScriptLoader
{
    public:
        spell_warr_execute_bonus() : SpellScriptLoader("spell_warr_execute_bonus") { }

        class spell_warr_execute_bonus_SpellScript : public SpellScript
        {
            PrepareSpellScript(spell_warr_execute_bonus_SpellScript);

            bool Validate(SpellInfo const* /*SpellEntry*/)
            {
                if (!sSpellMgr->GetSpellInfo(SPELL_EXECUTE_BONUS))
                    return false;
                return true;
            }
            void HandleDummy(SpellEffIndex /* effIndex */)
            {
                int32 bp0 = GetEffectValue();
                if (GetHitUnit())
                    GetCaster()->CastCustomSpell(GetHitUnit(), SPELL_EXECUTE_BONUS, &bp0, NULL, NULL, true, 0);
            }

            void Register()
            {
                OnEffectHitTarget += SpellEffectFn(spell_warr_execute_bonus_SpellScript::HandleDummy, EFFECT_0, SPELL_EFFECT_DUMMY);
            }
        };

        class spell_warr_execute_bonus_AuraScript : public AuraScript
        {
            PrepareAuraScript(spell_warr_execute_bonus_AuraScript);

            void HandleEffectCalcSpellMod(AuraEffect const* aurEff, SpellModifier*& spellMod)
            {
                if (spellMod && spellMod->spellId == SPELL_EXECUTE_PROC)
                    spellMod->charges++;
            }

            void Register()
            {
                DoEffectCalcSpellMod += AuraEffectCalcSpellModFn(spell_warr_execute_bonus_AuraScript::HandleEffectCalcSpellMod, EFFECT_0, SPELL_AURA_ADD_PCT_MODIFIER);
            }
        };

        SpellScript* GetSpellScript() const
        {
            return new spell_warr_execute_bonus_SpellScript();
        }

        AuraScript* GetAuraScript() const
        {
            return new spell_warr_execute_bonus_AuraScript();
        }
};

// 12975 - Last Stand
class spell_warr_last_stand : public SpellScriptLoader
{
    public:
        spell_warr_last_stand() : SpellScriptLoader("spell_warr_last_stand") { }

        class spell_warr_last_stand_SpellScript : public SpellScript
        {
            PrepareSpellScript(spell_warr_last_stand_SpellScript);

            bool Validate(SpellInfo const* /*spellInfo*/)
            {
                if (!sSpellMgr->GetSpellInfo(SPELL_WARRIOR_LAST_STAND_TRIGGERED))
                    return false;
                return true;
            }

            void HandleDummy(SpellEffIndex /*effIndex*/)
            {
                if (Unit* caster = GetCaster())
                {
                    int32 healthModSpellBasePoints0 = int32(caster->CountPctFromMaxHealth(30));
                    caster->CastCustomSpell(caster, SPELL_WARRIOR_LAST_STAND_TRIGGERED, &healthModSpellBasePoints0, NULL, NULL, true, NULL);
                }
            }

            void Register()
            {
                OnEffectHit += SpellEffectFn(spell_warr_last_stand_SpellScript::HandleDummy, EFFECT_0, SPELL_EFFECT_DUMMY);
            }
        };

        SpellScript* GetSpellScript() const
        {
            return new spell_warr_last_stand_SpellScript();
        }
};

// 7384, 7887, 11584, 11585 - Overpower
class spell_warr_overpower : public SpellScriptLoader
{
    public:
        spell_warr_overpower() : SpellScriptLoader("spell_warr_overpower") { }

        class spell_warr_overpower_SpellScript : public SpellScript
        {
            PrepareSpellScript(spell_warr_overpower_SpellScript);

            void HandleEffect(SpellEffIndex /*effIndex*/)
            {
                uint32 spellId = 0;
                if (GetCaster()->HasAura(SPELL_WARRIOR_UNRELENTING_ASSAULT_RANK_1))
                    spellId = SPELL_WARRIOR_UNRELENTING_ASSAULT_TRIGGER_1;
                else if (GetCaster()->HasAura(SPELL_WARRIOR_UNRELENTING_ASSAULT_RANK_2))
                    spellId = SPELL_WARRIOR_UNRELENTING_ASSAULT_TRIGGER_2;

                if (!spellId)
                    return;

                if (Player* target = GetHitPlayer())
                    if (target->HasUnitState(UNIT_STATE_CASTING))
                        target->CastSpell(target, spellId, true);
            }

            void Register()
            {
                OnEffectHitTarget += SpellEffectFn(spell_warr_overpower_SpellScript::HandleEffect, EFFECT_0, SPELL_EFFECT_ANY);
            }
        };

        SpellScript* GetSpellScript() const
        {
            return new spell_warr_overpower_SpellScript();
        }
};

// -1464 - Slam
class spell_warr_slam : public SpellScriptLoader
{
    public:
        spell_warr_slam() : SpellScriptLoader("spell_warr_slam") { }

        class spell_warr_slam_SpellScript : public SpellScript
        {
            PrepareSpellScript(spell_warr_slam_SpellScript);

            bool Validate(SpellInfo const* /*spellInfo*/)
            {
                if (!sSpellMgr->GetSpellInfo(SPELL_WARRIOR_SLAM))
                    return false;
                return true;
            }

            void HandleDummy(SpellEffIndex /*effIndex*/)
            {
                int32 bp0 = GetEffectValue();
                if (GetHitUnit())
                    GetCaster()->CastCustomSpell(GetHitUnit(), SPELL_WARRIOR_SLAM, &bp0, NULL, NULL, true, 0);
            }

            void Register()
            {
                OnEffectHitTarget += SpellEffectFn(spell_warr_slam_SpellScript::HandleDummy, EFFECT_0, SPELL_EFFECT_DUMMY);
            }
        };

        SpellScript* GetSpellScript() const
        {
            return new spell_warr_slam_SpellScript();
        }
};

// 50720 - Vigilance
class spell_warr_vigilance : public SpellScriptLoader
{
    public:
        spell_warr_vigilance() : SpellScriptLoader("spell_warr_vigilance") { }

        class spell_warr_vigilance_AuraScript : public AuraScript
        {
            PrepareAuraScript(spell_warr_vigilance_AuraScript);

            bool Validate(SpellInfo const* /*spellInfo*/)
            {
                if (!sSpellMgr->GetSpellInfo(SPELL_GEN_DAMAGE_REDUCTION_AURA))
                    return false;
                return true;
            }

            void OnApply(AuraEffect const* /*aurEff*/, AuraEffectHandleModes /*mode*/)
            {
                if (Unit* target = GetTarget())
                    target->CastSpell(target, SPELL_GEN_DAMAGE_REDUCTION_AURA, true);
            }

            void OnRemove(AuraEffect const* /*aurEff*/, AuraEffectHandleModes /*mode*/)
            {
                if (Unit* target = GetTarget())
                {
                    if (target->HasAura(SPELL_GEN_DAMAGE_REDUCTION_AURA) && !(target->HasAura(SPELL_PALADIN_BLESSING_OF_SANCTUARY) ||
                        target->HasAura(SPELL_PALADIN_GREATER_BLESSING_OF_SANCTUARY) ||
                        target->HasAura(SPELL_PRIEST_RENEWED_HOPE)))
                            target->RemoveAurasDueToSpell(SPELL_GEN_DAMAGE_REDUCTION_AURA);
                }
            }

            void Register()
            {
                OnEffectApply += AuraEffectApplyFn(spell_warr_vigilance_AuraScript::OnApply, EFFECT_0, SPELL_AURA_PROC_TRIGGER_SPELL, AURA_EFFECT_HANDLE_REAL_OR_REAPPLY_MASK);
                OnEffectRemove += AuraEffectRemoveFn(spell_warr_vigilance_AuraScript::OnRemove, EFFECT_0, SPELL_AURA_PROC_TRIGGER_SPELL, AURA_EFFECT_HANDLE_REAL_OR_REAPPLY_MASK);
            }

        };

        AuraScript* GetAuraScript() const
        {
            return new spell_warr_vigilance_AuraScript();
        }
};

void AddSC_warrior_spell_scripts()
{
<<<<<<< HEAD
    new spell_warr_last_stand();
    new spell_warr_improved_spell_reflection();
    new spell_warr_vigilance();
    new spell_warr_deep_wounds();
    new spell_warr_charge();
    new spell_warr_slam();
    new spell_warr_execute_bonus();
    new spell_warr_execute();
    new spell_warr_concussion_blow();
=======
>>>>>>> 2d179ffa
    new spell_warr_bloodthirst();
    new spell_warr_bloodthirst_heal();
    new spell_warr_charge();
    new spell_warr_concussion_blow();
    new spell_warr_deep_wounds();
    new spell_warr_execute();
    new spell_warr_improved_spell_reflection();
    new spell_warr_last_stand();
    new spell_warr_overpower();
    new spell_warr_slam();
    new spell_warr_vigilance();
}<|MERGE_RESOLUTION|>--- conflicted
+++ resolved
@@ -50,6 +50,11 @@
     SPELL_PALADIN_GREATER_BLESSING_OF_SANCTUARY     = 25899,
     SPELL_PRIEST_RENEWED_HOPE                       = 63944,
     SPELL_GEN_DAMAGE_REDUCTION_AURA                 = 68066,
+
+    SPELL_EXECUTE_BONUS                             = 20647,
+    SPELL_EXECUTE_PROC                              = 52437,
+    SPELL_SLAM                                      = 50783,
+    SPELL_SLAM_PROC                                 = 46916,
 };
 
 enum WarriorSpellIcons
@@ -305,71 +310,7 @@
         }
 };
 
-<<<<<<< HEAD
-enum Slam
-{
-    SPELL_SLAM      = 50783,
-    SPELL_SLAM_PROC = 46916,
-};
-
-class spell_warr_slam : public SpellScriptLoader
-=======
-// 59725 - Improved Spell Reflection
-class spell_warr_improved_spell_reflection : public SpellScriptLoader
->>>>>>> 2d179ffa
-{
-    public:
-        spell_warr_improved_spell_reflection() : SpellScriptLoader("spell_warr_improved_spell_reflection") { }
-
-        class spell_warr_improved_spell_reflection_SpellScript : public SpellScript
-        {
-            PrepareSpellScript(spell_warr_improved_spell_reflection_SpellScript);
-
-            void FilterTargets(std::list<WorldObject*>& unitList)
-            {
-                if (GetCaster())
-                    unitList.remove(GetCaster());
-            }
-
-            void Register()
-            {
-                OnObjectAreaTargetSelect += SpellObjectAreaTargetSelectFn(spell_warr_improved_spell_reflection_SpellScript::FilterTargets, EFFECT_0, TARGET_UNIT_CASTER_AREA_PARTY);
-            }
-        };
-
-        class spell_warr_slam_AuraScript : public AuraScript
-        {
-            PrepareAuraScript(spell_warr_slam_AuraScript);
-
-            void HandleEffectCalcSpellMod(AuraEffect const* aurEff, SpellModifier*& spellMod)
-            {
-                if (spellMod && spellMod->spellId == SPELL_SLAM_PROC)
-                    spellMod->charges++;
-            }
-
-            void Register()
-            {
-                DoEffectCalcSpellMod += AuraEffectCalcSpellModFn(spell_warr_slam_AuraScript::HandleEffectCalcSpellMod, EFFECT_0, SPELL_AURA_ADD_PCT_MODIFIER);
-            }
-        };
-
-        SpellScript* GetSpellScript() const
-        {
-            return new spell_warr_improved_spell_reflection_SpellScript();
-        }
-
-        AuraScript* GetAuraScript() const
-        {
-            return new spell_warr_slam_AuraScript();
-        }
-};
-
-enum executebonus
-{
-    SPELL_EXECUTE_BONUS     = 20647,
-    SPELL_EXECUTE_PROC      = 52437,
-};
-
+// 52437 - Execute Bonus
 class spell_warr_execute_bonus : public SpellScriptLoader
 {
     public:
@@ -422,6 +363,34 @@
         AuraScript* GetAuraScript() const
         {
             return new spell_warr_execute_bonus_AuraScript();
+        }
+};
+
+// 59725 - Improved Spell Reflection
+class spell_warr_improved_spell_reflection : public SpellScriptLoader
+{
+    public:
+        spell_warr_improved_spell_reflection() : SpellScriptLoader("spell_warr_improved_spell_reflection") { }
+
+        class spell_warr_improved_spell_reflection_SpellScript : public SpellScript
+        {
+            PrepareSpellScript(spell_warr_improved_spell_reflection_SpellScript);
+
+            void FilterTargets(std::list<WorldObject*>& unitList)
+            {
+                if (GetCaster())
+                    unitList.remove(GetCaster());
+            }
+
+            void Register()
+            {
+                OnObjectAreaTargetSelect += SpellObjectAreaTargetSelectFn(spell_warr_improved_spell_reflection_SpellScript::FilterTargets, EFFECT_0, TARGET_UNIT_CASTER_AREA_PARTY);
+            }
+        };
+
+        SpellScript* GetSpellScript() const
+        {
+            return new spell_warr_improved_spell_reflection_SpellScript();
         }
 };
 
@@ -511,18 +480,17 @@
         {
             PrepareSpellScript(spell_warr_slam_SpellScript);
 
-            bool Validate(SpellInfo const* /*spellInfo*/)
-            {
-                if (!sSpellMgr->GetSpellInfo(SPELL_WARRIOR_SLAM))
-                    return false;
-                return true;
-            }
-
-            void HandleDummy(SpellEffIndex /*effIndex*/)
+            bool Validate(SpellInfo const* /*SpellEntry*/)
+            {
+                if (!sSpellMgr->GetSpellInfo(SPELL_SLAM))
+                    return false;
+                return true;
+            }
+            void HandleDummy(SpellEffIndex /* effIndex */)
             {
                 int32 bp0 = GetEffectValue();
                 if (GetHitUnit())
-                    GetCaster()->CastCustomSpell(GetHitUnit(), SPELL_WARRIOR_SLAM, &bp0, NULL, NULL, true, 0);
+                    GetCaster()->CastCustomSpell(GetHitUnit(), SPELL_SLAM, &bp0, NULL, NULL, true, 0);
             }
 
             void Register()
@@ -531,9 +499,30 @@
             }
         };
 
+        class spell_warr_slam_AuraScript : public AuraScript
+        {
+            PrepareAuraScript(spell_warr_slam_AuraScript);
+
+            void HandleEffectCalcSpellMod(AuraEffect const* aurEff, SpellModifier*& spellMod)
+            {
+                if (spellMod && spellMod->spellId == SPELL_SLAM_PROC)
+                    spellMod->charges++;
+            }
+
+            void Register()
+            {
+                DoEffectCalcSpellMod += AuraEffectCalcSpellModFn(spell_warr_slam_AuraScript::HandleEffectCalcSpellMod, EFFECT_0, SPELL_AURA_ADD_PCT_MODIFIER);
+            }
+        };
+
         SpellScript* GetSpellScript() const
         {
             return new spell_warr_slam_SpellScript();
+        }
+
+        AuraScript* GetAuraScript() const
+        {
+            return new spell_warr_slam_AuraScript();
         }
 };
 
@@ -587,24 +576,13 @@
 
 void AddSC_warrior_spell_scripts()
 {
-<<<<<<< HEAD
-    new spell_warr_last_stand();
-    new spell_warr_improved_spell_reflection();
-    new spell_warr_vigilance();
-    new spell_warr_deep_wounds();
-    new spell_warr_charge();
-    new spell_warr_slam();
-    new spell_warr_execute_bonus();
-    new spell_warr_execute();
-    new spell_warr_concussion_blow();
-=======
->>>>>>> 2d179ffa
     new spell_warr_bloodthirst();
     new spell_warr_bloodthirst_heal();
     new spell_warr_charge();
     new spell_warr_concussion_blow();
     new spell_warr_deep_wounds();
     new spell_warr_execute();
+    new spell_warr_execute_bonus();
     new spell_warr_improved_spell_reflection();
     new spell_warr_last_stand();
     new spell_warr_overpower();
