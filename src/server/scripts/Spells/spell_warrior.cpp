--- conflicted
+++ resolved
@@ -22,15 +22,6 @@
  */
 
 #include "ScriptMgr.h"
-<<<<<<< HEAD
-#include "ItemTemplate.h"
-#include "Optional.h"
-#include "Player.h"
-#include "Random.h"
-#include "SpellAuraEffects.h"
-#include "SpellHistory.h"
-#include "SpellMgr.h"
-=======
 #include "Map.h"
 #include "MoveSpline.h"
 #include "PathGenerator.h"
@@ -38,19 +29,12 @@
 #include "SpellMgr.h"
 #include "SpellAuraEffects.h"
 #include "SpellHistory.h"
->>>>>>> 28d470c5
 #include "SpellScript.h"
 
 enum WarriorSpells
 {
     SPELL_WARRIOR_BLADESTORM_PERIODIC_WHIRLWIND     = 50622,
-<<<<<<< HEAD
-    SPELL_WARRIOR_BLOODTHIRST                       = 23885,
-    SPELL_WARRIOR_BLOODTHIRST_DAMAGE                = 23881,
-    SPELL_WARRIOR_BLOODSURGE_R1                     = 46913,
-=======
     SPELL_WARRIOR_BLOODTHIRST_HEAL                  = 117313,
->>>>>>> 28d470c5
     SPELL_WARRIOR_CHARGE                            = 34846,
     SPELL_WARRIOR_CHARGE_EFFECT                     = 218104,
     SPELL_WARRIOR_CHARGE_EFFECT_BLAZING_TRAIL       = 198337,
@@ -60,20 +44,6 @@
     SPELL_WARRIOR_COLOSSUS_SMASH                    = 167105,
     SPELL_WARRIOR_COLOSSUS_SMASH_EFFECT             = 208086,
     SPELL_WARRIOR_EXECUTE                           = 20647,
-<<<<<<< HEAD
-    SPELL_WARRIOR_EXECUTE_GCD_REDUCED               = 71069,
-    SPELL_WARRIOR_EXTRA_CHARGE                      = 70849,
-    SPELL_WARRIOR_GLYPH_OF_EXECUTION                = 58367,
-    SPELL_WARRIOR_GLYPH_OF_VIGILANCE                = 63326,
-    SPELL_WARRIOR_JUGGERNAUT_CRIT_BONUS_BUFF        = 65156,
-    SPELL_WARRIOR_JUGGERNAUT_CRIT_BONUS_TALENT      = 64976,
-    SPELL_WARRIOR_LAST_STAND_TRIGGERED              = 12976,
-    SPELL_WARRIOR_RETALIATION_DAMAGE                = 20240,
-    SPELL_WARRIOR_SLAM                              = 50783,
-    SPELL_WARRIOR_SLAM_GCD_REDUCED                  = 71072,
-    SPELL_WARRIOR_SUDDEN_DEATH_R1                   = 29723,
-    SPELL_WARRIOR_SUNDER_ARMOR                      = 58567,
-=======
     SPELL_WARRIOR_GLYPH_OF_THE_BLAZING_TRAIL        = 123779,
     SPELL_WARRIOR_GLYPH_OF_HEROIC_LEAP              = 159708,
     SPELL_WARRIOR_GLYPH_OF_HEROIC_LEAP_BUFF         = 133278,
@@ -99,7 +69,6 @@
     SPELL_WARRIOR_SLAM                              = 50782,
     SPELL_WARRIOR_STOICISM                          = 70845,
     SPELL_WARRIOR_STORM_BOLT_STUN                   = 132169,
->>>>>>> 28d470c5
     SPELL_WARRIOR_SWEEPING_STRIKES_EXTRA_ATTACK_1   = 12723,
     SPELL_WARRIOR_SWEEPING_STRIKES_EXTRA_ATTACK_2   = 26654,
     SPELL_WARRIOR_TAUNT                             = 355,
@@ -108,80 +77,25 @@
     SPELL_WARRIOR_UNRELENTING_ASSAULT_RANK_2        = 46860,
     SPELL_WARRIOR_UNRELENTING_ASSAULT_TRIGGER_1     = 64849,
     SPELL_WARRIOR_UNRELENTING_ASSAULT_TRIGGER_2     = 64850,
-<<<<<<< HEAD
-    SPELL_WARRIOR_VIGILANCE_PROC                    = 50725,
-    SPELL_WARRIOR_VIGILANCE_REDIRECT_THREAT         = 59665,
-    SPELL_WARRIOR_IMPROVED_SPELL_REFLECTION_TRIGGER = 59725,
-    SPELL_WARRIOR_SECOND_WIND_TRIGGER_1             = 29841,
-    SPELL_WARRIOR_SECOND_WIND_TRIGGER_2             = 29842,
-    SPELL_WARRIOR_GLYPH_OF_BLOCKING                 = 58374,
-    SPELL_WARRIOR_STOICISM                          = 70845,
-    SPELL_WARRIOR_T10_MELEE_4P_BONUS                = 70847,
-    SPELL_WARRIOR_INTERVENE_THREAT                  = 59667
-=======
     SPELL_WARRIOR_VENGEANCE                         = 76691,
     SPELL_WARRIOR_VICTORIOUS                        = 32216,
     SPELL_WARRIOR_VICTORY_RUSH_HEAL                 = 118779,
->>>>>>> 28d470c5
 };
 
 enum WarriorMisc
 {
-<<<<<<< HEAD
-    WARRIOR_ICON_ID_SUDDEN_DEATH                    = 1989
-};
-
-enum MiscSpells
-{
-    SPELL_PALADIN_BLESSING_OF_SANCTUARY             = 20911,
-    SPELL_PALADIN_GREATER_BLESSING_OF_SANCTUARY     = 25899,
-    SPELL_PRIEST_RENEWED_HOPE                       = 63944,
-    SPELL_GEN_DAMAGE_REDUCTION_AURA                 = 68066,
-    SPELL_CATEGORY_SHIELD_SLAM                      = 1209
-=======
     SPELL_VISUAL_BLAZING_CHARGE = 26423
->>>>>>> 28d470c5
 };
 
 // 23881 - Bloodthirst
 class spell_warr_bloodthirst : public SpellScriptLoader
 {
-<<<<<<< HEAD
-    public:
-        spell_warr_bloodthirst() : SpellScriptLoader("spell_warr_bloodthirst") { }
-
-        class spell_warr_bloodthirst_SpellScript : public SpellScript
-        {
-            PrepareSpellScript(spell_warr_bloodthirst_SpellScript);
-
-            void HandleDamage(SpellEffIndex /*effIndex*/)
-            {
-                uint32 APbonus = GetCaster()->GetTotalAttackPowerValue(BASE_ATTACK);
-                if (Unit* victim = GetHitUnit())
-                    APbonus += victim->GetTotalAuraModifier(SPELL_AURA_MELEE_ATTACK_POWER_ATTACKER_BONUS);
-
-                SetEffectValue(CalculatePct(APbonus, GetEffectValue()));
-            }
-
-            void HandleDummy(SpellEffIndex /*effIndex*/)
-            {
-                GetCaster()->CastSpell(GetCaster(), SPELL_WARRIOR_BLOODTHIRST, true);
-            }
-
-            void Register() override
-            {
-                OnEffectLaunchTarget += SpellEffectFn(spell_warr_bloodthirst_SpellScript::HandleDamage, EFFECT_0, SPELL_EFFECT_SCHOOL_DAMAGE);
-                OnEffectHit += SpellEffectFn(spell_warr_bloodthirst_SpellScript::HandleDummy, EFFECT_1, SPELL_EFFECT_DUMMY);
-            }
-        };
-=======
 public:
     spell_warr_bloodthirst() : SpellScriptLoader("spell_warr_bloodthirst") { }
 
     class spell_warr_bloodthirst_SpellScript : public SpellScript
     {
         PrepareSpellScript(spell_warr_bloodthirst_SpellScript);
->>>>>>> 28d470c5
 
         bool Validate(SpellInfo const* /*spellInfo*/) override
         {
@@ -193,30 +107,8 @@
 
         void HandleDummy(SpellEffIndex /*effIndex*/)
         {
-<<<<<<< HEAD
-            PrepareSpellScript(spell_warr_bloodthirst_heal_SpellScript);
-
-            bool Validate(SpellInfo const* /*spellInfo*/) override
-            {
-                return ValidateSpellInfo({ SPELL_WARRIOR_BLOODTHIRST_DAMAGE });
-            }
-
-            void HandleHeal(SpellEffIndex /*effIndex*/)
-            {
-                SpellInfo const* spellInfo = sSpellMgr->AssertSpellInfo(SPELL_WARRIOR_BLOODTHIRST_DAMAGE);
-                int32 const healPct = spellInfo->Effects[EFFECT_1].CalcValue(GetCaster());
-                SetEffectValue(GetCaster()->CountPctFromMaxHealth(healPct));
-            }
-
-            void Register() override
-            {
-                OnEffectLaunchTarget += SpellEffectFn(spell_warr_bloodthirst_heal_SpellScript::HandleHeal, EFFECT_0, SPELL_EFFECT_HEAL);
-            }
-        };
-=======
             GetCaster()->CastSpell(GetCaster(), SPELL_WARRIOR_BLOODTHIRST_HEAL, true);
         }
->>>>>>> 28d470c5
 
         void Register() override
         {
@@ -242,29 +134,18 @@
 
             bool Validate(SpellInfo const* /*spellInfo*/) override
             {
-<<<<<<< HEAD
-                return ValidateSpellInfo({ SPELL_WARRIOR_JUGGERNAUT_CRIT_BONUS_TALENT, SPELL_WARRIOR_JUGGERNAUT_CRIT_BONUS_BUFF, SPELL_WARRIOR_CHARGE });
-=======
                 return ValidateSpellInfo
                 ({
                     SPELL_WARRIOR_CHARGE_EFFECT,
                     SPELL_WARRIOR_CHARGE_EFFECT_BLAZING_TRAIL
                 });
->>>>>>> 28d470c5
             }
 
             void HandleDummy(SpellEffIndex /*effIndex*/)
             {
-<<<<<<< HEAD
-                Unit* caster = GetCaster();
-                CastSpellExtraArgs args(TRIGGERED_FULL_MASK);
-                args.AddSpellBP0(GetEffectValue());
-                caster->CastSpell(caster, SPELL_WARRIOR_CHARGE, args);
-=======
                 uint32 spellId = SPELL_WARRIOR_CHARGE_EFFECT;
                 if (GetCaster()->HasAura(SPELL_WARRIOR_GLYPH_OF_THE_BLAZING_TRAIL))
                     spellId = SPELL_WARRIOR_CHARGE_EFFECT_BLAZING_TRAIL;
->>>>>>> 28d470c5
 
                 GetCaster()->CastSpell(GetHitUnit(), spellId, true);
             }
@@ -293,9 +174,6 @@
 
             void DropFireVisual(AuraEffect const* aurEff)
             {
-<<<<<<< HEAD
-                SetEffectValue(CalculatePct(GetCaster()->GetTotalAttackPowerValue(BASE_ATTACK), GetSpellInfo()->Effects[EFFECT_2].CalcValue()));
-=======
                 PreventDefaultAction();
                 if (GetTarget()->IsSplineEnabled())
                 {
@@ -306,16 +184,11 @@
                         GetTarget()->SendPlaySpellVisual(Position(loc.x, loc.y, loc.z), 0.f, SPELL_VISUAL_BLAZING_CHARGE, 0, 0, 1.f, true);
                     }
                 }
->>>>>>> 28d470c5
-            }
-
-            void Register() override
-            {
-<<<<<<< HEAD
-                OnEffectLaunchTarget += SpellEffectFn(spell_warr_concussion_blow_SpellScript::HandleDummy, EFFECT_1, SPELL_EFFECT_SCHOOL_DAMAGE);
-=======
+            }
+
+            void Register() override
+            {
                 OnEffectPeriodic += AuraEffectPeriodicFn(spell_warr_charge_drop_fire_periodic_AuraScript::DropFireVisual, EFFECT_0, SPELL_AURA_PERIODIC_TRIGGER_SPELL);
->>>>>>> 28d470c5
             }
         };
 
@@ -338,35 +211,21 @@
 
             bool Validate(SpellInfo const* /*spellInfo*/) override
             {
-<<<<<<< HEAD
-                return ValidateSpellInfo({ SPELL_WARRIOR_DAMAGE_SHIELD_DAMAGE });
-=======
                 return ValidateSpellInfo
                 ({
                     SPELL_WARRIOR_CHARGE_PAUSE_RAGE_DECAY,
                     SPELL_WARRIOR_CHARGE_ROOT_EFFECT,
                     SPELL_WARRIOR_CHARGE_SLOW_EFFECT
                 });
->>>>>>> 28d470c5
             }
 
             void HandleCharge(SpellEffIndex /*effIndex*/)
             {
-<<<<<<< HEAD
-                PreventDefaultAction();
-
-                // % of amount blocked
-                int32 damage = CalculatePct(int32(GetTarget()->GetShieldBlockValue()), aurEff->GetAmount());
-                CastSpellExtraArgs args(aurEff);
-                args.AddSpellBP0(damage);
-                GetTarget()->CastSpell(eventInfo.GetProcTarget(), SPELL_WARRIOR_DAMAGE_SHIELD_DAMAGE, args);
-=======
                 Unit* caster = GetCaster();
                 Unit* target = GetHitUnit();
                 caster->CastCustomSpell(SPELL_WARRIOR_CHARGE_PAUSE_RAGE_DECAY, SPELLVALUE_BASE_POINT0, 0, caster, true);
                 caster->CastSpell(target, SPELL_WARRIOR_CHARGE_ROOT_EFFECT, true);
                 caster->CastSpell(target, SPELL_WARRIOR_CHARGE_SLOW_EFFECT, true);
->>>>>>> 28d470c5
             }
 
             void Register() override
@@ -393,17 +252,7 @@
 
             bool Validate(SpellInfo const* /*spellInfo*/) override
             {
-<<<<<<< HEAD
-                return ValidateSpellInfo(
-                {
-                    SPELL_WARRIOR_DEEP_WOUNDS_RANK_1,
-                    SPELL_WARRIOR_DEEP_WOUNDS_RANK_2,
-                    SPELL_WARRIOR_DEEP_WOUNDS_RANK_3,
-                    SPELL_WARRIOR_DEEP_WOUNDS_PERIODIC
-                });
-=======
                 return ValidateSpellInfo({ SPELL_WARRIOR_COLOSSUS_SMASH_EFFECT });
->>>>>>> 28d470c5
             }
 
             void HandleOnHit()
@@ -418,17 +267,6 @@
             }
         };
 
-<<<<<<< HEAD
-                    SpellInfo const* spellInfo = sSpellMgr->AssertSpellInfo(SPELL_WARRIOR_DEEP_WOUNDS_PERIODIC);
-
-                    ASSERT(spellInfo->GetMaxTicks() > 0);
-                    damage /= spellInfo->GetMaxTicks();
-
-                    CastSpellExtraArgs args(TRIGGERED_FULL_MASK);
-                    args.AddSpellBP0(damage);
-                    caster->CastSpell(target, SPELL_WARRIOR_DEEP_WOUNDS_PERIODIC, args);
-                }
-=======
         SpellScript* GetSpellScript() const override
         {
             return new spell_warr_colossus_smash_SpellScript();
@@ -448,7 +286,6 @@
             void HandleDummy(SpellEffIndex /*effIndex*/)
             {
                 SetHitDamage(CalculatePct(GetCaster()->GetTotalAttackPowerValue(BASE_ATTACK), GetEffectValue()));
->>>>>>> 28d470c5
             }
 
             void Register() override
@@ -463,66 +300,8 @@
         }
 };
 
-<<<<<<< HEAD
-// -12834 - Deep Wounds Aura
-class spell_warr_deep_wounds_aura : public SpellScriptLoader
-{
-    public:
-        spell_warr_deep_wounds_aura() : SpellScriptLoader("spell_warr_deep_wounds_aura") { }
-
-        class spell_warr_deep_wounds_aura_AuraScript : public AuraScript
-        {
-            PrepareAuraScript(spell_warr_deep_wounds_aura_AuraScript);
-
-            bool Validate(SpellInfo const* spellInfo) override
-            {
-                return ValidateSpellInfo({ spellInfo->Effects[EFFECT_0].TriggerSpell });
-            }
-
-            bool CheckProc(ProcEventInfo& eventInfo)
-            {
-                DamageInfo* damageInfo = eventInfo.GetDamageInfo();
-                if (!damageInfo)
-                    return false;
-
-                return eventInfo.GetActor()->GetTypeId() == TYPEID_PLAYER;
-            }
-
-            void OnProc(AuraEffect const* aurEff, ProcEventInfo& eventInfo)
-            {
-                PreventDefaultAction();
-
-                Unit* actor = eventInfo.GetActor();
-                float damage = 0.f;
-
-                if (eventInfo.GetDamageInfo()->GetAttackType() == OFF_ATTACK)
-                    damage = (actor->GetFloatValue(UNIT_FIELD_MINOFFHANDDAMAGE) + actor->GetFloatValue(UNIT_FIELD_MAXOFFHANDDAMAGE)) / 2.f;
-                else
-                    damage = (actor->GetFloatValue(UNIT_FIELD_MINDAMAGE) + actor->GetFloatValue(UNIT_FIELD_MAXDAMAGE)) / 2.f;
-
-                CastSpellExtraArgs args(aurEff);
-                args.AddSpellBP0(damage);
-                actor->CastSpell(eventInfo.GetProcTarget(), GetSpellInfo()->Effects[EFFECT_0].TriggerSpell, args);
-            }
-
-            void Register() override
-            {
-                DoCheckProc += AuraCheckProcFn(spell_warr_deep_wounds_aura_AuraScript::CheckProc);
-                OnEffectProc += AuraEffectProcFn(spell_warr_deep_wounds_aura_AuraScript::OnProc, EFFECT_0, SPELL_AURA_PROC_TRIGGER_SPELL);
-            }
-        };
-
-        AuraScript* GetAuraScript() const override
-        {
-            return new spell_warr_deep_wounds_aura_AuraScript();
-        }
-};
-
-// -5308 - Execute
-=======
 // 5308 - Execute
 /// Updated 4.3.4
->>>>>>> 28d470c5
 class spell_warr_execute : public SpellScriptLoader
 {
     public:
@@ -532,16 +311,7 @@
         {
             PrepareSpellScript(spell_warr_execute_SpellScript);
 
-<<<<<<< HEAD
-            bool Validate(SpellInfo const* /*spellInfo*/) override
-            {
-                return ValidateSpellInfo({ SPELL_WARRIOR_EXECUTE, SPELL_WARRIOR_GLYPH_OF_EXECUTION });
-            }
-
-            void HandleEffect(SpellEffIndex effIndex)
-=======
             void HandleEffect(SpellEffIndex /*effIndex*/)
->>>>>>> 28d470c5
             {
                 /*Unit* caster = GetCaster();
                 if (GetHitUnit())
@@ -559,20 +329,12 @@
 
                     caster->SetPower(POWER_RAGE, uint32(newRage));
 
-<<<<<<< HEAD
-                    int32 bp = GetEffectValue() + int32(rageUsed * spellInfo->Effects[effIndex].DamageMultiplier + caster->GetTotalAttackPowerValue(BASE_ATTACK) * 0.2f);
-                    CastSpellExtraArgs args(GetOriginalCaster()->GetGUID());
-                    args.AddSpellBP0(bp);
-                    caster->CastSpell(target, SPELL_WARRIOR_EXECUTE, args);
-                }
-=======
                     /// Formula taken from the DBC: "${10+$AP*0.437*$m1/100}"
                     int32 baseDamage = int32(10 + caster->GetTotalAttackPowerValue(BASE_ATTACK) * 0.437f * GetEffectValue() / 100.0f);
                     /// Formula taken from the DBC: "${$ap*0.874*$m1/100-1} = 20 rage"
                     int32 moreDamage = int32(rageUsed * (caster->GetTotalAttackPowerValue(BASE_ATTACK) * 0.874f * GetEffectValue() / 100.0f - 1) / 200);
                     SetHitDamage(baseDamage + moreDamage);
                 }*/
->>>>>>> 28d470c5
             }
 
             void Register() override
@@ -587,100 +349,8 @@
         }
 };
 
-<<<<<<< HEAD
-// -29723 - Sudden Death
-// -46913 - Bloodsurge
-class spell_warr_extra_proc : public SpellScriptLoader
-{
-    public:
-        spell_warr_extra_proc() : SpellScriptLoader("spell_warr_extra_proc") { }
-
-        class spell_warr_extra_proc_AuraScript : public AuraScript
-        {
-            PrepareAuraScript(spell_warr_extra_proc_AuraScript);
-
-            bool Validate(SpellInfo const* /*spellInfo*/) override
-            {
-                return ValidateSpellInfo(
-                {
-                    SPELL_WARRIOR_T10_MELEE_4P_BONUS,
-                    SPELL_WARRIOR_EXTRA_CHARGE,
-                    SPELL_WARRIOR_SLAM_GCD_REDUCED,
-                    SPELL_WARRIOR_EXECUTE_GCD_REDUCED
-                });
-            }
-
-            void HandleProc(AuraEffect const* aurEff, ProcEventInfo& /*eventInfo*/)
-            {
-                Unit* target = GetTarget();
-                AuraEffect const* bonusAurEff = target->GetAuraEffect(SPELL_WARRIOR_T10_MELEE_4P_BONUS, EFFECT_0);
-                if (!bonusAurEff)
-                    return;
-
-                if (!roll_chance_i(bonusAurEff->GetAmount()))
-                    return;
-
-                target->CastSpell(nullptr, SPELL_WARRIOR_EXTRA_CHARGE, aurEff);
-
-                SpellInfo const* auraInfo = aurEff->GetSpellInfo();
-                if (auraInfo->IsRankOf(sSpellMgr->AssertSpellInfo(SPELL_WARRIOR_BLOODSURGE_R1)))
-                    target->CastSpell(nullptr, SPELL_WARRIOR_SLAM_GCD_REDUCED, aurEff);
-                else if (auraInfo->IsRankOf(sSpellMgr->AssertSpellInfo(SPELL_WARRIOR_SUDDEN_DEATH_R1)))
-                    target->CastSpell(nullptr, SPELL_WARRIOR_EXECUTE_GCD_REDUCED, aurEff);
-            }
-
-            void Register() override
-            {
-                OnEffectProc += AuraEffectProcFn(spell_warr_extra_proc_AuraScript::HandleProc, EFFECT_0, SPELL_AURA_PROC_TRIGGER_SPELL);
-            }
-        };
-
-        AuraScript* GetAuraScript() const override
-        {
-            return new spell_warr_extra_proc_AuraScript();
-        }
-};
-
-// 58375 - Glyph of Blocking
-class spell_warr_glyph_of_blocking : public SpellScriptLoader
-{
-    public:
-        spell_warr_glyph_of_blocking() : SpellScriptLoader("spell_warr_glyph_of_blocking") { }
-
-        class spell_warr_glyph_of_blocking_AuraScript : public AuraScript
-        {
-            PrepareAuraScript(spell_warr_glyph_of_blocking_AuraScript);
-
-            bool Validate(SpellInfo const* /*spellInfo*/) override
-            {
-                return ValidateSpellInfo({ SPELL_WARRIOR_GLYPH_OF_BLOCKING });
-            }
-
-            void HandleProc(AuraEffect const* aurEff, ProcEventInfo& eventInfo)
-            {
-                PreventDefaultAction();
-                Unit* caster = eventInfo.GetActor();
-                caster->CastSpell(caster, SPELL_WARRIOR_GLYPH_OF_BLOCKING, aurEff);
-            }
-
-            void Register() override
-            {
-                OnEffectProc += AuraEffectProcFn(spell_warr_glyph_of_blocking_AuraScript::HandleProc, EFFECT_0, SPELL_AURA_DUMMY);
-            }
-        };
-
-        AuraScript* GetAuraScript() const override
-        {
-            return new spell_warr_glyph_of_blocking_AuraScript();
-        }
-};
-
-// 58387 - Glyph of Sunder Armor
-class spell_warr_glyph_of_sunder_armor : public SpellScriptLoader
-=======
 // Heroic leap - 6544
 class spell_warr_heroic_leap : public SpellScriptLoader
->>>>>>> 28d470c5
 {
 public:
     spell_warr_heroic_leap() : SpellScriptLoader("spell_warr_heroic_leap") { }
@@ -789,35 +459,12 @@
     }
 };
 
-<<<<<<< HEAD
-// -59088 - Improved Spell Reflection
-class spell_warr_improved_spell_reflection : public SpellScriptLoader
-=======
 // 202168 - Impending Victory
 class spell_warr_impending_victory : public SpellScriptLoader
->>>>>>> 28d470c5
 {
     public:
         spell_warr_impending_victory() : SpellScriptLoader("spell_warr_impending_victory") { }
 
-<<<<<<< HEAD
-        class spell_warr_improved_spell_reflection_AuraScript : public AuraScript
-        {
-            PrepareAuraScript(spell_warr_improved_spell_reflection_AuraScript);
-
-            bool Validate(SpellInfo const* /*spellInfo*/) override
-            {
-                return ValidateSpellInfo({ SPELL_WARRIOR_IMPROVED_SPELL_REFLECTION_TRIGGER });
-            }
-
-            void HandleProc(AuraEffect const* aurEff, ProcEventInfo& eventInfo)
-            {
-                PreventDefaultAction();
-                Unit* caster = eventInfo.GetActor();
-                CastSpellExtraArgs args(aurEff);
-                args.AddSpellMod(SPELLVALUE_MAX_TARGETS, aurEff->GetAmount());
-                caster->CastSpell(caster, SPELL_WARRIOR_IMPROVED_SPELL_REFLECTION_TRIGGER, args);
-=======
         class spell_warr_impending_victory_SpellScript : public SpellScript
         {
             PrepareSpellScript(spell_warr_impending_victory_SpellScript);
@@ -832,49 +479,18 @@
                 Unit* caster = GetCaster();
                 caster->CastSpell(caster, SPELL_WARRIOR_IMPENDING_VICTORY_HEAL, true);
                 caster->RemoveAurasDueToSpell(SPELL_WARRIOR_VICTORIOUS);
->>>>>>> 28d470c5
-            }
-
-            void Register() override
-            {
-<<<<<<< HEAD
-                OnEffectProc += AuraEffectProcFn(spell_warr_improved_spell_reflection_AuraScript::HandleProc, EFFECT_1, SPELL_AURA_DUMMY);
-=======
+            }
+
+            void Register() override
+            {
                 AfterCast += SpellCastFn(spell_warr_impending_victory_SpellScript::HandleAfterCast);
->>>>>>> 28d470c5
-            }
-        };
-
-        AuraScript* GetAuraScript() const override
-        {
-<<<<<<< HEAD
-            return new spell_warr_improved_spell_reflection_AuraScript();
-=======
+            }
+        };
+
+        SpellScript* GetSpellScript() const override
+        {
             return new spell_warr_impending_victory_SpellScript();
->>>>>>> 28d470c5
-        }
-};
-
-// 3411 - Intervene
-class spell_warr_intervene : public SpellScript
-{
-    PrepareSpellScript(spell_warr_intervene);
-
-    bool Validate(SpellInfo const* /*spellInfo*/) override
-    {
-        return ValidateSpellInfo({ SPELL_WARRIOR_INTERVENE_THREAT });
-    }
-
-    void HandleThreat(SpellEffIndex /*effIndex*/)
-    {
-        Unit* target = GetHitUnit();
-        target->CastSpell(target, SPELL_WARRIOR_INTERVENE_THREAT, true);
-    }
-
-    void Register() override
-    {
-        OnEffectHitTarget += SpellEffectFn(spell_warr_intervene::HandleThreat, EFFECT_0, SPELL_EFFECT_CHARGE);
-    }
+        }
 };
 
 // 5246 - Intimidating Shout
@@ -906,10 +522,7 @@
 };
 
 // 70844 - Item - Warrior T10 Protection 4P Bonus
-<<<<<<< HEAD
-=======
 /// 7.1.5
->>>>>>> 28d470c5
 class spell_warr_item_t10_prot_4p_bonus : public SpellScriptLoader
 {
     public:
@@ -929,15 +542,8 @@
                 PreventDefaultAction();
 
                 Unit* target = eventInfo.GetActionTarget();
-<<<<<<< HEAD
-                int32 bp0 = CalculatePct(target->GetMaxHealth(), GetSpellInfo()->Effects[EFFECT_1].CalcValue());
-                CastSpellExtraArgs args(TRIGGERED_FULL_MASK);
-                args.AddSpellBP0(bp0);
-                target->CastSpell(nullptr, SPELL_WARRIOR_STOICISM, args);
-=======
                 int32 bp0 = CalculatePct(target->GetMaxHealth(), GetSpellInfo()->GetEffect(EFFECT_1)->CalcValue());
                 target->CastCustomSpell(SPELL_WARRIOR_STOICISM, SPELLVALUE_BASE_POINT0, bp0, nullptr, true);
->>>>>>> 28d470c5
             }
 
             void Register() override
@@ -952,8 +558,6 @@
         }
 };
 
-<<<<<<< HEAD
-=======
 // -84583 Lambs to the Slaughter
 class spell_warr_lambs_to_the_slaughter : public SpellScriptLoader
 {
@@ -989,7 +593,6 @@
 };
 
 /// Updated 4.3.4
->>>>>>> 28d470c5
 // 12975 - Last Stand
 class spell_warr_last_stand : public SpellScriptLoader
 {
@@ -1008,14 +611,8 @@
             void HandleDummy(SpellEffIndex /*effIndex*/)
             {
                 Unit* caster = GetCaster();
-<<<<<<< HEAD
-                CastSpellExtraArgs args(TRIGGERED_FULL_MASK);
-                args.AddSpellBP0(caster->CountPctFromMaxHealth(GetEffectValue()));
-                caster->CastSpell(caster, SPELL_WARRIOR_LAST_STAND_TRIGGERED, args);
-=======
                 int32 healthModSpellBasePoints0 = int32(caster->CountPctFromMaxHealth(GetEffectValue()));
                 caster->CastCustomSpell(caster, SPELL_WARRIOR_LAST_STAND_TRIGGERED, &healthModSpellBasePoints0, nullptr, nullptr, true, nullptr);
->>>>>>> 28d470c5
             }
 
             void Register() override
@@ -1159,23 +756,10 @@
 
                     // $0.25 * (($MWB + $mwb) / 2 + $AP / 14 * $MWS) bonus per tick
                     float ap = caster->GetTotalAttackPowerValue(BASE_ATTACK);
-<<<<<<< HEAD
-                    int32 mws = caster->GetAttackTime(BASE_ATTACK);
-                    float mwbMin = 0.f;
-                    float mwbMax = 0.f;
-                    for (uint8 i = 0; i < MAX_ITEM_PROTO_DAMAGES; ++i)
-                    {
-                        mwbMin += caster->GetWeaponDamageRange(BASE_ATTACK, MINDAMAGE, i);
-                        mwbMax += caster->GetWeaponDamageRange(BASE_ATTACK, MAXDAMAGE, i);
-                    }
-
-                    float mwb = ((mwbMin + mwbMax) / 2 + ap * mws / 14000) * 0.2f;
-=======
                     int32 mws = caster->GetBaseAttackTime(BASE_ATTACK);
                     float mwbMin = caster->GetWeaponDamageRange(BASE_ATTACK, MINDAMAGE);
                     float mwbMax = caster->GetWeaponDamageRange(BASE_ATTACK, MAXDAMAGE);
                     float mwb = ((mwbMin + mwbMax) / 2 + ap * mws / 14000) * 0.25f;
->>>>>>> 28d470c5
                     amount += int32(caster->ApplyEffectModifiers(GetSpellInfo(), aurEff->GetEffIndex(), mwb));
                 }
             }
@@ -1216,11 +800,7 @@
             void HandleEffectProc(AuraEffect const* aurEff, ProcEventInfo& eventInfo)
             {
                 PreventDefaultAction();
-<<<<<<< HEAD
-                GetTarget()->CastSpell(eventInfo.GetProcTarget(), SPELL_WARRIOR_RETALIATION_DAMAGE, aurEff);
-=======
                 GetTarget()->CastSpell(eventInfo.GetProcTarget(), SPELL_WARRIOR_RETALIATION_DAMAGE, true, nullptr, aurEff);
->>>>>>> 28d470c5
             }
 
             void Register() override
@@ -1233,57 +813,6 @@
         AuraScript* GetAuraScript() const override
         {
             return new spell_warr_retaliation_AuraScript();
-        }
-};
-
-// -29834 - Second Wind
-class spell_warr_second_wind : public SpellScriptLoader
-{
-    public:
-        spell_warr_second_wind() : SpellScriptLoader("spell_warr_second_wind") { }
-
-        class spell_warr_second_wind_AuraScript : public AuraScript
-        {
-            PrepareAuraScript(spell_warr_second_wind_AuraScript);
-
-            bool Validate(SpellInfo const* /*spellInfo*/) override
-            {
-                return ValidateSpellInfo(
-                {
-                    SPELL_WARRIOR_SECOND_WIND_TRIGGER_1,
-                    SPELL_WARRIOR_SECOND_WIND_TRIGGER_2
-                });
-            }
-
-            bool CheckProc(ProcEventInfo& eventInfo)
-            {
-                SpellInfo const* spellInfo = eventInfo.GetSpellInfo();
-                if (!spellInfo)
-                    return false;
-
-                return (spellInfo->GetAllEffectsMechanicMask() & ((1 << MECHANIC_ROOT) | (1 << MECHANIC_STUN))) != 0;
-            }
-
-            void HandleProc(AuraEffect const* aurEff, ProcEventInfo& eventInfo)
-            {
-                static uint32 const triggeredSpells[2] = { SPELL_WARRIOR_SECOND_WIND_TRIGGER_1, SPELL_WARRIOR_SECOND_WIND_TRIGGER_2 };
-
-                PreventDefaultAction();
-                Unit* caster = eventInfo.GetActionTarget();
-                uint32 spellId = triggeredSpells[GetSpellInfo()->GetRank() - 1];
-                caster->CastSpell(caster, spellId, aurEff);
-            }
-
-            void Register() override
-            {
-                DoCheckProc += AuraCheckProcFn(spell_warr_second_wind_AuraScript::CheckProc);
-                OnEffectProc += AuraEffectProcFn(spell_warr_second_wind_AuraScript::HandleProc, EFFECT_0, SPELL_AURA_DUMMY);
-            }
-        };
-
-        AuraScript* GetAuraScript() const override
-        {
-            return new spell_warr_second_wind_AuraScript();
         }
 };
 
@@ -1335,11 +864,8 @@
 
             void HandleDummy(SpellEffIndex /*effIndex*/)
             {
-                if (!GetHitUnit())
-                    return;
-                CastSpellExtraArgs args(TRIGGERED_FULL_MASK);
-                args.AddSpellBP0(GetEffectValue());
-                GetCaster()->CastSpell(GetHitUnit(), SPELL_WARRIOR_SLAM, args);
+                if (GetHitUnit())
+                    GetCaster()->CastCustomSpell(SPELL_WARRIOR_SLAM, SPELLVALUE_BASE_POINT0, GetEffectValue(), GetHitUnit(), TRIGGERED_FULL_MASK);
             }
 
             void Register() override
@@ -1589,22 +1115,12 @@
                     if (spellInfo && (spellInfo->Id == SPELL_WARRIOR_BLADESTORM_PERIODIC_WHIRLWIND || (spellInfo->Id == SPELL_WARRIOR_EXECUTE && !_procTarget->HasAuraState(AURA_STATE_HEALTHLESS_20_PERCENT))))
                     {
                         // If triggered by Execute (while target is not under 20% hp) or Bladestorm deals normalized weapon damage
-<<<<<<< HEAD
-                        GetTarget()->CastSpell(_procTarget, SPELL_WARRIOR_SWEEPING_STRIKES_EXTRA_ATTACK_2, aurEff);
-                    }
-                    else
-                    {
-                        CastSpellExtraArgs args(aurEff);
-                        args.AddSpellBP0(damageInfo->GetDamage());
-                        GetTarget()->CastSpell(_procTarget, SPELL_WARRIOR_SWEEPING_STRIKES_EXTRA_ATTACK_1, args);
-=======
                         GetTarget()->CastSpell(_procTarget, SPELL_WARRIOR_SWEEPING_STRIKES_EXTRA_ATTACK_2, true, nullptr, aurEff);
                     }
                     else
                     {
                         int32 damage = damageInfo->GetDamage();
                         GetTarget()->CastCustomSpell(SPELL_WARRIOR_SWEEPING_STRIKES_EXTRA_ATTACK_1, SPELLVALUE_BASE_POINT0, damage, _procTarget, true, nullptr, aurEff);
->>>>>>> 28d470c5
                     }
                 }
             }
@@ -1626,7 +1142,6 @@
 
 // -46951 - Sword and Board
 class spell_warr_sword_and_board : public SpellScriptLoader
-<<<<<<< HEAD
 {
     public:
         spell_warr_sword_and_board() : SpellScriptLoader("spell_warr_sword_and_board") { }
@@ -1635,86 +1150,6 @@
         {
             PrepareAuraScript(spell_warr_sword_and_board_AuraScript);
 
-            void HandleProc(AuraEffect const* /*aurEff*/, ProcEventInfo& /*eventInfo*/)
-            {
-                // Remove cooldown on Shield Slam
-                GetTarget()->GetSpellHistory()->ResetCooldowns([](SpellHistory::CooldownStorageType::iterator itr) -> bool
-                {
-                    SpellInfo const* spellInfo = sSpellMgr->GetSpellInfo(itr->first);
-                    return spellInfo && spellInfo->GetCategory() == SPELL_CATEGORY_SHIELD_SLAM;
-                }, true);
-            }
-
-            void Register() override
-            {
-                OnEffectProc += AuraEffectProcFn(spell_warr_sword_and_board_AuraScript::HandleProc, EFFECT_0, SPELL_AURA_PROC_TRIGGER_SPELL);
-            }
-        };
-
-        AuraScript* GetAuraScript() const override
-        {
-            return new spell_warr_sword_and_board_AuraScript();
-        }
-};
-
-// 28845 - Cheat Death
-class spell_warr_t3_prot_8p_bonus : public SpellScriptLoader
-{
-    public:
-        spell_warr_t3_prot_8p_bonus() : SpellScriptLoader("spell_warr_t3_prot_8p_bonus") { }
-
-        class spell_warr_t3_prot_8p_bonus_AuraScript : public AuraScript
-        {
-            PrepareAuraScript(spell_warr_t3_prot_8p_bonus_AuraScript);
-
-            bool CheckProc(ProcEventInfo& eventInfo)
-            {
-                if (eventInfo.GetActionTarget()->HealthBelowPct(20))
-                    return true;
-
-                DamageInfo* damageInfo = eventInfo.GetDamageInfo();
-                if (damageInfo && damageInfo->GetDamage())
-                    if (GetTarget()->HealthBelowPctDamaged(20, damageInfo->GetDamage()))
-                        return true;
-
-                return false;
-            }
-
-            void Register() override
-            {
-                DoCheckProc += AuraCheckProcFn(spell_warr_t3_prot_8p_bonus_AuraScript::CheckProc);
-            }
-        };
-
-        AuraScript* GetAuraScript() const override
-        {
-            return new spell_warr_t3_prot_8p_bonus_AuraScript();
-        }
-};
-
-// 50720 - Vigilance
-class spell_warr_vigilance : public SpellScriptLoader
-=======
->>>>>>> 28d470c5
-{
-    public:
-        spell_warr_sword_and_board() : SpellScriptLoader("spell_warr_sword_and_board") { }
-
-        class spell_warr_sword_and_board_AuraScript : public AuraScript
-        {
-            PrepareAuraScript(spell_warr_sword_and_board_AuraScript);
-
-<<<<<<< HEAD
-            bool Validate(SpellInfo const* /*spellInfo*/) override
-            {
-                return ValidateSpellInfo(
-                {
-                    SPELL_WARRIOR_GLYPH_OF_VIGILANCE,
-                    SPELL_WARRIOR_VIGILANCE_PROC,
-                    SPELL_WARRIOR_VIGILANCE_REDIRECT_THREAT,
-                    SPELL_GEN_DAMAGE_REDUCTION_AURA
-                });
-=======
             bool Validate(SpellInfo const* /*spellInfo*/) override
             {
                 return ValidateSpellInfo({ SPELL_WARRIOR_SHIELD_SLAM });
@@ -1824,7 +1259,6 @@
             bool Validate(SpellInfo const* /*spellInfo*/) override
             {
                 return ValidateSpellInfo({ SPELL_WARRIOR_IMPENDING_VICTORY });
->>>>>>> 28d470c5
             }
 
             void HandleOnProc(AuraEffect const* /*aurEff*/, ProcEventInfo& procInfo)
@@ -1835,9 +1269,6 @@
                 procInfo.GetActor()->GetSpellHistory()->ResetCooldown(SPELL_WARRIOR_IMPENDING_VICTORY, true);
             }
 
-<<<<<<< HEAD
-            void HandleRemove(AuraEffect const* /*aurEff*/, AuraEffectHandleModes /*mode*/)
-=======
             void Register() override
             {
                 OnEffectProc += AuraEffectProcFn(spell_warr_victorious_state_Aurascript::HandleOnProc, EFFECT_0, SPELL_AURA_PROC_TRIGGER_SPELL);
@@ -1861,7 +1292,6 @@
             PrepareSpellScript(spell_warr_victory_rush_SpellScript);
 
             bool Validate(SpellInfo const* /*spellInfo*/) override
->>>>>>> 28d470c5
             {
                 return ValidateSpellInfo
                 ({
@@ -1895,9 +1325,6 @@
     public:
         spell_warr_vigilance() : SpellScriptLoader("spell_warr_vigilance") { }
 
-<<<<<<< HEAD
-                target->GetThreatManager().UnregisterRedirectThreat(SPELL_WARRIOR_VIGILANCE_REDIRECT_THREAT, GetCasterGUID());
-=======
         class spell_warr_vigilance_AuraScript : public AuraScript
         {
             PrepareAuraScript(spell_warr_vigilance_AuraScript);
@@ -1905,7 +1332,6 @@
             bool Validate(SpellInfo const* /*spellInfo*/) override
             {
                 return ValidateSpellInfo({ SPELL_WARRIOR_VENGEANCE });
->>>>>>> 28d470c5
             }
 
             bool Load() override
@@ -1924,9 +1350,6 @@
             void HandleProc(AuraEffect const* aurEff, ProcEventInfo& eventInfo)
             {
                 PreventDefaultAction();
-<<<<<<< HEAD
-                GetTarget()->CastSpell(_procTarget, SPELL_WARRIOR_VIGILANCE_PROC, aurEff);
-=======
                 int32 damage = int32(CalculatePct(eventInfo.GetDamageInfo()->GetDamage(), aurEff->GetSpellInfo()->Effects[EFFECT_1].CalcValue()));
 
                 GetTarget()->CastSpell(_procTarget, SPELL_WARRIOR_VIGILANCE_PROC, true, nullptr, aurEff);
@@ -1941,21 +1364,13 @@
                     if (caster->HasAura(SPELL_WARRIOR_VENGEANCE))
                         caster->RemoveAurasDueToSpell(SPELL_WARRIOR_VENGEANCE);
                 }
->>>>>>> 28d470c5
-            }
-
-            void Register() override
-            {
-<<<<<<< HEAD
-                OnEffectApply += AuraEffectApplyFn(spell_warr_vigilance_AuraScript::HandleApply, EFFECT_0, SPELL_AURA_PROC_TRIGGER_SPELL, AURA_EFFECT_HANDLE_REAL_OR_REAPPLY_MASK);
-                OnEffectRemove += AuraEffectRemoveFn(spell_warr_vigilance_AuraScript::HandleRemove, EFFECT_0, SPELL_AURA_PROC_TRIGGER_SPELL, AURA_EFFECT_HANDLE_REAL_OR_REAPPLY_MASK);
-                DoCheckProc += AuraCheckProcFn(spell_warr_vigilance_AuraScript::CheckProc);
-                OnEffectProc += AuraEffectProcFn(spell_warr_vigilance_AuraScript::HandleProc, EFFECT_0, SPELL_AURA_PROC_TRIGGER_SPELL);
-=======
+            }
+
+            void Register() override
+            {
                 //DoCheckProc += AuraCheckProcFn(spell_warr_vigilance_AuraScript::CheckProc);
                 //OnEffectProc += AuraEffectProcFn(spell_warr_vigilance_AuraScript::HandleProc, EFFECT_0, SPELL_AURA_PROC_TRIGGER_SPELL);
                 OnEffectRemove += AuraEffectRemoveFn(spell_warr_vigilance_AuraScript::HandleRemove, EFFECT_0, SPELL_AURA_PROC_TRIGGER_SPELL, AURA_EFFECT_HANDLE_REAL);
->>>>>>> 28d470c5
             }
 
             Unit* _procTarget = nullptr;
@@ -1967,38 +1382,6 @@
         }
 };
 
-<<<<<<< HEAD
-// 59665 - Vigilance (Redirect Threat)
-class spell_warr_vigilance_redirect_threat : public SpellScriptLoader
-{
-    public:
-        spell_warr_vigilance_redirect_threat() : SpellScriptLoader("spell_warr_vigilance_redirect_threat") { }
-
-        class spell_warr_vigilance_redirect_threat_SpellScript : public SpellScript
-        {
-            PrepareSpellScript(spell_warr_vigilance_redirect_threat_SpellScript);
-
-            void CheckGlyph(SpellEffIndex /*effIndex*/)
-            {
-                if (Unit* warrior = GetHitUnit())
-                    if (AuraEffect const* glyph = warrior->GetAuraEffect(SPELL_WARRIOR_GLYPH_OF_VIGILANCE, EFFECT_0))
-                        SetEffectValue(GetEffectValue() + glyph->GetAmount());
-            }
-
-            void Register() override
-            {
-                OnEffectHitTarget += SpellEffectFn(spell_warr_vigilance_redirect_threat_SpellScript::CheckGlyph, EFFECT_0, SPELL_EFFECT_REDIRECT_THREAT);
-            }
-        };
-
-        SpellScript* GetSpellScript() const override
-        {
-            return new spell_warr_vigilance_redirect_threat_SpellScript();
-        }
-};
-
-=======
->>>>>>> 28d470c5
 // 50725 - Vigilance (Reset Taunt Cooldown)
 class spell_warr_vigilance_trigger : public SpellScriptLoader
 {
@@ -2038,19 +1421,6 @@
     new spell_warr_charge_effect();
     new spell_warr_colossus_smash();
     new spell_warr_concussion_blow();
-<<<<<<< HEAD
-    new spell_warr_damage_shield();
-    new spell_warr_deep_wounds();
-    new spell_warr_deep_wounds_aura();
-    new spell_warr_execute();
-    new spell_warr_extra_proc();
-    new spell_warr_glyph_of_blocking();
-    new spell_warr_glyph_of_sunder_armor();
-    new spell_warr_improved_spell_reflection();
-    RegisterSpellScript(spell_warr_intervene);
-    new spell_warr_intimidating_shout();
-    new spell_warr_item_t10_prot_4p_bonus();
-=======
     new spell_warr_execute();
     new spell_warr_heroic_leap();
     new spell_warr_heroic_leap_jump();
@@ -2058,19 +1428,14 @@
     new spell_warr_intimidating_shout();
     new spell_warr_item_t10_prot_4p_bonus();
     new spell_warr_lambs_to_the_slaughter();
->>>>>>> 28d470c5
     new spell_warr_last_stand();
     new spell_warr_mortal_strike();
     new spell_warr_overpower();
     new spell_warr_rallying_cry();
     new spell_warr_rend();
     new spell_warr_retaliation();
-<<<<<<< HEAD
-    new spell_warr_second_wind();
-=======
     new spell_warr_second_wind_proc();
     new spell_warr_second_wind_trigger();
->>>>>>> 28d470c5
     new spell_warr_shattering_throw();
     new spell_warr_shockwave();
     new spell_warr_slam();
@@ -2078,15 +1443,10 @@
     new spell_warr_sudden_death();
     new spell_warr_sweeping_strikes();
     new spell_warr_sword_and_board();
-<<<<<<< HEAD
-    new spell_warr_t3_prot_8p_bonus();
-=======
     new spell_warr_trauma();
     new spell_warr_t3_prot_8p_bonus();
     new spell_warr_victorious_state();
     new spell_warr_victory_rush();
->>>>>>> 28d470c5
     new spell_warr_vigilance();
-    new spell_warr_vigilance_redirect_threat();
     new spell_warr_vigilance_trigger();
 }