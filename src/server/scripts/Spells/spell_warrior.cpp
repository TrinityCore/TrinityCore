/*
 * Copyright (C) 2008-2017 TrinityCore <http://www.trinitycore.org/>
 *
 * This program is free software; you can redistribute it and/or modify it
 * under the terms of the GNU General Public License as published by the
 * Free Software Foundation; either version 2 of the License, or (at your
 * option) any later version.
 *
 * This program is distributed in the hope that it will be useful, but WITHOUT
 * ANY WARRANTY; without even the implied warranty of MERCHANTABILITY or
 * FITNESS FOR A PARTICULAR PURPOSE. See the GNU General Public License for
 * more details.
 *
 * You should have received a copy of the GNU General Public License along
 * with this program. If not, see <http://www.gnu.org/licenses/>.
 */

/*
 * Scripts for spells with SPELLFAMILY_WARRIOR and SPELLFAMILY_GENERIC spells used by warrior players.
 * Ordered alphabetically using scriptname.
 * Scriptnames of files in this file should be prefixed with "spell_warr_".
 */

#include "Player.h"
#include "ScriptMgr.h"
#include "SpellHistory.h"
#include "SpellScript.h"
#include "SpellAuraEffects.h"

enum WarriorSpells
{
    SPELL_WARRIOR_BLADESTORM_PERIODIC_WHIRLWIND     = 50622,
    SPELL_WARRIOR_BLOODTHIRST_HEAL                  = 117313,
    SPELL_WARRIOR_CHARGE                            = 34846,
    SPELL_WARRIOR_COLOSSUS_SMASH                    = 86346,
    SPELL_WARRIOR_EXECUTE                           = 20647,
<<<<<<< HEAD
    SPELL_WARRIOR_GLYPH_OF_EXECUTION                = 58367,
    SPELL_WARRIOR_IMPENDING_VICTORY                 = 202168,
    SPELL_WARRIOR_IMPENDING_VICTORY_HEAL            = 202166,
=======
    SPELL_WARRIOR_GLYPH_OF_HEROIC_LEAP              = 159708,
    SPELL_WARRIOR_GLYPH_OF_HEROIC_LEAP_BUFF         = 133278,
    SPELL_WARRIOR_HEROIC_LEAP_JUMP                  = 178368,
    SPELL_WARRIOR_IMPROVED_HEROIC_LEAP              = 157449,
>>>>>>> 0a35c473
    SPELL_WARRIOR_JUGGERNAUT_CRIT_BONUS_BUFF        = 65156,
    SPELL_WARRIOR_JUGGERNAUT_CRIT_BONUS_TALENT      = 64976,
    SPELL_WARRIOR_LAST_STAND_TRIGGERED              = 12976,
    SPELL_WARRIOR_MORTAL_STRIKE                     = 12294,
    SPELL_WARRIOR_RALLYING_CRY                      = 97463,
    SPELL_WARRIOR_REND                              = 94009,
    SPELL_WARRIOR_RETALIATION_DAMAGE                = 22858,
    SPELL_WARRIOR_SECOUND_WIND_PROC_RANK_1          = 29834,
    SPELL_WARRIOR_SECOUND_WIND_PROC_RANK_2          = 29838,
    SPELL_WARRIOR_SECOUND_WIND_TRIGGER_RANK_1       = 29841,
    SPELL_WARRIOR_SECOUND_WIND_TRIGGER_RANK_2       = 29842,
    SPELL_WARRIOR_SHIELD_SLAM                       = 23922,
    SPELL_WARRIOR_SHOCKWAVE                         = 46968,
    SPELL_WARRIOR_SHOCKWAVE_STUN                    = 132168,
    SPELL_WARRIOR_SLAM                              = 50782,
    SPELL_WARRIOR_STORM_BOLT_STUN                   = 132169,
    SPELL_WARRIOR_SWEEPING_STRIKES_EXTRA_ATTACK_1   = 12723,
    SPELL_WARRIOR_SWEEPING_STRIKES_EXTRA_ATTACK_2   = 26654,
    SPELL_WARRIOR_TAUNT                             = 355,
    SPELL_WARRIOR_UNRELENTING_ASSAULT_RANK_1        = 46859,
    SPELL_WARRIOR_UNRELENTING_ASSAULT_RANK_2        = 46860,
    SPELL_WARRIOR_UNRELENTING_ASSAULT_TRIGGER_1     = 64849,
    SPELL_WARRIOR_UNRELENTING_ASSAULT_TRIGGER_2     = 64850,
    SPELL_WARRIOR_VENGEANCE                         = 76691,
    SPELL_WARRIOR_VICTORIOUS                        = 32216,
    SPELL_WARRIOR_VICTORY_RUSH_HEAL                 = 118779,
};

// 23881 - Bloodthirst
class spell_warr_bloodthirst : public SpellScriptLoader
{
public:
    spell_warr_bloodthirst() : SpellScriptLoader("spell_warr_bloodthirst") { }

    class spell_warr_bloodthirst_SpellScript : public SpellScript
    {
        PrepareSpellScript(spell_warr_bloodthirst_SpellScript);

        bool Validate(SpellInfo const* /*spellInfo*/) override
        {
            return ValidateSpellInfo
            ({
                SPELL_WARRIOR_BLOODTHIRST_HEAL
            });
        }

        void HandleDummy(SpellEffIndex /*effIndex*/)
        {
            GetCaster()->CastSpell(GetCaster(), SPELL_WARRIOR_BLOODTHIRST_HEAL, true);
        }

        void Register() override
        {
            OnEffectHit += SpellEffectFn(spell_warr_bloodthirst_SpellScript::HandleDummy, EFFECT_3, SPELL_EFFECT_DUMMY);
        }
    };

    SpellScript* GetSpellScript() const override
    {
        return new spell_warr_bloodthirst_SpellScript();
    }
};

/// Updated 4.3.4
class spell_warr_charge : public SpellScriptLoader
{
    public:
        spell_warr_charge() : SpellScriptLoader("spell_warr_charge") { }

        class spell_warr_charge_SpellScript : public SpellScript
        {
            PrepareSpellScript(spell_warr_charge_SpellScript);

            bool Validate(SpellInfo const* /*spellInfo*/) override
            {
                if (!sSpellMgr->GetSpellInfo(SPELL_WARRIOR_JUGGERNAUT_CRIT_BONUS_TALENT) ||
                    !sSpellMgr->GetSpellInfo(SPELL_WARRIOR_JUGGERNAUT_CRIT_BONUS_BUFF) ||
                    !sSpellMgr->GetSpellInfo(SPELL_WARRIOR_CHARGE))
                    return false;
                return true;
            }

            void HandleDummy(SpellEffIndex /*effIndex*/)
            {
                int32 chargeBasePoints0 = GetEffectValue();
                Unit* caster = GetCaster();
                caster->CastCustomSpell(caster, SPELL_WARRIOR_CHARGE, &chargeBasePoints0, NULL, NULL, true);

                // Juggernaut crit bonus
                if (caster->HasAura(SPELL_WARRIOR_JUGGERNAUT_CRIT_BONUS_TALENT))
                    caster->CastSpell(caster, SPELL_WARRIOR_JUGGERNAUT_CRIT_BONUS_BUFF, true);
            }

            void Register() override
            {
                OnEffectHitTarget += SpellEffectFn(spell_warr_charge_SpellScript::HandleDummy, EFFECT_1, SPELL_EFFECT_DUMMY);
            }
        };

        SpellScript* GetSpellScript() const override
        {
            return new spell_warr_charge_SpellScript();
        }
};

/// Updated 4.3.4
class spell_warr_concussion_blow : public SpellScriptLoader
{
    public:
        spell_warr_concussion_blow() : SpellScriptLoader("spell_warr_concussion_blow") { }

        class spell_warr_concussion_blow_SpellScript : public SpellScript
        {
            PrepareSpellScript(spell_warr_concussion_blow_SpellScript);

            void HandleDummy(SpellEffIndex /*effIndex*/)
            {
                SetHitDamage(CalculatePct(GetCaster()->GetTotalAttackPowerValue(BASE_ATTACK), GetEffectValue()));
            }

            void Register() override
            {
                OnEffectHitTarget += SpellEffectFn(spell_warr_concussion_blow_SpellScript::HandleDummy, EFFECT_2, SPELL_EFFECT_DUMMY);
            }
        };

        SpellScript* GetSpellScript() const override
        {
            return new spell_warr_concussion_blow_SpellScript();
        }
};

/// Updated 4.3.4
class spell_warr_execute : public SpellScriptLoader
{
    public:
        spell_warr_execute() : SpellScriptLoader("spell_warr_execute") { }

        class spell_warr_execute_SpellScript : public SpellScript
        {
            PrepareSpellScript(spell_warr_execute_SpellScript);

            void HandleEffect(SpellEffIndex /*effIndex*/)
            {
                /*Unit* caster = GetCaster();
                if (GetHitUnit())
                {
                    SpellInfo const* spellInfo = GetSpellInfo();
                    int32 rageUsed = std::min<int32>(200 - spellInfo->CalcPowerCost(caster, SpellSchoolMask(spellInfo->SchoolMask)), caster->GetPower(POWER_RAGE));
                    int32 newRage = std::max<int32>(0, caster->GetPower(POWER_RAGE) - rageUsed);

                    // Sudden Death rage save
                    if (AuraEffect* aurEff = caster->GetAuraEffect(SPELL_AURA_PROC_TRIGGER_SPELL, SPELLFAMILY_GENERIC, WARRIOR_ICON_ID_SUDDEN_DEATH, EFFECT_0))
                    {
                        int32 ragesave = aurEff->GetSpellInfo()->Effects[EFFECT_0].CalcValue() * 10;
                        newRage = std::max(newRage, ragesave);
                    }

                    caster->SetPower(POWER_RAGE, uint32(newRage));

                    /// Formula taken from the DBC: "${10+$AP*0.437*$m1/100}"
                    int32 baseDamage = int32(10 + caster->GetTotalAttackPowerValue(BASE_ATTACK) * 0.437f * GetEffectValue() / 100.0f);
                    /// Formula taken from the DBC: "${$ap*0.874*$m1/100-1} = 20 rage"
                    int32 moreDamage = int32(rageUsed * (caster->GetTotalAttackPowerValue(BASE_ATTACK) * 0.874f * GetEffectValue() / 100.0f - 1) / 200);
                    SetHitDamage(baseDamage + moreDamage);
                }*/
            }

            void Register() override
            {
                OnEffectHitTarget += SpellEffectFn(spell_warr_execute_SpellScript::HandleEffect, EFFECT_0, SPELL_EFFECT_SCHOOL_DAMAGE);
            }
        };

        SpellScript* GetSpellScript() const override
        {
            return new spell_warr_execute_SpellScript();
        }
};

<<<<<<< HEAD
// 202168 - Impending Victory
class spell_warr_impending_victory : public SpellScriptLoader
{
public:
    spell_warr_impending_victory() : SpellScriptLoader("spell_warr_impending_victory") { }

    class spell_warr_impending_victory_SpellScript : public SpellScript
    {
        PrepareSpellScript(spell_warr_impending_victory_SpellScript);

        bool Validate(SpellInfo const* /*spellInfo*/) override
        {
            return ValidateSpellInfo
            ({
                SPELL_WARRIOR_IMPENDING_VICTORY_HEAL
            });
        }
        
        void HandleAfterCast()
        {
            Unit* caster = GetCaster();
            caster->CastSpell(caster, SPELL_WARRIOR_IMPENDING_VICTORY_HEAL, true);
            if (caster->HasAura(SPELL_WARRIOR_VICTORIOUS))
                caster->RemoveAurasDueToSpell(SPELL_WARRIOR_VICTORIOUS);
=======
// Heroic leap - 6544
class spell_warr_heroic_leap : public SpellScriptLoader
{
public:
    spell_warr_heroic_leap() : SpellScriptLoader("spell_warr_heroic_leap") { }

    class spell_warr_heroic_leap_SpellScript : public SpellScript
    {
        PrepareSpellScript(spell_warr_heroic_leap_SpellScript);

        bool Validate(SpellInfo const* /*spellInfo*/) override
        {
            if (!sSpellMgr->GetSpellInfo(SPELL_WARRIOR_HEROIC_LEAP_JUMP))
                return false;
            return true;
        }

        SpellCastResult CheckElevation()
        {
            if (WorldLocation const* dest = GetExplTargetDest())
            {
                if (GetCaster()->HasUnitMovementFlag(MOVEMENTFLAG_ROOT))
                    return SPELL_FAILED_ROOTED;

                if (GetCaster()->GetMap()->Instanceable())
                {
                    float range = GetSpellInfo()->GetMaxRange(true, GetCaster()) * 1.5f;

                    PathGenerator generatedPath(GetCaster());
                    generatedPath.SetPathLengthLimit(range);

                    bool result = generatedPath.CalculatePath(dest->GetPositionX(), dest->GetPositionY(), dest->GetPositionZ(), false, true);
                    if (generatedPath.GetPathType() & PATHFIND_SHORT)
                        return SPELL_FAILED_OUT_OF_RANGE;
                    else if (!result || generatedPath.GetPathType() & PATHFIND_NOPATH)
                    {
                        result = generatedPath.CalculatePath(dest->GetPositionX(), dest->GetPositionY(), dest->GetPositionZ(), false, false);
                        if (generatedPath.GetPathType() & PATHFIND_SHORT)
                            return SPELL_FAILED_OUT_OF_RANGE;
                        else if (!result || generatedPath.GetPathType() & PATHFIND_NOPATH)
                            return SPELL_FAILED_NOPATH;
                    }
                }
                else if (dest->GetPositionZ() > GetCaster()->GetPositionZ() + 4.0f)
                    return SPELL_FAILED_NOPATH;

                return SPELL_CAST_OK;
            }

            return SPELL_FAILED_NO_VALID_TARGETS;
        }

        void HandleDummy(SpellEffIndex /*effIndex*/)
        {
            if (WorldLocation* dest = GetHitDest())
                GetCaster()->CastSpell(dest->GetPositionX(), dest->GetPositionY(), dest->GetPositionZ(), SPELL_WARRIOR_HEROIC_LEAP_JUMP, true);
        }

        void Register() override
        {
            OnCheckCast += SpellCheckCastFn(spell_warr_heroic_leap_SpellScript::CheckElevation);
            OnEffectHit += SpellEffectFn(spell_warr_heroic_leap_SpellScript::HandleDummy, EFFECT_0, SPELL_EFFECT_DUMMY);
        }
    };

    SpellScript* GetSpellScript() const override
    {
        return new spell_warr_heroic_leap_SpellScript();
    }
};

// Heroic Leap (triggered by Heroic Leap (6544)) - 178368
class spell_warr_heroic_leap_jump : public SpellScriptLoader
{
public:
    spell_warr_heroic_leap_jump() : SpellScriptLoader("spell_warr_heroic_leap_jump") { }

    class spell_warr_heroic_leap_jump_SpellScript : public SpellScript
    {
        PrepareSpellScript(spell_warr_heroic_leap_jump_SpellScript);

        bool Validate(SpellInfo const* /*spellInfo*/) override
        {
            if (!sSpellMgr->GetSpellInfo(SPELL_WARRIOR_GLYPH_OF_HEROIC_LEAP) ||
                !sSpellMgr->GetSpellInfo(SPELL_WARRIOR_GLYPH_OF_HEROIC_LEAP_BUFF) ||
                !sSpellMgr->GetSpellInfo(SPELL_WARRIOR_IMPROVED_HEROIC_LEAP) ||
                !sSpellMgr->GetSpellInfo(SPELL_WARRIOR_TAUNT))
                return false;
            return true;
        }

        void AfterJump(SpellEffIndex /*effIndex*/)
        {
            if (GetCaster()->HasAura(SPELL_WARRIOR_GLYPH_OF_HEROIC_LEAP))
                GetCaster()->CastSpell(GetCaster(), SPELL_WARRIOR_GLYPH_OF_HEROIC_LEAP_BUFF, true);
            if (GetCaster()->HasAura(SPELL_WARRIOR_IMPROVED_HEROIC_LEAP))
                GetCaster()->GetSpellHistory()->ResetCooldown(SPELL_WARRIOR_TAUNT, true);
>>>>>>> 0a35c473
        }

        void Register() override
        {
<<<<<<< HEAD
            AfterCast += SpellCastFn(spell_warr_impending_victory_SpellScript::HandleAfterCast);
=======
            OnEffectHit += SpellEffectFn(spell_warr_heroic_leap_jump_SpellScript::AfterJump, EFFECT_1, SPELL_EFFECT_JUMP_DEST);
>>>>>>> 0a35c473
        }
    };

    SpellScript* GetSpellScript() const override
    {
<<<<<<< HEAD
        return new spell_warr_impending_victory_SpellScript();
=======
        return new spell_warr_heroic_leap_jump_SpellScript();
>>>>>>> 0a35c473
    }
};

// 59725 - Improved Spell Reflection
class spell_warr_improved_spell_reflection : public SpellScriptLoader
{
    public:
        spell_warr_improved_spell_reflection() : SpellScriptLoader("spell_warr_improved_spell_reflection") { }

        class spell_warr_improved_spell_reflection_SpellScript : public SpellScript
        {
            PrepareSpellScript(spell_warr_improved_spell_reflection_SpellScript);

            void FilterTargets(std::list<WorldObject*>& unitList)
            {
                if (GetCaster())
                    unitList.remove(GetCaster());
            }

            void Register() override
            {
                OnObjectAreaTargetSelect += SpellObjectAreaTargetSelectFn(spell_warr_improved_spell_reflection_SpellScript::FilterTargets, EFFECT_0, TARGET_UNIT_CASTER_AREA_PARTY);
            }
        };

        SpellScript* GetSpellScript() const override
        {
            return new spell_warr_improved_spell_reflection_SpellScript();
        }
};

// 5246 - Intimidating Shout
class spell_warr_intimidating_shout : public SpellScriptLoader
{
    public:
        spell_warr_intimidating_shout() : SpellScriptLoader("spell_warr_intimidating_shout") { }

        class spell_warr_intimidating_shout_SpellScript : public SpellScript
        {
            PrepareSpellScript(spell_warr_intimidating_shout_SpellScript);

            void FilterTargets(std::list<WorldObject*>& unitList)
            {
                unitList.remove(GetExplTargetWorldObject());
            }

            void Register() override
            {
                OnObjectAreaTargetSelect += SpellObjectAreaTargetSelectFn(spell_warr_intimidating_shout_SpellScript::FilterTargets, EFFECT_1, TARGET_UNIT_SRC_AREA_ENEMY);
                OnObjectAreaTargetSelect += SpellObjectAreaTargetSelectFn(spell_warr_intimidating_shout_SpellScript::FilterTargets, EFFECT_2, TARGET_UNIT_SRC_AREA_ENEMY);
            }
        };

        SpellScript* GetSpellScript() const override
        {
            return new spell_warr_intimidating_shout_SpellScript();
        }
};

// -84583 Lambs to the Slaughter
class spell_warr_lambs_to_the_slaughter : public SpellScriptLoader
{
    public:
        spell_warr_lambs_to_the_slaughter() : SpellScriptLoader("spell_warr_lambs_to_the_slaughter") { }

        class spell_warr_lambs_to_the_slaughter_AuraScript : public AuraScript
        {
            PrepareAuraScript(spell_warr_lambs_to_the_slaughter_AuraScript);

            bool Validate(SpellInfo const* /*spellInfo*/) override
            {
                if (!sSpellMgr->GetSpellInfo(SPELL_WARRIOR_MORTAL_STRIKE) ||
                    !sSpellMgr->GetSpellInfo(SPELL_WARRIOR_REND))
                    return false;
                return true;
            }

            void OnProc(AuraEffect const* /*aurEff*/, ProcEventInfo& eventInfo)
            {
                if (Aura* aur = eventInfo.GetProcTarget()->GetAura(SPELL_WARRIOR_REND, GetTarget()->GetGUID()))
                    aur->SetDuration(aur->GetSpellInfo()->GetMaxDuration(), true);

            }

            void Register() override
            {
                OnEffectProc += AuraEffectProcFn(spell_warr_lambs_to_the_slaughter_AuraScript::OnProc, EFFECT_0, SPELL_AURA_PROC_TRIGGER_SPELL);
            }
        };

        AuraScript* GetAuraScript() const override
        {
            return new spell_warr_lambs_to_the_slaughter_AuraScript();
        }
};

/// Updated 4.3.4
// 12975 - Last Stand
class spell_warr_last_stand : public SpellScriptLoader
{
    public:
        spell_warr_last_stand() : SpellScriptLoader("spell_warr_last_stand") { }

        class spell_warr_last_stand_SpellScript : public SpellScript
        {
            PrepareSpellScript(spell_warr_last_stand_SpellScript);

            bool Validate(SpellInfo const* /*spellInfo*/) override
            {
                if (!sSpellMgr->GetSpellInfo(SPELL_WARRIOR_LAST_STAND_TRIGGERED))
                    return false;
                return true;
            }

            void HandleDummy(SpellEffIndex /*effIndex*/)
            {
                Unit* caster = GetCaster();
                int32 healthModSpellBasePoints0 = int32(caster->CountPctFromMaxHealth(GetEffectValue()));
                caster->CastCustomSpell(caster, SPELL_WARRIOR_LAST_STAND_TRIGGERED, &healthModSpellBasePoints0, NULL, NULL, true, NULL);
            }

            void Register() override
            {
                // add dummy effect spell handler to Last Stand
                OnEffectHit += SpellEffectFn(spell_warr_last_stand_SpellScript::HandleDummy, EFFECT_0, SPELL_EFFECT_DUMMY);
            }
        };

        SpellScript* GetSpellScript() const override
        {
            return new spell_warr_last_stand_SpellScript();
        }
};

// 7384 - Overpower
class spell_warr_overpower : public SpellScriptLoader
{
    public:
        spell_warr_overpower() : SpellScriptLoader("spell_warr_overpower") { }

        class spell_warr_overpower_SpellScript : public SpellScript
        {
            PrepareSpellScript(spell_warr_overpower_SpellScript);

            void HandleEffect(SpellEffIndex /*effIndex*/)
            {
                uint32 spellId = 0;
                if (GetCaster()->HasAura(SPELL_WARRIOR_UNRELENTING_ASSAULT_RANK_1))
                    spellId = SPELL_WARRIOR_UNRELENTING_ASSAULT_TRIGGER_1;
                else if (GetCaster()->HasAura(SPELL_WARRIOR_UNRELENTING_ASSAULT_RANK_2))
                    spellId = SPELL_WARRIOR_UNRELENTING_ASSAULT_TRIGGER_2;

                if (!spellId)
                    return;

                if (Player* target = GetHitPlayer())
                    if (target->IsNonMeleeSpellCast(false, false, true)) // UNIT_STATE_CASTING should not be used here, it's present during a tick for instant casts
                        target->CastSpell(target, spellId, true);
            }

            void Register() override
            {
                OnEffectHitTarget += SpellEffectFn(spell_warr_overpower_SpellScript::HandleEffect, EFFECT_0, SPELL_EFFECT_ANY);
            }
        };

        SpellScript* GetSpellScript() const override
        {
            return new spell_warr_overpower_SpellScript();
        }
};

// 97462 - Rallying Cry
class spell_warr_rallying_cry : public SpellScriptLoader
{
    public:
        spell_warr_rallying_cry() : SpellScriptLoader("spell_warr_rallying_cry") { }

        class spell_warr_rallying_cry_SpellScript : public SpellScript
        {
            PrepareSpellScript(spell_warr_rallying_cry_SpellScript);

            bool Validate(SpellInfo const* /*spellInfo*/) override
            {
                if (!sSpellMgr->GetSpellInfo(SPELL_WARRIOR_RALLYING_CRY))
                    return false;
                return true;
            }

            bool Load() override
            {
                return GetCaster()->GetTypeId() ==  TYPEID_PLAYER;
            }

            void HandleScript(SpellEffIndex /*effIndex*/)
            {
                int32 basePoints0 = int32(GetHitUnit()->CountPctFromMaxHealth(GetEffectValue()));

                GetCaster()->CastCustomSpell(GetHitUnit(), SPELL_WARRIOR_RALLYING_CRY, &basePoints0, NULL, NULL, true);
            }

            void Register() override
            {
                OnEffectHitTarget += SpellEffectFn(spell_warr_rallying_cry_SpellScript::HandleScript, EFFECT_0, SPELL_EFFECT_DUMMY);
            }
        };

        SpellScript* GetSpellScript() const override
        {
            return new spell_warr_rallying_cry_SpellScript();
        }
};

// 94009 - Rend
class spell_warr_rend : public SpellScriptLoader
{
    public:
        spell_warr_rend() : SpellScriptLoader("spell_warr_rend") { }

        class spell_warr_rend_AuraScript : public AuraScript
        {
            PrepareAuraScript(spell_warr_rend_AuraScript);

            void CalculateAmount(AuraEffect const* aurEff, int32& amount, bool& canBeRecalculated)
            {
                if (Unit* caster = GetCaster())
                {
                    canBeRecalculated = false;

                    // $0.25 * (($MWB + $mwb) / 2 + $AP / 14 * $MWS) bonus per tick
                    float ap = caster->GetTotalAttackPowerValue(BASE_ATTACK);
                    int32 mws = caster->GetBaseAttackTime(BASE_ATTACK);
                    float mwbMin = caster->GetWeaponDamageRange(BASE_ATTACK, MINDAMAGE);
                    float mwbMax = caster->GetWeaponDamageRange(BASE_ATTACK, MAXDAMAGE);
                    float mwb = ((mwbMin + mwbMax) / 2 + ap * mws / 14000) * 0.25f;
                    amount += int32(caster->ApplyEffectModifiers(GetSpellInfo(), aurEff->GetEffIndex(), mwb));
                }
            }

            void Register() override
            {
                 DoEffectCalcAmount += AuraEffectCalcAmountFn(spell_warr_rend_AuraScript::CalculateAmount, EFFECT_0, SPELL_AURA_PERIODIC_DAMAGE);
            }
        };

        AuraScript* GetAuraScript() const override
        {
            return new spell_warr_rend_AuraScript();
        }
};

// 20230 - Retaliation
class spell_warr_retaliation : public SpellScriptLoader
{
    public:
        spell_warr_retaliation() : SpellScriptLoader("spell_warr_retaliation") { }

        class spell_warr_retaliation_AuraScript : public AuraScript
        {
            PrepareAuraScript(spell_warr_retaliation_AuraScript);

            bool Validate(SpellInfo const* /*spellInfo*/) override
            {
                if (!sSpellMgr->GetSpellInfo(SPELL_WARRIOR_RETALIATION_DAMAGE))
                    return false;
                return true;
            }

            bool CheckProc(ProcEventInfo& eventInfo)
            {
                // check attack comes not from behind and warrior is not stunned
                return GetTarget()->isInFront(eventInfo.GetActor(), float(M_PI)) && !GetTarget()->HasUnitState(UNIT_STATE_STUNNED);
            }

            void HandleEffectProc(AuraEffect const* aurEff, ProcEventInfo& eventInfo)
            {
                PreventDefaultAction();
                GetTarget()->CastSpell(eventInfo.GetProcTarget(), SPELL_WARRIOR_RETALIATION_DAMAGE, true, NULL, aurEff);
            }

            void Register() override
            {
                DoCheckProc += AuraCheckProcFn(spell_warr_retaliation_AuraScript::CheckProc);
                OnEffectProc += AuraEffectProcFn(spell_warr_retaliation_AuraScript::HandleEffectProc, EFFECT_0, SPELL_AURA_DUMMY);
            }
        };

        AuraScript* GetAuraScript() const override
        {
            return new spell_warr_retaliation_AuraScript();
        }
};

// 64380, 65941 - Shattering Throw
class spell_warr_shattering_throw : public SpellScriptLoader
{
    public:
        spell_warr_shattering_throw() : SpellScriptLoader("spell_warr_shattering_throw") { }

        class spell_warr_shattering_throw_SpellScript : public SpellScript
        {
            PrepareSpellScript(spell_warr_shattering_throw_SpellScript);

            void HandleScript(SpellEffIndex effIndex)
            {
                PreventHitDefaultEffect(effIndex);

                // remove shields, will still display immune to damage part
                if (Unit* target = GetHitUnit())
                    target->RemoveAurasWithMechanic(1 << MECHANIC_IMMUNE_SHIELD, AURA_REMOVE_BY_ENEMY_SPELL);
            }

            void Register() override
            {
                OnEffectHitTarget += SpellEffectFn(spell_warr_shattering_throw_SpellScript::HandleScript, EFFECT_0, SPELL_EFFECT_SCRIPT_EFFECT);
            }
        };

        SpellScript* GetSpellScript() const override
        {
            return new spell_warr_shattering_throw_SpellScript();
        }
};

/// Updated 4.3.4
class spell_warr_slam : public SpellScriptLoader
{
    public:
        spell_warr_slam() : SpellScriptLoader("spell_warr_slam") { }

        class spell_warr_slam_SpellScript : public SpellScript
        {
            PrepareSpellScript(spell_warr_slam_SpellScript);

            bool Validate(SpellInfo const* /*spellInfo*/) override
            {
                if (!sSpellMgr->GetSpellInfo(SPELL_WARRIOR_SLAM))
                    return false;
                return true;
            }

            void HandleDummy(SpellEffIndex /*effIndex*/)
            {
                if (GetHitUnit())
                    GetCaster()->CastCustomSpell(SPELL_WARRIOR_SLAM, SPELLVALUE_BASE_POINT0, GetEffectValue(), GetHitUnit(), TRIGGERED_FULL_MASK);
            }

            void Register() override
            {
                OnEffectHitTarget += SpellEffectFn(spell_warr_slam_SpellScript::HandleDummy, EFFECT_0, SPELL_EFFECT_DUMMY);
            }
        };

        SpellScript* GetSpellScript() const override
        {
            return new spell_warr_slam_SpellScript();
        }
};

class spell_warr_second_wind_proc : public SpellScriptLoader
{
    public:
        spell_warr_second_wind_proc() : SpellScriptLoader("spell_warr_second_wind_proc") { }

        class spell_warr_second_wind_proc_AuraScript : public AuraScript
        {
            PrepareAuraScript(spell_warr_second_wind_proc_AuraScript);

            bool Validate(SpellInfo const* /*spellInfo*/) override
            {
                if (!sSpellMgr->GetSpellInfo(SPELL_WARRIOR_SECOUND_WIND_PROC_RANK_1) ||
                    !sSpellMgr->GetSpellInfo(SPELL_WARRIOR_SECOUND_WIND_PROC_RANK_2) ||
                    !sSpellMgr->GetSpellInfo(SPELL_WARRIOR_SECOUND_WIND_TRIGGER_RANK_1) ||
                    !sSpellMgr->GetSpellInfo(SPELL_WARRIOR_SECOUND_WIND_TRIGGER_RANK_2))
                    return false;
                return true;
            }

            bool CheckProc(ProcEventInfo& eventInfo)
            {
                if (eventInfo.GetProcTarget() == GetTarget())
                    return false;
                if (!eventInfo.GetDamageInfo()->GetSpellInfo() || !(eventInfo.GetDamageInfo()->GetSpellInfo()->GetAllEffectsMechanicMask() & ((1 << MECHANIC_ROOT) | (1 << MECHANIC_STUN))))
                    return false;
                return true;
            }

            void HandleProc(AuraEffect const* aurEff, ProcEventInfo& /*eventInfo*/)
            {
                PreventDefaultAction();
                uint32 spellId = 0;

                if (GetSpellInfo()->Id == SPELL_WARRIOR_SECOUND_WIND_PROC_RANK_1)
                    spellId = SPELL_WARRIOR_SECOUND_WIND_TRIGGER_RANK_1;
                else if (GetSpellInfo()->Id == SPELL_WARRIOR_SECOUND_WIND_PROC_RANK_2)
                    spellId = SPELL_WARRIOR_SECOUND_WIND_TRIGGER_RANK_2;
                if (!spellId)
                    return;

                GetTarget()->CastSpell(GetTarget(), spellId, true, NULL, aurEff);

            }

            void Register() override
            {
                DoCheckProc += AuraCheckProcFn(spell_warr_second_wind_proc_AuraScript::CheckProc);
                OnEffectProc += AuraEffectProcFn(spell_warr_second_wind_proc_AuraScript::HandleProc, EFFECT_0, SPELL_AURA_DUMMY);
            }

        };

        AuraScript* GetAuraScript() const override
        {
            return new spell_warr_second_wind_proc_AuraScript();
        }
};

class spell_warr_second_wind_trigger : public SpellScriptLoader
{
    public:
        spell_warr_second_wind_trigger() : SpellScriptLoader("spell_warr_second_wind_trigger") { }

        class spell_warr_second_wind_trigger_AuraScript : public AuraScript
        {
            PrepareAuraScript(spell_warr_second_wind_trigger_AuraScript);

            void CalculateAmount(AuraEffect const* /*aurEff*/, int32& amount, bool& /*canBeRecalculated*/)
            {
                amount = int32(GetUnitOwner()->CountPctFromMaxHealth(amount));
            }

            void Register() override
            {
                DoEffectCalcAmount += AuraEffectCalcAmountFn(spell_warr_second_wind_trigger_AuraScript::CalculateAmount, EFFECT_1, SPELL_AURA_PERIODIC_HEAL);
            }
        };

        AuraScript* GetAuraScript() const override
        {
            return new spell_warr_second_wind_trigger_AuraScript();
        }
};

// 46968 - Shockwave
class spell_warr_shockwave : public SpellScriptLoader
{
public:
    spell_warr_shockwave() : SpellScriptLoader("spell_warr_shockwave") { }

    class spell_warr_shockwave_SpellScript : public SpellScript
    {
        PrepareSpellScript(spell_warr_shockwave_SpellScript);

        bool Validate(SpellInfo const* spellInfo) override
        {
            if (!ValidateSpellInfo({ SPELL_WARRIOR_SHOCKWAVE, SPELL_WARRIOR_SHOCKWAVE_STUN }))
                return false;

            return spellInfo->GetEffect(EFFECT_0) && spellInfo->GetEffect(EFFECT_3);
        }

        bool Load() override
        {
            return GetCaster()->GetTypeId() == TYPEID_PLAYER;
        }

        void HandleStun(SpellEffIndex /*effIndex*/)
        {
            GetCaster()->CastSpell(GetHitUnit(), SPELL_WARRIOR_SHOCKWAVE_STUN, true);
            ++_targetCount;
        }

        // Cooldown reduced by 20 sec if it strikes at least 3 targets.
        void HandleAfterCast()
        {
            if (_targetCount >= uint32(GetSpellInfo()->GetEffect(EFFECT_0)->CalcValue()))
                GetCaster()->ToPlayer()->GetSpellHistory()->ModifyCooldown(GetSpellInfo()->Id, -(GetSpellInfo()->GetEffect(EFFECT_3)->CalcValue() * IN_MILLISECONDS));
        }

        void Register() override
        {
            OnEffectHitTarget += SpellEffectFn(spell_warr_shockwave_SpellScript::HandleStun, EFFECT_0, SPELL_EFFECT_DUMMY);
            AfterCast += SpellCastFn(spell_warr_shockwave_SpellScript::HandleAfterCast);
        }

        uint32 _targetCount = 0;
    };

    SpellScript* GetSpellScript() const override
    {
        return new spell_warr_shockwave_SpellScript();
    }
};

// 107570 - Storm Bolt
class spell_warr_storm_bolt : public SpellScriptLoader
{
public:
    spell_warr_storm_bolt() : SpellScriptLoader("spell_warr_storm_bolt") { }

    class spell_warr_storm_bolt_SpellScript : public SpellScript
    {
        PrepareSpellScript(spell_warr_storm_bolt_SpellScript);

        bool Validate(SpellInfo const* /*spellInfo*/) override
        {
            return ValidateSpellInfo
            ({
                SPELL_WARRIOR_STORM_BOLT_STUN
            });
        }

        void HandleOnHit(SpellEffIndex /*effIndex*/)
        {
            GetCaster()->CastSpell(GetHitUnit(), SPELL_WARRIOR_STORM_BOLT_STUN, true);
        }

        void Register() override
        {
            OnEffectHitTarget += SpellEffectFn(spell_warr_storm_bolt_SpellScript::HandleOnHit, EFFECT_1, SPELL_EFFECT_DUMMY);
        }
    };

    SpellScript* GetSpellScript() const override
    {
        return new spell_warr_storm_bolt_SpellScript();
    }
};

// 52437 - Sudden Death
class spell_warr_sudden_death : public SpellScriptLoader
{
    public:
        spell_warr_sudden_death() : SpellScriptLoader("spell_warr_sudden_death") { }

        class spell_warr_sudden_death_AuraScript : public AuraScript
        {
            PrepareAuraScript(spell_warr_sudden_death_AuraScript);

            bool Validate(SpellInfo const* /*spellInfo*/) override
            {
                if (!sSpellMgr->GetSpellInfo(SPELL_WARRIOR_COLOSSUS_SMASH))
                    return false;
                return true;
            }

            void HandleApply(AuraEffect const* /*aurEff*/, AuraEffectHandleModes /*mode*/)
            {
                // Remove cooldown on Colossus Smash
                if (Player* player = GetTarget()->ToPlayer())
                    player->GetSpellHistory()->ResetCooldown(SPELL_WARRIOR_COLOSSUS_SMASH, true);
            }

            void Register() override
            {
                AfterEffectApply += AuraEffectRemoveFn(spell_warr_sudden_death_AuraScript::HandleApply, EFFECT_0, SPELL_AURA_DUMMY, AURA_EFFECT_HANDLE_REAL); // correct?
            }
        };

        AuraScript* GetAuraScript() const override
        {
            return new spell_warr_sudden_death_AuraScript();
        }
};

// 12328, 18765, 35429 - Sweeping Strikes
class spell_warr_sweeping_strikes : public SpellScriptLoader
{
    public:
        spell_warr_sweeping_strikes() : SpellScriptLoader("spell_warr_sweeping_strikes") { }

        class spell_warr_sweeping_strikes_AuraScript : public AuraScript
        {
            PrepareAuraScript(spell_warr_sweeping_strikes_AuraScript);

        public:
            spell_warr_sweeping_strikes_AuraScript()
            {
                _procTarget = nullptr;
            }

        private:
            bool Validate(SpellInfo const* /*spellInfo*/) override
            {
                if (!sSpellMgr->GetSpellInfo(SPELL_WARRIOR_SWEEPING_STRIKES_EXTRA_ATTACK_1) || !sSpellMgr->GetSpellInfo(SPELL_WARRIOR_SWEEPING_STRIKES_EXTRA_ATTACK_2))
                    return false;
                return true;
            }

            bool CheckProc(ProcEventInfo& eventInfo)
            {
                _procTarget = eventInfo.GetActor()->SelectNearbyTarget(eventInfo.GetProcTarget());
                return _procTarget != nullptr;
            }

            void HandleProc(AuraEffect const* aurEff, ProcEventInfo& eventInfo)
            {
                PreventDefaultAction();
                if (eventInfo.GetDamageInfo())
                {
                    SpellInfo const* spellInfo = eventInfo.GetDamageInfo()->GetSpellInfo();
                    if (spellInfo && (spellInfo->Id == SPELL_WARRIOR_BLADESTORM_PERIODIC_WHIRLWIND || (spellInfo->Id == SPELL_WARRIOR_EXECUTE && !_procTarget->HasAuraState(AURA_STATE_HEALTHLESS_20_PERCENT))))
                    {
                        // If triggered by Execute (while target is not under 20% hp) or Bladestorm deals normalized weapon damage
                        GetTarget()->CastSpell(_procTarget, SPELL_WARRIOR_SWEEPING_STRIKES_EXTRA_ATTACK_2, true, NULL, aurEff);
                    }
                    else
                    {
                        int32 damage = eventInfo.GetDamageInfo()->GetDamage();
                        GetTarget()->CastCustomSpell(SPELL_WARRIOR_SWEEPING_STRIKES_EXTRA_ATTACK_1, SPELLVALUE_BASE_POINT0, damage, _procTarget, true, NULL, aurEff);
                    }
                }
            }

            void Register() override
            {
                DoCheckProc += AuraCheckProcFn(spell_warr_sweeping_strikes_AuraScript::CheckProc);
                OnEffectProc += AuraEffectProcFn(spell_warr_sweeping_strikes_AuraScript::HandleProc, EFFECT_0, SPELL_AURA_DUMMY);
            }

        private:
            Unit* _procTarget;
        };

        AuraScript* GetAuraScript() const override
        {
            return new spell_warr_sweeping_strikes_AuraScript();
        }
};

// -46951 - Sword and Board
class spell_warr_sword_and_board : public SpellScriptLoader
{
    public:
        spell_warr_sword_and_board() : SpellScriptLoader("spell_warr_sword_and_board") { }

        class spell_warr_sword_and_board_AuraScript : public AuraScript
        {
            PrepareAuraScript(spell_warr_sword_and_board_AuraScript);

        private:
            bool Validate(SpellInfo const* /*spellInfo*/) override
            {
                if (!sSpellMgr->GetSpellInfo(SPELL_WARRIOR_SHIELD_SLAM))
                    return false;
                return true;
            }

            void OnProc(AuraEffect const* /*aurEff*/, ProcEventInfo& /*eventInfo*/)
            {
                // Remove cooldown on Shield Slam
                if (Player* player = GetTarget()->ToPlayer())
                    player->GetSpellHistory()->ResetCooldown(SPELL_WARRIOR_SHIELD_SLAM, true);
            }

            void Register() override
            {
                OnEffectProc += AuraEffectProcFn(spell_warr_sword_and_board_AuraScript::OnProc, EFFECT_0, SPELL_AURA_PROC_TRIGGER_SPELL);
            }
        };

        AuraScript* GetAuraScript() const override
        {
            return new spell_warr_sword_and_board_AuraScript();
        }
};

// 34428 - Victory Rush
class spell_warr_victory_rush : public SpellScriptLoader
{
    public:
        spell_warr_victory_rush() : SpellScriptLoader("spell_warr_victory_rush") { }

        class spell_warr_victory_rush_SpellScript : public SpellScript
        {
            PrepareSpellScript(spell_warr_victory_rush_SpellScript);

            bool Validate(SpellInfo const* /*spellInfo*/) override
            {
                return ValidateSpellInfo
                ({
                    SPELL_WARRIOR_VICTORIOUS,
                    SPELL_WARRIOR_VICTORY_RUSH_HEAL
                });
            }

            void HandleHeal()
            {
                Unit* caster = GetCaster();
                caster->CastSpell(caster, SPELL_WARRIOR_VICTORY_RUSH_HEAL, true);
                caster->RemoveAurasDueToSpell(SPELL_WARRIOR_VICTORIOUS);
            }

            void Register() override
            {
                AfterCast += SpellCastFn(spell_warr_victory_rush_SpellScript::HandleHeal);
            }
        };

        SpellScript* GetSpellScript() const override
        {
            return new spell_warr_victory_rush_SpellScript();
        }
};

// 32215 - Victorious State
class spell_warr_victorious_state : public SpellScriptLoader
{
public:
    spell_warr_victorious_state() : SpellScriptLoader("spell_warr_victorious_state") { }

    class spell_warr_victorious_state_Aurascript : public AuraScript
    {
        PrepareAuraScript(spell_warr_victorious_state_Aurascript);

        bool Validate(SpellInfo const* /*spellInfo*/) override
        {
            return ValidateSpellInfo
            ({
                SPELL_WARRIOR_IMPENDING_VICTORY
            });
        }
        
        void HandleOnProc(AuraEffect const* /*aurEff*/, ProcEventInfo& /*procInfo*/)
        {
            if (Unit* caster = GetCaster())
            {
                if (caster->GetUInt32Value(PLAYER_FIELD_CURRENT_SPEC_ID) == TALENT_SPEC_WARRIOR_FURY)
                    PreventDefaultAction();

                if (caster->HasSpell(SPELL_WARRIOR_IMPENDING_VICTORY))
                    caster->GetSpellHistory()->ResetCooldown(SPELL_WARRIOR_IMPENDING_VICTORY, true);
            }
        }

        void Register() override
        {
            OnEffectProc += AuraEffectProcFn(spell_warr_victorious_state_Aurascript::HandleOnProc, EFFECT_0, SPELL_AURA_PROC_TRIGGER_SPELL);
        }
    };

    AuraScript* GetAuraScript() const override
    {
        return new spell_warr_victorious_state_Aurascript();
    }
};

// 50720 - Vigilance
class spell_warr_vigilance : public SpellScriptLoader
{
    public:
        spell_warr_vigilance() : SpellScriptLoader("spell_warr_vigilance") { }

        class spell_warr_vigilance_AuraScript : public AuraScript
        {
            PrepareAuraScript(spell_warr_vigilance_AuraScript);

        public:
            spell_warr_vigilance_AuraScript()
            {
                _procTarget = nullptr;
            }

        private:
            bool Validate(SpellInfo const* /*spellInfo*/) override
            {
                if (!sSpellMgr->GetSpellInfo(SPELL_WARRIOR_VENGEANCE))
                    return false;
                return true;
            }

            bool Load() override
            {
                _procTarget = NULL;
                return true;
            }

            /*
            bool CheckProc(ProcEventInfo& eventInfo)
            {
                _procTarget = GetCaster();
                return _procTarget && eventInfo.GetDamageInfo();
            }

            void HandleProc(AuraEffect const* aurEff, ProcEventInfo& eventInfo)
            {
                PreventDefaultAction();
                int32 damage = int32(CalculatePct(eventInfo.GetDamageInfo()->GetDamage(), aurEff->GetSpellInfo()->Effects[EFFECT_1].CalcValue()));

                GetTarget()->CastSpell(_procTarget, SPELL_WARRIOR_VIGILANCE_PROC, true, NULL, aurEff);
                _procTarget->CastCustomSpell(_procTarget, SPELL_WARRIOR_VENGEANCE, &damage, &damage, &damage, true, NULL, aurEff);
            }
            */

            void HandleRemove(AuraEffect const* /*aurEff*/, AuraEffectHandleModes /*mode*/)
            {
                if (Unit* caster = GetCaster())
                {
                    if (caster->HasAura(SPELL_WARRIOR_VENGEANCE))
                        caster->RemoveAurasDueToSpell(SPELL_WARRIOR_VENGEANCE);
                }
            }

            void Register() override
            {
                //DoCheckProc += AuraCheckProcFn(spell_warr_vigilance_AuraScript::CheckProc);
                //OnEffectProc += AuraEffectProcFn(spell_warr_vigilance_AuraScript::HandleProc, EFFECT_0, SPELL_AURA_PROC_TRIGGER_SPELL);
                OnEffectRemove += AuraEffectRemoveFn(spell_warr_vigilance_AuraScript::HandleRemove, EFFECT_0, SPELL_AURA_PROC_TRIGGER_SPELL, AURA_EFFECT_HANDLE_REAL);
            }

        private:
            Unit* _procTarget;
        };

        AuraScript* GetAuraScript() const override
        {
            return new spell_warr_vigilance_AuraScript();
        }
};

// 50725 Vigilance
class spell_warr_vigilance_trigger : public SpellScriptLoader
{
    public:
        spell_warr_vigilance_trigger() : SpellScriptLoader("spell_warr_vigilance_trigger") { }

        class spell_warr_vigilance_trigger_SpellScript : public SpellScript
        {
            PrepareSpellScript(spell_warr_vigilance_trigger_SpellScript);

            void HandleScript(SpellEffIndex effIndex)
            {
                PreventHitDefaultEffect(effIndex);

                // Remove Taunt cooldown
                if (Player* target = GetHitPlayer())
                    target->GetSpellHistory()->ResetCooldown(SPELL_WARRIOR_TAUNT, true);
            }

            void Register() override
            {
                OnEffectHitTarget += SpellEffectFn(spell_warr_vigilance_trigger_SpellScript::HandleScript, EFFECT_0, SPELL_EFFECT_SCRIPT_EFFECT);
            }
        };

        SpellScript* GetSpellScript() const override
        {
            return new spell_warr_vigilance_trigger_SpellScript();
        }
};

void AddSC_warrior_spell_scripts()
{
    new spell_warr_bloodthirst();
    new spell_warr_charge();
    new spell_warr_concussion_blow();
    new spell_warr_execute();
    new spell_warr_heroic_leap();
    new spell_warr_heroic_leap_jump();
    new spell_warr_improved_spell_reflection();
    new spell_warr_intimidating_shout();
    new spell_warr_impending_victory();
    new spell_warr_lambs_to_the_slaughter();
    new spell_warr_last_stand();
    new spell_warr_overpower();
    new spell_warr_rallying_cry();
    new spell_warr_rend();
    new spell_warr_retaliation();
    new spell_warr_second_wind_proc();
    new spell_warr_second_wind_trigger();
    new spell_warr_shattering_throw();
    new spell_warr_shockwave();
    new spell_warr_slam();
    new spell_warr_storm_bolt();
    new spell_warr_sudden_death();
    new spell_warr_sweeping_strikes();
    new spell_warr_sword_and_board();
    new spell_warr_victory_rush();
    new spell_warr_victorious_state();
    new spell_warr_vigilance();
    new spell_warr_vigilance_trigger();
}<|MERGE_RESOLUTION|>--- conflicted
+++ resolved
@@ -34,16 +34,13 @@
     SPELL_WARRIOR_CHARGE                            = 34846,
     SPELL_WARRIOR_COLOSSUS_SMASH                    = 86346,
     SPELL_WARRIOR_EXECUTE                           = 20647,
-<<<<<<< HEAD
     SPELL_WARRIOR_GLYPH_OF_EXECUTION                = 58367,
     SPELL_WARRIOR_IMPENDING_VICTORY                 = 202168,
     SPELL_WARRIOR_IMPENDING_VICTORY_HEAL            = 202166,
-=======
     SPELL_WARRIOR_GLYPH_OF_HEROIC_LEAP              = 159708,
     SPELL_WARRIOR_GLYPH_OF_HEROIC_LEAP_BUFF         = 133278,
     SPELL_WARRIOR_HEROIC_LEAP_JUMP                  = 178368,
     SPELL_WARRIOR_IMPROVED_HEROIC_LEAP              = 157449,
->>>>>>> 0a35c473
     SPELL_WARRIOR_JUGGERNAUT_CRIT_BONUS_BUFF        = 65156,
     SPELL_WARRIOR_JUGGERNAUT_CRIT_BONUS_TALENT      = 64976,
     SPELL_WARRIOR_LAST_STAND_TRIGGERED              = 12976,
@@ -224,7 +221,6 @@
         }
 };
 
-<<<<<<< HEAD
 // 202168 - Impending Victory
 class spell_warr_impending_victory : public SpellScriptLoader
 {
@@ -249,7 +245,7 @@
             caster->CastSpell(caster, SPELL_WARRIOR_IMPENDING_VICTORY_HEAL, true);
             if (caster->HasAura(SPELL_WARRIOR_VICTORIOUS))
                 caster->RemoveAurasDueToSpell(SPELL_WARRIOR_VICTORIOUS);
-=======
+                
 // Heroic leap - 6544
 class spell_warr_heroic_leap : public SpellScriptLoader
 {
@@ -347,26 +343,17 @@
                 GetCaster()->CastSpell(GetCaster(), SPELL_WARRIOR_GLYPH_OF_HEROIC_LEAP_BUFF, true);
             if (GetCaster()->HasAura(SPELL_WARRIOR_IMPROVED_HEROIC_LEAP))
                 GetCaster()->GetSpellHistory()->ResetCooldown(SPELL_WARRIOR_TAUNT, true);
->>>>>>> 0a35c473
         }
 
         void Register() override
         {
-<<<<<<< HEAD
-            AfterCast += SpellCastFn(spell_warr_impending_victory_SpellScript::HandleAfterCast);
-=======
             OnEffectHit += SpellEffectFn(spell_warr_heroic_leap_jump_SpellScript::AfterJump, EFFECT_1, SPELL_EFFECT_JUMP_DEST);
->>>>>>> 0a35c473
         }
     };
 
     SpellScript* GetSpellScript() const override
     {
-<<<<<<< HEAD
-        return new spell_warr_impending_victory_SpellScript();
-=======
         return new spell_warr_heroic_leap_jump_SpellScript();
->>>>>>> 0a35c473
     }
 };
 
