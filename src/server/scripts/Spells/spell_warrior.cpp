--- conflicted
+++ resolved
@@ -25,7 +25,6 @@
 #include "ScriptMgr.h"
 #include "SpellScript.h"
 #include "SpellAuraEffects.h"
-#include "Group.h"
 
 enum WarriorSpells
 {
@@ -42,16 +41,12 @@
     SPELL_WARRIOR_JUGGERNAUT_CRIT_BONUS_BUFF        = 65156,
     SPELL_WARRIOR_JUGGERNAUT_CRIT_BONUS_TALENT      = 64976,
     SPELL_WARRIOR_LAST_STAND_TRIGGERED              = 12976,
-<<<<<<< HEAD
-	SPELL_WARRIOR_RALLYING_CRY                      = 97463,
-=======
     SPELL_WARRIOR_RALLYING_CRY                      = 97463,
     SPELL_WARRIOR_SECOUND_WIND_PROC_RANK_1          = 29834,
     SPELL_WARRIOR_SECOUND_WIND_PROC_RANK_2          = 29838,
     SPELL_WARRIOR_SECOUND_WIND_TRIGGER_RANK_1       = 29841,
     SPELL_WARRIOR_SECOUND_WIND_TRIGGER_RANK_2       = 29842,
     SPELL_WARRIOR_SHIELD_SLAM                       = 23922 ,
->>>>>>> afc24221
     SPELL_WARRIOR_SLAM                              = 50782,
     SPELL_WARRIOR_SWEEPING_STRIKES_EXTRA_ATTACK     = 26654,
     SPELL_WARRIOR_TAUNT                             = 355,
@@ -214,7 +209,6 @@
 };
 
 /// Updated 4.3.4
-// 12834, 12848, 12867 - Deep Wounds R1, R2 & R3
 class spell_warr_deep_wounds : public SpellScriptLoader
 {
     public:
@@ -259,7 +253,7 @@
 
             void Register() OVERRIDE
             {
-                OnEffectHitTarget += SpellEffectFn(spell_warr_deep_wounds_SpellScript::HandleDummy, EFFECT_0, SPELL_EFFECT_APPLY_AURA);
+                OnEffectHitTarget += SpellEffectFn(spell_warr_deep_wounds_SpellScript::HandleDummy, EFFECT_0, SPELL_EFFECT_DUMMY);
             }
         };
 
@@ -448,8 +442,6 @@
         }
 };
 
-<<<<<<< HEAD
-=======
 // 97462 - Rallying Cry
 class spell_warr_rallying_cry : public SpellScriptLoader
 {
@@ -491,7 +483,6 @@
         }
 };
 
->>>>>>> afc24221
 // -772 - Rend
 class spell_warr_rend : public SpellScriptLoader
 {
@@ -926,48 +917,6 @@
         SpellScript* GetSpellScript() const OVERRIDE
         {
             return new spell_warr_vigilance_trigger_SpellScript();
-        }
-};
-
-
-// 97462 - Rallying Cry
-class spell_warr_rallying_cry : public SpellScriptLoader
-{
-    public:
-        spell_warr_rallying_cry() : SpellScriptLoader("spell_warr_rallying_cry") { }
-        
-        class spell_warr_rallying_cry_SpellScript : public SpellScript
-        {
-            PrepareSpellScript(spell_warr_rallying_cry_SpellScript);
-
-            bool Validate(SpellInfo const* /*spellInfo*/)
-            {
-                if (!sSpellMgr->GetSpellInfo(SPELL_WARRIOR_RALLYING_CRY))
-                    return false;
-                return true;
-            }
-
-            bool Load()
-            {
-                return GetCaster()->GetTypeId() ==  TYPEID_PLAYER;
-            }
-
-            void HandleScript(SpellEffIndex /*effIndex*/)
-            {
-                int32 healthModSpellBasePoints0 = int32(GetHitUnit()->CountPctFromMaxHealth(GetEffectValue()));
-
-                GetCaster()->CastCustomSpell(GetHitUnit(), SPELL_WARRIOR_RALLYING_CRY, &healthModSpellBasePoints0, NULL, NULL, true);
-            }
-
-            void Register()
-            {
-                OnEffectHitTarget += SpellEffectFn(spell_warr_rallying_cry_SpellScript::HandleScript, EFFECT_0, SPELL_EFFECT_DUMMY);
-            }
-        };
-
-        SpellScript* GetSpellScript() const
-        {
-            return new spell_warr_rallying_cry_SpellScript();
         }
 };
 
@@ -984,13 +933,9 @@
     new spell_warr_last_stand();
     new spell_warr_overpower();
     new spell_warr_rallying_cry();
-<<<<<<< HEAD
-	new spell_warr_rend();
-=======
     new spell_warr_rend();
     new spell_warr_second_wind_proc();
     new spell_warr_second_wind_trigger();
->>>>>>> afc24221
     new spell_warr_shattering_throw();
     new spell_warr_slam();
     new spell_warr_sweeping_strikes();
