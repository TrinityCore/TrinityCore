--- conflicted
+++ resolved
@@ -639,11 +639,7 @@
                     // Already in fire
                     if (target->HasAura(SPELL_ABLAZE))
                         return;
-<<<<<<< HEAD
-                        
-=======
-
->>>>>>> c3cb82b9
+
                     if (Player* player = caster->GetCharmerOrOwnerPlayerOrPlayerItself())
                     {
                         switch (target->GetEntry())
@@ -1166,8 +1162,6 @@
         }
 };
 
-<<<<<<< HEAD
-=======
 enum FocusOnTheBeach
 {
     SPELL_BUNNY_CREDIT_BEAM = 47390,
@@ -1246,7 +1240,6 @@
         }
 };
 
->>>>>>> c3cb82b9
 void AddSC_quest_spell_scripts()
 {
     new spell_q55_sacred_cleansing();
@@ -1274,9 +1267,6 @@
     new spell_q9452_cast_net();
     new spell_q12987_read_pronouncement();
     new spell_q12277_wintergarde_mine_explosion();
-<<<<<<< HEAD
-=======
     new spell_q12066_bunny_kill_credit();
     new spell_q12735_song_of_cleansing();
->>>>>>> c3cb82b9
 }