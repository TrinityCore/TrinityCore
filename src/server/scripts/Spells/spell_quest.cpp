--- conflicted
+++ resolved
@@ -41,10 +41,10 @@
         uint32 _originalEntry;
         uint32 _newEntry;
         bool _shouldAttack;
-        Milliseconds _despawnTime;
-
-    public:
-        spell_generic_quest_update_entry_SpellScript(uint16 spellEffect, uint8 effIndex, uint32 originalEntry, uint32 newEntry, bool shouldAttack, Milliseconds despawnTime = 0s) :
+        uint32 _despawnTime;
+
+    public:
+        spell_generic_quest_update_entry_SpellScript(uint16 spellEffect, uint8 effIndex, uint32 originalEntry, uint32 newEntry, bool shouldAttack, uint32 despawnTime = 0) :
             SpellScript(), _spellEffect(spellEffect), _effIndex(effIndex), _originalEntry(originalEntry),
             _newEntry(newEntry), _shouldAttack(shouldAttack), _despawnTime(despawnTime) { }
 
@@ -54,10 +54,10 @@
                 if (!creatureTarget->IsPet() && creatureTarget->GetEntry() == _originalEntry)
                 {
                     creatureTarget->UpdateEntry(_newEntry);
-                    if (_shouldAttack)
-                        creatureTarget->EngageWithTarget(GetCaster());
-
-                    if (_despawnTime != 0s)
+                    if (_shouldAttack && creatureTarget->IsAIEnabled)
+                        creatureTarget->AI()->AttackStart(GetCaster());
+
+                    if (_despawnTime)
                         creatureTarget->DespawnOrUnsummon(_despawnTime);
                 }
         }
@@ -87,33 +87,6 @@
         }
 };
 
-enum BendingShinbone
-{
-    SPELL_BENDING_SHINBONE1 = 8854,
-    SPELL_BENDING_SHINBONE2 = 8855
-};
-
-class spell_q1846_bending_shinbone : public SpellScript
-{
-    PrepareSpellScript(spell_q1846_bending_shinbone);
-
-    void HandleScriptEffect(SpellEffIndex /* effIndex */)
-    {
-        Item* target = GetHitItem();
-        Unit* caster = GetCaster();
-        if (!target && caster->GetTypeId() != TYPEID_PLAYER)
-            return;
-
-        uint32 const spellId = roll_chance_i(20) ? SPELL_BENDING_SHINBONE1 : SPELL_BENDING_SHINBONE2;
-        caster->CastSpell(caster, spellId, true);
-    }
-
-    void Register() override
-    {
-        OnEffectHitTarget += SpellEffectFn(spell_q1846_bending_shinbone::HandleScriptEffect, EFFECT_0, SPELL_EFFECT_SCRIPT_EFFECT);
-    }
-};
-
 // 9712 - Thaumaturgy Channel
 enum ThaumaturgyChannel
 {
@@ -184,11 +157,7 @@
             {
                 Unit* caster = GetCaster();
                 uint32 spellId = roll_chance_i(50) ? SPELL_CREATE_RESONATING_SKULL : SPELL_CREATE_BONE_DUST;
-<<<<<<< HEAD
-                caster->CastSpell(caster, spellId, true);
-=======
                 caster->CastSpell(caster, spellId, true, nullptr);
->>>>>>> 28d470c5
             }
 
             void Register() override
@@ -212,9 +181,8 @@
     NPC_CURED_GAZELLE   = 12297,
     NPC_SICKLY_DEER     = 12298,
     NPC_CURED_DEER      = 12299,
-};
-
-constexpr Milliseconds Quest6124_6129_DESPAWN_TIME = 30s;
+    DESPAWN_TIME        = 30000
+};
 
 class spell_q6124_6129_apply_salve : public SpellScriptLoader
 {
@@ -251,11 +219,7 @@
                         if (newEntry)
                         {
                             creatureTarget->UpdateEntry(newEntry);
-<<<<<<< HEAD
-                            creatureTarget->DespawnOrUnsummon(Quest6124_6129_DESPAWN_TIME);
-=======
                             creatureTarget->DespawnOrUnsummon(DESPAWN_TIME);
->>>>>>> 28d470c5
                             caster->KilledMonsterCredit(newEntry);
                         }
                     }
@@ -319,11 +283,7 @@
 
             void HandleEffectRemove(AuraEffect const* /*aurEff*/, AuraEffectHandleModes /*mode*/)
             {
-<<<<<<< HEAD
-            GetTarget()->SetImmuneToPC(false);
-=======
                 GetTarget()->SetImmuneToPC(false);
->>>>>>> 28d470c5
             }
 
             void Register() override
@@ -357,11 +317,11 @@
 
             void HandleDummy(SpellEffIndex /*effIndex*/)
             {
-                if (Unit* target = GetHitUnit())
+                if (Unit* target = GetExplTargetUnit())
                     if (target->GetTypeId() == TYPEID_UNIT && target->HasAura(SPELL_FORCE_SHIELD_ARCANE_PURPLE_X3))
                         // Make sure nobody else is channeling the same target
                         if (!target->HasAura(SPELL_SCOURGING_CRYSTAL_CONTROLLER))
-                            GetCaster()->CastSpell(target, SPELL_SCOURGING_CRYSTAL_CONTROLLER, GetCastItem());
+                            GetCaster()->CastSpell(target, SPELL_SCOURGING_CRYSTAL_CONTROLLER, true, GetCastItem());
             }
 
             void Register() override
@@ -434,7 +394,8 @@
 enum Quest11587Data
 {
     SPELL_SUMMON_ARCANE_PRISONER_MALE    = 45446,    // Summon Arcane Prisoner - Male
-    SPELL_SUMMON_ARCANE_PRISONER_FEMALE  = 45448     // Summon Arcane Prisoner - Female
+    SPELL_SUMMON_ARCANE_PRISONER_FEMALE  = 45448,    // Summon Arcane Prisoner - Female
+    SPELL_ARCANE_PRISONER_KILL_CREDIT    = 45456     // Arcane Prisoner Kill Credit
 };
 
 class spell_q11587_arcane_prisoner_rescue : public SpellScriptLoader
@@ -448,20 +409,20 @@
 
             bool Validate(SpellInfo const* /*spellEntry*/) override
             {
-<<<<<<< HEAD
-                return ValidateSpellInfo({ SPELL_SUMMON_ARCANE_PRISONER_MALE, SPELL_SUMMON_ARCANE_PRISONER_FEMALE });
-=======
                 return ValidateSpellInfo({ SPELL_SUMMON_ARCANE_PRISONER_MALE, SPELL_SUMMON_ARCANE_PRISONER_FEMALE, SPELL_ARCANE_PRISONER_KILL_CREDIT });
->>>>>>> 28d470c5
             }
 
             void HandleDummy(SpellEffIndex /*effIndex*/)
             {
                 Unit* caster = GetCaster();
-                uint32 spellId = SPELL_SUMMON_ARCANE_PRISONER_MALE;
-                if (rand32() % 2)
-                    spellId = SPELL_SUMMON_ARCANE_PRISONER_FEMALE;
-                caster->CastSpell(caster, spellId, true);
+                if (Unit* unitTarget = GetHitUnit())
+                {
+                    uint32 spellId = SPELL_SUMMON_ARCANE_PRISONER_MALE;
+                    if (rand32() % 2)
+                        spellId = SPELL_SUMMON_ARCANE_PRISONER_FEMALE;
+                    caster->CastSpell(caster, spellId, true);
+                    unitTarget->CastSpell(caster, SPELL_ARCANE_PRISONER_KILL_CREDIT, true);
+                }
             }
 
             void Register() override
@@ -537,7 +498,7 @@
                         default:
                             return;
                     }
-                    caster->CastSpell(caster, spellId, castItem);
+                    caster->CastSpell(caster, spellId, true, castItem);
                     caster->CastSpell(caster, SPELL_ROBOT_KILL_CREDIT, true);
                     target->DespawnOrUnsummon();
                 }
@@ -647,11 +608,7 @@
                 // sometimes, if you're lucky, you get a dwarf
                 if (roll_chance_i(5))
                     spellId = SPELL_SUMMON_ADVENTUROUS_DWARF;
-<<<<<<< HEAD
-                GetCaster()->CastSpell(GetCaster(), spellId, true);
-=======
                 GetCaster()->CastSpell(GetCaster(), spellId, true, nullptr);
->>>>>>> 28d470c5
             }
 
             void Register() override
@@ -684,13 +641,8 @@
                 Unit* caster = GetCaster();
                 if (caster->HasAuraEffect(reqAuraId, 0))
                 {
-<<<<<<< HEAD
-                    uint32 spellId = GetSpellInfo()->Effects[EFFECT_0].CalcValue();
-                    caster->CastSpell(caster, spellId, true);
-=======
                     uint32 spellId = GetSpellInfo()->GetEffect(EFFECT_0)->CalcValue();
                     caster->CastSpell(caster, spellId, true, nullptr);
->>>>>>> 28d470c5
                 }
             }
 
@@ -800,11 +752,7 @@
                 Player* caster = GetCaster()->ToPlayer();
                 if (Creature* target = GetHitCreature())
                 {
-<<<<<<< HEAD
-                    caster->CastSpell(caster, SPELL_TRIGGER_AID_OF_THE_EARTHEN, true);
-=======
                     caster->CastSpell(caster, SPELL_TRIGGER_AID_OF_THE_EARTHEN, true, nullptr);
->>>>>>> 28d470c5
                     caster->KilledMonsterCredit(NPC_FALLEN_EARTHEN_DEFENDER);
                     target->DespawnOrUnsummon();
                 }
@@ -848,7 +796,7 @@
                 PreventHitDefaultEffect(effIndex);
                 if (Player* target = GetHitPlayer())
                 {
-                    target->CastSpell(target, target->GetNativeGender() == GENDER_MALE ? SPELL_MALE_DISGUISE : SPELL_FEMALE_DISGUISE, true);
+                    target->CastSpell(target, target->getGender() == GENDER_MALE ? SPELL_MALE_DISGUISE : SPELL_FEMALE_DISGUISE, true);
                     target->CastSpell(target, SPELL_GENERIC_DISGUISE, true);
                 }
             }
@@ -976,11 +924,11 @@
             {
                 Player* caster = GetCaster()->ToPlayer();
                 if (Creature* target = GetHitCreature())
-                    if (!target->HasAura(SPELL_FLAMES))
+                    if (target && !target->HasAura(SPELL_FLAMES))
                     {
                         caster->KilledMonsterCredit(NPC_VILLAGER_KILL_CREDIT);
                         target->CastSpell(target, SPELL_FLAMES, true);
-                        target->DespawnOrUnsummon(60s);
+                        target->DespawnOrUnsummon(60000);
                     }
             }
 
@@ -1024,7 +972,7 @@
                 {
                     caster->KilledMonsterCredit(NPC_SHARD_KILL_CREDIT);
                     target->CastSpell(target, uint32(GetEffectValue()), true);
-                    target->DespawnOrUnsummon(2s);
+                    target->DespawnOrUnsummon(2000);
                 }
             }
 
@@ -1048,57 +996,36 @@
  */
 enum BattleStandard
 {
-    NPC_KING_OF_THE_MOUNTAINT_KC         = 31766,
-    SPELL_PLANT_HORDE_BATTLE_STANDARD    = 59643,
-    SPELL_HORDE_BATTLE_STANDARD_STATE    = 59642,
-    SPELL_ALLIANCE_BATTLE_STANDARD_STATE = 4339,
-    SPELL_JUMP_ROCKET_BLAST              = 4340
-};
-
-class spell_q13280_13283_plant_battle_standard : public SpellScript
-{
-    PrepareSpellScript(spell_q13280_13283_plant_battle_standard);
-
-    void HandleDummy(SpellEffIndex /*effIndex*/)
-    {
-        Unit* caster = GetCaster();
-        Unit* target = GetHitUnit();
-        uint32 triggeredSpellID = SPELL_ALLIANCE_BATTLE_STANDARD_STATE;
-
-        caster->HandleEmoteCommand(EMOTE_ONESHOT_ROAR);
-        if (caster->IsVehicle())
-            if (Unit* player = caster->GetVehicleKit()->GetPassenger(0))
-                player->ToPlayer()->KilledMonsterCredit(NPC_KING_OF_THE_MOUNTAINT_KC);
-
-        if (GetSpellInfo()->Id == SPELL_PLANT_HORDE_BATTLE_STANDARD)
-            triggeredSpellID = SPELL_HORDE_BATTLE_STANDARD_STATE;
-
-        target->RemoveAllAuras();
-        target->CastSpell(target, triggeredSpellID, true);
-    }
-
-    void Register() override
-    {
-        OnEffectHitTarget += SpellEffectFn(spell_q13280_13283_plant_battle_standard::HandleDummy, EFFECT_0, SPELL_EFFECT_DUMMY);
-    }
-};
-
-class spell_q13280_13283_jump_jets : public SpellScript
-{
-    PrepareSpellScript(spell_q13280_13283_jump_jets);
-
-    void HandleCast()
-    {
-        Unit* caster = GetCaster();
-        if (caster->IsVehicle())
-            if (Unit* rocketBunny = caster->GetVehicleKit()->GetPassenger(1))
-                rocketBunny->CastSpell(rocketBunny, SPELL_JUMP_ROCKET_BLAST, true);
-    }
-
-    void Register() override
-    {
-        OnCast += SpellCastFn(spell_q13280_13283_jump_jets::HandleCast);
-    }
+    NPC_KING_OF_THE_MOUNTAINT_KC                    = 31766,
+};
+
+class spell_q13280_13283_plant_battle_standard: public SpellScriptLoader
+{
+    public:
+        spell_q13280_13283_plant_battle_standard() : SpellScriptLoader("spell_q13280_13283_plant_battle_standard") { }
+
+        class spell_q13280_13283_plant_battle_standard_SpellScript : public SpellScript
+        {
+            PrepareSpellScript(spell_q13280_13283_plant_battle_standard_SpellScript);
+
+            void HandleDummy(SpellEffIndex /*effIndex*/)
+            {
+                Unit* caster = GetCaster();
+                if (caster->IsVehicle())
+                    if (Unit* player = caster->GetVehicleKit()->GetPassenger(0))
+                         player->ToPlayer()->KilledMonsterCredit(NPC_KING_OF_THE_MOUNTAINT_KC);
+            }
+
+            void Register() override
+            {
+                OnEffectHit += SpellEffectFn(spell_q13280_13283_plant_battle_standard_SpellScript::HandleDummy, EFFECT_0, SPELL_EFFECT_DUMMY);
+            }
+        };
+
+        SpellScript* GetSpellScript() const override
+        {
+            return new spell_q13280_13283_plant_battle_standard_SpellScript();
+        }
 };
 
 enum ChumTheWaterSummons
@@ -1212,11 +1139,7 @@
             {
                 Unit* caster = GetCaster();
 
-<<<<<<< HEAD
-                if (roll_chance_i(50))
-=======
                 if (roll_chance_i(80))
->>>>>>> 28d470c5
                     caster->CastSpell(caster, SPELL_SUMMON_DEEP_JORMUNGAR, true);
                 else
                     caster->CastSpell(caster, SPELL_STORMFORGED_MOLE_MACHINE, true);
@@ -1522,10 +1445,6 @@
 };
 
 // ID - 50287 Azure Dragon: On Death Force Cast Wyrmrest Defender to Whisper to Controller - Random (cast from Azure Dragons and Azure Drakes on death)
-enum q12372Creatures
-{
-    NPC_WYRMREST_DEFENDER = 27629
-};
 class spell_q12372_azure_on_death_force_whisper : public SpellScriptLoader
 {
     public:
@@ -1537,8 +1456,7 @@
 
             void HandleScript(SpellEffIndex /*effIndex*/)
             {
-                Creature* defender = GetHitCreature();
-                if (defender && defender->GetEntry() == NPC_WYRMREST_DEFENDER)
+                if (Creature* defender = GetHitCreature())
                     defender->AI()->Talk(WHISPER_ON_HIT_BY_FORCE_WHISPER, defender->GetCharmerOrOwner());
             }
 
@@ -1745,11 +1663,7 @@
             {
                 if (GetHitAura() && GetHitAura()->GetStackAmount() >= GetSpellInfo()->StackAmount)
                 {
-<<<<<<< HEAD
-                    GetHitUnit()->CastSpell((Unit*) nullptr, SPELL_SUMMON_GORGED_LURKING_BASILISK, true);
-=======
                     GetHitUnit()->CastSpell(nullptr, SPELL_SUMMON_GORGED_LURKING_BASILISK, true);
->>>>>>> 28d470c5
                     if (Creature* basilisk = GetHitUnit()->ToCreature())
                         basilisk->DespawnOrUnsummon();
                 }
@@ -2002,17 +1916,13 @@
 
             bool Validate(SpellInfo const* spellInfo) override
             {
-<<<<<<< HEAD
-                return ValidateSpellInfo({ static_cast<uint32>(spellInfo->Effects[EFFECT_0].CalcValue()) });
-=======
                 return ValidateSpellInfo({ static_cast<uint32>(spellInfo->GetEffect(EFFECT_0)->CalcValue()) });
->>>>>>> 28d470c5
             }
 
             void HandleEffectDummy(SpellEffIndex /*effIndex*/)
             {
                 if (WorldLocation const* pos = GetExplTargetDest())
-                    GetCaster()->CastSpell(pos->GetPosition(), GetEffectValue(), true);
+                    GetCaster()->CastSpell(pos->GetPositionX(), pos->GetPositionY(), pos->GetPositionZ(), GetEffectValue(), true);
             }
 
             void Register() override
@@ -2029,112 +1939,32 @@
 
 enum BurstAtTheSeams
 {
-    AREA_THE_BROKEN_FRONT                       =  4507,
-    AREA_MORD_RETHAR_THE_DEATH_GATE             =  4508,
-
-    NPC_DRAKKARI_CHIEFTAINK                     = 29099,
-    NPC_ICY_GHOUL                               = 31142,
-    NPC_VICIOUS_GEIST                           = 31147,
-    NPC_RISEN_ALLIANCE_SOLDIERS                 = 31205,
-    NPC_RENIMATED_ABOMINATION                   = 31692,
-
-    QUEST_FUEL_FOR_THE_FIRE                     = 12690,
-
-    SPELL_BLOATED_ABOMINATION_FEIGN_DEATH       = 52593,
-    SPELL_BURST_AT_THE_SEAMS_BONE               = 52516,
-    SPELL_EXPLODE_ABOMINATION_MEAT              = 52520,
-    SPELL_EXPLODE_ABOMINATION_BLOODY_MEAT       = 52523,
-    SPELL_TROLL_EXPLOSION                       = 52565,
-    SPELL_EXPLODE_TROLL_MEAT                    = 52578,
-    SPELL_EXPLODE_TROLL_BLOODY_MEAT             = 52580,
-
-    SPELL_BURST_AT_THE_SEAMS_59576              = 59576, //script/knockback, That's Abominable
-    SPELL_BURST_AT_THE_SEAMS_59579              = 59579, //dummy
-    SPELL_BURST_AT_THE_SEAMS_52510              = 52510, //script/knockback, Fuel for the Fire
-    SPELL_BURST_AT_THE_SEAMS_52508              = 52508, //damage 20000
-    SPELL_BURST_AT_THE_SEAMS_59580              = 59580, //damage 50000
-
-    SPELL_ASSIGN_GHOUL_KILL_CREDIT_TO_MASTER    = 59590,
-    SPELL_ASSIGN_GEIST_KILL_CREDIT_TO_MASTER    = 60041,
-    SPELL_ASSIGN_SKELETON_KILL_CREDIT_TO_MASTER = 60039,
-
-    SPELL_DRAKKARI_SKULLCRUSHER_CREDIT          = 52590,
-    SPELL_SUMMON_DRAKKARI_CHIEFTAIN             = 52616,
-    SPELL_DRAKKARI_CHIEFTAINK_KILL_CREDIT       = 52620
-};
-
-class spell_q13264_q13276_q13288_q13289_burst_at_the_seams_59576 : public SpellScript
-{
-    PrepareSpellScript(spell_q13264_q13276_q13288_q13289_burst_at_the_seams_59576);
-
-    bool Validate(SpellInfo const* /*spellInfo*/) override
-    {
-        return ValidateSpellInfo(
-        {
-            SPELL_BURST_AT_THE_SEAMS_59576,
-            SPELL_BLOATED_ABOMINATION_FEIGN_DEATH,
-            SPELL_BURST_AT_THE_SEAMS_59579,
-            SPELL_BURST_AT_THE_SEAMS_BONE,
-            SPELL_EXPLODE_ABOMINATION_MEAT,
-            SPELL_EXPLODE_ABOMINATION_BLOODY_MEAT
-        });
-    }
-
-    void HandleScript(SpellEffIndex /*effIndex*/)
-    {
-        if (Creature* creature = GetCaster()->ToCreature())
-        {
-            creature->CastSpell(creature, SPELL_BLOATED_ABOMINATION_FEIGN_DEATH, true);
-            creature->CastSpell(creature, SPELL_BURST_AT_THE_SEAMS_59579, true);
-            creature->CastSpell(creature, SPELL_BURST_AT_THE_SEAMS_BONE, true);
-            creature->CastSpell(creature, SPELL_BURST_AT_THE_SEAMS_BONE, true);
-            creature->CastSpell(creature, SPELL_BURST_AT_THE_SEAMS_BONE, true);
-            creature->CastSpell(creature, SPELL_EXPLODE_ABOMINATION_MEAT, true);
-            creature->CastSpell(creature, SPELL_EXPLODE_ABOMINATION_BLOODY_MEAT, true);
-            creature->CastSpell(creature, SPELL_EXPLODE_ABOMINATION_BLOODY_MEAT, true);
-            creature->CastSpell(creature, SPELL_EXPLODE_ABOMINATION_BLOODY_MEAT, true);
-        }
-    }
-
-    void Register() override
-    {
-        OnEffectHitTarget += SpellEffectFn(spell_q13264_q13276_q13288_q13289_burst_at_the_seams_59576::HandleScript, EFFECT_0, SPELL_EFFECT_SCRIPT_EFFECT);
-    }
-};
-
-class spell_q13264_q13276_q13288_q13289_burst_at_the_seams_59579 : public AuraScript
-{
-    PrepareAuraScript(spell_q13264_q13276_q13288_q13289_burst_at_the_seams_59579);
-
-    void HandleApply(AuraEffect const* /*aurEff*/, AuraEffectHandleModes /*mode*/)
-    {
-        Unit* target = GetTarget();
-        target->CastSpell(target, SPELL_TROLL_EXPLOSION, true);
-        target->CastSpell(target, SPELL_EXPLODE_ABOMINATION_MEAT, true);
-        target->CastSpell(target, SPELL_EXPLODE_TROLL_MEAT, true);
-        target->CastSpell(target, SPELL_EXPLODE_TROLL_MEAT, true);
-        target->CastSpell(target, SPELL_EXPLODE_TROLL_BLOODY_MEAT, true);
-        target->CastSpell(target, SPELL_BURST_AT_THE_SEAMS_BONE, true);
-    }
-
-    void HandleRemove(AuraEffect const* /*aurEff*/, AuraEffectHandleModes /*mode*/)
-    {
-        Unit* target = GetTarget();
-        if (Unit* caster = GetCaster())
-        {
-            switch (target->GetEntry())
-            {
-<<<<<<< HEAD
-                case NPC_ICY_GHOUL:
-                    target->CastSpell(caster, SPELL_ASSIGN_GHOUL_KILL_CREDIT_TO_MASTER, true);
-                    break;
-                case NPC_VICIOUS_GEIST:
-                    target->CastSpell(caster, SPELL_ASSIGN_GEIST_KILL_CREDIT_TO_MASTER, true);
-                    break;
-                case NPC_RISEN_ALLIANCE_SOLDIERS:
-                    target->CastSpell(caster, SPELL_ASSIGN_SKELETON_KILL_CREDIT_TO_MASTER, true);
-                    break;
-=======
+    NPC_DRAKKARI_CHIEFTAINK                 = 29099,
+
+    QUEST_BURST_AT_THE_SEAMS                = 12690,
+
+    SPELL_BURST_AT_THE_SEAMS                = 52510, // Burst at the Seams
+    SPELL_BURST_AT_THE_SEAMS_DMG            = 52508, // Damage spell
+    SPELL_BURST_AT_THE_SEAMS_DMG_2          = 59580, // Abomination self damage spell
+    SPELL_BURST_AT_THE_SEAMS_BONE           = 52516, // Burst at the Seams:Bone
+    SPELL_BURST_AT_THE_SEAMS_MEAT           = 52520, // Explode Abomination:Meat
+    SPELL_BURST_AT_THE_SEAMS_BMEAT          = 52523, // Explode Abomination:Bloody Meat
+    SPELL_DRAKKARI_SKULLCRUSHER_CREDIT      = 52590, // Credit for Drakkari Skullcrusher
+    SPELL_SUMMON_DRAKKARI_CHIEFTAIN         = 52616, // Summon Drakkari Chieftain
+    SPELL_DRAKKARI_CHIEFTAINK_KILL_CREDIT   = 52620  // Drakkari Chieftain Kill Credit
+};
+
+class spell_q12690_burst_at_the_seams : public SpellScriptLoader
+{
+    public:
+        spell_q12690_burst_at_the_seams() : SpellScriptLoader("spell_q12690_burst_at_the_seams") { }
+
+        class spell_q12690_burst_at_the_seams_SpellScript : public SpellScript
+        {
+            PrepareSpellScript(spell_q12690_burst_at_the_seams_SpellScript);
+
+            bool Validate(SpellInfo const* /*spellInfo*/) override
+            {
                 return ValidateSpellInfo(
                 {
                     SPELL_BURST_AT_THE_SEAMS,
@@ -2144,146 +1974,55 @@
                     SPELL_BURST_AT_THE_SEAMS_MEAT,
                     SPELL_BURST_AT_THE_SEAMS_BMEAT
                 });
->>>>>>> 28d470c5
-            }
-        }
-        target->CastSpell(target, SPELL_BURST_AT_THE_SEAMS_59580, true);
-    }
-
-    void Register() override
-    {
-        AfterEffectApply  += AuraEffectApplyFn(spell_q13264_q13276_q13288_q13289_burst_at_the_seams_59579::HandleApply, EFFECT_0, SPELL_AURA_DUMMY, AURA_EFFECT_HANDLE_REAL);
-        AfterEffectRemove += AuraEffectApplyFn(spell_q13264_q13276_q13288_q13289_burst_at_the_seams_59579::HandleRemove, EFFECT_0, SPELL_AURA_DUMMY, AURA_EFFECT_HANDLE_REAL);
-    }
-};
-
-class spell_q13264_q13276_q13288_q13289_bloated_abom_feign_death : public AuraScript
-{
-    PrepareAuraScript(spell_q13264_q13276_q13288_q13289_bloated_abom_feign_death);
-
-    void HandleApply(AuraEffect const* /*aurEff*/, AuraEffectHandleModes /*mode*/)
-    {
-        Unit* target = GetTarget();
-        target->SetFlag(UNIT_DYNAMIC_FLAGS, UNIT_DYNFLAG_DEAD);
-        target->SetFlag(UNIT_FIELD_FLAGS_2, UNIT_FLAG2_FEIGN_DEATH);
-
-        if (Creature* creature = target->ToCreature())
-            creature->SetReactState(REACT_PASSIVE);
-    }
-
-    void HandleRemove(AuraEffect const* /*aurEff*/, AuraEffectHandleModes /*mode*/)
-    {
-        Unit* target = GetTarget();
-        if (Creature* creature = target->ToCreature())
-            creature->DespawnOrUnsummon();
-    }
-
-    void Register() override
-    {
-        AfterEffectApply  += AuraEffectApplyFn(spell_q13264_q13276_q13288_q13289_bloated_abom_feign_death::HandleApply, EFFECT_0, SPELL_AURA_DUMMY, AURA_EFFECT_HANDLE_REAL);
-        AfterEffectRemove += AuraEffectApplyFn(spell_q13264_q13276_q13288_q13289_bloated_abom_feign_death::HandleRemove, EFFECT_0, SPELL_AURA_DUMMY, AURA_EFFECT_HANDLE_REAL);
-    }
-};
-
-
-class spell_q13264_q13276_q13288_q13289_area_restrict_abom : public SpellScript
-{
-    PrepareSpellScript(spell_q13264_q13276_q13288_q13289_area_restrict_abom);
-
-    void HandleScript(SpellEffIndex /*effIndex*/)
-    {
-        if (Creature* creature = GetHitCreature()) {
-            uint32 area = creature->GetAreaId();
-            if (area != AREA_THE_BROKEN_FRONT && area != AREA_MORD_RETHAR_THE_DEATH_GATE)
-                creature->DespawnOrUnsummon();
-        }
-    }
-
-    void Register() override
-    {
-        OnEffectHitTarget += SpellEffectFn(spell_q13264_q13276_q13288_q13289_area_restrict_abom::HandleScript, EFFECT_0, SPELL_EFFECT_SCRIPT_EFFECT);
-    }
-};
-
-class spell_q13264_q13276_q13288_q13289_assign_credit_to_master : public SpellScript
-{
-    PrepareSpellScript(spell_q13264_q13276_q13288_q13289_assign_credit_to_master);
-
-    void HandleScript(SpellEffIndex /*effIndex*/)
-    {
-        if (Unit* target = GetHitUnit())
-        {
-            if (Unit* owner = target->GetOwner())
-            {
-                owner->CastSpell(owner, GetEffectValue(), true);
-            }
-        }
-    }
-
-    void Register() override
-    {
-        OnEffectHitTarget += SpellEffectFn(spell_q13264_q13276_q13288_q13289_assign_credit_to_master::HandleScript, EFFECT_0, SPELL_EFFECT_SCRIPT_EFFECT);
-    }
-};
-
-class spell_q12690_burst_at_the_seams_52510 : public SpellScript
-{
-    PrepareSpellScript(spell_q12690_burst_at_the_seams_52510);
-
-    bool Validate(SpellInfo const* /*spellInfo*/) override
-    {
-        return ValidateSpellInfo(
-        {
-            SPELL_BURST_AT_THE_SEAMS_52510,
-            SPELL_BURST_AT_THE_SEAMS_52508,
-            SPELL_BURST_AT_THE_SEAMS_59580,
-            SPELL_BURST_AT_THE_SEAMS_BONE,
-            SPELL_EXPLODE_ABOMINATION_MEAT,
-            SPELL_EXPLODE_ABOMINATION_BLOODY_MEAT
-        });
-    }
-
-    bool Load() override
-    {
-        return GetCaster()->GetTypeId() == TYPEID_UNIT;
-    }
-
-    void HandleKnockBack(SpellEffIndex /*effIndex*/)
-    {
-        if (Unit* creature = GetHitCreature())
-        {
-            if (Unit* charmer = GetCaster()->GetCharmerOrOwner())
-            {
-                if (Player* player = charmer->ToPlayer())
+            }
+
+            bool Load() override
+            {
+                return GetCaster()->GetTypeId() == TYPEID_UNIT;
+            }
+
+            void HandleKnockBack(SpellEffIndex /*effIndex*/)
+            {
+                if (Unit* creature = GetHitCreature())
                 {
-                    if (player->GetQuestStatus(QUEST_FUEL_FOR_THE_FIRE) == QUEST_STATUS_INCOMPLETE)
+                    if (Unit* charmer = GetCaster()->GetCharmerOrOwner())
                     {
-                        creature->CastSpell(creature, SPELL_BURST_AT_THE_SEAMS_BONE, true);
-                        creature->CastSpell(creature, SPELL_EXPLODE_ABOMINATION_MEAT, true);
-                        creature->CastSpell(creature, SPELL_EXPLODE_ABOMINATION_BLOODY_MEAT, true);
-                        creature->CastSpell(creature, SPELL_BURST_AT_THE_SEAMS_52508, true);
-                        creature->CastSpell(creature, SPELL_BURST_AT_THE_SEAMS_59580, true);
-
-                        player->CastSpell(player, SPELL_DRAKKARI_SKULLCRUSHER_CREDIT, true);
-                        uint16 count = player->GetReqKillOrCastCurrentCount(QUEST_FUEL_FOR_THE_FIRE, NPC_DRAKKARI_CHIEFTAINK);
-                        if ((count % 20) == 0)
-                            player->CastSpell(player, SPELL_SUMMON_DRAKKARI_CHIEFTAIN, true);
+                        if (Player* player = charmer->ToPlayer())
+                        {
+                            if (player->GetQuestStatus(QUEST_BURST_AT_THE_SEAMS) == QUEST_STATUS_INCOMPLETE)
+                            {
+                                creature->CastSpell(creature, SPELL_BURST_AT_THE_SEAMS_BONE, true);
+                                creature->CastSpell(creature, SPELL_BURST_AT_THE_SEAMS_MEAT, true);
+                                creature->CastSpell(creature, SPELL_BURST_AT_THE_SEAMS_BMEAT, true);
+                                creature->CastSpell(creature, SPELL_BURST_AT_THE_SEAMS_DMG, true);
+                                creature->CastSpell(creature, SPELL_BURST_AT_THE_SEAMS_DMG_2, true);
+
+                                player->CastSpell(player, SPELL_DRAKKARI_SKULLCRUSHER_CREDIT, true);
+                                uint16 count = player->GetReqKillOrCastCurrentCount(QUEST_BURST_AT_THE_SEAMS, NPC_DRAKKARI_CHIEFTAINK);
+                                if ((count % 20) == 0)
+                                    player->CastSpell(player, SPELL_SUMMON_DRAKKARI_CHIEFTAIN, true);
+                            }
+                        }
                     }
                 }
             }
-        }
-    }
-
-    void HandleScript(SpellEffIndex /*effIndex*/)
-    {
-        GetCaster()->ToCreature()->DespawnOrUnsummon(2s);
-    }
-
-    void Register() override
-    {
-        OnEffectHitTarget += SpellEffectFn(spell_q12690_burst_at_the_seams_52510::HandleKnockBack, EFFECT_1, SPELL_EFFECT_KNOCK_BACK);
-        OnEffectHitTarget += SpellEffectFn(spell_q12690_burst_at_the_seams_52510::HandleScript, EFFECT_0, SPELL_EFFECT_SCRIPT_EFFECT);
-    }
+
+            void HandleScript(SpellEffIndex /*effIndex*/)
+            {
+                GetCaster()->ToCreature()->DespawnOrUnsummon(2 * IN_MILLISECONDS);
+            }
+
+            void Register() override
+            {
+                OnEffectHitTarget += SpellEffectFn(spell_q12690_burst_at_the_seams_SpellScript::HandleKnockBack, EFFECT_1, SPELL_EFFECT_KNOCK_BACK);
+                OnEffectHitTarget += SpellEffectFn(spell_q12690_burst_at_the_seams_SpellScript::HandleScript, EFFECT_0, SPELL_EFFECT_SCRIPT_EFFECT);
+            }
+        };
+
+        SpellScript* GetSpellScript() const override
+        {
+            return new spell_q12690_burst_at_the_seams_SpellScript();
+        }
 };
 
 enum EscapeFromSilverbrook
@@ -2476,11 +2215,7 @@
             {
                 PreventDefaultAction();
                 if (Unit* caster = GetCaster())
-<<<<<<< HEAD
-                    caster->CastSpell(caster, GetSpellInfo()->Effects[aurEff->GetEffIndex()].TriggerSpell, aurEff);
-=======
                     caster->CastSpell(caster, GetSpellInfo()->GetEffect(aurEff->GetEffIndex())->TriggerSpell, true, nullptr, aurEff);
->>>>>>> 28d470c5
             }
 
             void Register() override
@@ -2544,11 +2279,10 @@
 
             void HandleScript(SpellEffIndex /*effIndex*/)
             {
+                int8 seatId = 2;
                 if (!GetHitCreature())
                     return;
-                CastSpellExtraArgs args(TRIGGERED_FULL_MASK);
-                args.AddSpellBP0(2);
-                GetHitCreature()->CastSpell(GetCaster(), SPELL_RIDE_GYMER, args);
+                GetHitCreature()->CastCustomSpell(SPELL_RIDE_GYMER, SPELLVALUE_BASE_POINT0, seatId, GetCaster(), true);
                 GetHitCreature()->CastSpell(GetHitCreature(), SPELL_GRABBED, true);
             }
 
@@ -2720,8 +2454,6 @@
     }
 };
 
-<<<<<<< HEAD
-=======
 enum FearNoEvil
 {
     SPELL_RENEWED_LIFE = 93097,
@@ -2793,7 +2525,6 @@
     }
 };
 
->>>>>>> 28d470c5
 class spell_q12414_hand_over_reins : public SpellScriptLoader
 {
     public:
@@ -3020,21 +2751,6 @@
     }
 };
 
-<<<<<<< HEAD
-class spell_q11896_weakness_to_lightning_46444 : public SpellScript
-{
-    PrepareSpellScript(spell_q11896_weakness_to_lightning_46444);
-
-    void HandleScript(SpellEffIndex /*effIndex*/)
-    {
-        if (Unit* target = GetHitUnit())
-        {
-            if (Unit* owner = target->GetOwner())
-            {
-                target->CastSpell(owner, GetEffectValue(), true);
-            }
-        }
-=======
 /*######
 ## Quest 14386 Leader of the Pack
 ######*/
@@ -3061,25 +2777,16 @@
         caster->SummonCreature(NPC_ATTACK_MASTIFF, -1982.724f, 2662.8f, -1.773986f, 0.8628055f, TEMPSUMMON_TIMED_DESPAWN_OUT_OF_COMBAT, 1000);
         caster->SummonCreature(NPC_ATTACK_MASTIFF, -1973.301f, 2655.475f, -0.7831049f, 1.098415f, TEMPSUMMON_TIMED_DESPAWN_OUT_OF_COMBAT, 1000);
         caster->SummonCreature(NPC_ATTACK_MASTIFF, -1956.509f, 2650.655f, 1.350571f, 1.441473f, TEMPSUMMON_TIMED_DESPAWN_OUT_OF_COMBAT, 1000);
->>>>>>> 28d470c5
     }
 
     void Register() override
     {
-<<<<<<< HEAD
-        OnEffectHitTarget += SpellEffectFn(spell_q11896_weakness_to_lightning_46444::HandleScript, EFFECT_0, SPELL_EFFECT_SCRIPT_EFFECT);
-    }
-};
-
-=======
         OnEffectHit += SpellEffectFn(spell_q14386_call_attack_mastiffs::HandleEffect, EFFECT_1, SPELL_EFFECT_SEND_EVENT);
     }
 };
->>>>>>> 28d470c5
 void AddSC_quest_spell_scripts()
 {
     new spell_q55_sacred_cleansing();
-    RegisterSpellScript(spell_q1846_bending_shinbone);
     new spell_q2203_thaumaturgy_channel();
     new spell_q5206_test_fetid_skull();
     new spell_q6124_6129_apply_salve();
@@ -3100,8 +2807,7 @@
     new spell_q12659_ahunaes_knife();
     new spell_q9874_liquid_fire();
     new spell_q12805_lifeblood_dummy();
-    RegisterSpellScript(spell_q13280_13283_plant_battle_standard);
-    RegisterSpellScript(spell_q13280_13283_jump_jets);
+    new spell_q13280_13283_plant_battle_standard();
     new spell_q14112_14145_chum_the_water();
     new spell_q9452_cast_net();
     new spell_q12279_cast_net();
@@ -3126,13 +2832,7 @@
     new spell_q12847_summon_soul_moveto_bunny();
     new spell_q13011_bear_flank_master();
     new spell_q13086_cannons_target();
-    RegisterSpellScript(spell_q13264_q13276_q13288_q13289_burst_at_the_seams_59576);
-    RegisterSpellScript(spell_q13264_q13276_q13288_q13289_burst_at_the_seams_59579);
-    RegisterSpellScript(spell_q13264_q13276_q13288_q13289_bloated_abom_feign_death);
-    RegisterSpellScript(spell_q13264_q13276_q13288_q13289_area_restrict_abom);
-    RegisterSpellScript(spell_q13264_q13276_q13288_q13289_assign_credit_to_master);
-    RegisterSpellScript(spell_q12690_burst_at_the_seams_52510);
-    RegisterSpellScript(spell_q11896_weakness_to_lightning_46444);
+    new spell_q12690_burst_at_the_seams();
     new spell_q12308_escape_from_silverbrook_summon_worgen();
     new spell_q12308_escape_from_silverbrook();
     new spell_q12641_death_comes_from_on_high();
@@ -3144,11 +2844,8 @@
     new spell_q13400_illidan_kill_master();
     new spell_q14100_q14111_make_player_destroy_totems();
     new spell_q10929_fumping();
-<<<<<<< HEAD
-=======
     new spell_q28813_get_our_boys_back_dummy();
     new spell_q28813_set_health_random();
->>>>>>> 28d470c5
     new spell_q12414_hand_over_reins();
     new spell_q13665_q13790_bested_trigger();
     new spell_59064_59439_portals();
@@ -3156,8 +2853,5 @@
     new spell_q11306_mixing_vrykul_blood();
     new spell_q11306_failed_mix_43376();
     new spell_q11306_failed_mix_43378();
-<<<<<<< HEAD
-=======
     RegisterSpellScript(spell_q14386_call_attack_mastiffs);
->>>>>>> 28d470c5
 }