--- conflicted
+++ resolved
@@ -3340,8 +3340,6 @@
         }
 };
 
-<<<<<<< HEAD
-=======
 // Achievement: The Turkinator
 enum TheTurkinator
 {
@@ -3711,7 +3709,6 @@
         }
 };
 
->>>>>>> 71076fe4
 void AddSC_generic_spell_scripts()
 {
     new spell_gen_absorb0_hitlimit1();
@@ -3789,8 +3786,6 @@
     new spell_gen_bonked();
     new spell_gen_gift_of_naaru();
     new spell_gen_av_honorable_defender();
-<<<<<<< HEAD
-=======
     new spell_gen_turkey_tracker();
     new spell_gen_feast_on();
     new spell_gen_well_fed_pilgrims_bounty("spell_gen_well_fed_pilgrims_bounty_ap", SPELL_A_SERVING_OF_TURKEY, SPELL_WELL_FED_AP);
@@ -3809,5 +3804,4 @@
     new spell_pilgrims_bounty_buff_food("spell_gen_spice_bread_stuffing", SPELL_WELL_FED_HIT_TRIGGER);
     new spell_pilgrims_bounty_buff_food("spell_gen_pumpkin_pie", SPELL_WELL_FED_SPIRIT_TRIGGER);
     new spell_pilgrims_bounty_buff_food("spell_gen_candied_sweet_potato", SPELL_WELL_FED_HASTE_TRIGGER);
->>>>>>> 71076fe4
 }