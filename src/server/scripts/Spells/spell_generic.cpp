--- conflicted
+++ resolved
@@ -767,7 +767,6 @@
         }
 };
 
-<<<<<<< HEAD
 enum ModelPerQuestProgress
 
 {
@@ -870,7 +869,7 @@
     {
         return new spell_ashbringer_sound_effect_SpellScript();
     }
-=======
+
 class spell_gen_profession_research : public SpellScriptLoader
 {
     public:
@@ -901,7 +900,6 @@
         {
             return new spell_gen_profession_research_SpellScript();
         }
->>>>>>> cdf9a740
 };
 
 void AddSC_generic_spell_scripts()
@@ -923,10 +921,7 @@
     new spell_gen_parachute_ic();
     new spell_gen_gunship_portal();
     new spell_gen_dungeon_credit();
-<<<<<<< HEAD
     new spell_gen_venomhide_check();
     new spell_ashbringer_sound_effect();
-=======
     new spell_gen_profession_research();
->>>>>>> cdf9a740
 }