--- conflicted
+++ resolved
@@ -3614,40 +3614,6 @@
         }
 };
 
-<<<<<<< HEAD
-class spell_gen_landmine_knockback : public SpellScriptLoader
-{
-public:
-    spell_gen_landmine_knockback() : SpellScriptLoader("spell_gen_landmine_knockback") { }
-
-    class spell_gen_landmine_knockback_SpellScript : public SpellScript
-    {
-        PrepareSpellScript(spell_gen_landmine_knockback_SpellScript);
-
-        void HandleScript(SpellEffIndex /*effIndex*/)
-        {
-            if (Player* target = GetHitPlayer())
-            {
-                Aura const* aura = GetHitAura();
-                if (!aura || aura->GetStackAmount() != 10)
-                    return;
-
-                AchievementEntry const* achiev = sAchievementStore.LookupEntry(1428);
-                target->CompletedAchievement(achiev);
-            }
-        }
-
-        void Register() override
-        {
-            OnEffectHitTarget += SpellEffectFn(spell_gen_landmine_knockback_SpellScript::HandleScript, EFFECT_1, SPELL_EFFECT_APPLY_AURA);
-        }
-    };
-
-    SpellScript* GetSpellScript() const override
-    {
-        return new spell_gen_landmine_knockback_SpellScript();
-    }
-=======
 enum GMFreeze
 {
     SPELL_GM_FREEZE = 9454
@@ -3719,9 +3685,41 @@
         {
             return new spell_gen_gm_freeze_AuraScript();
         }
->>>>>>> 54e201b8
-};
-
+};
+
+class spell_gen_landmine_knockback : public SpellScriptLoader
+{
+public:
+    spell_gen_landmine_knockback() : SpellScriptLoader("spell_gen_landmine_knockback") { }
+
+    class spell_gen_landmine_knockback_SpellScript : public SpellScript
+    {
+        PrepareSpellScript(spell_gen_landmine_knockback_SpellScript);
+
+        void HandleScript(SpellEffIndex /*effIndex*/)
+        {
+            if (Player* target = GetHitPlayer())
+            {
+                Aura const* aura = GetHitAura();
+                if (!aura || aura->GetStackAmount() != 10)
+                    return;
+
+                AchievementEntry const* achiev = sAchievementStore.LookupEntry(1428);
+                target->CompletedAchievement(achiev);
+            }
+        }
+
+        void Register() override
+        {
+            OnEffectHitTarget += SpellEffectFn(spell_gen_landmine_knockback_SpellScript::HandleScript, EFFECT_1, SPELL_EFFECT_APPLY_AURA);
+        }
+    };
+
+    SpellScript* GetSpellScript() const override
+    {
+        return new spell_gen_landmine_knockback_SpellScript();
+    }
+};
 void AddSC_generic_spell_scripts()
 {
     new spell_gen_absorb0_hitlimit1();
@@ -3802,9 +3800,6 @@
     new spell_gen_wg_water();
     new spell_gen_whisper_gulch_yogg_saron_whisper();
     new spell_gen_eject_all_passengers();
-<<<<<<< HEAD
+    new spell_gen_gm_freeze();
     new spell_gen_landmine_knockback();
-=======
-    new spell_gen_gm_freeze();
->>>>>>> 54e201b8
 }