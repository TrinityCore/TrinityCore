--- conflicted
+++ resolved
@@ -2233,61 +2233,32 @@
         if (player->GetLastPetNumber())
         {
             PetType newPetType = (player->getClass() == CLASS_HUNTER) ? HUNTER_PET : SUMMON_PET;
-            Pet* newPet = new Pet(player, newPetType);
-            if (newPet->LoadPetFromDB(player, 0, player->GetLastPetNumber(), true))
-            {
-<<<<<<< HEAD
-                Player* player = GetCaster()->ToPlayer();
-                if (player->GetLastPetNumber())
+
+            (new Pet(player, newPetType))->LoadPetFromDB([](bool loadResult, Pet* pet)
+            {
+                if (!loadResult)
                 {
-                    PetType newPetType = (player->getClass() == CLASS_HUNTER) ? HUNTER_PET : SUMMON_PET;
-
-                    (new Pet(player, newPetType))->LoadPetFromDB([](bool loadResult, Pet* pet)
-                    {
-                        if (!loadResult)
-                        {
-                            delete pet;
-                            return;
-                        }
-
-                        // revive the pet if it is dead
-                        if (pet->getDeathState() == DEAD)
-                            pet->setDeathState(ALIVE);
-
-                        pet->SetFullHealth();
-                        pet->SetPower(pet->getPowerType(), pet->GetMaxPower(pet->getPowerType()));
-
-                        switch (pet->GetEntry())
-                        {
-                            case NPC_DOOMGUARD:
-                            case NPC_INFERNAL:
-                                pet->SetEntry(NPC_IMP);
-                                break;
-                            default:
-                                break;
-                        }
-                    }, player, 0, player->GetLastPetNumber(), true);
-=======
+                    delete pet;
+                    return;
+                }
+
                 // revive the pet if it is dead
-                if (newPet->getDeathState() == DEAD)
-                    newPet->setDeathState(ALIVE);
-
-                newPet->SetFullHealth();
-                newPet->SetPower(newPet->getPowerType(), newPet->GetMaxPower(newPet->getPowerType()));
-
-                switch (newPet->GetEntry())
+                if (pet->getDeathState() == DEAD)
+                    pet->setDeathState(ALIVE);
+
+                pet->SetFullHealth();
+                pet->SetPower(pet->getPowerType(), pet->GetMaxPower(pet->getPowerType()));
+
+                switch (pet->GetEntry())
                 {
                     case NPC_DOOMGUARD:
                     case NPC_INFERNAL:
-                        newPet->SetEntry(NPC_IMP);
+                        pet->SetEntry(NPC_IMP);
                         break;
                     default:
                         break;
->>>>>>> 49aa8a2e
                 }
-            }
-            else
-                delete newPet;
+            }, player, 0, player->GetLastPetNumber(), true);
         }
     }
 
