/*
 * Copyright (C) 2008-2013 TrinityCore <http://www.trinitycore.org/>
 *
 * This program is free software; you can redistribute it and/or modify it
 * under the terms of the GNU General Public License as published by the
 * Free Software Foundation; either version 2 of the License, or (at your
 * option) any later version.
 *
 * This program is distributed in the hope that it will be useful, but WITHOUT
 * ANY WARRANTY; without even the implied warranty of MERCHANTABILITY or
 * FITNESS FOR A PARTICULAR PURPOSE. See the GNU General Public License for
 * more details.
 *
 * You should have received a copy of the GNU General Public License along
 * with this program. If not, see <http://www.gnu.org/licenses/>.
 */

/*
 * Scripts for spells with SPELLFAMILY_GENERIC which cannot be included in AI script file
 * of creature using it or can't be bound to any player class.
 * Ordered alphabetically using scriptname.
 * Scriptnames of files in this file should be prefixed with "spell_gen_"
 */

#include "ScriptMgr.h"
#include "Battleground.h"
#include "Cell.h"
#include "CellImpl.h"
#include "GridNotifiers.h"
#include "GridNotifiersImpl.h"
#include "Group.h"
#include "InstanceScript.h"
#include "LFGMgr.h"
#include "Pet.h"
#include "ReputationMgr.h"
#include "SkillDiscovery.h"
#include "SpellScript.h"
#include "SpellAuraEffects.h"

class spell_gen_absorb0_hitlimit1 : public SpellScriptLoader
{
    public:
        spell_gen_absorb0_hitlimit1() : SpellScriptLoader("spell_gen_absorb0_hitlimit1") { }

        class spell_gen_absorb0_hitlimit1_AuraScript : public AuraScript
        {
            PrepareAuraScript(spell_gen_absorb0_hitlimit1_AuraScript);

            uint32 limit;

            bool Load()
            {
                // Max absorb stored in 1 dummy effect
                limit = GetSpellInfo()->Effects[EFFECT_1].CalcValue();
                return true;
            }

            void Absorb(AuraEffect* /*aurEff*/, DamageInfo& /*dmgInfo*/, uint32& absorbAmount)
            {
                absorbAmount = std::min(limit, absorbAmount);
            }

            void Register()
            {
                 OnEffectAbsorb += AuraEffectAbsorbFn(spell_gen_absorb0_hitlimit1_AuraScript::Absorb, EFFECT_0);
            }
        };

        AuraScript* GetAuraScript() const
        {
            return new spell_gen_absorb0_hitlimit1_AuraScript();
        }
};

// 28764 - Adaptive Warding (Frostfire Regalia Set)
enum AdaptiveWarding
{
    SPELL_GEN_ADAPTIVE_WARDING_FIRE     = 28765,
    SPELL_GEN_ADAPTIVE_WARDING_NATURE   = 28768,
    SPELL_GEN_ADAPTIVE_WARDING_FROST    = 28766,
    SPELL_GEN_ADAPTIVE_WARDING_SHADOW   = 28769,
    SPELL_GEN_ADAPTIVE_WARDING_ARCANE   = 28770
};

class spell_gen_adaptive_warding : public SpellScriptLoader
{
    public:
        spell_gen_adaptive_warding() : SpellScriptLoader("spell_gen_adaptive_warding") { }

        class spell_gen_adaptive_warding_AuraScript : public AuraScript
        {
            PrepareAuraScript(spell_gen_adaptive_warding_AuraScript);

            bool Validate(SpellInfo const* /*spellInfo*/)
            {
                if (!sSpellMgr->GetSpellInfo(SPELL_GEN_ADAPTIVE_WARDING_FIRE) ||
                    !sSpellMgr->GetSpellInfo(SPELL_GEN_ADAPTIVE_WARDING_NATURE) ||
                    !sSpellMgr->GetSpellInfo(SPELL_GEN_ADAPTIVE_WARDING_FROST) ||
                    !sSpellMgr->GetSpellInfo(SPELL_GEN_ADAPTIVE_WARDING_SHADOW) ||
                    !sSpellMgr->GetSpellInfo(SPELL_GEN_ADAPTIVE_WARDING_ARCANE))
                    return false;
                return true;
            }

            bool CheckProc(ProcEventInfo& eventInfo)
            {
                if (eventInfo.GetDamageInfo()->GetSpellInfo()) // eventInfo.GetSpellInfo()
                    return false;

                // find Mage Armor
                if (!GetTarget()->GetAuraEffect(SPELL_AURA_MOD_MANA_REGEN_INTERRUPT, SPELLFAMILY_MAGE, 0x10000000, 0x0, 0x0))
                    return false;

                switch (GetFirstSchoolInMask(eventInfo.GetSchoolMask()))
                {
                    case SPELL_SCHOOL_NORMAL:
                    case SPELL_SCHOOL_HOLY:
                        return false;
                    default:
                        break;
                }
                return true;
            }

            void HandleProc(AuraEffect const* aurEff, ProcEventInfo& eventInfo)
            {
                PreventDefaultAction();

                uint32 spellId = 0;
                switch (GetFirstSchoolInMask(eventInfo.GetSchoolMask()))
                {
                    case SPELL_SCHOOL_FIRE:
                        spellId = SPELL_GEN_ADAPTIVE_WARDING_FIRE;
                        break;
                    case SPELL_SCHOOL_NATURE:
                        spellId = SPELL_GEN_ADAPTIVE_WARDING_NATURE;
                        break;
                    case SPELL_SCHOOL_FROST:
                        spellId = SPELL_GEN_ADAPTIVE_WARDING_FROST;
                        break;
                    case SPELL_SCHOOL_SHADOW:
                        spellId = SPELL_GEN_ADAPTIVE_WARDING_SHADOW;
                        break;
                    case SPELL_SCHOOL_ARCANE:
                        spellId = SPELL_GEN_ADAPTIVE_WARDING_ARCANE;
                        break;
                    default:
                        return;
                }
                GetTarget()->CastSpell(GetTarget(), spellId, true, NULL, aurEff);
            }

            void Register()
            {
                DoCheckProc += AuraCheckProcFn(spell_gen_adaptive_warding_AuraScript::CheckProc);
                OnEffectProc += AuraEffectProcFn(spell_gen_adaptive_warding_AuraScript::HandleProc, EFFECT_0, SPELL_AURA_DUMMY);
            }
        };

        AuraScript* GetAuraScript() const
        {
            return new spell_gen_adaptive_warding_AuraScript();
        }
};

// 41337 Aura of Anger
class spell_gen_aura_of_anger : public SpellScriptLoader
{
    public:
        spell_gen_aura_of_anger() : SpellScriptLoader("spell_gen_aura_of_anger") { }

        class spell_gen_aura_of_anger_AuraScript : public AuraScript
        {
            PrepareAuraScript(spell_gen_aura_of_anger_AuraScript);

            void HandleEffectPeriodicUpdate(AuraEffect* aurEff)
            {
                if (AuraEffect* aurEff1 = aurEff->GetBase()->GetEffect(EFFECT_1))
                    aurEff1->ChangeAmount(aurEff1->GetAmount() + 5);
                aurEff->SetAmount(100 * aurEff->GetTickNumber());
            }

            void Register()
            {
                OnEffectUpdatePeriodic += AuraEffectUpdatePeriodicFn(spell_gen_aura_of_anger_AuraScript::HandleEffectPeriodicUpdate, EFFECT_0, SPELL_AURA_PERIODIC_DAMAGE);
            }
        };

        AuraScript* GetAuraScript() const
        {
            return new spell_gen_aura_of_anger_AuraScript();
        }
};

class spell_gen_av_drekthar_presence : public SpellScriptLoader
{
    public:
        spell_gen_av_drekthar_presence() : SpellScriptLoader("spell_gen_av_drekthar_presence") { }

        class spell_gen_av_drekthar_presence_AuraScript : public AuraScript
        {
            PrepareAuraScript(spell_gen_av_drekthar_presence_AuraScript);

            bool CheckAreaTarget(Unit* target)
            {
                switch (target->GetEntry())
                {
                    // alliance
                    case 14762: // Dun Baldar North Marshal
                    case 14763: // Dun Baldar South Marshal
                    case 14764: // Icewing Marshal
                    case 14765: // Stonehearth Marshal
                    case 11948: // Vandar Stormspike
                    // horde
                    case 14772: // East Frostwolf Warmaster
                    case 14776: // Tower Point Warmaster
                    case 14773: // Iceblood Warmaster
                    case 14777: // West Frostwolf Warmaster
                    case 11946: // Drek'thar
                        return true;
                    default:
                        return false;
                        break;
                }
            }
            void Register()
            {
                DoCheckAreaTarget += AuraCheckAreaTargetFn(spell_gen_av_drekthar_presence_AuraScript::CheckAreaTarget);
            }
        };

        AuraScript* GetAuraScript() const
        {
            return new spell_gen_av_drekthar_presence_AuraScript();
        }
};

// 46394 Brutallus Burn
class spell_gen_burn_brutallus : public SpellScriptLoader
{
    public:
        spell_gen_burn_brutallus() : SpellScriptLoader("spell_gen_burn_brutallus") { }

        class spell_gen_burn_brutallus_AuraScript : public AuraScript
        {
            PrepareAuraScript(spell_gen_burn_brutallus_AuraScript);

            void HandleEffectPeriodicUpdate(AuraEffect* aurEff)
            {
                if (aurEff->GetTickNumber() % 11 == 0)
                    aurEff->SetAmount(aurEff->GetAmount() * 2);
            }

            void Register()
            {
                OnEffectUpdatePeriodic += AuraEffectUpdatePeriodicFn(spell_gen_burn_brutallus_AuraScript::HandleEffectPeriodicUpdate, EFFECT_0, SPELL_AURA_PERIODIC_DAMAGE);
            }
        };

        AuraScript* GetAuraScript() const
        {
            return new spell_gen_burn_brutallus_AuraScript();
        }
};

enum CannibalizeSpells
{
    SPELL_CANNIBALIZE_TRIGGERED = 20578,
};

class spell_gen_cannibalize : public SpellScriptLoader
{
    public:
        spell_gen_cannibalize() : SpellScriptLoader("spell_gen_cannibalize") { }

        class spell_gen_cannibalize_SpellScript : public SpellScript
        {
            PrepareSpellScript(spell_gen_cannibalize_SpellScript);

            bool Validate(SpellInfo const* /*spellEntry*/)
            {
                if (!sSpellMgr->GetSpellInfo(SPELL_CANNIBALIZE_TRIGGERED))
                    return false;
                return true;
            }

            SpellCastResult CheckIfCorpseNear()
            {
                Unit* caster = GetCaster();
                float max_range = GetSpellInfo()->GetMaxRange(false);
                WorldObject* result = NULL;
                // search for nearby enemy corpse in range
                Trinity::AnyDeadUnitSpellTargetInRangeCheck check(caster, max_range, GetSpellInfo(), TARGET_CHECK_ENEMY);
                Trinity::WorldObjectSearcher<Trinity::AnyDeadUnitSpellTargetInRangeCheck> searcher(caster, result, check);
                caster->GetMap()->VisitFirstFound(caster->m_positionX, caster->m_positionY, max_range, searcher);
                if (!result)
                    return SPELL_FAILED_NO_EDIBLE_CORPSES;
                return SPELL_CAST_OK;
            }

            void HandleDummy(SpellEffIndex /*effIndex*/)
            {
                Unit* caster = GetCaster();
                caster->CastSpell(caster, SPELL_CANNIBALIZE_TRIGGERED, false);
            }

            void Register()
            {
                OnEffectHit += SpellEffectFn(spell_gen_cannibalize_SpellScript::HandleDummy, EFFECT_0, SPELL_EFFECT_DUMMY);
                OnCheckCast += SpellCheckCastFn(spell_gen_cannibalize_SpellScript::CheckIfCorpseNear);
            }
        };

        SpellScript* GetSpellScript() const
        {
            return new spell_gen_cannibalize_SpellScript();
        }
};

// 63845 - Create Lance
enum CreateLanceSpells
{
    SPELL_CREATE_LANCE_ALLIANCE = 63914,
    SPELL_CREATE_LANCE_HORDE    = 63919
};

class spell_gen_create_lance : public SpellScriptLoader
{
    public:
        spell_gen_create_lance() : SpellScriptLoader("spell_gen_create_lance") { }

        class spell_gen_create_lance_SpellScript : public SpellScript
        {
            PrepareSpellScript(spell_gen_create_lance_SpellScript);

            bool Validate(SpellInfo const* /*spellInfo*/)
            {
                if (!sSpellMgr->GetSpellInfo(SPELL_CREATE_LANCE_ALLIANCE) || !sSpellMgr->GetSpellInfo(SPELL_CREATE_LANCE_HORDE))
                    return false;
                return true;
            }

            void HandleScript(SpellEffIndex effIndex)
            {
                PreventHitDefaultEffect(effIndex);

                if (Player* target = GetHitPlayer())
                {
                    if (target->GetTeam() == ALLIANCE)
                        GetCaster()->CastSpell(target, SPELL_CREATE_LANCE_ALLIANCE, true);
                    else
                        GetCaster()->CastSpell(target, SPELL_CREATE_LANCE_HORDE, true);
                }
            }

            void Register()
            {
                OnEffectHitTarget += SpellEffectFn(spell_gen_create_lance_SpellScript::HandleScript, EFFECT_0, SPELL_EFFECT_SCRIPT_EFFECT);
            }
        };

        SpellScript* GetSpellScript() const
        {
            return new spell_gen_create_lance_SpellScript();
        }
};

// 28702 - Netherbloom
enum Netherbloom
{
    SPELL_NETHERBLOOM_POLLEN_1 = 28703
};

class spell_gen_netherbloom : public SpellScriptLoader
{
    public:
        spell_gen_netherbloom() : SpellScriptLoader("spell_gen_netherbloom") { }

        class spell_gen_netherbloom_SpellScript : public SpellScript
        {
            PrepareSpellScript(spell_gen_netherbloom_SpellScript);

            bool Validate(SpellInfo const* /*spellInfo*/)
            {
                for (uint8 i = 0; i < 5; ++i)
                    if (!sSpellMgr->GetSpellInfo(SPELL_NETHERBLOOM_POLLEN_1 + i))
                        return false;
                return true;
            }

            void HandleScript(SpellEffIndex effIndex)
            {
                PreventHitDefaultEffect(effIndex);

                if (Unit* target = GetHitUnit())
                {
                    // 25% chance of casting a random buff
                    if (roll_chance_i(75))
                        return;

                    // triggered spells are 28703 to 28707
                    // Note: some sources say, that there was the possibility of
                    //       receiving a debuff. However, this seems to be removed by a patch.

                    // don't overwrite an existing aura
                    for (uint8 i = 0; i < 5; ++i)
                        if (target->HasAura(SPELL_NETHERBLOOM_POLLEN_1 + i))
                            return;

                    target->CastSpell(target, SPELL_NETHERBLOOM_POLLEN_1 + urand(0, 4), true);
                }
            }

            void Register()
            {
                OnEffectHitTarget += SpellEffectFn(spell_gen_netherbloom_SpellScript::HandleScript, EFFECT_0, SPELL_EFFECT_SCRIPT_EFFECT);
            }
        };

        SpellScript* GetSpellScript() const
        {
            return new spell_gen_netherbloom_SpellScript();
        }
};

// 28720 - Nightmare Vine
enum NightmareVine
{
    SPELL_NIGHTMARE_POLLEN  = 28721
};

class spell_gen_nightmare_vine : public SpellScriptLoader
{
    public:
        spell_gen_nightmare_vine() : SpellScriptLoader("spell_gen_nightmare_vine") { }

        class spell_gen_nightmare_vine_SpellScript : public SpellScript
        {
            PrepareSpellScript(spell_gen_nightmare_vine_SpellScript);

            bool Validate(SpellInfo const* /*spellInfo*/)
            {
                if (!sSpellMgr->GetSpellInfo(SPELL_NIGHTMARE_POLLEN))
                    return false;
                return true;
            }

            void HandleScript(SpellEffIndex effIndex)
            {
                PreventHitDefaultEffect(effIndex);

                if (Unit* target = GetHitUnit())
                {
                    // 25% chance of casting Nightmare Pollen
                    if (roll_chance_i(25))
                        target->CastSpell(target, SPELL_NIGHTMARE_POLLEN, true);
                }
            }

            void Register()
            {
                OnEffectHitTarget += SpellEffectFn(spell_gen_nightmare_vine_SpellScript::HandleScript, EFFECT_0, SPELL_EFFECT_SCRIPT_EFFECT);
            }
        };

        SpellScript* GetSpellScript() const
        {
            return new spell_gen_nightmare_vine_SpellScript();
        }
};

// 27539 - Obsidian Armor
enum ObsidianArmor
{
    SPELL_GEN_OBSIDIAN_ARMOR_HOLY       = 27536,
    SPELL_GEN_OBSIDIAN_ARMOR_FIRE       = 27533,
    SPELL_GEN_OBSIDIAN_ARMOR_NATURE     = 27538,
    SPELL_GEN_OBSIDIAN_ARMOR_FROST      = 27534,
    SPELL_GEN_OBSIDIAN_ARMOR_SHADOW     = 27535,
    SPELL_GEN_OBSIDIAN_ARMOR_ARCANE     = 27540
};

class spell_gen_obsidian_armor : public SpellScriptLoader
{
    public:
        spell_gen_obsidian_armor() : SpellScriptLoader("spell_gen_obsidian_armor") { }

        class spell_gen_obsidian_armor_AuraScript : public AuraScript
        {
            PrepareAuraScript(spell_gen_obsidian_armor_AuraScript);

            bool Validate(SpellInfo const* /*spellInfo*/)
            {
                if (!sSpellMgr->GetSpellInfo(SPELL_GEN_OBSIDIAN_ARMOR_HOLY) ||
                    !sSpellMgr->GetSpellInfo(SPELL_GEN_OBSIDIAN_ARMOR_FIRE) ||
                    !sSpellMgr->GetSpellInfo(SPELL_GEN_OBSIDIAN_ARMOR_NATURE) ||
                    !sSpellMgr->GetSpellInfo(SPELL_GEN_OBSIDIAN_ARMOR_FROST) ||
                    !sSpellMgr->GetSpellInfo(SPELL_GEN_OBSIDIAN_ARMOR_SHADOW) ||
                    !sSpellMgr->GetSpellInfo(SPELL_GEN_OBSIDIAN_ARMOR_ARCANE))
                    return false;
                return true;
            }

            bool CheckProc(ProcEventInfo& eventInfo)
            {
                if (eventInfo.GetDamageInfo()->GetSpellInfo()) // eventInfo.GetSpellInfo()
                    return false;

                if (GetFirstSchoolInMask(eventInfo.GetSchoolMask()) == SPELL_SCHOOL_NORMAL)
                    return false;

                return true;
            }

            void OnProc(AuraEffect const* aurEff, ProcEventInfo& eventInfo)
            {
                PreventDefaultAction();

                uint32 spellId = 0;
                switch (GetFirstSchoolInMask(eventInfo.GetSchoolMask()))
                {
                    case SPELL_SCHOOL_HOLY:
                        spellId = SPELL_GEN_OBSIDIAN_ARMOR_HOLY;
                        break;
                    case SPELL_SCHOOL_FIRE:
                        spellId = SPELL_GEN_OBSIDIAN_ARMOR_FIRE;
                        break;
                    case SPELL_SCHOOL_NATURE:
                        spellId = SPELL_GEN_OBSIDIAN_ARMOR_NATURE;
                        break;
                    case SPELL_SCHOOL_FROST:
                        spellId = SPELL_GEN_OBSIDIAN_ARMOR_FROST;
                        break;
                    case SPELL_SCHOOL_SHADOW:
                        spellId = SPELL_GEN_OBSIDIAN_ARMOR_SHADOW;
                        break;
                    case SPELL_SCHOOL_ARCANE:
                        spellId = SPELL_GEN_OBSIDIAN_ARMOR_ARCANE;
                        break;
                    default:
                        return;
                }
                GetTarget()->CastSpell(GetTarget(), spellId, true, NULL, aurEff);
            }

            void Register()
            {
                DoCheckProc += AuraCheckProcFn(spell_gen_obsidian_armor_AuraScript::CheckProc);
                OnEffectProc += AuraEffectProcFn(spell_gen_obsidian_armor_AuraScript::OnProc, EFFECT_0, SPELL_AURA_DUMMY);
            }
        };

        AuraScript* GetAuraScript() const
        {
            return new spell_gen_obsidian_armor_AuraScript();
        }
};

// 45472 Parachute
enum ParachuteSpells
{
    SPELL_PARACHUTE         = 45472,
    SPELL_PARACHUTE_BUFF    = 44795,
};

class spell_gen_parachute : public SpellScriptLoader
{
    public:
        spell_gen_parachute() : SpellScriptLoader("spell_gen_parachute") { }

        class spell_gen_parachute_AuraScript : public AuraScript
        {
            PrepareAuraScript(spell_gen_parachute_AuraScript);

            bool Validate(SpellInfo const* /*spell*/)
            {
                if (!sSpellMgr->GetSpellInfo(SPELL_PARACHUTE) || !sSpellMgr->GetSpellInfo(SPELL_PARACHUTE_BUFF))
                    return false;
                return true;
            }

            void HandleEffectPeriodic(AuraEffect const* /*aurEff*/)
            {
                if (Player* target = GetTarget()->ToPlayer())
                    if (target->IsFalling())
                    {
                        target->RemoveAurasDueToSpell(SPELL_PARACHUTE);
                        target->CastSpell(target, SPELL_PARACHUTE_BUFF, true);
                    }
            }

            void Register()
            {
                OnEffectPeriodic += AuraEffectPeriodicFn(spell_gen_parachute_AuraScript::HandleEffectPeriodic, EFFECT_0, SPELL_AURA_PERIODIC_DUMMY);
            }
        };

        AuraScript* GetAuraScript() const
        {
            return new spell_gen_parachute_AuraScript();
        }
};

enum NPCEntries
{
    NPC_DOOMGUARD   = 11859,
    NPC_INFERNAL    = 89,
    NPC_IMP         = 416,
};

class spell_gen_pet_summoned : public SpellScriptLoader
{
    public:
        spell_gen_pet_summoned() : SpellScriptLoader("spell_gen_pet_summoned") { }

        class spell_gen_pet_summoned_SpellScript : public SpellScript
        {
            PrepareSpellScript(spell_gen_pet_summoned_SpellScript);

            bool Load()
            {
                return GetCaster()->GetTypeId() == TYPEID_PLAYER;
            }

            void HandleScript(SpellEffIndex /*effIndex*/)
            {
                Player* player = GetCaster()->ToPlayer();
                if (player->GetLastPetNumber())
                {
                    PetType newPetType = (player->getClass() == CLASS_HUNTER) ? HUNTER_PET : SUMMON_PET;
                    if (Pet* newPet = new Pet(player, newPetType))
                    {
                        if (newPet->LoadPetFromDB(player, 0, player->GetLastPetNumber(), true))
                        {
                            // revive the pet if it is dead
                            if (newPet->getDeathState() == DEAD)
                                newPet->setDeathState(ALIVE);

                            newPet->SetFullHealth();
                            newPet->SetPower(newPet->getPowerType(), newPet->GetMaxPower(newPet->getPowerType()));

                            switch (newPet->GetEntry())
                            {
                                case NPC_DOOMGUARD:
                                case NPC_INFERNAL:
                                    newPet->SetEntry(NPC_IMP);
                                    break;
                                default:
                                    break;
                            }
                        }
                        else
                            delete newPet;
                    }
                }
            }

            void Register()
            {
                OnEffectHitTarget += SpellEffectFn(spell_gen_pet_summoned_SpellScript::HandleScript, EFFECT_0, SPELL_EFFECT_SCRIPT_EFFECT);
            }
        };

        SpellScript* GetSpellScript() const
        {
            return new spell_gen_pet_summoned_SpellScript();
        }
};

class spell_gen_remove_flight_auras : public SpellScriptLoader
{
    public:
        spell_gen_remove_flight_auras() : SpellScriptLoader("spell_gen_remove_flight_auras") {}

        class spell_gen_remove_flight_auras_SpellScript : public SpellScript
        {
            PrepareSpellScript(spell_gen_remove_flight_auras_SpellScript);

            void HandleScript(SpellEffIndex /*effIndex*/)
            {
                if (Unit* target = GetHitUnit())
                {
                    target->RemoveAurasByType(SPELL_AURA_FLY);
                    target->RemoveAurasByType(SPELL_AURA_MOD_INCREASE_MOUNTED_FLIGHT_SPEED);
                }
            }

            void Register()
            {
                OnEffectHitTarget += SpellEffectFn(spell_gen_remove_flight_auras_SpellScript::HandleScript, EFFECT_1, SPELL_EFFECT_SCRIPT_EFFECT);
            }
        };

        SpellScript* GetSpellScript() const
        {
            return new spell_gen_remove_flight_auras_SpellScript();
        }
};

enum EluneCandle
{
    NPC_OMEN                       = 15467,

    SPELL_ELUNE_CANDLE_OMEN_HEAD   = 26622,
    SPELL_ELUNE_CANDLE_OMEN_CHEST  = 26624,
    SPELL_ELUNE_CANDLE_OMEN_HAND_R = 26625,
    SPELL_ELUNE_CANDLE_OMEN_HAND_L = 26649,
    SPELL_ELUNE_CANDLE_NORMAL      = 26636,
};

class spell_gen_elune_candle : public SpellScriptLoader
{
    public:
        spell_gen_elune_candle() : SpellScriptLoader("spell_gen_elune_candle") {}

        class spell_gen_elune_candle_SpellScript : public SpellScript
        {
            PrepareSpellScript(spell_gen_elune_candle_SpellScript);
            bool Validate(SpellInfo const* /*spellEntry*/)
            {
                if (!sSpellMgr->GetSpellInfo(SPELL_ELUNE_CANDLE_OMEN_HEAD))
                    return false;
                if (!sSpellMgr->GetSpellInfo(SPELL_ELUNE_CANDLE_OMEN_CHEST))
                    return false;
                if (!sSpellMgr->GetSpellInfo(SPELL_ELUNE_CANDLE_OMEN_HAND_R))
                    return false;
                if (!sSpellMgr->GetSpellInfo(SPELL_ELUNE_CANDLE_OMEN_HAND_L))
                    return false;
                if (!sSpellMgr->GetSpellInfo(SPELL_ELUNE_CANDLE_NORMAL))
                    return false;
                return true;
            }

            void HandleScript(SpellEffIndex /*effIndex*/)
            {
                uint32 spellId = 0;

                if (GetHitUnit()->GetEntry() == NPC_OMEN)
                {
                    switch (urand(0, 3))
                    {
                        case 0: spellId = SPELL_ELUNE_CANDLE_OMEN_HEAD; break;
                        case 1: spellId = SPELL_ELUNE_CANDLE_OMEN_CHEST; break;
                        case 2: spellId = SPELL_ELUNE_CANDLE_OMEN_HAND_R; break;
                        case 3: spellId = SPELL_ELUNE_CANDLE_OMEN_HAND_L; break;
                    }
                }
                else
                    spellId = SPELL_ELUNE_CANDLE_NORMAL;

                GetCaster()->CastSpell(GetHitUnit(), spellId, true, NULL);
            }

            void Register()
            {
                OnEffectHitTarget += SpellEffectFn(spell_gen_elune_candle_SpellScript::HandleScript, EFFECT_0, SPELL_EFFECT_DUMMY);
            }
        };

        SpellScript* GetSpellScript() const
        {
            return new spell_gen_elune_candle_SpellScript();
        }
};

class spell_creature_permanent_feign_death : public SpellScriptLoader
{
    public:
        spell_creature_permanent_feign_death() : SpellScriptLoader("spell_creature_permanent_feign_death") { }

        class spell_creature_permanent_feign_death_AuraScript : public AuraScript
        {
            PrepareAuraScript(spell_creature_permanent_feign_death_AuraScript);

            void HandleEffectApply(AuraEffect const* /*aurEff*/, AuraEffectHandleModes /*mode*/)
            {
                Unit* target = GetTarget();
                target->SetFlag(UNIT_DYNAMIC_FLAGS, UNIT_DYNFLAG_DEAD);
                target->SetFlag(UNIT_FIELD_FLAGS_2, UNIT_FLAG2_FEIGN_DEATH);

                if (target->GetTypeId() == TYPEID_UNIT)
                    target->ToCreature()->SetReactState(REACT_PASSIVE);
            }

            void Register()
            {
                OnEffectApply += AuraEffectApplyFn(spell_creature_permanent_feign_death_AuraScript::HandleEffectApply, EFFECT_0, SPELL_AURA_DUMMY, AURA_EFFECT_HANDLE_REAL);
            }
        };

        AuraScript* GetAuraScript() const
        {
            return new spell_creature_permanent_feign_death_AuraScript();
        }
};

enum AnimalBloodPoolSpell
{
    SPELL_ANIMAL_BLOOD      = 46221,
    SPELL_SPAWN_BLOOD_POOL  = 63471,
};

class spell_gen_animal_blood : public SpellScriptLoader
{
    public:
        spell_gen_animal_blood() : SpellScriptLoader("spell_gen_animal_blood") { }

        class spell_gen_animal_blood_AuraScript : public AuraScript
        {
            PrepareAuraScript(spell_gen_animal_blood_AuraScript);

            bool Validate(SpellInfo const* /*spell*/)
            {
                if (!sSpellMgr->GetSpellInfo(SPELL_SPAWN_BLOOD_POOL))
                    return false;
                return true;
            }

            void OnApply(AuraEffect const* /*aurEff*/, AuraEffectHandleModes /*mode*/)
            {
                // Remove all auras with spell id 46221, except the one currently being applied
                while (Aura* aur = GetUnitOwner()->GetOwnedAura(SPELL_ANIMAL_BLOOD, 0, 0, 0, GetAura()))
                    GetUnitOwner()->RemoveOwnedAura(aur);
            }

            void OnRemove(AuraEffect const* /*aurEff*/, AuraEffectHandleModes /*mode*/)
            {
                if (Unit* owner = GetUnitOwner())
                    if (owner->IsInWater())
                        owner->CastSpell(owner, SPELL_SPAWN_BLOOD_POOL, true);
            }

            void Register()
            {
                AfterEffectApply += AuraEffectRemoveFn(spell_gen_animal_blood_AuraScript::OnApply, EFFECT_0, SPELL_AURA_PERIODIC_TRIGGER_SPELL, AURA_EFFECT_HANDLE_REAL);
                AfterEffectRemove += AuraEffectRemoveFn(spell_gen_animal_blood_AuraScript::OnRemove, EFFECT_0, SPELL_AURA_PERIODIC_TRIGGER_SPELL, AURA_EFFECT_HANDLE_REAL);
            }
        };

        AuraScript* GetAuraScript() const
        {
            return new spell_gen_animal_blood_AuraScript();
        }
};

enum DivineStormSpell
{
    SPELL_DIVINE_STORM  = 53385,
};

// 70769 Divine Storm!
class spell_gen_divine_storm_cd_reset : public SpellScriptLoader
{
    public:
        spell_gen_divine_storm_cd_reset() : SpellScriptLoader("spell_gen_divine_storm_cd_reset") {}

        class spell_gen_divine_storm_cd_reset_SpellScript : public SpellScript
        {
            PrepareSpellScript(spell_gen_divine_storm_cd_reset_SpellScript);

            bool Load()
            {
                return GetCaster()->GetTypeId() == TYPEID_PLAYER;
            }

            bool Validate(SpellInfo const* /*spellEntry*/)
            {
                if (!sSpellMgr->GetSpellInfo(SPELL_DIVINE_STORM))
                    return false;
                return true;
            }

            void HandleScript(SpellEffIndex /*effIndex*/)
            {
                Player* caster = GetCaster()->ToPlayer();
                if (caster->HasSpellCooldown(SPELL_DIVINE_STORM))
                    caster->RemoveSpellCooldown(SPELL_DIVINE_STORM, true);
            }

            void Register()
            {
                OnEffectHitTarget += SpellEffectFn(spell_gen_divine_storm_cd_reset_SpellScript::HandleScript, EFFECT_0, SPELL_EFFECT_DUMMY);
            }
        };

        SpellScript* GetSpellScript() const
        {
            return new spell_gen_divine_storm_cd_reset_SpellScript();
        }
};

class spell_gen_gunship_portal : public SpellScriptLoader
{
    public:
        spell_gen_gunship_portal() : SpellScriptLoader("spell_gen_gunship_portal") { }

        class spell_gen_gunship_portal_SpellScript : public SpellScript
        {
            PrepareSpellScript(spell_gen_gunship_portal_SpellScript);

            bool Load()
            {
                return GetCaster()->GetTypeId() == TYPEID_PLAYER;
            }

            void HandleScript(SpellEffIndex /*effIndex*/)
            {
                Player* caster = GetCaster()->ToPlayer();
                if (Battleground* bg = caster->GetBattleground())
                    if (bg->GetTypeID(true) == BATTLEGROUND_IC)
                        bg->DoAction(1, caster->GetGUID());
            }

            void Register()
            {
                OnEffectHitTarget += SpellEffectFn(spell_gen_gunship_portal_SpellScript::HandleScript, EFFECT_0, SPELL_EFFECT_SCRIPT_EFFECT);
            }
        };

        SpellScript* GetSpellScript() const
        {
            return new spell_gen_gunship_portal_SpellScript();
        }
};

enum parachuteIC
{
    SPELL_PARACHUTE_IC = 66657,
};

class spell_gen_parachute_ic : public SpellScriptLoader
{
    public:
        spell_gen_parachute_ic() : SpellScriptLoader("spell_gen_parachute_ic") { }

        class spell_gen_parachute_ic_AuraScript : public AuraScript
        {
            PrepareAuraScript(spell_gen_parachute_ic_AuraScript)

            void HandleTriggerSpell(AuraEffect const* /*aurEff*/)
            {
                if (Player* target = GetTarget()->ToPlayer())
                    if (target->m_movementInfo.fallTime > 2000)
                        target->CastSpell(target, SPELL_PARACHUTE_IC, true);
            }

            void Register()
            {
                OnEffectPeriodic += AuraEffectPeriodicFn(spell_gen_parachute_ic_AuraScript::HandleTriggerSpell, EFFECT_0, SPELL_AURA_PERIODIC_TRIGGER_SPELL);
            }
        };

        AuraScript* GetAuraScript() const
        {
            return new spell_gen_parachute_ic_AuraScript();
        }
};

class spell_gen_dungeon_credit : public SpellScriptLoader
{
    public:
        spell_gen_dungeon_credit() : SpellScriptLoader("spell_gen_dungeon_credit") { }

        class spell_gen_dungeon_credit_SpellScript : public SpellScript
        {
            PrepareSpellScript(spell_gen_dungeon_credit_SpellScript);

            bool Load()
            {
                _handled = false;
                return GetCaster()->GetTypeId() == TYPEID_UNIT;
            }

            void CreditEncounter()
            {
                // This hook is executed for every target, make sure we only credit instance once
                if (_handled)
                    return;

                _handled = true;
                Unit* caster = GetCaster();
                if (InstanceScript* instance = caster->GetInstanceScript())
                    instance->UpdateEncounterState(ENCOUNTER_CREDIT_CAST_SPELL, GetSpellInfo()->Id, caster);
            }

            void Register()
            {
                AfterHit += SpellHitFn(spell_gen_dungeon_credit_SpellScript::CreditEncounter);
            }

            bool _handled;
        };

        SpellScript* GetSpellScript() const
        {
            return new spell_gen_dungeon_credit_SpellScript();
        }
};

class spell_gen_profession_research : public SpellScriptLoader
{
    public:
        spell_gen_profession_research() : SpellScriptLoader("spell_gen_profession_research") {}

        class spell_gen_profession_research_SpellScript : public SpellScript
        {
            PrepareSpellScript(spell_gen_profession_research_SpellScript);

            bool Load()
            {
                return GetCaster()->GetTypeId() == TYPEID_PLAYER;
            }

            SpellCastResult CheckRequirement()
            {
                if (HasDiscoveredAllSpells(GetSpellInfo()->Id, GetCaster()->ToPlayer()))
                {
                    SetCustomCastResultMessage(SPELL_CUSTOM_ERROR_NOTHING_TO_DISCOVER);
                    return SPELL_FAILED_CUSTOM_ERROR;
                }

                return SPELL_CAST_OK;
            }

            void HandleScript(SpellEffIndex /*effIndex*/)
            {
                Player* caster = GetCaster()->ToPlayer();
                uint32 spellId = GetSpellInfo()->Id;

                // learn random explicit discovery recipe (if any)
                if (uint32 discoveredSpellId = GetExplicitDiscoverySpell(spellId, caster))
                    caster->learnSpell(discoveredSpellId, false);

                caster->UpdateCraftSkill(spellId);
            }

            void Register()
            {
                OnCheckCast += SpellCheckCastFn(spell_gen_profession_research_SpellScript::CheckRequirement);
                OnEffectHitTarget += SpellEffectFn(spell_gen_profession_research_SpellScript::HandleScript, EFFECT_1, SPELL_EFFECT_SCRIPT_EFFECT);
            }
        };

        SpellScript* GetSpellScript() const
        {
            return new spell_gen_profession_research_SpellScript();
        }
};

class spell_generic_clone : public SpellScriptLoader
{
    public:
        spell_generic_clone() : SpellScriptLoader("spell_generic_clone") { }

        class spell_generic_clone_SpellScript : public SpellScript
        {
            PrepareSpellScript(spell_generic_clone_SpellScript);

            void HandleScriptEffect(SpellEffIndex effIndex)
            {
                PreventHitDefaultEffect(effIndex);
                uint32 spellId = uint32(GetSpellInfo()->Effects[effIndex].CalcValue());
                GetHitUnit()->CastSpell(GetCaster(), spellId, true);
            }

            void Register()
            {
                OnEffectHitTarget += SpellEffectFn(spell_generic_clone_SpellScript::HandleScriptEffect, EFFECT_1, SPELL_EFFECT_SCRIPT_EFFECT);
                OnEffectHitTarget += SpellEffectFn(spell_generic_clone_SpellScript::HandleScriptEffect, EFFECT_2, SPELL_EFFECT_SCRIPT_EFFECT);
            }
        };

        SpellScript* GetSpellScript() const
        {
            return new spell_generic_clone_SpellScript();
        }
};

enum CloneWeaponSpells
{
    SPELL_COPY_WEAPON_AURA       = 41054,
    SPELL_COPY_WEAPON_2_AURA     = 63418,
    SPELL_COPY_WEAPON_3_AURA     = 69893,

    SPELL_COPY_OFFHAND_AURA      = 45205,
    SPELL_COPY_OFFHAND_2_AURA    = 69896,

    SPELL_COPY_RANGED_AURA       = 57594
};

class spell_generic_clone_weapon : public SpellScriptLoader
{
    public:
        spell_generic_clone_weapon() : SpellScriptLoader("spell_generic_clone_weapon") { }

        class spell_generic_clone_weapon_SpellScript : public SpellScript
        {
            PrepareSpellScript(spell_generic_clone_weapon_SpellScript);

            void HandleScriptEffect(SpellEffIndex effIndex)
            {
                PreventHitDefaultEffect(effIndex);
                Unit* caster = GetCaster();

                if (Unit* target = GetHitUnit())
                {

                    uint32 spellId = uint32(GetSpellInfo()->Effects[EFFECT_0].CalcValue());
                    caster->CastSpell(target, spellId, true);
                }
            }

            void Register()
            {
                OnEffectHitTarget += SpellEffectFn(spell_generic_clone_weapon_SpellScript::HandleScriptEffect, EFFECT_0, SPELL_EFFECT_SCRIPT_EFFECT);
            }
        };

        SpellScript* GetSpellScript() const
        {
            return new spell_generic_clone_weapon_SpellScript();
        }
};

class spell_gen_clone_weapon_aura : public SpellScriptLoader
{
    public:
        spell_gen_clone_weapon_aura() : SpellScriptLoader("spell_gen_clone_weapon_aura") { }

        class spell_gen_clone_weapon_auraScript : public AuraScript
        {
            PrepareAuraScript(spell_gen_clone_weapon_auraScript);

            uint32 prevItem;

            bool Validate(SpellInfo const* /*spellEntry*/)
            {
                if (!sSpellMgr->GetSpellInfo(SPELL_COPY_WEAPON_AURA) || !sSpellMgr->GetSpellInfo(SPELL_COPY_WEAPON_2_AURA) || !sSpellMgr->GetSpellInfo(SPELL_COPY_WEAPON_3_AURA)
                    || !sSpellMgr->GetSpellInfo(SPELL_COPY_OFFHAND_AURA) || !sSpellMgr->GetSpellInfo(SPELL_COPY_OFFHAND_2_AURA) || !sSpellMgr->GetSpellInfo(SPELL_COPY_RANGED_AURA))
                    return false;
                return true;
            }

            void OnApply(AuraEffect const* /*aurEff*/, AuraEffectHandleModes /*mode*/)
            {
                Unit* caster = GetCaster();
                Unit* target = GetTarget();

                if (!caster)
                    return;

                switch (GetSpellInfo()->Id)
                {
                    case SPELL_COPY_WEAPON_AURA:
                    case SPELL_COPY_WEAPON_2_AURA:
                    case SPELL_COPY_WEAPON_3_AURA:
                    {
                        prevItem = target->GetUInt32Value(UNIT_VIRTUAL_ITEM_SLOT_ID);

                        if (Player* player = caster->ToPlayer())
                        {
                            if (Item* mainItem = player->GetItemByPos(INVENTORY_SLOT_BAG_0, EQUIPMENT_SLOT_MAINHAND))
                                target->SetUInt32Value(UNIT_VIRTUAL_ITEM_SLOT_ID, mainItem->GetEntry());
                        }
                        else
                            target->SetUInt32Value(UNIT_VIRTUAL_ITEM_SLOT_ID, caster->GetUInt32Value(UNIT_VIRTUAL_ITEM_SLOT_ID));
                        break;
                    }
                    case SPELL_COPY_OFFHAND_AURA:
                    case SPELL_COPY_OFFHAND_2_AURA:
                    {
                        prevItem = target->GetUInt32Value(UNIT_VIRTUAL_ITEM_SLOT_ID) + 1;

                        if (Player* player = caster->ToPlayer())
                        {
                            if (Item* offItem = player->GetItemByPos(INVENTORY_SLOT_BAG_0, EQUIPMENT_SLOT_OFFHAND))
                                target->SetUInt32Value(UNIT_VIRTUAL_ITEM_SLOT_ID + 1, offItem->GetEntry());
                        }
                        else
                            target->SetUInt32Value(UNIT_VIRTUAL_ITEM_SLOT_ID + 1, caster->GetUInt32Value(UNIT_VIRTUAL_ITEM_SLOT_ID + 1));
                        break;
                    }
                    case SPELL_COPY_RANGED_AURA:
                    {
                        prevItem = target->GetUInt32Value(UNIT_VIRTUAL_ITEM_SLOT_ID) + 2;

                        if (Player* player = caster->ToPlayer())
                        {
                            if (Item* rangedItem = player->GetItemByPos(INVENTORY_SLOT_BAG_0, EQUIPMENT_SLOT_RANGED))
                                target->SetUInt32Value(UNIT_VIRTUAL_ITEM_SLOT_ID + 2, rangedItem->GetEntry());
                        }
                        else
                            target->SetUInt32Value(UNIT_VIRTUAL_ITEM_SLOT_ID + 2, caster->GetUInt32Value(UNIT_VIRTUAL_ITEM_SLOT_ID + 2));
                        break;
                    }
                    default:
                        break;
                }
            }

            void OnRemove(AuraEffect const* /*aurEff*/, AuraEffectHandleModes /*mode*/)
            {
                Unit* target = GetTarget();

                switch (GetSpellInfo()->Id)
                {
                    case SPELL_COPY_WEAPON_AURA:
                    case SPELL_COPY_WEAPON_2_AURA:
                    case SPELL_COPY_WEAPON_3_AURA:
                    {
                        target->SetUInt32Value(UNIT_VIRTUAL_ITEM_SLOT_ID, prevItem);
                        break;
                    }
                    case SPELL_COPY_OFFHAND_AURA:
                    case SPELL_COPY_OFFHAND_2_AURA:
                    {
                        target->SetUInt32Value(UNIT_VIRTUAL_ITEM_SLOT_ID + 1, prevItem);
                        break;
                    }
                    case SPELL_COPY_RANGED_AURA:
                    {
                        target->SetUInt32Value(UNIT_VIRTUAL_ITEM_SLOT_ID + 2, prevItem);
                        break;
                    }
                    default:
                        break;
                }
            }

            void Register()
            {
                OnEffectApply += AuraEffectApplyFn(spell_gen_clone_weapon_auraScript::OnApply, EFFECT_0, SPELL_AURA_PERIODIC_DUMMY, AURA_EFFECT_HANDLE_REAL_OR_REAPPLY_MASK);
                OnEffectRemove += AuraEffectRemoveFn(spell_gen_clone_weapon_auraScript::OnRemove, EFFECT_0, SPELL_AURA_PERIODIC_DUMMY, AURA_EFFECT_HANDLE_REAL_OR_REAPPLY_MASK);
            }

        };

        AuraScript* GetAuraScript() const
        {
            return new spell_gen_clone_weapon_auraScript();
        }
};

enum SeaforiumSpells
{
    SPELL_PLANT_CHARGES_CREDIT_ACHIEVEMENT = 60937,
};

class spell_gen_seaforium_blast : public SpellScriptLoader
{
    public:
        spell_gen_seaforium_blast() : SpellScriptLoader("spell_gen_seaforium_blast") {}

        class spell_gen_seaforium_blast_SpellScript : public SpellScript
        {
            PrepareSpellScript(spell_gen_seaforium_blast_SpellScript);

            bool Validate(SpellInfo const* /*spell*/)
            {
                if (!sSpellMgr->GetSpellInfo(SPELL_PLANT_CHARGES_CREDIT_ACHIEVEMENT))
                    return false;
                return true;
            }

            bool Load()
            {
                // OriginalCaster is always available in Spell::prepare
                return GetOriginalCaster()->GetTypeId() == TYPEID_PLAYER;
            }

            void AchievementCredit(SpellEffIndex /*effIndex*/)
            {
                // but in effect handling OriginalCaster can become NULL
                if (Unit* originalCaster = GetOriginalCaster())
                    if (GameObject* go = GetHitGObj())
                        if (go->GetGOInfo()->type == GAMEOBJECT_TYPE_DESTRUCTIBLE_BUILDING)
                            originalCaster->CastSpell(originalCaster, SPELL_PLANT_CHARGES_CREDIT_ACHIEVEMENT, true);
            }

            void Register()
            {
                OnEffectHitTarget += SpellEffectFn(spell_gen_seaforium_blast_SpellScript::AchievementCredit, EFFECT_1, SPELL_EFFECT_GAMEOBJECT_DAMAGE);
            }
        };

        SpellScript* GetSpellScript() const
        {
            return new spell_gen_seaforium_blast_SpellScript();
        }
};

enum FriendOrFowl
{
    SPELL_TURKEY_VENGEANCE  = 25285,
};

class spell_gen_turkey_marker : public SpellScriptLoader
{
    public:
        spell_gen_turkey_marker() : SpellScriptLoader("spell_gen_turkey_marker") { }

        class spell_gen_turkey_marker_AuraScript : public AuraScript
        {
            PrepareAuraScript(spell_gen_turkey_marker_AuraScript);

            void OnApply(AuraEffect const* aurEff, AuraEffectHandleModes /*mode*/)
            {
                // store stack apply times, so we can pop them while they expire
                _applyTimes.push_back(getMSTime());
                Unit* target = GetTarget();

                // on stack 15 cast the achievement crediting spell
                if (GetStackAmount() >= 15)
                    target->CastSpell(target, SPELL_TURKEY_VENGEANCE, true, NULL, aurEff, GetCasterGUID());
            }

            void OnPeriodic(AuraEffect const* /*aurEff*/)
            {
                if (_applyTimes.empty())
                    return;

                // pop stack if it expired for us
                if (_applyTimes.front() + GetMaxDuration() < getMSTime())
                    ModStackAmount(-1, AURA_REMOVE_BY_EXPIRE);
            }

            void Register()
            {
                AfterEffectApply += AuraEffectApplyFn(spell_gen_turkey_marker_AuraScript::OnApply, EFFECT_0, SPELL_AURA_PERIODIC_DUMMY, AURA_EFFECT_HANDLE_REAL);
                OnEffectPeriodic += AuraEffectPeriodicFn(spell_gen_turkey_marker_AuraScript::OnPeriodic, EFFECT_0, SPELL_AURA_PERIODIC_DUMMY);
            }

            std::list<uint32> _applyTimes;
        };

        AuraScript* GetAuraScript() const
        {
            return new spell_gen_turkey_marker_AuraScript();
        }
};

class spell_gen_lifeblood : public SpellScriptLoader
{
    public:
        spell_gen_lifeblood() : SpellScriptLoader("spell_gen_lifeblood") { }

        class spell_gen_lifeblood_AuraScript : public AuraScript
        {
            PrepareAuraScript(spell_gen_lifeblood_AuraScript);

            void CalculateAmount(AuraEffect const* aurEff, int32& amount, bool& /*canBeRecalculated*/)
            {
                if (Unit* owner = GetUnitOwner())
                    amount += int32(CalculatePct(owner->GetMaxHealth(), 1.5f / aurEff->GetTotalTicks()));
            }

            void Register()
            {
                DoEffectCalcAmount += AuraEffectCalcAmountFn(spell_gen_lifeblood_AuraScript::CalculateAmount, EFFECT_0, SPELL_AURA_PERIODIC_HEAL);
            }
        };

        AuraScript* GetAuraScript() const
        {
            return new spell_gen_lifeblood_AuraScript();
        }
};

enum MagicRoosterSpells
{
    SPELL_MAGIC_ROOSTER_NORMAL          = 66122,
    SPELL_MAGIC_ROOSTER_DRAENEI_MALE    = 66123,
    SPELL_MAGIC_ROOSTER_TAUREN_MALE     = 66124,
};

class spell_gen_magic_rooster : public SpellScriptLoader
{
    public:
        spell_gen_magic_rooster() : SpellScriptLoader("spell_gen_magic_rooster") { }

        class spell_gen_magic_rooster_SpellScript : public SpellScript
        {
            PrepareSpellScript(spell_gen_magic_rooster_SpellScript);

            void HandleScript(SpellEffIndex effIndex)
            {
                PreventHitDefaultEffect(effIndex);
                if (Player* target = GetHitPlayer())
                {
                    // prevent client crashes from stacking mounts
                    target->RemoveAurasByType(SPELL_AURA_MOUNTED);

                    uint32 spellId = SPELL_MAGIC_ROOSTER_NORMAL;
                    switch (target->getRace())
                    {
                        case RACE_DRAENEI:
                            if (target->getGender() == GENDER_MALE)
                                spellId = SPELL_MAGIC_ROOSTER_DRAENEI_MALE;
                            break;
                        case RACE_TAUREN:
                            if (target->getGender() == GENDER_MALE)
                                spellId = SPELL_MAGIC_ROOSTER_TAUREN_MALE;
                            break;
                        default:
                            break;
                    }

                    target->CastSpell(target, spellId, true);
                }
            }

            void Register()
            {
                OnEffectHitTarget += SpellEffectFn(spell_gen_magic_rooster_SpellScript::HandleScript, EFFECT_2, SPELL_EFFECT_SCRIPT_EFFECT);
            }
        };

        SpellScript* GetSpellScript() const
        {
            return new spell_gen_magic_rooster_SpellScript();
        }
};

class spell_gen_allow_cast_from_item_only : public SpellScriptLoader
{
    public:
        spell_gen_allow_cast_from_item_only() : SpellScriptLoader("spell_gen_allow_cast_from_item_only") { }

        class spell_gen_allow_cast_from_item_only_SpellScript : public SpellScript
        {
            PrepareSpellScript(spell_gen_allow_cast_from_item_only_SpellScript);

            SpellCastResult CheckRequirement()
            {
                if (!GetCastItem())
                    return SPELL_FAILED_CANT_DO_THAT_RIGHT_NOW;
                return SPELL_CAST_OK;
            }

            void Register()
            {
                OnCheckCast += SpellCheckCastFn(spell_gen_allow_cast_from_item_only_SpellScript::CheckRequirement);
            }
        };

        SpellScript* GetSpellScript() const
        {
            return new spell_gen_allow_cast_from_item_only_SpellScript();
        }
};

enum Launch
{
    SPELL_LAUNCH_NO_FALLING_DAMAGE = 66251
};

class spell_gen_launch : public SpellScriptLoader
{
    public:
        spell_gen_launch() : SpellScriptLoader("spell_gen_launch") {}

        class spell_gen_launch_SpellScript : public SpellScript
        {
            PrepareSpellScript(spell_gen_launch_SpellScript);

            void HandleScript(SpellEffIndex /*effIndex*/)
            {
                if (Player* player = GetHitPlayer())
                    player->AddAura(SPELL_LAUNCH_NO_FALLING_DAMAGE, player); // prevents falling damage
            }

            void Launch()
            {
                WorldLocation const* const position = GetExplTargetDest();

                if (Player* player = GetHitPlayer())
                {
                    player->ExitVehicle();

                    // A better research is needed
                    // There is no spell for this, the following calculation was based on void Spell::CalculateJumpSpeeds

                    float speedZ = 10.0f;
                    float dist = position->GetExactDist2d(player->GetPositionX(), player->GetPositionY());
                    float speedXY = dist;

                    player->GetMotionMaster()->MoveJump(position->GetPositionX(), position->GetPositionY(), position->GetPositionZ(), speedXY, speedZ);
                }
            }

            void Register()
            {
                OnEffectHitTarget += SpellEffectFn(spell_gen_launch_SpellScript::HandleScript, EFFECT_1, SPELL_EFFECT_FORCE_CAST);
                AfterHit += SpellHitFn(spell_gen_launch_SpellScript::Launch);
            }
        };

        SpellScript* GetSpellScript() const
        {
            return new spell_gen_launch_SpellScript();
        }
};

enum VehicleScaling
{
    SPELL_GEAR_SCALING      = 66668,
};

class spell_gen_vehicle_scaling : public SpellScriptLoader
{
    public:
        spell_gen_vehicle_scaling() : SpellScriptLoader("spell_gen_vehicle_scaling") { }

        class spell_gen_vehicle_scaling_AuraScript : public AuraScript
        {
            PrepareAuraScript(spell_gen_vehicle_scaling_AuraScript);

            bool Load()
            {
                return GetCaster() && GetCaster()->GetTypeId() == TYPEID_PLAYER;
            }

            void CalculateAmount(AuraEffect const* /*aurEff*/, int32& amount, bool& /*canBeRecalculated*/)
            {
                Unit* caster = GetCaster();
                float factor;
                uint16 baseItemLevel;

                // TODO: Reserach coeffs for different vehicles
                switch (GetId())
                {
                    case SPELL_GEAR_SCALING:
                        factor = 1.0f;
                        baseItemLevel = 205;
                        break;
                    default:
                        factor = 1.0f;
                        baseItemLevel = 170;
                        break;
                }

                float avgILvl = caster->ToPlayer()->GetAverageItemLevel();
                if (avgILvl < baseItemLevel)
                    return;                     // TODO: Research possibility of scaling down

                amount = uint16((avgILvl - baseItemLevel) * factor);
            }

            void Register()
            {
                DoEffectCalcAmount += AuraEffectCalcAmountFn(spell_gen_vehicle_scaling_AuraScript::CalculateAmount, EFFECT_0, SPELL_AURA_MOD_HEALING_PCT);
                DoEffectCalcAmount += AuraEffectCalcAmountFn(spell_gen_vehicle_scaling_AuraScript::CalculateAmount, EFFECT_1, SPELL_AURA_MOD_DAMAGE_PERCENT_DONE);
                DoEffectCalcAmount += AuraEffectCalcAmountFn(spell_gen_vehicle_scaling_AuraScript::CalculateAmount, EFFECT_2, SPELL_AURA_MOD_INCREASE_HEALTH_PERCENT);
            }
        };

        AuraScript* GetAuraScript() const
        {
            return new spell_gen_vehicle_scaling_AuraScript();
        }
};


class spell_gen_oracle_wolvar_reputation : public SpellScriptLoader
{
    public:
        spell_gen_oracle_wolvar_reputation() : SpellScriptLoader("spell_gen_oracle_wolvar_reputation") { }

        class spell_gen_oracle_wolvar_reputation_SpellScript : public SpellScript
        {
            PrepareSpellScript(spell_gen_oracle_wolvar_reputation_SpellScript);

            bool Load()
            {
                return GetCaster()->GetTypeId() == TYPEID_PLAYER;
            }

            void HandleDummy(SpellEffIndex effIndex)
            {
                Player* player = GetCaster()->ToPlayer();
                uint32 factionId = GetSpellInfo()->Effects[effIndex].CalcValue();
                int32  repChange =  GetSpellInfo()->Effects[EFFECT_1].CalcValue();

                FactionEntry const* factionEntry = sFactionStore.LookupEntry(factionId);

                if (!factionEntry)
                    return;

                // Set rep to baserep + basepoints (expecting spillover for oposite faction -> become hated)
                // Not when player already has equal or higher rep with this faction
                if (player->GetReputationMgr().GetBaseReputation(factionEntry) < repChange)
                    player->GetReputationMgr().SetReputation(factionEntry, repChange);

                // EFFECT_INDEX_2 most likely update at war state, we already handle this in SetReputation
            }

            void Register()
            {
                OnEffectHit += SpellEffectFn(spell_gen_oracle_wolvar_reputation_SpellScript::HandleDummy, EFFECT_0, SPELL_EFFECT_DUMMY);
            }
        };

        SpellScript* GetSpellScript() const
        {
            return new spell_gen_oracle_wolvar_reputation_SpellScript();
        }
};

enum DamageReductionAura
{
    SPELL_BLESSING_OF_SANCTUARY         = 20911,
    SPELL_GREATER_BLESSING_OF_SANCTUARY = 25899,
    SPELL_RENEWED_HOPE                  = 63944,
    SPELL_VIGILANCE                     = 50720,
    SPELL_DAMAGE_REDUCTION_AURA         = 68066,
};

class spell_gen_damage_reduction_aura : public SpellScriptLoader
{
    public:
        spell_gen_damage_reduction_aura() : SpellScriptLoader("spell_gen_damage_reduction_aura") { }

        class spell_gen_damage_reduction_AuraScript : public AuraScript
        {
            PrepareAuraScript(spell_gen_damage_reduction_AuraScript);

            bool Validate(SpellInfo const* /*SpellEntry*/)
            {
                if (!sSpellMgr->GetSpellInfo(SPELL_DAMAGE_REDUCTION_AURA))
                    return false;
                return true;
            }

            void OnApply(AuraEffect const* /*aurEff*/, AuraEffectHandleModes /*mode*/)
            {
                Unit* target = GetTarget();
                target->CastSpell(target, SPELL_DAMAGE_REDUCTION_AURA, true);
            }

            void OnRemove(AuraEffect const* /*aurEff*/, AuraEffectHandleModes /*mode*/)
            {
                Unit* target = GetTarget();
                if (target->HasAura(SPELL_DAMAGE_REDUCTION_AURA) && !(target->HasAura(SPELL_BLESSING_OF_SANCTUARY) ||
                    target->HasAura(SPELL_GREATER_BLESSING_OF_SANCTUARY) ||
                    target->HasAura(SPELL_RENEWED_HOPE) ||
                    target->HasAura(SPELL_VIGILANCE)))
                        target->RemoveAurasDueToSpell(SPELL_DAMAGE_REDUCTION_AURA);
            }

            void Register()
            {
                OnEffectApply += AuraEffectApplyFn(spell_gen_damage_reduction_AuraScript::OnApply, EFFECT_0, SPELL_AURA_DUMMY, AURA_EFFECT_HANDLE_REAL_OR_REAPPLY_MASK);
                OnEffectRemove += AuraEffectRemoveFn(spell_gen_damage_reduction_AuraScript::OnRemove, EFFECT_0, SPELL_AURA_DUMMY, AURA_EFFECT_HANDLE_REAL_OR_REAPPLY_MASK);
            }

        };

        AuraScript* GetAuraScript() const
        {
            return new spell_gen_damage_reduction_AuraScript();
        }
};

<<<<<<< HEAD
class spell_gen_luck_of_the_draw : public SpellScriptLoader
{
    public:
        spell_gen_luck_of_the_draw() : SpellScriptLoader("spell_gen_luck_of_the_draw") { }

        class spell_gen_luck_of_the_draw_AuraScript : public AuraScript
        {
            PrepareAuraScript(spell_gen_luck_of_the_draw_AuraScript);

            bool Load()
            {
                return GetUnitOwner()->GetTypeId() == TYPEID_PLAYER;
            }

            // cheap hax to make it have update calls
            void CalcPeriodic(AuraEffect const* /*effect*/, bool& isPeriodic, int32& amplitude)
            {
                isPeriodic = true;
                amplitude = 5 * IN_MILLISECONDS;
            }

            void Update(AuraEffect* /*effect*/)
            {
                if (Player* owner = GetUnitOwner()->ToPlayer())
                {
                    const LfgDungeonSet dungeons = sLFGMgr->GetSelectedDungeons(owner->GetGUID());
                    LfgDungeonSet::const_iterator itr = dungeons.begin();

                    if (itr == dungeons.end())
                    {
                        Remove(AURA_REMOVE_BY_DEFAULT);
                        return;
                    }


                    LFGDungeonEntry const* randomDungeon = sLFGDungeonStore.LookupEntry(*itr);
                    if (Group* group = owner->GetGroup())
                        if (Map const* map = owner->GetMap())
                            if (group->isLFGGroup())
                                if (uint32 dungeonId = sLFGMgr->GetDungeon(group->GetGUID(), true))
                                    if (LFGDungeonEntry const* dungeon = sLFGDungeonStore.LookupEntry(dungeonId))
                                        if (uint32(dungeon->map) == map->GetId() && dungeon->difficulty == uint32(map->GetDifficulty()))
                                    if (LFGDungeonData const* dungeon = sLFGMgr->GetLFGDungeon(dungeonId))
                                        if (uint32(dungeon->map) == map->GetId() && dungeon->difficulty == map->GetDifficulty())
                                            if (randomDungeon && randomDungeon->type == LFG_TYPE_RANDOM)
                                                return; // in correct dungeon

                    Remove(AURA_REMOVE_BY_DEFAULT);
                }
            }

            void Register()
            {
                DoEffectCalcPeriodic += AuraEffectCalcPeriodicFn(spell_gen_luck_of_the_draw_AuraScript::CalcPeriodic, EFFECT_0, SPELL_AURA_MOD_DAMAGE_PERCENT_DONE);
                OnEffectUpdatePeriodic += AuraEffectUpdatePeriodicFn(spell_gen_luck_of_the_draw_AuraScript::Update, EFFECT_0, SPELL_AURA_MOD_DAMAGE_PERCENT_DONE);
            }
        };

        AuraScript* GetAuraScript() const
        {
            return new spell_gen_luck_of_the_draw_AuraScript();
        }
};

=======
>>>>>>> fb43a92c
enum DummyTrigger
{
    SPELL_PERSISTANT_SHIELD_TRIGGERED       = 26470,
    SPELL_PERSISTANT_SHIELD                 = 26467,
};

class spell_gen_dummy_trigger : public SpellScriptLoader
{
    public:
        spell_gen_dummy_trigger() : SpellScriptLoader("spell_gen_dummy_trigger") { }

        class spell_gen_dummy_trigger_SpellScript : public SpellScript
        {
            PrepareSpellScript(spell_gen_dummy_trigger_SpellScript);

            bool Validate(SpellInfo const* /*SpellEntry*/)
            {
                if (!sSpellMgr->GetSpellInfo(SPELL_PERSISTANT_SHIELD_TRIGGERED) || !sSpellMgr->GetSpellInfo(SPELL_PERSISTANT_SHIELD))
                    return false;
                return true;
            }

            void HandleDummy(SpellEffIndex /* effIndex */)
            {
                int32 damage = GetEffectValue();
                Unit* caster = GetCaster();
                if (Unit* target = GetHitUnit())
                    if (SpellInfo const* triggeredByAuraSpell = GetTriggeringSpell())
                        if (triggeredByAuraSpell->Id == SPELL_PERSISTANT_SHIELD_TRIGGERED)
                            caster->CastCustomSpell(target, SPELL_PERSISTANT_SHIELD_TRIGGERED, &damage, NULL, NULL, true);
            }

            void Register()
            {
                OnEffectHitTarget += SpellEffectFn(spell_gen_dummy_trigger_SpellScript::HandleDummy, EFFECT_0, SPELL_EFFECT_DUMMY);
            }
        };

        SpellScript* GetSpellScript() const
        {
            return new spell_gen_dummy_trigger_SpellScript();
        }

};

class spell_gen_spirit_healer_res : public SpellScriptLoader
{
    public:
        spell_gen_spirit_healer_res(): SpellScriptLoader("spell_gen_spirit_healer_res") { }

        class spell_gen_spirit_healer_res_SpellScript : public SpellScript
        {
            PrepareSpellScript(spell_gen_spirit_healer_res_SpellScript);

            bool Load()
            {
                return GetOriginalCaster() && GetOriginalCaster()->GetTypeId() == TYPEID_PLAYER;
            }

            void HandleDummy(SpellEffIndex /* effIndex */)
            {
                Player* originalCaster = GetOriginalCaster()->ToPlayer();
                if (Unit* target = GetHitUnit())
                {
                    WorldPacket data(SMSG_SPIRIT_HEALER_CONFIRM, 8);
                    data << uint64(target->GetGUID());
                    originalCaster->GetSession()->SendPacket(&data);
                }
            }

            void Register()
            {
                OnEffectHitTarget += SpellEffectFn(spell_gen_spirit_healer_res_SpellScript::HandleDummy, EFFECT_0, SPELL_EFFECT_DUMMY);
            }
        };

        SpellScript* GetSpellScript() const
        {
            return new spell_gen_spirit_healer_res_SpellScript();
        }
};

enum TransporterBackfires
{
    SPELL_TRANSPORTER_MALFUNCTION_POLYMORPH     = 23444,
    SPELL_TRANSPORTER_EVIL_TWIN                 = 23445,
    SPELL_TRANSPORTER_MALFUNCTION_MISS          = 36902,
};

class spell_gen_gadgetzan_transporter_backfire : public SpellScriptLoader
{
    public:
        spell_gen_gadgetzan_transporter_backfire() : SpellScriptLoader("spell_gen_gadgetzan_transporter_backfire") { }

        class spell_gen_gadgetzan_transporter_backfire_SpellScript : public SpellScript
        {
            PrepareSpellScript(spell_gen_gadgetzan_transporter_backfire_SpellScript)

            bool Validate(SpellInfo const* /*SpellEntry*/)
            {
                if (!sSpellMgr->GetSpellInfo(SPELL_TRANSPORTER_MALFUNCTION_POLYMORPH) || !sSpellMgr->GetSpellInfo(SPELL_TRANSPORTER_EVIL_TWIN)
                    || !sSpellMgr->GetSpellInfo(SPELL_TRANSPORTER_MALFUNCTION_MISS))
                    return false;
                return true;
            }

            void HandleDummy(SpellEffIndex /* effIndex */)
            {
                Unit* caster = GetCaster();
                int32 r = irand(0, 119);
                if (r < 20)                           // Transporter Malfunction - 1/6 polymorph
                    caster->CastSpell(caster, SPELL_TRANSPORTER_MALFUNCTION_POLYMORPH, true);
                else if (r < 100)                     // Evil Twin               - 4/6 evil twin
                    caster->CastSpell(caster, SPELL_TRANSPORTER_EVIL_TWIN, true);
                else                                    // Transporter Malfunction - 1/6 miss the target
                    caster->CastSpell(caster, SPELL_TRANSPORTER_MALFUNCTION_MISS, true);
            }

            void Register()
            {
                OnEffectHitTarget += SpellEffectFn(spell_gen_gadgetzan_transporter_backfire_SpellScript::HandleDummy, EFFECT_0, SPELL_EFFECT_DUMMY);
            }
        };

        SpellScript* GetSpellScript() const
        {
            return new spell_gen_gadgetzan_transporter_backfire_SpellScript();
        }
};

enum GnomishTransporter
{
    SPELL_TRANSPORTER_SUCCESS                   = 23441,
    SPELL_TRANSPORTER_FAILURE                   = 23446,
};

class spell_gen_gnomish_transporter : public SpellScriptLoader
{
    public:
        spell_gen_gnomish_transporter() : SpellScriptLoader("spell_gen_gnomish_transporter") { }

        class spell_gen_gnomish_transporter_SpellScript : public SpellScript
        {
            PrepareSpellScript(spell_gen_gnomish_transporter_SpellScript)

            bool Validate(SpellInfo const* /*SpellEntry*/)
            {
                if (!sSpellMgr->GetSpellInfo(SPELL_TRANSPORTER_SUCCESS) || !sSpellMgr->GetSpellInfo(SPELL_TRANSPORTER_FAILURE))
                    return false;
                return true;
            }

            void HandleDummy(SpellEffIndex /* effIndex */)
            {
                Unit* caster = GetCaster();
                caster->CastSpell(caster, roll_chance_i(50) ? SPELL_TRANSPORTER_SUCCESS : SPELL_TRANSPORTER_FAILURE, true);
            }

            void Register()
            {
                OnEffectHitTarget += SpellEffectFn(spell_gen_gnomish_transporter_SpellScript::HandleDummy, EFFECT_0, SPELL_EFFECT_DUMMY);
            }
        };

        SpellScript* GetSpellScript() const
        {
            return new spell_gen_gnomish_transporter_SpellScript();
        }
};

enum DalaranDisguiseSpells
{
    SPELL_SUNREAVER_DISGUISE_TRIGGER       = 69672,
    SPELL_SUNREAVER_DISGUISE_FEMALE        = 70973,
    SPELL_SUNREAVER_DISGUISE_MALE          = 70974,

    SPELL_SILVER_COVENANT_DISGUISE_TRIGGER = 69673,
    SPELL_SILVER_COVENANT_DISGUISE_FEMALE  = 70971,
    SPELL_SILVER_COVENANT_DISGUISE_MALE    = 70972,
};

class spell_gen_dalaran_disguise : public SpellScriptLoader
{
    public:
        spell_gen_dalaran_disguise(const char* name) : SpellScriptLoader(name) {}

        class spell_gen_dalaran_disguise_SpellScript : public SpellScript
        {
            PrepareSpellScript(spell_gen_dalaran_disguise_SpellScript);
            bool Validate(SpellInfo const* spellEntry)
            {
                switch (spellEntry->Id)
                {
                    case SPELL_SUNREAVER_DISGUISE_TRIGGER:
                        if (!sSpellMgr->GetSpellInfo(SPELL_SUNREAVER_DISGUISE_FEMALE) || !sSpellMgr->GetSpellInfo(SPELL_SUNREAVER_DISGUISE_MALE))
                            return false;
                        break;
                    case SPELL_SILVER_COVENANT_DISGUISE_TRIGGER:
                        if (!sSpellMgr->GetSpellInfo(SPELL_SILVER_COVENANT_DISGUISE_FEMALE) || !sSpellMgr->GetSpellInfo(SPELL_SILVER_COVENANT_DISGUISE_MALE))
                            return false;
                        break;
                }
                return true;
            }

            void HandleScript(SpellEffIndex /*effIndex*/)
            {
                if (Player* player = GetHitPlayer())
                {
                    uint8 gender = player->getGender();

                    uint32 spellId = GetSpellInfo()->Id;

                    switch (spellId)
                    {
                        case SPELL_SUNREAVER_DISGUISE_TRIGGER:
                            spellId = gender ? SPELL_SUNREAVER_DISGUISE_FEMALE : SPELL_SUNREAVER_DISGUISE_MALE;
                            break;
                        case SPELL_SILVER_COVENANT_DISGUISE_TRIGGER:
                            spellId = gender ? SPELL_SILVER_COVENANT_DISGUISE_FEMALE : SPELL_SILVER_COVENANT_DISGUISE_MALE;
                            break;
                        default:
                            break;
                    }
                    GetCaster()->CastSpell(player, spellId, true);
                }
            }

            void Register()
            {
                OnEffectHitTarget += SpellEffectFn(spell_gen_dalaran_disguise_SpellScript::HandleScript, EFFECT_0, SPELL_EFFECT_SCRIPT_EFFECT);
            }
        };

        SpellScript* GetSpellScript() const
        {
            return new spell_gen_dalaran_disguise_SpellScript();
        }
};

/* DOCUMENTATION: Break-Shield spells
    Break-Shield spells can be classified in three groups:

        - Spells on vehicle bar used by players:
            + EFFECT_0: SCRIPT_EFFECT
            + EFFECT_1: NONE
            + EFFECT_2: NONE
        - Spells casted by players triggered by script:
            + EFFECT_0: SCHOOL_DAMAGE
            + EFFECT_1: SCRIPT_EFFECT
            + EFFECT_2: FORCE_CAST
        - Spells casted by NPCs on players:
            + EFFECT_0: SCHOOL_DAMAGE
            + EFFECT_1: SCRIPT_EFFECT
            + EFFECT_2: NONE

    In the following script we handle the SCRIPT_EFFECT for effIndex EFFECT_0 and EFFECT_1.
        - When handling EFFECT_0 we're in the "Spells on vehicle bar used by players" case
          and we'll trigger "Spells casted by players triggered by script"
        - When handling EFFECT_1 we're in the "Spells casted by players triggered by script"
          or "Spells casted by NPCs on players" so we'll search for the first defend layer and drop it.
*/

enum BreakShieldSpells
{
    SPELL_BREAK_SHIELD_DAMAGE_2K                 = 62626,
    SPELL_BREAK_SHIELD_DAMAGE_10K                = 64590,

    SPELL_BREAK_SHIELD_TRIGGER_FACTION_MOUNTS    = 62575, // Also on ToC5 mounts
    SPELL_BREAK_SHIELD_TRIGGER_CAMPAING_WARHORSE = 64595,
    SPELL_BREAK_SHIELD_TRIGGER_UNK               = 66480,
};

class spell_gen_break_shield: public SpellScriptLoader
{
    public:
        spell_gen_break_shield(const char* name) : SpellScriptLoader(name) {}

        class spell_gen_break_shield_SpellScript : public SpellScript
        {
            PrepareSpellScript(spell_gen_break_shield_SpellScript)

            void HandleScriptEffect(SpellEffIndex effIndex)
            {
                Unit* target = GetHitUnit();

                switch (effIndex)
                {
                    case EFFECT_0: // On spells wich trigger the damaging spell (and also the visual)
                    {
                        uint32 spellId;

                        switch (GetSpellInfo()->Id)
                        {
                            case SPELL_BREAK_SHIELD_TRIGGER_UNK:
                            case SPELL_BREAK_SHIELD_TRIGGER_CAMPAING_WARHORSE:
                                spellId = SPELL_BREAK_SHIELD_DAMAGE_10K;
                                break;
                            case SPELL_BREAK_SHIELD_TRIGGER_FACTION_MOUNTS:
                                spellId = SPELL_BREAK_SHIELD_DAMAGE_2K;
                                break;
                            default:
                                return;
                        }

                        if (Unit* rider = GetCaster()->GetCharmer())
                            rider->CastSpell(target, spellId, false);
                        else
                            GetCaster()->CastSpell(target, spellId, false);
                        break;
                    }
                    case EFFECT_1: // On damaging spells, for removing a defend layer
                    {
                        Unit::AuraApplicationMap const& auras = target->GetAppliedAuras();
                        for (Unit::AuraApplicationMap::const_iterator itr = auras.begin(); itr != auras.end(); ++itr)
                        {
                            if (Aura* aura = itr->second->GetBase())
                            {
                                SpellInfo const* auraInfo = aura->GetSpellInfo();
                                if (auraInfo && auraInfo->SpellIconID == 2007 && aura->HasEffectType(SPELL_AURA_MOD_DAMAGE_PERCENT_TAKEN))
                                {
                                    aura->ModStackAmount(-1, AURA_REMOVE_BY_ENEMY_SPELL);
                                    // Remove dummys from rider (Necessary for updating visual shields)
                                    if (Unit* rider = target->GetCharmer())
                                        if (Aura* defend = rider->GetAura(aura->GetId()))
                                            defend->ModStackAmount(-1, AURA_REMOVE_BY_ENEMY_SPELL);
                                    break;
                                }
                            }
                        }
                        break;
                    }
                    default:
                        break;
                }
            }

            void Register()
            {
                OnEffectHitTarget += SpellEffectFn(spell_gen_break_shield_SpellScript::HandleScriptEffect, EFFECT_FIRST_FOUND, SPELL_EFFECT_SCRIPT_EFFECT);
            }
        };

        SpellScript* GetSpellScript() const
        {
            return new spell_gen_break_shield_SpellScript();
        }
};

/* DOCUMENTATION: Charge spells
    Charge spells can be classified in four groups:

        - Spells on vehicle bar used by players:
            + EFFECT_0: SCRIPT_EFFECT
            + EFFECT_1: TRIGGER_SPELL
            + EFFECT_2: NONE
        - Spells casted by player's mounts triggered by script:
            + EFFECT_0: CHARGE
            + EFFECT_1: TRIGGER_SPELL
            + EFFECT_2: APPLY_AURA
        - Spells casted by players on the target triggered by script:
            + EFFECT_0: SCHOOL_DAMAGE
            + EFFECT_1: SCRIPT_EFFECT
            + EFFECT_2: NONE
        - Spells casted by NPCs on players:
            + EFFECT_0: SCHOOL_DAMAGE
            + EFFECT_1: CHARGE
            + EFFECT_2: SCRIPT_EFFECT

    In the following script we handle the SCRIPT_EFFECT and CHARGE
        - When handling SCRIPT_EFFECT:
            + EFFECT_0: Corresponds to "Spells on vehicle bar used by players" and we make player's mount cast
              the charge effect on the current target ("Spells casted by player's mounts triggered by script").
            + EFFECT_1 and EFFECT_2: Triggered when "Spells casted by player's mounts triggered by script" hits target,
              corresponding to "Spells casted by players on the target triggered by script" and "Spells casted by
              NPCs on players" and we check Defend layers and drop a charge of the first found.
        - When handling CHARGE:
            + Only launched for "Spells casted by player's mounts triggered by script", makes the player cast the
              damaging spell on target with a small chance of failing it.
*/

enum ChargeSpells
{
    SPELL_CHARGE_DAMAGE_8K5             = 62874,
    SPELL_CHARGE_DAMAGE_20K             = 68498,
    SPELL_CHARGE_DAMAGE_45K             = 64591,

    SPELL_CHARGE_CHARGING_EFFECT_8K5    = 63661,
    SPELL_CHARGE_CHARGING_EFFECT_20K_1  = 68284,
    SPELL_CHARGE_CHARGING_EFFECT_20K_2  = 68501,
    SPELL_CHARGE_CHARGING_EFFECT_45K_1  = 62563,
    SPELL_CHARGE_CHARGING_EFFECT_45K_2  = 66481,

    SPELL_CHARGE_TRIGGER_FACTION_MOUNTS = 62960,
    SPELL_CHARGE_TRIGGER_TRIAL_CHAMPION = 68282,

    SPELL_CHARGE_MISS_EFFECT            = 62977,
};

class spell_gen_mounted_charge: public SpellScriptLoader
{
    public:
        spell_gen_mounted_charge() : SpellScriptLoader("spell_gen_mounted_charge") { }

        class spell_gen_mounted_charge_SpellScript : public SpellScript
        {
            PrepareSpellScript(spell_gen_mounted_charge_SpellScript)

            void HandleScriptEffect(SpellEffIndex effIndex)
            {
                Unit* target = GetHitUnit();

                switch (effIndex)
                {
                    case EFFECT_0: // On spells wich trigger the damaging spell (and also the visual)
                    {
                        uint32 spellId;

                        switch (GetSpellInfo()->Id)
                        {
                            case SPELL_CHARGE_TRIGGER_TRIAL_CHAMPION:
                                spellId = SPELL_CHARGE_CHARGING_EFFECT_20K_1;
                                break;
                            case SPELL_CHARGE_TRIGGER_FACTION_MOUNTS:
                                spellId = SPELL_CHARGE_CHARGING_EFFECT_8K5;
                                break;
                            default:
                                return;
                        }

                        // If target isn't a training dummy there's a chance of failing the charge
                        if (!target->HasFlag(UNIT_FIELD_FLAGS, UNIT_FLAG_DISABLE_MOVE) && roll_chance_f(12.5f))
                            spellId = SPELL_CHARGE_MISS_EFFECT;

                        if (Unit* vehicle = GetCaster()->GetVehicleBase())
                            vehicle->CastSpell(target, spellId, false);
                        else
                            GetCaster()->CastSpell(target, spellId, false);
                        break;
                    }
                    case EFFECT_1: // On damaging spells, for removing a defend layer
                    case EFFECT_2:
                    {
                        Unit::AuraApplicationMap const& auras = target->GetAppliedAuras();
                        for (Unit::AuraApplicationMap::const_iterator itr = auras.begin(); itr != auras.end(); ++itr)
                        {
                            if (Aura* aura = itr->second->GetBase())
                            {
                                SpellInfo const* auraInfo = aura->GetSpellInfo();
                                if (auraInfo && auraInfo->SpellIconID == 2007 && aura->HasEffectType(SPELL_AURA_MOD_DAMAGE_PERCENT_TAKEN))
                                {
                                    aura->ModStackAmount(-1, AURA_REMOVE_BY_ENEMY_SPELL);
                                    // Remove dummys from rider (Necessary for updating visual shields)
                                    if (Unit* rider = target->GetCharmer())
                                        if (Aura* defend = rider->GetAura(aura->GetId()))
                                            defend->ModStackAmount(-1, AURA_REMOVE_BY_ENEMY_SPELL);
                                    break;
                                }
                            }
                        }
                        break;
                    }
                }
            }

            void HandleChargeEffect(SpellEffIndex /*effIndex*/)
            {
                uint32 spellId;

                switch (GetSpellInfo()->Id)
                {
                    case SPELL_CHARGE_CHARGING_EFFECT_8K5:
                        spellId = SPELL_CHARGE_DAMAGE_8K5;
                        break;
                    case SPELL_CHARGE_CHARGING_EFFECT_20K_1:
                    case SPELL_CHARGE_CHARGING_EFFECT_20K_2:
                        spellId = SPELL_CHARGE_DAMAGE_20K;
                        break;
                    case SPELL_CHARGE_CHARGING_EFFECT_45K_1:
                    case SPELL_CHARGE_CHARGING_EFFECT_45K_2:
                        spellId = SPELL_CHARGE_DAMAGE_45K;
                        break;
                    default:
                        return;
                }

                if (Unit* rider = GetCaster()->GetCharmer())
                    rider->CastSpell(GetHitUnit(), spellId, false);
                else
                    GetCaster()->CastSpell(GetHitUnit(), spellId, false);
            }

            void Register()
            {
                SpellInfo const* spell = sSpellMgr->GetSpellInfo(m_scriptSpellId);

                if (spell->HasEffect(SPELL_EFFECT_SCRIPT_EFFECT))
                    OnEffectHitTarget += SpellEffectFn(spell_gen_mounted_charge_SpellScript::HandleScriptEffect, EFFECT_FIRST_FOUND, SPELL_EFFECT_SCRIPT_EFFECT);

                if (spell->Effects[EFFECT_0].Effect == SPELL_EFFECT_CHARGE)
                    OnEffectHitTarget += SpellEffectFn(spell_gen_mounted_charge_SpellScript::HandleChargeEffect, EFFECT_0, SPELL_EFFECT_CHARGE);
            }
        };

        SpellScript* GetSpellScript() const
        {
            return new spell_gen_mounted_charge_SpellScript();
        }
};

enum DefendVisuals
{
    SPELL_VISUAL_SHIELD_1 = 63130,
    SPELL_VISUAL_SHIELD_2 = 63131,
    SPELL_VISUAL_SHIELD_3 = 63132,
};

class spell_gen_defend : public SpellScriptLoader
{
    public:
        spell_gen_defend() : SpellScriptLoader("spell_gen_defend") { }

        class spell_gen_defend_AuraScript : public AuraScript
        {
            PrepareAuraScript(spell_gen_defend_AuraScript);

            bool Validate(SpellInfo const* /*spellEntry*/)
            {
                if (!sSpellMgr->GetSpellInfo(SPELL_VISUAL_SHIELD_1))
                    return false;
                if (!sSpellMgr->GetSpellInfo(SPELL_VISUAL_SHIELD_2))
                    return false;
                if (!sSpellMgr->GetSpellInfo(SPELL_VISUAL_SHIELD_3))
                    return false;
                return true;
            }

            void RefreshVisualShields(AuraEffect const* aurEff, AuraEffectHandleModes /*mode*/)
            {
                if (GetCaster())
                {
                    Unit* target = GetTarget();

                    for (uint8 i = 0; i < GetSpellInfo()->StackAmount; ++i)
                        target->RemoveAurasDueToSpell(SPELL_VISUAL_SHIELD_1 + i);

                    target->CastSpell(target, SPELL_VISUAL_SHIELD_1 + GetAura()->GetStackAmount() - 1, true, NULL, aurEff);
                }
                else
                    GetTarget()->RemoveAurasDueToSpell(GetId());
            }

            void RemoveVisualShields(AuraEffect const* /*aurEff*/, AuraEffectHandleModes /*mode*/)
            {
                for (uint8 i = 0; i < GetSpellInfo()->StackAmount; ++i)
                    GetTarget()->RemoveAurasDueToSpell(SPELL_VISUAL_SHIELD_1 + i);
            }

            void RemoveDummyFromDriver(AuraEffect const* /*aurEff*/, AuraEffectHandleModes /*mode*/)
            {
                if (Unit* caster = GetCaster())
                    if (TempSummon* vehicle = caster->ToTempSummon())
                        if (Unit* rider = vehicle->GetSummoner())
                            rider->RemoveAurasDueToSpell(GetId());
            }

            void Register()
            {
                SpellInfo const* spell = sSpellMgr->GetSpellInfo(m_scriptSpellId);

                // Defend spells casted by NPCs (add visuals)
                if (spell->Effects[EFFECT_0].ApplyAuraName == SPELL_AURA_MOD_DAMAGE_PERCENT_TAKEN)
                {
                    AfterEffectApply += AuraEffectApplyFn(spell_gen_defend_AuraScript::RefreshVisualShields, EFFECT_0, SPELL_AURA_MOD_DAMAGE_PERCENT_TAKEN, AURA_EFFECT_HANDLE_REAL_OR_REAPPLY_MASK);
                    OnEffectRemove += AuraEffectRemoveFn(spell_gen_defend_AuraScript::RemoveVisualShields, EFFECT_0, SPELL_AURA_MOD_DAMAGE_PERCENT_TAKEN, AURA_EFFECT_HANDLE_CHANGE_AMOUNT_MASK);
                }

                // Remove Defend spell from player when he dismounts
                if (spell->Effects[EFFECT_2].ApplyAuraName == SPELL_AURA_MOD_DAMAGE_PERCENT_TAKEN)
                    OnEffectRemove += AuraEffectRemoveFn(spell_gen_defend_AuraScript::RemoveDummyFromDriver, EFFECT_2, SPELL_AURA_MOD_DAMAGE_PERCENT_TAKEN, AURA_EFFECT_HANDLE_REAL);

                // Defend spells casted by players (add/remove visuals)
                if (spell->Effects[EFFECT_1].ApplyAuraName == SPELL_AURA_DUMMY)
                {
                    AfterEffectApply += AuraEffectApplyFn(spell_gen_defend_AuraScript::RefreshVisualShields, EFFECT_1, SPELL_AURA_DUMMY, AURA_EFFECT_HANDLE_REAL_OR_REAPPLY_MASK);
                    OnEffectRemove += AuraEffectRemoveFn(spell_gen_defend_AuraScript::RemoveVisualShields, EFFECT_1, SPELL_AURA_DUMMY, AURA_EFFECT_HANDLE_CHANGE_AMOUNT_MASK);
                }
            }
        };

        AuraScript* GetAuraScript() const
        {
            return new spell_gen_defend_AuraScript();
        }
};

enum MountedDuelSpells
{
    SPELL_ON_TOURNAMENT_MOUNT = 63034,
    SPELL_MOUNTED_DUEL        = 62875,
};

class spell_gen_tournament_duel : public SpellScriptLoader
{
    public:
        spell_gen_tournament_duel() : SpellScriptLoader("spell_gen_tournament_duel") { }

        class spell_gen_tournament_duel_SpellScript : public SpellScript
        {
            PrepareSpellScript(spell_gen_tournament_duel_SpellScript);

            bool Validate(SpellInfo const* /*spellEntry*/)
            {
                if (!sSpellMgr->GetSpellInfo(SPELL_ON_TOURNAMENT_MOUNT))
                    return false;
                if (!sSpellMgr->GetSpellInfo(SPELL_MOUNTED_DUEL))
                    return false;
                return true;
            }

            void HandleScriptEffect(SpellEffIndex /*effIndex*/)
            {
                if (Unit* rider = GetCaster()->GetCharmer())
                {
                    if (Player* plrTarget = GetHitPlayer())
                    {
                        if (plrTarget->HasAura(SPELL_ON_TOURNAMENT_MOUNT) && plrTarget->GetVehicleBase())
                            rider->CastSpell(plrTarget, SPELL_MOUNTED_DUEL, true);
                    }
                    else if (Unit* unitTarget = GetHitUnit())
                    {
                        if (unitTarget->GetCharmer() && unitTarget->GetCharmer()->GetTypeId() == TYPEID_PLAYER && unitTarget->GetCharmer()->HasAura(SPELL_ON_TOURNAMENT_MOUNT))
                            rider->CastSpell(unitTarget->GetCharmer(), SPELL_MOUNTED_DUEL, true);
                    }
                }
            }

            void Register()
            {
                OnEffectHitTarget += SpellEffectFn(spell_gen_tournament_duel_SpellScript::HandleScriptEffect, EFFECT_0, SPELL_EFFECT_SCRIPT_EFFECT);
            }
        };

        SpellScript* GetSpellScript() const
        {
            return new spell_gen_tournament_duel_SpellScript();
        }
};

enum TournamentMountsSpells
{
    SPELL_LANCE_EQUIPPED = 62853,
};

class spell_gen_summon_tournament_mount : public SpellScriptLoader
{
    public:
        spell_gen_summon_tournament_mount() : SpellScriptLoader("spell_gen_summon_tournament_mount") { }

        class spell_gen_summon_tournament_mount_SpellScript : public SpellScript
        {
            PrepareSpellScript(spell_gen_summon_tournament_mount_SpellScript);

            bool Validate(SpellInfo const* /*spellEntry*/)
            {
                if (!sSpellMgr->GetSpellInfo(SPELL_LANCE_EQUIPPED))
                    return false;
                return true;
            }

            SpellCastResult CheckIfLanceEquiped()
            {
                if (GetCaster()->IsInDisallowedMountForm())
                    GetCaster()->RemoveAurasByType(SPELL_AURA_MOD_SHAPESHIFT);

                if (!GetCaster()->HasAura(SPELL_LANCE_EQUIPPED))
                {
                    SetCustomCastResultMessage(SPELL_CUSTOM_ERROR_MUST_HAVE_LANCE_EQUIPPED);
                    return SPELL_FAILED_CUSTOM_ERROR;
                }

                return SPELL_CAST_OK;
            }

            void Register()
            {
                OnCheckCast += SpellCheckCastFn(spell_gen_summon_tournament_mount_SpellScript::CheckIfLanceEquiped);
            }
        };

        SpellScript* GetSpellScript() const
        {
            return new spell_gen_summon_tournament_mount_SpellScript();
        }
};

enum TournamentPennantSpells
{
    SPELL_PENNANT_STORMWIND_ASPIRANT      = 62595,
    SPELL_PENNANT_STORMWIND_VALIANT       = 62596,
    SPELL_PENNANT_STORMWIND_CHAMPION      = 62594,
    SPELL_PENNANT_GNOMEREGAN_ASPIRANT     = 63394,
    SPELL_PENNANT_GNOMEREGAN_VALIANT      = 63395,
    SPELL_PENNANT_GNOMEREGAN_CHAMPION     = 63396,
    SPELL_PENNANT_SEN_JIN_ASPIRANT        = 63397,
    SPELL_PENNANT_SEN_JIN_VALIANT         = 63398,
    SPELL_PENNANT_SEN_JIN_CHAMPION        = 63399,
    SPELL_PENNANT_SILVERMOON_ASPIRANT     = 63401,
    SPELL_PENNANT_SILVERMOON_VALIANT      = 63402,
    SPELL_PENNANT_SILVERMOON_CHAMPION     = 63403,
    SPELL_PENNANT_DARNASSUS_ASPIRANT      = 63404,
    SPELL_PENNANT_DARNASSUS_VALIANT       = 63405,
    SPELL_PENNANT_DARNASSUS_CHAMPION      = 63406,
    SPELL_PENNANT_EXODAR_ASPIRANT         = 63421,
    SPELL_PENNANT_EXODAR_VALIANT          = 63422,
    SPELL_PENNANT_EXODAR_CHAMPION         = 63423,
    SPELL_PENNANT_IRONFORGE_ASPIRANT      = 63425,
    SPELL_PENNANT_IRONFORGE_VALIANT       = 63426,
    SPELL_PENNANT_IRONFORGE_CHAMPION      = 63427,
    SPELL_PENNANT_UNDERCITY_ASPIRANT      = 63428,
    SPELL_PENNANT_UNDERCITY_VALIANT       = 63429,
    SPELL_PENNANT_UNDERCITY_CHAMPION      = 63430,
    SPELL_PENNANT_ORGRIMMAR_ASPIRANT      = 63431,
    SPELL_PENNANT_ORGRIMMAR_VALIANT       = 63432,
    SPELL_PENNANT_ORGRIMMAR_CHAMPION      = 63433,
    SPELL_PENNANT_THUNDER_BLUFF_ASPIRANT  = 63434,
    SPELL_PENNANT_THUNDER_BLUFF_VALIANT   = 63435,
    SPELL_PENNANT_THUNDER_BLUFF_CHAMPION  = 63436,
    SPELL_PENNANT_ARGENT_CRUSADE_ASPIRANT = 63606,
    SPELL_PENNANT_ARGENT_CRUSADE_VALIANT  = 63500,
    SPELL_PENNANT_ARGENT_CRUSADE_CHAMPION = 63501,
    SPELL_PENNANT_EBON_BLADE_ASPIRANT     = 63607,
    SPELL_PENNANT_EBON_BLADE_VALIANT      = 63608,
    SPELL_PENNANT_EBON_BLADE_CHAMPION     = 63609,
};

enum TournamentMounts
{
    NPC_STORMWIND_STEED             = 33217,
    NPC_IRONFORGE_RAM               = 33316,
    NPC_GNOMEREGAN_MECHANOSTRIDER   = 33317,
    NPC_EXODAR_ELEKK                = 33318,
    NPC_DARNASSIAN_NIGHTSABER       = 33319,
    NPC_ORGRIMMAR_WOLF              = 33320,
    NPC_DARK_SPEAR_RAPTOR           = 33321,
    NPC_THUNDER_BLUFF_KODO          = 33322,
    NPC_SILVERMOON_HAWKSTRIDER      = 33323,
    NPC_FORSAKEN_WARHORSE           = 33324,
    NPC_ARGENT_WARHORSE             = 33782,
    NPC_ARGENT_STEED_ASPIRANT       = 33845,
    NPC_ARGENT_HAWKSTRIDER_ASPIRANT = 33844,
};

enum TournamentQuestsAchievements
{
    ACHIEVEMENT_CHAMPION_STORMWIND     = 2781,
    ACHIEVEMENT_CHAMPION_DARNASSUS     = 2777,
    ACHIEVEMENT_CHAMPION_IRONFORGE     = 2780,
    ACHIEVEMENT_CHAMPION_GNOMEREGAN    = 2779,
    ACHIEVEMENT_CHAMPION_THE_EXODAR    = 2778,
    ACHIEVEMENT_CHAMPION_ORGRIMMAR     = 2783,
    ACHIEVEMENT_CHAMPION_SEN_JIN       = 2784,
    ACHIEVEMENT_CHAMPION_THUNDER_BLUFF = 2786,
    ACHIEVEMENT_CHAMPION_UNDERCITY     = 2787,
    ACHIEVEMENT_CHAMPION_SILVERMOON    = 2785,
    ACHIEVEMENT_ARGENT_VALOR           = 2758,
    ACHIEVEMENT_CHAMPION_ALLIANCE      = 2782,
    ACHIEVEMENT_CHAMPION_HORDE         = 2788,

    QUEST_VALIANT_OF_STORMWIND         = 13593,
    QUEST_A_VALIANT_OF_STORMWIND       = 13684,
    QUEST_VALIANT_OF_DARNASSUS         = 13706,
    QUEST_A_VALIANT_OF_DARNASSUS       = 13689,
    QUEST_VALIANT_OF_IRONFORGE         = 13703,
    QUEST_A_VALIANT_OF_IRONFORGE       = 13685,
    QUEST_VALIANT_OF_GNOMEREGAN        = 13704,
    QUEST_A_VALIANT_OF_GNOMEREGAN      = 13688,
    QUEST_VALIANT_OF_THE_EXODAR        = 13705,
    QUEST_A_VALIANT_OF_THE_EXODAR      = 13690,
    QUEST_VALIANT_OF_ORGRIMMAR         = 13707,
    QUEST_A_VALIANT_OF_ORGRIMMAR       = 13691,
    QUEST_VALIANT_OF_SEN_JIN           = 13708,
    QUEST_A_VALIANT_OF_SEN_JIN         = 13693,
    QUEST_VALIANT_OF_THUNDER_BLUFF     = 13709,
    QUEST_A_VALIANT_OF_THUNDER_BLUFF   = 13694,
    QUEST_VALIANT_OF_UNDERCITY         = 13710,
    QUEST_A_VALIANT_OF_UNDERCITY       = 13695,
    QUEST_VALIANT_OF_SILVERMOON        = 13711,
    QUEST_A_VALIANT_OF_SILVERMOON      = 13696,
};

class spell_gen_on_tournament_mount : public SpellScriptLoader
{
    public:
        spell_gen_on_tournament_mount() : SpellScriptLoader("spell_gen_on_tournament_mount") { }

        class spell_gen_on_tournament_mount_AuraScript : public AuraScript
        {
            PrepareAuraScript(spell_gen_on_tournament_mount_AuraScript);

            uint32 _pennantSpellId;

            bool Load()
            {
                _pennantSpellId = 0;
                return GetCaster() && GetCaster()->GetTypeId() == TYPEID_PLAYER;
            }

            void HandleApplyEffect(AuraEffect const* /*aurEff*/, AuraEffectHandleModes /*mode*/)
            {
                if (Unit* caster = GetCaster())
                {
                    if (Unit* vehicle = caster->GetVehicleBase())
                    {
                        _pennantSpellId = GetPennatSpellId(caster->ToPlayer(), vehicle);
                        caster->CastSpell(caster, _pennantSpellId, true);
                    }
                }
            }

            void HandleRemoveEffect(AuraEffect const* /*aurEff*/, AuraEffectHandleModes /*mode*/)
            {
                if (Unit* caster = GetCaster())
                    caster->RemoveAurasDueToSpell(_pennantSpellId);
            }

            uint32 GetPennatSpellId(Player* player, Unit* mount)
            {
                switch (mount->GetEntry())
                {
                    case NPC_ARGENT_STEED_ASPIRANT:
                    case NPC_STORMWIND_STEED:
                    {
                        if (player->HasAchieved(ACHIEVEMENT_CHAMPION_STORMWIND))
                            return SPELL_PENNANT_STORMWIND_CHAMPION;
                        else if (player->GetQuestRewardStatus(QUEST_VALIANT_OF_STORMWIND) || player->GetQuestRewardStatus(QUEST_A_VALIANT_OF_STORMWIND))
                            return SPELL_PENNANT_STORMWIND_VALIANT;
                        else
                            return SPELL_PENNANT_STORMWIND_ASPIRANT;
                    }
                    case NPC_GNOMEREGAN_MECHANOSTRIDER:
                    {
                        if (player->HasAchieved(ACHIEVEMENT_CHAMPION_GNOMEREGAN))
                            return SPELL_PENNANT_GNOMEREGAN_CHAMPION;
                        else if (player->GetQuestRewardStatus(QUEST_VALIANT_OF_GNOMEREGAN) || player->GetQuestRewardStatus(QUEST_A_VALIANT_OF_GNOMEREGAN))
                            return SPELL_PENNANT_GNOMEREGAN_VALIANT;
                        else
                            return SPELL_PENNANT_GNOMEREGAN_ASPIRANT;
                    }
                    case NPC_DARK_SPEAR_RAPTOR:
                    {
                        if (player->HasAchieved(ACHIEVEMENT_CHAMPION_SEN_JIN))
                            return SPELL_PENNANT_SEN_JIN_CHAMPION;
                        else if (player->GetQuestRewardStatus(QUEST_VALIANT_OF_SEN_JIN) || player->GetQuestRewardStatus(QUEST_A_VALIANT_OF_SEN_JIN))
                            return SPELL_PENNANT_SEN_JIN_VALIANT;
                        else
                            return SPELL_PENNANT_SEN_JIN_ASPIRANT;
                    }
                    case NPC_ARGENT_HAWKSTRIDER_ASPIRANT:
                    case NPC_SILVERMOON_HAWKSTRIDER:
                    {
                        if (player->HasAchieved(ACHIEVEMENT_CHAMPION_SILVERMOON))
                            return SPELL_PENNANT_SILVERMOON_CHAMPION;
                        else if (player->GetQuestRewardStatus(QUEST_VALIANT_OF_SILVERMOON) || player->GetQuestRewardStatus(QUEST_A_VALIANT_OF_SILVERMOON))
                            return SPELL_PENNANT_SILVERMOON_VALIANT;
                        else
                            return SPELL_PENNANT_SILVERMOON_ASPIRANT;
                    }
                    case NPC_DARNASSIAN_NIGHTSABER:
                    {
                        if (player->HasAchieved(ACHIEVEMENT_CHAMPION_DARNASSUS))
                            return SPELL_PENNANT_DARNASSUS_CHAMPION;
                        else if (player->GetQuestRewardStatus(QUEST_VALIANT_OF_DARNASSUS) || player->GetQuestRewardStatus(QUEST_A_VALIANT_OF_DARNASSUS))
                            return SPELL_PENNANT_DARNASSUS_VALIANT;
                        else
                            return SPELL_PENNANT_DARNASSUS_ASPIRANT;
                    }
                    case NPC_EXODAR_ELEKK:
                    {
                        if (player->HasAchieved(ACHIEVEMENT_CHAMPION_THE_EXODAR))
                            return SPELL_PENNANT_EXODAR_CHAMPION;
                        else if (player->GetQuestRewardStatus(QUEST_VALIANT_OF_THE_EXODAR) || player->GetQuestRewardStatus(QUEST_A_VALIANT_OF_THE_EXODAR))
                            return SPELL_PENNANT_EXODAR_VALIANT;
                        else
                            return SPELL_PENNANT_EXODAR_ASPIRANT;
                    }
                    case NPC_IRONFORGE_RAM:
                    {
                        if (player->HasAchieved(ACHIEVEMENT_CHAMPION_IRONFORGE))
                            return SPELL_PENNANT_IRONFORGE_CHAMPION;
                        else if (player->GetQuestRewardStatus(QUEST_VALIANT_OF_IRONFORGE) || player->GetQuestRewardStatus(QUEST_A_VALIANT_OF_IRONFORGE))
                            return SPELL_PENNANT_IRONFORGE_VALIANT;
                        else
                            return SPELL_PENNANT_IRONFORGE_ASPIRANT;
                    }
                    case NPC_FORSAKEN_WARHORSE:
                    {
                        if (player->HasAchieved(ACHIEVEMENT_CHAMPION_UNDERCITY))
                            return SPELL_PENNANT_UNDERCITY_CHAMPION;
                        else if (player->GetQuestRewardStatus(QUEST_VALIANT_OF_UNDERCITY) || player->GetQuestRewardStatus(QUEST_A_VALIANT_OF_UNDERCITY))
                            return SPELL_PENNANT_UNDERCITY_VALIANT;
                        else
                            return SPELL_PENNANT_UNDERCITY_ASPIRANT;
                    }
                    case NPC_ORGRIMMAR_WOLF:
                    {
                        if (player->HasAchieved(ACHIEVEMENT_CHAMPION_ORGRIMMAR))
                            return SPELL_PENNANT_ORGRIMMAR_CHAMPION;
                        else if (player->GetQuestRewardStatus(QUEST_VALIANT_OF_ORGRIMMAR) || player->GetQuestRewardStatus(QUEST_A_VALIANT_OF_ORGRIMMAR))
                            return SPELL_PENNANT_ORGRIMMAR_VALIANT;
                        else
                            return SPELL_PENNANT_ORGRIMMAR_ASPIRANT;
                    }
                    case NPC_THUNDER_BLUFF_KODO:
                    {
                        if (player->HasAchieved(ACHIEVEMENT_CHAMPION_THUNDER_BLUFF))
                            return SPELL_PENNANT_THUNDER_BLUFF_CHAMPION;
                        else if (player->GetQuestRewardStatus(QUEST_VALIANT_OF_THUNDER_BLUFF) || player->GetQuestRewardStatus(QUEST_A_VALIANT_OF_THUNDER_BLUFF))
                            return SPELL_PENNANT_THUNDER_BLUFF_VALIANT;
                        else
                            return SPELL_PENNANT_THUNDER_BLUFF_ASPIRANT;
                    }
                    case NPC_ARGENT_WARHORSE:
                    {
                        if (player->HasAchieved(ACHIEVEMENT_CHAMPION_ALLIANCE) || player->HasAchieved(ACHIEVEMENT_CHAMPION_HORDE))
                            return player->getClass() == CLASS_DEATH_KNIGHT ? SPELL_PENNANT_EBON_BLADE_CHAMPION : SPELL_PENNANT_ARGENT_CRUSADE_CHAMPION;
                        else if (player->HasAchieved(ACHIEVEMENT_ARGENT_VALOR))
                            return player->getClass() == CLASS_DEATH_KNIGHT ? SPELL_PENNANT_EBON_BLADE_VALIANT : SPELL_PENNANT_ARGENT_CRUSADE_VALIANT;
                        else
                            return player->getClass() == CLASS_DEATH_KNIGHT ? SPELL_PENNANT_EBON_BLADE_ASPIRANT : SPELL_PENNANT_ARGENT_CRUSADE_ASPIRANT;
                    }
                    default:
                        return 0;
                }
            }

            void Register()
            {
                AfterEffectApply += AuraEffectApplyFn(spell_gen_on_tournament_mount_AuraScript::HandleApplyEffect, EFFECT_0, SPELL_AURA_DUMMY, AURA_EFFECT_HANDLE_REAL_OR_REAPPLY_MASK);
                OnEffectRemove += AuraEffectRemoveFn(spell_gen_on_tournament_mount_AuraScript::HandleRemoveEffect, EFFECT_0, SPELL_AURA_DUMMY, AURA_EFFECT_HANDLE_REAL_OR_REAPPLY_MASK);
            }
        };

        AuraScript* GetAuraScript() const
        {
            return new spell_gen_on_tournament_mount_AuraScript();
        }
};

class spell_gen_tournament_pennant : public SpellScriptLoader
{
    public:
        spell_gen_tournament_pennant() : SpellScriptLoader("spell_gen_tournament_pennant") { }

        class spell_gen_tournament_pennant_AuraScript : public AuraScript
        {
            PrepareAuraScript(spell_gen_tournament_pennant_AuraScript);

            bool Load()
            {
                return GetCaster() && GetCaster()->GetTypeId() == TYPEID_PLAYER;
            }

            void HandleApplyEffect(AuraEffect const* /*aurEff*/, AuraEffectHandleModes /*mode*/)
            {
                if (Unit* caster = GetCaster())
                    if (!caster->GetVehicleBase())
                        caster->RemoveAurasDueToSpell(GetId());
            }

            void Register()
            {
                OnEffectApply += AuraEffectApplyFn(spell_gen_tournament_pennant_AuraScript::HandleApplyEffect, EFFECT_0, SPELL_AURA_DUMMY, AURA_EFFECT_HANDLE_REAL_OR_REAPPLY_MASK);
            }
        };

        AuraScript* GetAuraScript() const
        {
            return new spell_gen_tournament_pennant_AuraScript();
        }
};

enum ChaosBlast
{
    SPELL_CHAOS_BLAST   = 37675,
};

class spell_gen_chaos_blast : public SpellScriptLoader
{
    public:
        spell_gen_chaos_blast() : SpellScriptLoader("spell_gen_chaos_blast") { }

        class spell_gen_chaos_blast_SpellScript : public SpellScript
        {
            PrepareSpellScript(spell_gen_chaos_blast_SpellScript)

            bool Validate(SpellInfo const* /*SpellEntry*/)
            {
                if (!sSpellMgr->GetSpellInfo(SPELL_CHAOS_BLAST))
                    return false;
                return true;
            }
            void HandleDummy(SpellEffIndex /* effIndex */)
            {
                int32 basepoints0 = 100;
                Unit* caster = GetCaster();
                if (Unit* target = GetHitUnit())
                    caster->CastCustomSpell(target, SPELL_CHAOS_BLAST, &basepoints0, NULL, NULL, true);
            }

            void Register()
            {
                OnEffectHitTarget += SpellEffectFn(spell_gen_chaos_blast_SpellScript::HandleDummy, EFFECT_0, SPELL_EFFECT_DUMMY);
            }
        };

        SpellScript* GetSpellScript() const
        {
            return new spell_gen_chaos_blast_SpellScript();
        }

};

class spell_gen_ds_flush_knockback : public SpellScriptLoader
{
    public:
        spell_gen_ds_flush_knockback() : SpellScriptLoader("spell_gen_ds_flush_knockback") {}

        class spell_gen_ds_flush_knockback_SpellScript : public SpellScript
        {
            PrepareSpellScript(spell_gen_ds_flush_knockback_SpellScript);

            void HandleScript(SpellEffIndex /*effIndex*/)
            {
                // Here the target is the water spout and determines the position where the player is knocked from
                if (Unit* target = GetHitUnit())
                {
                    if (Player* player = GetCaster()->ToPlayer())
                    {
                        float horizontalSpeed = 20.0f + (40.0f - GetCaster()->GetDistance(target));
                        float verticalSpeed = 8.0f;
                        // This method relies on the Dalaran Sewer map disposition and Water Spout position
                        // What we do is knock the player from a position exactly behind him and at the end of the pipe
                        player->KnockbackFrom(target->GetPositionX(), player->GetPositionY(), horizontalSpeed, verticalSpeed);
                    }
                }
            }

            void Register()
            {
                OnEffectHitTarget += SpellEffectFn(spell_gen_ds_flush_knockback_SpellScript::HandleScript, EFFECT_0, SPELL_EFFECT_DUMMY);
            }
        };

        SpellScript* GetSpellScript() const
        {
            return new spell_gen_ds_flush_knockback_SpellScript();
        }
};

class spell_gen_wg_water : public SpellScriptLoader
{
    public:
        spell_gen_wg_water() : SpellScriptLoader("spell_gen_wg_water") {}

        class spell_gen_wg_water_SpellScript : public SpellScript
        {
            PrepareSpellScript(spell_gen_wg_water_SpellScript);

            SpellCastResult CheckCast()
            {
                if (!GetSpellInfo()->CheckTargetCreatureType(GetCaster()))
                    return SPELL_FAILED_DONT_REPORT;
                return SPELL_CAST_OK;
            }

            void Register()
            {
                OnCheckCast += SpellCheckCastFn(spell_gen_wg_water_SpellScript::CheckCast);
            }
        };

        SpellScript* GetSpellScript() const
        {
            return new spell_gen_wg_water_SpellScript();
        }
};

class spell_gen_count_pct_from_max_hp : public SpellScriptLoader
{
    public:
        spell_gen_count_pct_from_max_hp(char const* name, int32 damagePct = 0) : SpellScriptLoader(name), _damagePct(damagePct) { }

        class spell_gen_count_pct_from_max_hp_SpellScript : public SpellScript
        {
            PrepareSpellScript(spell_gen_count_pct_from_max_hp_SpellScript)

        public:
            spell_gen_count_pct_from_max_hp_SpellScript(int32 damagePct) : SpellScript(), _damagePct(damagePct) { }

            void RecalculateDamage()
            {
                if (!_damagePct)
                    _damagePct = GetHitDamage();

                SetHitDamage(GetHitUnit()->CountPctFromMaxHealth(_damagePct));
            }

            void Register()
            {
                OnHit += SpellHitFn(spell_gen_count_pct_from_max_hp_SpellScript::RecalculateDamage);
            }

        private:
            int32 _damagePct;
        };

        SpellScript* GetSpellScript() const
        {
            return new spell_gen_count_pct_from_max_hp_SpellScript(_damagePct);
        }

    private:
        int32 _damagePct;
};

class spell_gen_despawn_self : public SpellScriptLoader
{
public:
    spell_gen_despawn_self() : SpellScriptLoader("spell_gen_despawn_self") { }

    class spell_gen_despawn_self_SpellScript : public SpellScript
    {
        PrepareSpellScript(spell_gen_despawn_self_SpellScript);

        bool Load()
        {
            return GetCaster()->GetTypeId() == TYPEID_UNIT;
        }

        void HandleDummy(SpellEffIndex effIndex)
        {
            if (GetSpellInfo()->Effects[effIndex].Effect == SPELL_EFFECT_DUMMY || GetSpellInfo()->Effects[effIndex].Effect == SPELL_EFFECT_SCRIPT_EFFECT)
                GetCaster()->ToCreature()->DespawnOrUnsummon();
        }

        void Register()
        {
            OnEffectHitTarget += SpellEffectFn(spell_gen_despawn_self_SpellScript::HandleDummy, EFFECT_ALL, SPELL_EFFECT_ANY);
        }
    };

    SpellScript* GetSpellScript() const
    {
        return new spell_gen_despawn_self_SpellScript();
    }
};

class spell_gen_touch_the_nightmare : public SpellScriptLoader
{
public:
    spell_gen_touch_the_nightmare() : SpellScriptLoader("spell_gen_touch_the_nightmare") { }

    class spell_gen_touch_the_nightmare_SpellScript : public SpellScript
    {
        PrepareSpellScript(spell_gen_touch_the_nightmare_SpellScript);

        void HandleDamageCalc(SpellEffIndex /*effIndex*/)
        {
            uint32 bp = GetCaster()->GetMaxHealth() * 0.3f;
            SetHitDamage(bp);
        }

        void Register()
        {
            OnEffectHitTarget += SpellEffectFn(spell_gen_touch_the_nightmare_SpellScript::HandleDamageCalc, EFFECT_2, SPELL_EFFECT_SCHOOL_DAMAGE);
        }
    };

    SpellScript* GetSpellScript() const
    {
        return new spell_gen_touch_the_nightmare_SpellScript();
    }
};

class spell_gen_dream_funnel: public SpellScriptLoader
{
public:
    spell_gen_dream_funnel() : SpellScriptLoader("spell_gen_dream_funnel") { }

    class spell_gen_dream_funnel_AuraScript : public AuraScript
    {
        PrepareAuraScript(spell_gen_dream_funnel_AuraScript);

        void HandleEffectCalcAmount(AuraEffect const* /*aurEff*/, int32& amount, bool& canBeRecalculated)
        {
            if (GetCaster())
                amount = GetCaster()->GetMaxHealth() * 0.05f;

            canBeRecalculated = false;
        }

        void Register()
        {
            DoEffectCalcAmount += AuraEffectCalcAmountFn(spell_gen_dream_funnel_AuraScript::HandleEffectCalcAmount, EFFECT_0, SPELL_AURA_PERIODIC_HEAL);
            DoEffectCalcAmount += AuraEffectCalcAmountFn(spell_gen_dream_funnel_AuraScript::HandleEffectCalcAmount, EFFECT_2, SPELL_AURA_PERIODIC_DAMAGE);
        }
    };

    AuraScript* GetAuraScript() const
    {
        return new spell_gen_dream_funnel_AuraScript();
    }
};

enum GenericBandage
{
    SPELL_RECENTLY_BANDAGED = 11196,
};

class spell_gen_bandage : public SpellScriptLoader
{
    public:
        spell_gen_bandage() : SpellScriptLoader("spell_gen_bandage") { }

        class spell_gen_bandage_SpellScript : public SpellScript
        {
            PrepareSpellScript(spell_gen_bandage_SpellScript);

            bool Validate(SpellInfo const* /*spell*/)
            {
                if (!sSpellMgr->GetSpellInfo(SPELL_RECENTLY_BANDAGED))
                    return false;
                return true;
            }

            SpellCastResult CheckCast()
            {
                if (Unit* target = GetExplTargetUnit())
                {
                    if (target->HasAura(SPELL_RECENTLY_BANDAGED))
                        return SPELL_FAILED_TARGET_AURASTATE;
                }
                return SPELL_CAST_OK;
            }

            void HandleScript()
            {
                if (Unit* target = GetHitUnit())
                    GetCaster()->CastSpell(target, SPELL_RECENTLY_BANDAGED, true);
            }

            void Register()
            {
                OnCheckCast += SpellCheckCastFn(spell_gen_bandage_SpellScript::CheckCast);
                AfterHit += SpellHitFn(spell_gen_bandage_SpellScript::HandleScript);
            }
        };

        SpellScript* GetSpellScript() const
        {
            return new spell_gen_bandage_SpellScript();
        }
};

enum GenericLifebloom
{
    SPELL_HEXLORD_MALACRASS_LIFEBLOOM_FINAL_HEAL        = 43422,
    SPELL_TUR_RAGEPAW_LIFEBLOOM_FINAL_HEAL              = 52552,
    SPELL_CENARION_SCOUT_LIFEBLOOM_FINAL_HEAL           = 53692,
    SPELL_TWISTED_VISAGE_LIFEBLOOM_FINAL_HEAL           = 57763,
    SPELL_FACTION_CHAMPIONS_DRU_LIFEBLOOM_FINAL_HEAL    = 66094,
};

class spell_gen_lifebloom : public SpellScriptLoader
{
    public:
        spell_gen_lifebloom(const char* name, uint32 spellId) : SpellScriptLoader(name), _spellId(spellId) { }

        class spell_gen_lifebloom_AuraScript : public AuraScript
        {
            PrepareAuraScript(spell_gen_lifebloom_AuraScript);

        public:
            spell_gen_lifebloom_AuraScript(uint32 spellId) : AuraScript(), _spellId(spellId) { }

            bool Validate(SpellInfo const* /*spell*/)
            {
                if (!sSpellMgr->GetSpellInfo(_spellId))
                    return false;
                return true;
            }

            void AfterRemove(AuraEffect const* aurEff, AuraEffectHandleModes /*mode*/)
            {
                // Final heal only on duration end
                if (GetTargetApplication()->GetRemoveMode() != AURA_REMOVE_BY_EXPIRE && GetTargetApplication()->GetRemoveMode() != AURA_REMOVE_BY_ENEMY_SPELL)
                    return;

                // final heal
                GetTarget()->CastSpell(GetTarget(), _spellId, true, NULL, aurEff, GetCasterGUID());
            }

            void Register()
            {
                AfterEffectRemove += AuraEffectRemoveFn(spell_gen_lifebloom_AuraScript::AfterRemove, EFFECT_0, SPELL_AURA_PERIODIC_HEAL, AURA_EFFECT_HANDLE_REAL);
            }

        private:
            uint32 _spellId;
        };

        AuraScript* GetAuraScript() const
        {
            return new spell_gen_lifebloom_AuraScript(_spellId);
        }

    private:
        uint32 _spellId;
};

enum SummonElemental
{
    SPELL_SUMMON_FIRE_ELEMENTAL  = 8985,
    SPELL_SUMMON_EARTH_ELEMENTAL = 19704
};

class spell_gen_summon_elemental : public SpellScriptLoader
{
    public:
        spell_gen_summon_elemental(const char* name, uint32 spellId) : SpellScriptLoader(name), _spellId(spellId) { }

        class spell_gen_summon_elemental_AuraScript : public AuraScript
        {
            PrepareAuraScript(spell_gen_summon_elemental_AuraScript);

        public:
            spell_gen_summon_elemental_AuraScript(uint32 spellId) : AuraScript(), _spellId(spellId) { }

            bool Validate(SpellInfo const* /*spell*/)
            {
                if (!sSpellMgr->GetSpellInfo(_spellId))
                    return false;
                return true;
            }

            void AfterApply(AuraEffect const* /*aurEff*/, AuraEffectHandleModes /*mode*/)
            {
                if (GetCaster())
                    if (Unit* owner = GetCaster()->GetOwner())
                        owner->CastSpell(owner, _spellId, true);
            }

            void AfterRemove(AuraEffect const* /*aurEff*/, AuraEffectHandleModes /*mode*/)
            {
                if (GetCaster())
                    if (Unit* owner = GetCaster()->GetOwner())
                        if (owner->GetTypeId() == TYPEID_PLAYER) // todo: this check is maybe wrong
                            owner->ToPlayer()->RemovePet(NULL, PET_SAVE_NOT_IN_SLOT, true);
            }

            void Register()
            {
                 AfterEffectApply += AuraEffectApplyFn(spell_gen_summon_elemental_AuraScript::AfterApply, EFFECT_1, SPELL_AURA_DUMMY, AURA_EFFECT_HANDLE_REAL);
                 AfterEffectRemove += AuraEffectRemoveFn(spell_gen_summon_elemental_AuraScript::AfterRemove, EFFECT_1, SPELL_AURA_DUMMY, AURA_EFFECT_HANDLE_REAL);
            }

        private:
            uint32 _spellId;
        };

        AuraScript* GetAuraScript() const
        {
            return new spell_gen_summon_elemental_AuraScript(_spellId);
        }

    private:
        uint32 _spellId;
};

enum Mounts
{
    SPELL_COLD_WEATHER_FLYING           = 54197,

    // Magic Broom
    SPELL_MAGIC_BROOM_60                = 42680,
    SPELL_MAGIC_BROOM_100               = 42683,
    SPELL_MAGIC_BROOM_150               = 42667,
    SPELL_MAGIC_BROOM_280               = 42668,

    // Headless Horseman's Mount
    SPELL_HEADLESS_HORSEMAN_MOUNT_60    = 51621,
    SPELL_HEADLESS_HORSEMAN_MOUNT_100   = 48024,
    SPELL_HEADLESS_HORSEMAN_MOUNT_150   = 51617,
    SPELL_HEADLESS_HORSEMAN_MOUNT_280   = 48023,

    // Winged Steed of the Ebon Blade
    SPELL_WINGED_STEED_150              = 54726,
    SPELL_WINGED_STEED_280              = 54727,

    // Big Love Rocket
    SPELL_BIG_LOVE_ROCKET_0             = 71343,
    SPELL_BIG_LOVE_ROCKET_60            = 71344,
    SPELL_BIG_LOVE_ROCKET_100           = 71345,
    SPELL_BIG_LOVE_ROCKET_150           = 71346,
    SPELL_BIG_LOVE_ROCKET_310           = 71347,

    // Invincible
    SPELL_INVINCIBLE_60                 = 72281,
    SPELL_INVINCIBLE_100                = 72282,
    SPELL_INVINCIBLE_150                = 72283,
    SPELL_INVINCIBLE_310                = 72284,

    // Blazing Hippogryph
    SPELL_BLAZING_HIPPOGRYPH_150        = 74854,
    SPELL_BLAZING_HIPPOGRYPH_280        = 74855,

    // Celestial Steed
    SPELL_CELESTIAL_STEED_60            = 75619,
    SPELL_CELESTIAL_STEED_100           = 75620,
    SPELL_CELESTIAL_STEED_150           = 75617,
    SPELL_CELESTIAL_STEED_280           = 75618,
    SPELL_CELESTIAL_STEED_310           = 76153,

    // X-53 Touring Rocket
    SPELL_X53_TOURING_ROCKET_150        = 75957,
    SPELL_X53_TOURING_ROCKET_280        = 75972,
    SPELL_X53_TOURING_ROCKET_310        = 76154,
};

class spell_gen_mount : public SpellScriptLoader
{
    public:
        spell_gen_mount(const char* name, uint32 mount0 = 0, uint32 mount60 = 0, uint32 mount100 = 0, uint32 mount150 = 0, uint32 mount280 = 0, uint32 mount310 = 0) : SpellScriptLoader(name),
            _mount0(mount0), _mount60(mount60), _mount100(mount100), _mount150(mount150), _mount280(mount280), _mount310(mount310) { }

        class spell_gen_mount_SpellScript : public SpellScript
        {
            PrepareSpellScript(spell_gen_mount_SpellScript);

        public:
            spell_gen_mount_SpellScript(uint32 mount0, uint32 mount60, uint32 mount100, uint32 mount150, uint32 mount280, uint32 mount310) : SpellScript(),
                _mount0(mount0), _mount60(mount60), _mount100(mount100), _mount150(mount150), _mount280(mount280), _mount310(mount310) { }

            bool Validate(SpellInfo const* /*spell*/)
            {
                if (_mount0 && !sSpellMgr->GetSpellInfo(_mount0))
                    return false;
                if (_mount60 && !sSpellMgr->GetSpellInfo(_mount60))
                    return false;
                if (_mount100 && !sSpellMgr->GetSpellInfo(_mount100))
                    return false;
                if (_mount150 && !sSpellMgr->GetSpellInfo(_mount150))
                    return false;
                if (_mount280 && !sSpellMgr->GetSpellInfo(_mount280))
                    return false;
                if (_mount310 && !sSpellMgr->GetSpellInfo(_mount310))
                    return false;
                return true;
            }

            void HandleMount(SpellEffIndex effIndex)
            {
                PreventHitDefaultEffect(effIndex);

                if (Player* target = GetHitPlayer())
                {
                    // Prevent stacking of mounts and client crashes upon dismounting
                    target->RemoveAurasByType(SPELL_AURA_MOUNTED, 0, GetHitAura());

                    // Triggered spell id dependent on riding skill and zone
                    bool canFly = false;
                    uint32 map = GetVirtualMapForMapAndZone(target->GetMapId(), target->GetZoneId());
                    if (map == 530 || (map == 571 && target->HasSpell(SPELL_COLD_WEATHER_FLYING)))
                        canFly = true;

                    float x, y, z;
                    target->GetPosition(x, y, z);
                    uint32 areaFlag = target->GetBaseMap()->GetAreaFlag(x, y, z);
                    AreaTableEntry const* area = sAreaStore.LookupEntry(areaFlag);
                    if (!area || (canFly && (area->flags & AREA_FLAG_NO_FLY_ZONE)))
                        canFly = false;

                    uint32 mount = 0;
                    switch (target->GetBaseSkillValue(SKILL_RIDING))
                    {
                        case 0:
                            mount = _mount0;
                            break;
                        case 75:
                            mount = _mount60;
                            break;
                        case 150:
                            mount = _mount100;
                            break;
                        case 225:
                            if (canFly)
                                mount = _mount150;
                            else
                                mount = _mount100;
                            break;
                        case 300:
                            if (canFly)
                            {
                                if (_mount310 && target->Has310Flyer(false))
                                    mount = _mount310;
                                else
                                    mount = _mount280;
                            }
                            else
                                mount = _mount100;
                            break;
                        default:
                            break;
                    }

                    if (mount)
                    {
                        PreventHitAura();
                        target->CastSpell(target, mount, true);
                    }
                }
            }

            void Register()
            {
                 OnEffectHitTarget += SpellEffectFn(spell_gen_mount_SpellScript::HandleMount, EFFECT_2, SPELL_EFFECT_SCRIPT_EFFECT);
            }

        private:
            uint32 _mount0;
            uint32 _mount60;
            uint32 _mount100;
            uint32 _mount150;
            uint32 _mount280;
            uint32 _mount310;
        };

        SpellScript* GetSpellScript() const
        {
            return new spell_gen_mount_SpellScript(_mount0, _mount60, _mount100, _mount150, _mount280, _mount310);
        }

    private:
        uint32 _mount0;
        uint32 _mount60;
        uint32 _mount100;
        uint32 _mount150;
        uint32 _mount280;
        uint32 _mount310;
};

enum FoamSword
{
    ITEM_FOAM_SWORD_GREEN   = 45061,
    ITEM_FOAM_SWORD_PINK    = 45176,
    ITEM_FOAM_SWORD_BLUE    = 45177,
    ITEM_FOAM_SWORD_RED     = 45178,
    ITEM_FOAM_SWORD_YELLOW  = 45179,

    SPELL_BONKED            = 62991,
    SPELL_FOAM_SWORD_DEFEAT = 62994,
    SPELL_ON_GUARD          = 62972,
};

class spell_gen_upper_deck_create_foam_sword : public SpellScriptLoader
{
    public:
        spell_gen_upper_deck_create_foam_sword() : SpellScriptLoader("spell_gen_upper_deck_create_foam_sword") { }

        class spell_gen_upper_deck_create_foam_sword_SpellScript : public SpellScript
        {
            PrepareSpellScript(spell_gen_upper_deck_create_foam_sword_SpellScript);

            void HandleScript(SpellEffIndex effIndex)
            {
                if (Player* player = GetHitPlayer())
                {
                    static uint32 const itemId[5] = { ITEM_FOAM_SWORD_GREEN, ITEM_FOAM_SWORD_PINK, ITEM_FOAM_SWORD_BLUE, ITEM_FOAM_SWORD_RED, ITEM_FOAM_SWORD_YELLOW };
                    // player can only have one of these items
                    for (uint8 i = 0; i < 5; ++i)
                    {
                        if (player->HasItemCount(itemId[i], 1, true))
                            return;
                    }

                    CreateItem(effIndex, itemId[urand(0, 4)]);
                }
            }

            void Register()
            {
                OnEffectHitTarget += SpellEffectFn(spell_gen_upper_deck_create_foam_sword_SpellScript::HandleScript, EFFECT_0, SPELL_EFFECT_SCRIPT_EFFECT);
            }
        };

        SpellScript* GetSpellScript() const
        {
            return new spell_gen_upper_deck_create_foam_sword_SpellScript();
        }
};

class spell_gen_bonked : public SpellScriptLoader
{
    public:
        spell_gen_bonked() : SpellScriptLoader("spell_gen_bonked") { }

        class spell_gen_bonked_SpellScript : public SpellScript
        {
            PrepareSpellScript(spell_gen_bonked_SpellScript);

            void HandleScript(SpellEffIndex /*effIndex*/)
            {
                if (Player* target = GetHitPlayer())
                {
                    Aura const* aura = GetHitAura();
                    if (!(aura && aura->GetStackAmount() == 3))
                        return;

                    target->CastSpell(target, SPELL_FOAM_SWORD_DEFEAT, true);
                    target->RemoveAurasDueToSpell(SPELL_BONKED);

                    if (Aura const* aura = target->GetAura(SPELL_ON_GUARD))
                    {
                        if (Item* item = target->GetItemByGuid(aura->GetCastItemGUID()))
                            target->DestroyItemCount(item->GetEntry(), 1, true);
                    }
                }
            }

            void Register()
            {
                OnEffectHitTarget += SpellEffectFn(spell_gen_bonked_SpellScript::HandleScript, EFFECT_1, SPELL_EFFECT_SCRIPT_EFFECT);
            }
        };

        SpellScript* GetSpellScript() const
        {
            return new spell_gen_bonked_SpellScript();
        }
};

class spell_gen_gift_of_naaru : public SpellScriptLoader
{
    public:
        spell_gen_gift_of_naaru() : SpellScriptLoader("spell_gen_gift_of_naaru") { }

        class spell_gen_gift_of_naaru_AuraScript : public AuraScript
        {
            PrepareAuraScript(spell_gen_gift_of_naaru_AuraScript);

            void CalculateAmount(AuraEffect const* aurEff, int32& amount, bool& /*canBeRecalculated*/)
            {
                if (!GetCaster())
                    return;

                float heal = 0.0f;
                switch (GetSpellInfo()->SpellFamilyName)
                {
                    case SPELLFAMILY_MAGE:
                    case SPELLFAMILY_WARLOCK:
                    case SPELLFAMILY_PRIEST:
                        heal = 1.885f * float(GetCaster()->SpellBaseDamageBonusDone(GetSpellInfo()->GetSchoolMask()));
                        break;
                    case SPELLFAMILY_PALADIN:
                    case SPELLFAMILY_SHAMAN:
                        heal = std::max(1.885f * float(GetCaster()->SpellBaseDamageBonusDone(GetSpellInfo()->GetSchoolMask())), 1.1f * float(GetCaster()->GetTotalAttackPowerValue(BASE_ATTACK)));
                        break;
                    case SPELLFAMILY_WARRIOR:
                    case SPELLFAMILY_HUNTER:
                    case SPELLFAMILY_DEATHKNIGHT:
                        heal = 1.1f * float(std::max(GetCaster()->GetTotalAttackPowerValue(BASE_ATTACK), GetCaster()->GetTotalAttackPowerValue(RANGED_ATTACK)));
                        break;
                    case SPELLFAMILY_GENERIC:
                    default:
                        break;
                }

                int32 healTick = floor(heal / aurEff->GetTotalTicks());
                amount += int32(std::max(healTick, 0));
            }

            void Register()
            {
                DoEffectCalcAmount += AuraEffectCalcAmountFn(spell_gen_gift_of_naaru_AuraScript::CalculateAmount, EFFECT_0, SPELL_AURA_PERIODIC_HEAL);
            }
        };

        AuraScript* GetAuraScript() const
        {
            return new spell_gen_gift_of_naaru_AuraScript();
        }
};

enum PvPTrinketTriggeredSpells
{
    SPELL_WILL_OF_THE_FORSAKEN_COOLDOWN_TRIGGER = 72752,
    SPELL_WILL_OF_THE_FORSAKEN_COOLDOWN_TRIGGER_WOTF = 72757,
};

class spell_pvp_trinket_wotf_shared_cd : public SpellScriptLoader
{
    public:
        spell_pvp_trinket_wotf_shared_cd() : SpellScriptLoader("spell_pvp_trinket_wotf_shared_cd") {}

        class spell_pvp_trinket_wotf_shared_cd_SpellScript : public SpellScript
        {
            PrepareSpellScript(spell_pvp_trinket_wotf_shared_cd_SpellScript);

            bool Load()
            {
                return GetCaster()->GetTypeId() == TYPEID_PLAYER;
            }

            bool Validate(SpellInfo const* /*spellEntry*/)
            {
                if (!sSpellMgr->GetSpellInfo(SPELL_WILL_OF_THE_FORSAKEN_COOLDOWN_TRIGGER) || !sSpellMgr->GetSpellInfo(SPELL_WILL_OF_THE_FORSAKEN_COOLDOWN_TRIGGER_WOTF))
                    return false;
                return true;
            }

            void HandleScript(SpellEffIndex /*effIndex*/)
            {
                Player* caster = GetCaster()->ToPlayer();
                SpellInfo const* spellInfo = GetSpellInfo();
                caster->AddSpellCooldown(spellInfo->Id, 0, time(NULL) + sSpellMgr->GetSpellInfo(SPELL_WILL_OF_THE_FORSAKEN_COOLDOWN_TRIGGER)->GetRecoveryTime() / IN_MILLISECONDS);
                WorldPacket data(SMSG_SPELL_COOLDOWN, 8+1+4);
                data << uint64(caster->GetGUID());
                data << uint8(0);
                data << uint32(spellInfo->Id);
                data << uint32(0);
                caster->GetSession()->SendPacket(&data);
            }

        void Register()
        {
            OnEffectHit += SpellEffectFn(spell_pvp_trinket_wotf_shared_cd_SpellScript::HandleScript, EFFECT_0, SPELL_EFFECT_DUMMY);
        }
    };

    SpellScript* GetSpellScript() const
    {
        return new spell_pvp_trinket_wotf_shared_cd_SpellScript();
    }
};



enum Replenishment
{
    SPELL_REPLENISHMENT             = 57669,
    SPELL_INFINITE_REPLENISHMENT    = 61782
};

class spell_gen_replenishment : public SpellScriptLoader
{
    public:
        spell_gen_replenishment() : SpellScriptLoader("spell_gen_replenishment") { }

        class spell_gen_replenishment_AuraScript : public AuraScript
        {
            PrepareAuraScript(spell_gen_replenishment_AuraScript);

            bool Validate(SpellInfo const* /*spell*/)
            {
                if (!sSpellMgr->GetSpellInfo(SPELL_REPLENISHMENT) ||
                   !sSpellMgr->GetSpellInfo(SPELL_INFINITE_REPLENISHMENT))
                    return false;
                return true;
            }

            bool Load()
            {
                return GetUnitOwner()->GetPower(POWER_MANA);
            }

            void CalculateAmount(AuraEffect const* /*aurEff*/, int32& amount, bool& /*canBeRecalculated*/)
            {
                switch (GetSpellInfo()->Id)
                {
                    case SPELL_REPLENISHMENT:
                        amount = GetUnitOwner()->GetMaxPower(POWER_MANA) * 0.002f;
                        break;
                    case SPELL_INFINITE_REPLENISHMENT:
                        amount = GetUnitOwner()->GetMaxPower(POWER_MANA) * 0.0025f;
                        break;
                    default:
                        break;
                }
            }

            void Register()
            {
                DoEffectCalcAmount += AuraEffectCalcAmountFn(spell_gen_replenishment_AuraScript::CalculateAmount, EFFECT_0, SPELL_AURA_PERIODIC_ENERGIZE);
            }
        };

        AuraScript* GetAuraScript() const
        {
            return new spell_gen_replenishment_AuraScript();
        }
};

enum ServiceUniform
{
    SPELL_SERVICE_UNIFORM       = 71450,

    MODEL_GOBLIN_MALE           = 31002,
    MODEL_GOBLIN_FEMALE         = 31003,
};

class spell_gen_aura_service_uniform : public SpellScriptLoader
{
    public:
        spell_gen_aura_service_uniform() : SpellScriptLoader("spell_gen_aura_service_uniform") { }

        class spell_gen_aura_service_uniform_AuraScript : public AuraScript
        {
            PrepareAuraScript(spell_gen_aura_service_uniform_AuraScript);

            bool Validate(SpellInfo const* /*spell*/)
            {
                if (!sSpellMgr->GetSpellInfo(SPELL_SERVICE_UNIFORM))
                    return false;
                return true;
            }

            void OnApply(AuraEffect const* /*aurEff*/, AuraEffectHandleModes /*mode*/)
            {
                // Apply model goblin
                Unit* target = GetTarget();
                if (target->GetTypeId() == TYPEID_PLAYER)
                {
                    if (target->getGender() == GENDER_MALE)
                        target->SetDisplayId(MODEL_GOBLIN_MALE);
                    else
                        target->SetDisplayId(MODEL_GOBLIN_FEMALE);
                }
            }

            void OnRemove(AuraEffect const* /*aurEff*/, AuraEffectHandleModes /*mode*/)
            {
                Unit* target = GetTarget();
                if (target->GetTypeId() == TYPEID_PLAYER)
                    target->RestoreDisplayId();
            }

            void Register()
            {
                AfterEffectApply += AuraEffectRemoveFn(spell_gen_aura_service_uniform_AuraScript::OnApply, EFFECT_0, SPELL_AURA_TRANSFORM, AURA_EFFECT_HANDLE_REAL);
                AfterEffectRemove += AuraEffectRemoveFn(spell_gen_aura_service_uniform_AuraScript::OnRemove, EFFECT_0, SPELL_AURA_TRANSFORM, AURA_EFFECT_HANDLE_REAL);
            }
        };

        AuraScript* GetAuraScript() const
        {
            return new spell_gen_aura_service_uniform_AuraScript();
        }
};

void AddSC_generic_spell_scripts()
{
    new spell_gen_absorb0_hitlimit1();
    new spell_gen_adaptive_warding();
    new spell_gen_aura_of_anger();
    new spell_gen_av_drekthar_presence();
    new spell_gen_burn_brutallus();
    new spell_gen_cannibalize();
    new spell_gen_create_lance();
    new spell_gen_netherbloom();
    new spell_gen_nightmare_vine();
    new spell_gen_obsidian_armor();
    new spell_gen_parachute();
    new spell_gen_pet_summoned();
    new spell_gen_remove_flight_auras();
    new spell_creature_permanent_feign_death();
    new spell_gen_animal_blood();
    new spell_gen_divine_storm_cd_reset();
    new spell_gen_parachute_ic();
    new spell_gen_gunship_portal();
    new spell_gen_dungeon_credit();
    new spell_gen_profession_research();
    new spell_generic_clone();
    new spell_generic_clone_weapon();
    new spell_gen_clone_weapon_aura();
    new spell_gen_seaforium_blast();
    new spell_gen_turkey_marker();
    new spell_gen_lifeblood();
    new spell_gen_magic_rooster();
    new spell_gen_allow_cast_from_item_only();
    new spell_gen_launch();
    new spell_gen_vehicle_scaling();
    new spell_gen_oracle_wolvar_reputation();
    new spell_gen_damage_reduction_aura();
    new spell_gen_dummy_trigger();
    new spell_gen_spirit_healer_res();
    new spell_gen_gadgetzan_transporter_backfire();
    new spell_gen_gnomish_transporter();
    new spell_gen_dalaran_disguise("spell_gen_sunreaver_disguise");
    new spell_gen_dalaran_disguise("spell_gen_silver_covenant_disguise");
    new spell_gen_elune_candle();
    new spell_gen_break_shield("spell_gen_break_shield");
    new spell_gen_break_shield("spell_gen_tournament_counterattack");
    new spell_gen_mounted_charge();
    new spell_gen_defend();
    new spell_gen_tournament_duel();
    new spell_gen_summon_tournament_mount();
    new spell_gen_on_tournament_mount();
    new spell_gen_tournament_pennant();
    new spell_gen_chaos_blast();
    new spell_gen_ds_flush_knockback();
    new spell_gen_wg_water();
    new spell_gen_count_pct_from_max_hp("spell_gen_default_count_pct_from_max_hp");
    new spell_gen_count_pct_from_max_hp("spell_gen_50pct_count_pct_from_max_hp", 50);
    new spell_gen_despawn_self();
    new spell_gen_touch_the_nightmare();
    new spell_gen_dream_funnel();
    new spell_gen_bandage();
    new spell_gen_lifebloom("spell_hexlord_lifebloom", SPELL_HEXLORD_MALACRASS_LIFEBLOOM_FINAL_HEAL);
    new spell_gen_lifebloom("spell_tur_ragepaw_lifebloom", SPELL_TUR_RAGEPAW_LIFEBLOOM_FINAL_HEAL);
    new spell_gen_lifebloom("spell_cenarion_scout_lifebloom", SPELL_CENARION_SCOUT_LIFEBLOOM_FINAL_HEAL);
    new spell_gen_lifebloom("spell_twisted_visage_lifebloom", SPELL_TWISTED_VISAGE_LIFEBLOOM_FINAL_HEAL);
    new spell_gen_lifebloom("spell_faction_champion_dru_lifebloom", SPELL_FACTION_CHAMPIONS_DRU_LIFEBLOOM_FINAL_HEAL);
    new spell_gen_summon_elemental("spell_gen_summon_fire_elemental", SPELL_SUMMON_FIRE_ELEMENTAL);
    new spell_gen_summon_elemental("spell_gen_summon_earth_elemental", SPELL_SUMMON_EARTH_ELEMENTAL);
    new spell_gen_mount("spell_magic_broom", 0, SPELL_MAGIC_BROOM_60, SPELL_MAGIC_BROOM_100, SPELL_MAGIC_BROOM_150, SPELL_MAGIC_BROOM_280);
    new spell_gen_mount("spell_headless_horseman_mount", 0, SPELL_HEADLESS_HORSEMAN_MOUNT_60, SPELL_HEADLESS_HORSEMAN_MOUNT_100, SPELL_HEADLESS_HORSEMAN_MOUNT_150, SPELL_HEADLESS_HORSEMAN_MOUNT_280);
    new spell_gen_mount("spell_winged_steed_of_the_ebon_blade", 0, 0, 0, SPELL_WINGED_STEED_150, SPELL_WINGED_STEED_280);
    new spell_gen_mount("spell_big_love_rocket", SPELL_BIG_LOVE_ROCKET_0, SPELL_BIG_LOVE_ROCKET_60, SPELL_BIG_LOVE_ROCKET_100, SPELL_BIG_LOVE_ROCKET_150, SPELL_BIG_LOVE_ROCKET_310);
    new spell_gen_mount("spell_invincible", 0, SPELL_INVINCIBLE_60, SPELL_INVINCIBLE_100, SPELL_INVINCIBLE_150, SPELL_INVINCIBLE_310);
    new spell_gen_mount("spell_blazing_hippogryph", 0, 0, 0, SPELL_BLAZING_HIPPOGRYPH_150, SPELL_BLAZING_HIPPOGRYPH_280);
    new spell_gen_mount("spell_celestial_steed", 0, SPELL_CELESTIAL_STEED_60, SPELL_CELESTIAL_STEED_100, SPELL_CELESTIAL_STEED_150, SPELL_CELESTIAL_STEED_280, SPELL_CELESTIAL_STEED_310);
    new spell_gen_mount("spell_x53_touring_rocket", 0, 0, 0, SPELL_X53_TOURING_ROCKET_150, SPELL_X53_TOURING_ROCKET_280, SPELL_X53_TOURING_ROCKET_310);
    new spell_gen_upper_deck_create_foam_sword();
    new spell_gen_bonked();
    new spell_gen_gift_of_naaru();
    new spell_pvp_trinket_wotf_shared_cd();
    new spell_gen_replenishment();
    new spell_gen_aura_service_uniform();
}<|MERGE_RESOLUTION|>--- conflicted
+++ resolved
@@ -1661,73 +1661,6 @@
         }
 };
 
-<<<<<<< HEAD
-class spell_gen_luck_of_the_draw : public SpellScriptLoader
-{
-    public:
-        spell_gen_luck_of_the_draw() : SpellScriptLoader("spell_gen_luck_of_the_draw") { }
-
-        class spell_gen_luck_of_the_draw_AuraScript : public AuraScript
-        {
-            PrepareAuraScript(spell_gen_luck_of_the_draw_AuraScript);
-
-            bool Load()
-            {
-                return GetUnitOwner()->GetTypeId() == TYPEID_PLAYER;
-            }
-
-            // cheap hax to make it have update calls
-            void CalcPeriodic(AuraEffect const* /*effect*/, bool& isPeriodic, int32& amplitude)
-            {
-                isPeriodic = true;
-                amplitude = 5 * IN_MILLISECONDS;
-            }
-
-            void Update(AuraEffect* /*effect*/)
-            {
-                if (Player* owner = GetUnitOwner()->ToPlayer())
-                {
-                    const LfgDungeonSet dungeons = sLFGMgr->GetSelectedDungeons(owner->GetGUID());
-                    LfgDungeonSet::const_iterator itr = dungeons.begin();
-
-                    if (itr == dungeons.end())
-                    {
-                        Remove(AURA_REMOVE_BY_DEFAULT);
-                        return;
-                    }
-
-
-                    LFGDungeonEntry const* randomDungeon = sLFGDungeonStore.LookupEntry(*itr);
-                    if (Group* group = owner->GetGroup())
-                        if (Map const* map = owner->GetMap())
-                            if (group->isLFGGroup())
-                                if (uint32 dungeonId = sLFGMgr->GetDungeon(group->GetGUID(), true))
-                                    if (LFGDungeonEntry const* dungeon = sLFGDungeonStore.LookupEntry(dungeonId))
-                                        if (uint32(dungeon->map) == map->GetId() && dungeon->difficulty == uint32(map->GetDifficulty()))
-                                    if (LFGDungeonData const* dungeon = sLFGMgr->GetLFGDungeon(dungeonId))
-                                        if (uint32(dungeon->map) == map->GetId() && dungeon->difficulty == map->GetDifficulty())
-                                            if (randomDungeon && randomDungeon->type == LFG_TYPE_RANDOM)
-                                                return; // in correct dungeon
-
-                    Remove(AURA_REMOVE_BY_DEFAULT);
-                }
-            }
-
-            void Register()
-            {
-                DoEffectCalcPeriodic += AuraEffectCalcPeriodicFn(spell_gen_luck_of_the_draw_AuraScript::CalcPeriodic, EFFECT_0, SPELL_AURA_MOD_DAMAGE_PERCENT_DONE);
-                OnEffectUpdatePeriodic += AuraEffectUpdatePeriodicFn(spell_gen_luck_of_the_draw_AuraScript::Update, EFFECT_0, SPELL_AURA_MOD_DAMAGE_PERCENT_DONE);
-            }
-        };
-
-        AuraScript* GetAuraScript() const
-        {
-            return new spell_gen_luck_of_the_draw_AuraScript();
-        }
-};
-
-=======
->>>>>>> fb43a92c
 enum DummyTrigger
 {
     SPELL_PERSISTANT_SHIELD_TRIGGERED       = 26470,
