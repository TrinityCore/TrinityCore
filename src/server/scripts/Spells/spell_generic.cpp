/*
 * Copyright (C) 2008-2012 TrinityCore <http://www.trinitycore.org/>
 *
 * This program is free software; you can redistribute it and/or modify it
 * under the terms of the GNU General Public License as published by the
 * Free Software Foundation; either version 2 of the License, or (at your
 * option) any later version.
 *
 * This program is distributed in the hope that it will be useful, but WITHOUT
 * ANY WARRANTY; without even the implied warranty of MERCHANTABILITY or
 * FITNESS FOR A PARTICULAR PURPOSE. See the GNU General Public License for
 * more details.
 *
 * You should have received a copy of the GNU General Public License along
 * with this program. If not, see <http://www.gnu.org/licenses/>.
 */

/*
 * Scripts for spells with SPELLFAMILY_GENERIC which cannot be included in AI script file
 * of creature using it or can't be bound to any player class.
 * Ordered alphabetically using scriptname.
 * Scriptnames of files in this file should be prefixed with "spell_gen_"
 */

#include "ScriptMgr.h"
#include "Battleground.h"
#include "Cell.h"
#include "CellImpl.h"
#include "GridNotifiers.h"
#include "GridNotifiersImpl.h"
#include "Group.h"
#include "InstanceScript.h"
#include "LFGMgr.h"
#include "Pet.h"
#include "ReputationMgr.h"
#include "SkillDiscovery.h"
#include "SpellScript.h"
#include "SpellAuraEffects.h"
#include "Vehicle.h"

class spell_gen_absorb0_hitlimit1 : public SpellScriptLoader
{
    public:
        spell_gen_absorb0_hitlimit1() : SpellScriptLoader("spell_gen_absorb0_hitlimit1") { }

        class spell_gen_absorb0_hitlimit1_AuraScript : public AuraScript
        {
            PrepareAuraScript(spell_gen_absorb0_hitlimit1_AuraScript);

            uint32 limit;

            bool Load()
            {
                // Max absorb stored in 1 dummy effect
                limit = GetSpellInfo()->Effects[EFFECT_1].CalcValue();
                return true;
            }

            void Absorb(AuraEffect* /*aurEff*/, DamageInfo& /*dmgInfo*/, uint32& absorbAmount)
            {
                absorbAmount = std::min(limit, absorbAmount);
            }

            void Register()
            {
                 OnEffectAbsorb += AuraEffectAbsorbFn(spell_gen_absorb0_hitlimit1_AuraScript::Absorb, EFFECT_0);
            }
        };

        AuraScript* GetAuraScript() const
        {
            return new spell_gen_absorb0_hitlimit1_AuraScript();
        }
};

// 41337 Aura of Anger
class spell_gen_aura_of_anger : public SpellScriptLoader
{
    public:
        spell_gen_aura_of_anger() : SpellScriptLoader("spell_gen_aura_of_anger") { }

        class spell_gen_aura_of_anger_AuraScript : public AuraScript
        {
            PrepareAuraScript(spell_gen_aura_of_anger_AuraScript);

            void HandleEffectPeriodicUpdate(AuraEffect* aurEff)
            {
                if (AuraEffect* aurEff1 = aurEff->GetBase()->GetEffect(EFFECT_1))
                    aurEff1->ChangeAmount(aurEff1->GetAmount() + 5);
                aurEff->SetAmount(100 * aurEff->GetTickNumber());
            }

            void Register()
            {
                OnEffectUpdatePeriodic += AuraEffectUpdatePeriodicFn(spell_gen_aura_of_anger_AuraScript::HandleEffectPeriodicUpdate, EFFECT_0, SPELL_AURA_PERIODIC_DAMAGE);
            }
        };

        AuraScript* GetAuraScript() const
        {
            return new spell_gen_aura_of_anger_AuraScript();
        }
};

class spell_gen_av_drekthar_presence : public SpellScriptLoader
{
    public:
        spell_gen_av_drekthar_presence() : SpellScriptLoader("spell_gen_av_drekthar_presence") { }

        class spell_gen_av_drekthar_presence_AuraScript : public AuraScript
        {
            PrepareAuraScript(spell_gen_av_drekthar_presence_AuraScript);

            bool CheckAreaTarget(Unit* target)
            {
                switch (target->GetEntry())
                {
                    // alliance
                    case 14762: // Dun Baldar North Marshal
                    case 14763: // Dun Baldar South Marshal
                    case 14764: // Icewing Marshal
                    case 14765: // Stonehearth Marshal
                    case 11948: // Vandar Stormspike
                    // horde
                    case 14772: // East Frostwolf Warmaster
                    case 14776: // Tower Point Warmaster
                    case 14773: // Iceblood Warmaster
                    case 14777: // West Frostwolf Warmaster
                    case 11946: // Drek'thar
                        return true;
                    default:
                        return false;
                        break;
                }
            }
            void Register()
            {
                DoCheckAreaTarget += AuraCheckAreaTargetFn(spell_gen_av_drekthar_presence_AuraScript::CheckAreaTarget);
            }
        };

        AuraScript* GetAuraScript() const
        {
            return new spell_gen_av_drekthar_presence_AuraScript();
        }
};

// 46394 Brutallus Burn
class spell_gen_burn_brutallus : public SpellScriptLoader
{
    public:
        spell_gen_burn_brutallus() : SpellScriptLoader("spell_gen_burn_brutallus") { }

        class spell_gen_burn_brutallus_AuraScript : public AuraScript
        {
            PrepareAuraScript(spell_gen_burn_brutallus_AuraScript);

            void HandleEffectPeriodicUpdate(AuraEffect* aurEff)
            {
                if (aurEff->GetTickNumber() % 11 == 0)
                    aurEff->SetAmount(aurEff->GetAmount() * 2);
            }

            void Register()
            {
                OnEffectUpdatePeriodic += AuraEffectUpdatePeriodicFn(spell_gen_burn_brutallus_AuraScript::HandleEffectPeriodicUpdate, EFFECT_0, SPELL_AURA_PERIODIC_DAMAGE);
            }
        };

        AuraScript* GetAuraScript() const
        {
            return new spell_gen_burn_brutallus_AuraScript();
        }
};

enum CannibalizeSpells
{
    SPELL_CANNIBALIZE_TRIGGERED = 20578,
};

class spell_gen_cannibalize : public SpellScriptLoader
{
    public:
        spell_gen_cannibalize() : SpellScriptLoader("spell_gen_cannibalize") { }

        class spell_gen_cannibalize_SpellScript : public SpellScript
        {
            PrepareSpellScript(spell_gen_cannibalize_SpellScript);

            bool Validate(SpellInfo const* /*spellEntry*/)
            {
                if (!sSpellMgr->GetSpellInfo(SPELL_CANNIBALIZE_TRIGGERED))
                    return false;
                return true;
            }

            SpellCastResult CheckIfCorpseNear()
            {
                Unit* caster = GetCaster();
                float max_range = GetSpellInfo()->GetMaxRange(false);
                WorldObject* result = NULL;
                // search for nearby enemy corpse in range
                Trinity::AnyDeadUnitSpellTargetInRangeCheck check(caster, max_range, GetSpellInfo(), TARGET_CHECK_ENEMY);
                Trinity::WorldObjectSearcher<Trinity::AnyDeadUnitSpellTargetInRangeCheck> searcher(caster, result, check);
                caster->GetMap()->VisitFirstFound(caster->m_positionX, caster->m_positionY, max_range, searcher);
                if (!result)
                    return SPELL_FAILED_NO_EDIBLE_CORPSES;
                return SPELL_CAST_OK;
            }

            void HandleDummy(SpellEffIndex /*effIndex*/)
            {
                Unit* caster = GetCaster();
                caster->CastSpell(caster, SPELL_CANNIBALIZE_TRIGGERED, false);
            }

            void Register()
            {
                OnEffectHit += SpellEffectFn(spell_gen_cannibalize_SpellScript::HandleDummy, EFFECT_0, SPELL_EFFECT_DUMMY);
                OnCheckCast += SpellCheckCastFn(spell_gen_cannibalize_SpellScript::CheckIfCorpseNear);
            }
        };

        SpellScript* GetSpellScript() const
        {
            return new spell_gen_cannibalize_SpellScript();
        }
};

// 45472 Parachute
enum ParachuteSpells
{
    SPELL_PARACHUTE         = 45472,
    SPELL_PARACHUTE_BUFF    = 44795,
};

class spell_gen_parachute : public SpellScriptLoader
{
    public:
        spell_gen_parachute() : SpellScriptLoader("spell_gen_parachute") { }

        class spell_gen_parachute_AuraScript : public AuraScript
        {
            PrepareAuraScript(spell_gen_parachute_AuraScript);

            bool Validate(SpellInfo const* /*spell*/)
            {
                if (!sSpellMgr->GetSpellInfo(SPELL_PARACHUTE) || !sSpellMgr->GetSpellInfo(SPELL_PARACHUTE_BUFF))
                    return false;
                return true;
            }

            void HandleEffectPeriodic(AuraEffect const* /*aurEff*/)
            {
                if (Player* target = GetTarget()->ToPlayer())
                    if (target->IsFalling())
                    {
                        target->RemoveAurasDueToSpell(SPELL_PARACHUTE);
                        target->CastSpell(target, SPELL_PARACHUTE_BUFF, true);
                    }
            }

            void Register()
            {
                OnEffectPeriodic += AuraEffectPeriodicFn(spell_gen_parachute_AuraScript::HandleEffectPeriodic, EFFECT_0, SPELL_AURA_PERIODIC_DUMMY);
            }
        };

        AuraScript* GetAuraScript() const
        {
            return new spell_gen_parachute_AuraScript();
        }
};

enum NPCEntries
{
    NPC_DOOMGUARD   = 11859,
    NPC_INFERNAL    = 89,
    NPC_IMP         = 416,
};

class spell_gen_pet_summoned : public SpellScriptLoader
{
    public:
        spell_gen_pet_summoned() : SpellScriptLoader("spell_gen_pet_summoned") { }

        class spell_gen_pet_summoned_SpellScript : public SpellScript
        {
            PrepareSpellScript(spell_gen_pet_summoned_SpellScript);

            bool Load()
            {
                return GetCaster()->GetTypeId() == TYPEID_PLAYER;
            }

            void HandleScript(SpellEffIndex /*effIndex*/)
            {
                Player* player = GetCaster()->ToPlayer();
                if (player->GetLastPetNumber())
                {
                    PetType newPetType = (player->getClass() == CLASS_HUNTER) ? HUNTER_PET : SUMMON_PET;
                    if (Pet* newPet = new Pet(player, newPetType))
                    {
                        if (newPet->LoadPetFromDB(player, 0, player->GetLastPetNumber(), true))
                        {
                            // revive the pet if it is dead
                            if (newPet->getDeathState() == DEAD)
                                newPet->setDeathState(ALIVE);

                            newPet->SetFullHealth();
                            newPet->SetPower(newPet->getPowerType(), newPet->GetMaxPower(newPet->getPowerType()));

                            switch (newPet->GetEntry())
                            {
                                case NPC_DOOMGUARD:
                                case NPC_INFERNAL:
                                    newPet->SetEntry(NPC_IMP);
                                    break;
                                default:
                                    break;
                            }
                        }
                        else
                            delete newPet;
                    }
                }
            }

            void Register()
            {
                OnEffectHitTarget += SpellEffectFn(spell_gen_pet_summoned_SpellScript::HandleScript, EFFECT_0, SPELL_EFFECT_SCRIPT_EFFECT);
            }
        };

        SpellScript* GetSpellScript() const
        {
            return new spell_gen_pet_summoned_SpellScript();
        }
};

class spell_gen_remove_flight_auras : public SpellScriptLoader
{
    public:
        spell_gen_remove_flight_auras() : SpellScriptLoader("spell_gen_remove_flight_auras") {}

        class spell_gen_remove_flight_auras_SpellScript : public SpellScript
        {
            PrepareSpellScript(spell_gen_remove_flight_auras_SpellScript);

            void HandleScript(SpellEffIndex /*effIndex*/)
            {
                if (Unit* target = GetHitUnit())
                {
                    target->RemoveAurasByType(SPELL_AURA_FLY);
                    target->RemoveAurasByType(SPELL_AURA_MOD_INCREASE_MOUNTED_FLIGHT_SPEED);
                }
            }

            void Register()
            {
                OnEffectHitTarget += SpellEffectFn(spell_gen_remove_flight_auras_SpellScript::HandleScript, EFFECT_1, SPELL_EFFECT_SCRIPT_EFFECT);
            }
        };

        SpellScript* GetSpellScript() const
        {
            return new spell_gen_remove_flight_auras_SpellScript();
        }
};

// 66118 Leeching Swarm
enum LeechingSwarmSpells
{
    SPELL_LEECHING_SWARM_DMG    = 66240,
    SPELL_LEECHING_SWARM_HEAL   = 66125,
};

class spell_gen_leeching_swarm : public SpellScriptLoader
{
    public:
        spell_gen_leeching_swarm() : SpellScriptLoader("spell_gen_leeching_swarm") { }

        class spell_gen_leeching_swarm_AuraScript : public AuraScript
        {
            PrepareAuraScript(spell_gen_leeching_swarm_AuraScript);

            bool Validate(SpellInfo const* /*spellEntry*/)
            {
                if (!sSpellMgr->GetSpellInfo(SPELL_LEECHING_SWARM_DMG) || !sSpellMgr->GetSpellInfo(SPELL_LEECHING_SWARM_HEAL))
                    return false;
                return true;
            }

            void HandleEffectPeriodic(AuraEffect const* aurEff)
            {
                Unit* caster = GetCaster();
                if (Unit* target = GetTarget())
                {
                    int32 lifeLeeched = target->CountPctFromCurHealth(aurEff->GetAmount());
                    if (lifeLeeched < 250)
                        lifeLeeched = 250;
                    // Damage
                    caster->CastCustomSpell(target, SPELL_LEECHING_SWARM_DMG, &lifeLeeched, 0, 0, false);
                    // Heal
                    caster->CastCustomSpell(caster, SPELL_LEECHING_SWARM_HEAL, &lifeLeeched, 0, 0, false);
                }
            }

            void Register()
            {
                OnEffectPeriodic += AuraEffectPeriodicFn(spell_gen_leeching_swarm_AuraScript::HandleEffectPeriodic, EFFECT_0, SPELL_AURA_PERIODIC_DUMMY);
            }
        };

        AuraScript* GetAuraScript() const
        {
            return new spell_gen_leeching_swarm_AuraScript();
        }
};

enum EluneCandle
{
    NPC_OMEN = 15467,

    SPELL_ELUNE_CANDLE_OMEN_HEAD   = 26622,
    SPELL_ELUNE_CANDLE_OMEN_CHEST  = 26624,
    SPELL_ELUNE_CANDLE_OMEN_HAND_R = 26625,
    SPELL_ELUNE_CANDLE_OMEN_HAND_L = 26649,
    SPELL_ELUNE_CANDLE_NORMAL      = 26636,
};

class spell_gen_elune_candle : public SpellScriptLoader
{
    public:
        spell_gen_elune_candle() : SpellScriptLoader("spell_gen_elune_candle") {}

        class spell_gen_elune_candle_SpellScript : public SpellScript
        {
            PrepareSpellScript(spell_gen_elune_candle_SpellScript);
            bool Validate(SpellInfo const* /*spellEntry*/)
            {
                if (!sSpellMgr->GetSpellInfo(SPELL_ELUNE_CANDLE_OMEN_HEAD))
                    return false;
                if (!sSpellMgr->GetSpellInfo(SPELL_ELUNE_CANDLE_OMEN_CHEST))
                    return false;
                if (!sSpellMgr->GetSpellInfo(SPELL_ELUNE_CANDLE_OMEN_HAND_R))
                    return false;
                if (!sSpellMgr->GetSpellInfo(SPELL_ELUNE_CANDLE_OMEN_HAND_L))
                    return false;
                if (!sSpellMgr->GetSpellInfo(SPELL_ELUNE_CANDLE_NORMAL))
                    return false;
                return true;
            }

            void HandleScript(SpellEffIndex /*effIndex*/)
            {
                uint32 spellId = 0;

                if (GetHitUnit()->GetEntry() == NPC_OMEN)
                {
                    switch (urand(0, 3))
                    {
                        case 0: spellId = SPELL_ELUNE_CANDLE_OMEN_HEAD; break;
                        case 1: spellId = SPELL_ELUNE_CANDLE_OMEN_CHEST; break;
                        case 2: spellId = SPELL_ELUNE_CANDLE_OMEN_HAND_R; break;
                        case 3: spellId = SPELL_ELUNE_CANDLE_OMEN_HAND_L; break;
                    }
                }
                else
                    spellId = SPELL_ELUNE_CANDLE_NORMAL;

                GetCaster()->CastSpell(GetHitUnit(), spellId, true, NULL);
            }

            void Register()
            {
                OnEffectHitTarget += SpellEffectFn(spell_gen_elune_candle_SpellScript::HandleScript, EFFECT_0, SPELL_EFFECT_DUMMY);
            }
        };

        SpellScript* GetSpellScript() const
        {
            return new spell_gen_elune_candle_SpellScript();
        }
};

// 24750 Trick
enum TrickSpells
{
    SPELL_PIRATE_COSTUME_MALE           = 24708,
    SPELL_PIRATE_COSTUME_FEMALE         = 24709,
    SPELL_NINJA_COSTUME_MALE            = 24710,
    SPELL_NINJA_COSTUME_FEMALE          = 24711,
    SPELL_LEPER_GNOME_COSTUME_MALE      = 24712,
    SPELL_LEPER_GNOME_COSTUME_FEMALE    = 24713,
    SPELL_SKELETON_COSTUME              = 24723,
    SPELL_GHOST_COSTUME_MALE            = 24735,
    SPELL_GHOST_COSTUME_FEMALE          = 24736,
    SPELL_TRICK_BUFF                    = 24753,
};

class spell_gen_trick : public SpellScriptLoader
{
    public:
        spell_gen_trick() : SpellScriptLoader("spell_gen_trick") {}

        class spell_gen_trick_SpellScript : public SpellScript
        {
            PrepareSpellScript(spell_gen_trick_SpellScript);
            bool Validate(SpellInfo const* /*spellEntry*/)
            {
                if (!sSpellMgr->GetSpellInfo(SPELL_PIRATE_COSTUME_MALE) || !sSpellMgr->GetSpellInfo(SPELL_PIRATE_COSTUME_FEMALE) || !sSpellMgr->GetSpellInfo(SPELL_NINJA_COSTUME_MALE)
                    || !sSpellMgr->GetSpellInfo(SPELL_NINJA_COSTUME_FEMALE) || !sSpellMgr->GetSpellInfo(SPELL_LEPER_GNOME_COSTUME_MALE) || !sSpellMgr->GetSpellInfo(SPELL_LEPER_GNOME_COSTUME_FEMALE)
                    || !sSpellMgr->GetSpellInfo(SPELL_SKELETON_COSTUME) || !sSpellMgr->GetSpellInfo(SPELL_GHOST_COSTUME_MALE) || !sSpellMgr->GetSpellInfo(SPELL_GHOST_COSTUME_FEMALE) || !sSpellMgr->GetSpellInfo(SPELL_TRICK_BUFF))
                    return false;
                return true;
            }

            void HandleScript(SpellEffIndex /*effIndex*/)
            {
                Unit* caster = GetCaster();
                if (Player* target = GetHitPlayer())
                {
                    uint8 gender = target->getGender();
                    uint32 spellId = SPELL_TRICK_BUFF;
                    switch (urand(0, 5))
                    {
                        case 1:
                            spellId = gender ? SPELL_LEPER_GNOME_COSTUME_FEMALE : SPELL_LEPER_GNOME_COSTUME_MALE;
                            break;
                        case 2:
                            spellId = gender ? SPELL_PIRATE_COSTUME_FEMALE : SPELL_PIRATE_COSTUME_MALE;
                            break;
                        case 3:
                            spellId = gender ? SPELL_GHOST_COSTUME_FEMALE : SPELL_GHOST_COSTUME_MALE;
                            break;
                        case 4:
                            spellId = gender ? SPELL_NINJA_COSTUME_FEMALE : SPELL_NINJA_COSTUME_MALE;
                            break;
                        case 5:
                            spellId = SPELL_SKELETON_COSTUME;
                            break;
                        default:
                            break;
                    }

                    caster->CastSpell(target, spellId, true, NULL);
                }
            }

            void Register()
            {
                OnEffectHitTarget += SpellEffectFn(spell_gen_trick_SpellScript::HandleScript, EFFECT_0, SPELL_EFFECT_SCRIPT_EFFECT);
            }
        };

        SpellScript* GetSpellScript() const
        {
            return new spell_gen_trick_SpellScript();
        }
};

// 24751 Trick or Treat
enum TrickOrTreatSpells
{
    SPELL_TRICK                 = 24714,
    SPELL_TREAT                 = 24715,
    SPELL_TRICKED_OR_TREATED    = 24755
};

class spell_gen_trick_or_treat : public SpellScriptLoader
{
    public:
        spell_gen_trick_or_treat() : SpellScriptLoader("spell_gen_trick_or_treat") {}

        class spell_gen_trick_or_treat_SpellScript : public SpellScript
        {
            PrepareSpellScript(spell_gen_trick_or_treat_SpellScript);

            bool Validate(SpellInfo const* /*spellEntry*/)
            {
                if (!sSpellMgr->GetSpellInfo(SPELL_TRICK) || !sSpellMgr->GetSpellInfo(SPELL_TREAT) || !sSpellMgr->GetSpellInfo(SPELL_TRICKED_OR_TREATED))
                    return false;
                return true;
            }

            void HandleScript(SpellEffIndex /*effIndex*/)
            {
                Unit* caster = GetCaster();
                if (Player* target = GetHitPlayer())
                {
                    caster->CastSpell(target, roll_chance_i(50) ? SPELL_TRICK : SPELL_TREAT, true, NULL);
                    caster->CastSpell(target, SPELL_TRICKED_OR_TREATED, true, NULL);
                }
            }

            void Register()
            {
                OnEffectHitTarget += SpellEffectFn(spell_gen_trick_or_treat_SpellScript::HandleScript, EFFECT_0, SPELL_EFFECT_SCRIPT_EFFECT);
            }
        };

        SpellScript* GetSpellScript() const
        {
            return new spell_gen_trick_or_treat_SpellScript();
        }
};

class spell_creature_permanent_feign_death : public SpellScriptLoader
{
    public:
        spell_creature_permanent_feign_death() : SpellScriptLoader("spell_creature_permanent_feign_death") { }

        class spell_creature_permanent_feign_death_AuraScript : public AuraScript
        {
            PrepareAuraScript(spell_creature_permanent_feign_death_AuraScript);

            void HandleEffectApply(AuraEffect const* /*aurEff*/, AuraEffectHandleModes /*mode*/)
            {
                Unit* target = GetTarget();
                target->SetFlag(UNIT_DYNAMIC_FLAGS, UNIT_DYNFLAG_DEAD);
                target->SetFlag(UNIT_FIELD_FLAGS_2, UNIT_FLAG2_FEIGN_DEATH);

                if (target->GetTypeId() == TYPEID_UNIT)
                    target->ToCreature()->SetReactState(REACT_PASSIVE);
            }

            void Register()
            {
                OnEffectApply += AuraEffectApplyFn(spell_creature_permanent_feign_death_AuraScript::HandleEffectApply, EFFECT_0, SPELL_AURA_DUMMY, AURA_EFFECT_HANDLE_REAL);
            }
        };

        AuraScript* GetAuraScript() const
        {
            return new spell_creature_permanent_feign_death_AuraScript();
        }
};

enum PvPTrinketTriggeredSpells
{
    SPELL_WILL_OF_THE_FORSAKEN_COOLDOWN_TRIGGER         = 72752,
    SPELL_WILL_OF_THE_FORSAKEN_COOLDOWN_TRIGGER_WOTF    = 72757
};

class spell_pvp_trinket_wotf_shared_cd : public SpellScriptLoader
{
    public:
        spell_pvp_trinket_wotf_shared_cd() : SpellScriptLoader("spell_pvp_trinket_wotf_shared_cd") {}

        class spell_pvp_trinket_wotf_shared_cd_SpellScript : public SpellScript
        {
            PrepareSpellScript(spell_pvp_trinket_wotf_shared_cd_SpellScript);

            bool Load()
            {
                return GetCaster()->GetTypeId() == TYPEID_PLAYER;
            }

            bool Validate(SpellInfo const* /*spellEntry*/)
            {
                if (!sSpellMgr->GetSpellInfo(SPELL_WILL_OF_THE_FORSAKEN_COOLDOWN_TRIGGER) || !sSpellMgr->GetSpellInfo(SPELL_WILL_OF_THE_FORSAKEN_COOLDOWN_TRIGGER_WOTF))
                    return false;
                return true;
            }

            void HandleScript(SpellEffIndex /*effIndex*/)
            {
                Player* caster = GetCaster()->ToPlayer();
                SpellInfo const* spellInfo = GetSpellInfo();
                caster->AddSpellCooldown(spellInfo->Id, 0, time(NULL) + sSpellMgr->GetSpellInfo(SPELL_WILL_OF_THE_FORSAKEN_COOLDOWN_TRIGGER)->GetRecoveryTime() / IN_MILLISECONDS);
                WorldPacket data(SMSG_SPELL_COOLDOWN, 8+1+4);
                data << uint64(caster->GetGUID());
                data << uint8(0);
                data << uint32(spellInfo->Id);
                data << uint32(0);
                caster->GetSession()->SendPacket(&data);
            }

            void Register()
            {
                OnEffectHit += SpellEffectFn(spell_pvp_trinket_wotf_shared_cd_SpellScript::HandleScript, EFFECT_0, SPELL_EFFECT_DUMMY);
            }
        };

        SpellScript* GetSpellScript() const
        {
            return new spell_pvp_trinket_wotf_shared_cd_SpellScript();
        }
};

enum AnimalBloodPoolSpell
{
    SPELL_ANIMAL_BLOOD      = 46221,
    SPELL_SPAWN_BLOOD_POOL  = 63471,
};

class spell_gen_animal_blood : public SpellScriptLoader
{
    public:
        spell_gen_animal_blood() : SpellScriptLoader("spell_gen_animal_blood") { }

        class spell_gen_animal_blood_AuraScript : public AuraScript
        {
            PrepareAuraScript(spell_gen_animal_blood_AuraScript);

            bool Validate(SpellInfo const* /*spell*/)
            {
                if (!sSpellMgr->GetSpellInfo(SPELL_SPAWN_BLOOD_POOL))
                    return false;
                return true;
            }

            void OnApply(AuraEffect const* /*aurEff*/, AuraEffectHandleModes /*mode*/)
            {
                // Remove all auras with spell id 46221, except the one currently being applied
                while (Aura* aur = GetUnitOwner()->GetOwnedAura(SPELL_ANIMAL_BLOOD, 0, 0, 0, GetAura()))
                    GetUnitOwner()->RemoveOwnedAura(aur);
            }

            void OnRemove(AuraEffect const* /*aurEff*/, AuraEffectHandleModes /*mode*/)
            {
                if (Unit* owner = GetUnitOwner())
                    if (owner->IsInWater())
                        owner->CastSpell(owner, SPELL_SPAWN_BLOOD_POOL, true);
            }

            void Register()
            {
                AfterEffectApply += AuraEffectRemoveFn(spell_gen_animal_blood_AuraScript::OnApply, EFFECT_0, SPELL_AURA_PERIODIC_TRIGGER_SPELL, AURA_EFFECT_HANDLE_REAL);
                AfterEffectRemove += AuraEffectRemoveFn(spell_gen_animal_blood_AuraScript::OnRemove, EFFECT_0, SPELL_AURA_PERIODIC_TRIGGER_SPELL, AURA_EFFECT_HANDLE_REAL);
            }
        };

        AuraScript* GetAuraScript() const
        {
            return new spell_gen_animal_blood_AuraScript();
        }
};

enum DivineStormSpell
{
    SPELL_DIVINE_STORM  = 53385,
};

// 70769 Divine Storm!
class spell_gen_divine_storm_cd_reset : public SpellScriptLoader
{
    public:
        spell_gen_divine_storm_cd_reset() : SpellScriptLoader("spell_gen_divine_storm_cd_reset") {}

        class spell_gen_divine_storm_cd_reset_SpellScript : public SpellScript
        {
            PrepareSpellScript(spell_gen_divine_storm_cd_reset_SpellScript);

            bool Load()
            {
                return GetCaster()->GetTypeId() == TYPEID_PLAYER;
            }

            bool Validate(SpellInfo const* /*spellEntry*/)
            {
                if (!sSpellMgr->GetSpellInfo(SPELL_DIVINE_STORM))
                    return false;
                return true;
            }

            void HandleScript(SpellEffIndex /*effIndex*/)
            {
                Player* caster = GetCaster()->ToPlayer();
                if (caster->HasSpellCooldown(SPELL_DIVINE_STORM))
                    caster->RemoveSpellCooldown(SPELL_DIVINE_STORM, true);
            }

            void Register()
            {
                OnEffectHitTarget += SpellEffectFn(spell_gen_divine_storm_cd_reset_SpellScript::HandleScript, EFFECT_0, SPELL_EFFECT_DUMMY);
            }
        };

        SpellScript* GetSpellScript() const
        {
            return new spell_gen_divine_storm_cd_reset_SpellScript();
        }
};

class spell_gen_gunship_portal : public SpellScriptLoader
{
    public:
        spell_gen_gunship_portal() : SpellScriptLoader("spell_gen_gunship_portal") { }

        class spell_gen_gunship_portal_SpellScript : public SpellScript
        {
            PrepareSpellScript(spell_gen_gunship_portal_SpellScript);

            bool Load()
            {
                return GetCaster()->GetTypeId() == TYPEID_PLAYER;
            }

            void HandleScript(SpellEffIndex /*effIndex*/)
            {
                Player* caster = GetCaster()->ToPlayer();
                if (Battleground* bg = caster->GetBattleground())
                    if (bg->GetTypeID(true) == BATTLEGROUND_IC)
                        bg->DoAction(1, caster->GetGUID());
            }

            void Register()
            {
                OnEffectHitTarget += SpellEffectFn(spell_gen_gunship_portal_SpellScript::HandleScript, EFFECT_0, SPELL_EFFECT_SCRIPT_EFFECT);
            }
        };

        SpellScript* GetSpellScript() const
        {
            return new spell_gen_gunship_portal_SpellScript();
        }
};

enum parachuteIC
{
    SPELL_PARACHUTE_IC = 66657,
};

class spell_gen_parachute_ic : public SpellScriptLoader
{
    public:
        spell_gen_parachute_ic() : SpellScriptLoader("spell_gen_parachute_ic") { }

        class spell_gen_parachute_ic_AuraScript : public AuraScript
        {
            PrepareAuraScript(spell_gen_parachute_ic_AuraScript)

            void HandleTriggerSpell(AuraEffect const* /*aurEff*/)
            {
                if (Player* target = GetTarget()->ToPlayer())
                    if (target->m_movementInfo.fallTime > 2000)
                        target->CastSpell(target, SPELL_PARACHUTE_IC, true);
            }

            void Register()
            {
                OnEffectPeriodic += AuraEffectPeriodicFn(spell_gen_parachute_ic_AuraScript::HandleTriggerSpell, EFFECT_0, SPELL_AURA_PERIODIC_TRIGGER_SPELL);
            }
        };

        AuraScript* GetAuraScript() const
        {
            return new spell_gen_parachute_ic_AuraScript();
        }
};

class spell_gen_dungeon_credit : public SpellScriptLoader
{
    public:
        spell_gen_dungeon_credit() : SpellScriptLoader("spell_gen_dungeon_credit") { }

        class spell_gen_dungeon_credit_SpellScript : public SpellScript
        {
            PrepareSpellScript(spell_gen_dungeon_credit_SpellScript);

            bool Load()
            {
                _handled = false;
                return GetCaster()->GetTypeId() == TYPEID_UNIT;
            }

            void CreditEncounter()
            {
                // This hook is executed for every target, make sure we only credit instance once
                if (_handled)
                    return;

                _handled = true;
                Unit* caster = GetCaster();
                if (InstanceScript* instance = caster->GetInstanceScript())
                    instance->UpdateEncounterState(ENCOUNTER_CREDIT_CAST_SPELL, GetSpellInfo()->Id, caster);
            }

            void Register()
            {
                AfterHit += SpellHitFn(spell_gen_dungeon_credit_SpellScript::CreditEncounter);
            }

            bool _handled;
        };

        SpellScript* GetSpellScript() const
        {
            return new spell_gen_dungeon_credit_SpellScript();
        }
};

class spell_gen_profession_research : public SpellScriptLoader
{
    public:
        spell_gen_profession_research() : SpellScriptLoader("spell_gen_profession_research") {}

        class spell_gen_profession_research_SpellScript : public SpellScript
        {
            PrepareSpellScript(spell_gen_profession_research_SpellScript);

            bool Load()
            {
                return GetCaster()->GetTypeId() == TYPEID_PLAYER;
            }

            SpellCastResult CheckRequirement()
            {
                if (HasDiscoveredAllSpells(GetSpellInfo()->Id, GetCaster()->ToPlayer()))
                {
                    SetCustomCastResultMessage(SPELL_CUSTOM_ERROR_NOTHING_TO_DISCOVER);
                    return SPELL_FAILED_CUSTOM_ERROR;
                }

                return SPELL_CAST_OK;
            }

            void HandleScript(SpellEffIndex /*effIndex*/)
            {
                Player* caster = GetCaster()->ToPlayer();
                uint32 spellId = GetSpellInfo()->Id;

                // learn random explicit discovery recipe (if any)
                if (uint32 discoveredSpellId = GetExplicitDiscoverySpell(spellId, caster))
                    caster->learnSpell(discoveredSpellId, false);

                caster->UpdateCraftSkill(spellId);
            }

            void Register()
            {
                OnCheckCast += SpellCheckCastFn(spell_gen_profession_research_SpellScript::CheckRequirement);
                OnEffectHitTarget += SpellEffectFn(spell_gen_profession_research_SpellScript::HandleScript, EFFECT_1, SPELL_EFFECT_SCRIPT_EFFECT);
            }
        };

        SpellScript* GetSpellScript() const
        {
            return new spell_gen_profession_research_SpellScript();
        }
};

class spell_generic_clone : public SpellScriptLoader
{
    public:
        spell_generic_clone() : SpellScriptLoader("spell_generic_clone") { }

        class spell_generic_clone_SpellScript : public SpellScript
        {
            PrepareSpellScript(spell_generic_clone_SpellScript);

            void HandleScriptEffect(SpellEffIndex effIndex)
            {
                PreventHitDefaultEffect(effIndex);
                uint32 spellId = uint32(GetSpellInfo()->Effects[effIndex].CalcValue());
                GetHitUnit()->CastSpell(GetCaster(), spellId, true);
            }

            void Register()
            {
                OnEffectHitTarget += SpellEffectFn(spell_generic_clone_SpellScript::HandleScriptEffect, EFFECT_1, SPELL_EFFECT_SCRIPT_EFFECT);
                OnEffectHitTarget += SpellEffectFn(spell_generic_clone_SpellScript::HandleScriptEffect, EFFECT_2, SPELL_EFFECT_SCRIPT_EFFECT);
            }
        };

        SpellScript* GetSpellScript() const
        {
            return new spell_generic_clone_SpellScript();
        }
};

enum CloneWeaponSpells
{
    SPELL_COPY_WEAPON_AURA       = 41054,
    SPELL_COPY_WEAPON_2_AURA     = 63418,
    SPELL_COPY_WEAPON_3_AURA     = 69893,

    SPELL_COPY_OFFHAND_AURA      = 45205,
    SPELL_COPY_OFFHAND_2_AURA    = 69896,

    SPELL_COPY_RANGED_AURA       = 57594
};

class spell_generic_clone_weapon : public SpellScriptLoader
{
    public:
        spell_generic_clone_weapon() : SpellScriptLoader("spell_generic_clone_weapon") { }

        class spell_generic_clone_weapon_SpellScript : public SpellScript
        {
            PrepareSpellScript(spell_generic_clone_weapon_SpellScript);

            void HandleScriptEffect(SpellEffIndex effIndex)
            {
                PreventHitDefaultEffect(effIndex);
                Unit* caster = GetCaster();

                if (Unit* target = GetHitUnit())
                {

                    uint32 spellId = uint32(GetSpellInfo()->Effects[EFFECT_0].CalcValue());
                    caster->CastSpell(target, spellId, true);
                }
            }

            void Register()
            {
                OnEffectHitTarget += SpellEffectFn(spell_generic_clone_weapon_SpellScript::HandleScriptEffect, EFFECT_0, SPELL_EFFECT_SCRIPT_EFFECT);
            }
        };

        SpellScript* GetSpellScript() const
        {
            return new spell_generic_clone_weapon_SpellScript();
        }
};

class spell_gen_clone_weapon_aura : public SpellScriptLoader
{
    public:
        spell_gen_clone_weapon_aura() : SpellScriptLoader("spell_gen_clone_weapon_aura") { }

        class spell_gen_clone_weapon_auraScript : public AuraScript
        {
            PrepareAuraScript(spell_gen_clone_weapon_auraScript);

            uint32 prevItem;

            bool Validate(SpellInfo const* /*spellEntry*/)
            {
                if (!sSpellMgr->GetSpellInfo(SPELL_COPY_WEAPON_AURA) || !sSpellMgr->GetSpellInfo(SPELL_COPY_WEAPON_2_AURA) || !sSpellMgr->GetSpellInfo(SPELL_COPY_WEAPON_3_AURA)
                    || !sSpellMgr->GetSpellInfo(SPELL_COPY_OFFHAND_AURA) || !sSpellMgr->GetSpellInfo(SPELL_COPY_OFFHAND_2_AURA) || !sSpellMgr->GetSpellInfo(SPELL_COPY_RANGED_AURA))
                    return false;
                return true;
            }

            void OnApply(AuraEffect const* /*aurEff*/, AuraEffectHandleModes /*mode*/)
            {
                Unit* caster = GetCaster();
                Unit* target = GetTarget();

                if (!caster)
                    return;

                switch (GetSpellInfo()->Id)
                {
                    case SPELL_COPY_WEAPON_AURA:
                    case SPELL_COPY_WEAPON_2_AURA:
                    case SPELL_COPY_WEAPON_3_AURA:
                    {
                        prevItem = target->GetUInt32Value(UNIT_VIRTUAL_ITEM_SLOT_ID);

                        if (Player* player = caster->ToPlayer())
                        {
                            if (Item* mainItem = player->GetItemByPos(INVENTORY_SLOT_BAG_0, EQUIPMENT_SLOT_MAINHAND))
                                target->SetUInt32Value(UNIT_VIRTUAL_ITEM_SLOT_ID, mainItem->GetEntry());
                        }
                        else
                            target->SetUInt32Value(UNIT_VIRTUAL_ITEM_SLOT_ID, caster->GetUInt32Value(UNIT_VIRTUAL_ITEM_SLOT_ID));
                        break;
                    }
                    case SPELL_COPY_OFFHAND_AURA:
                    case SPELL_COPY_OFFHAND_2_AURA:
                    {
                        prevItem = target->GetUInt32Value(UNIT_VIRTUAL_ITEM_SLOT_ID) + 1;

                        if (Player* player = caster->ToPlayer())
                        {
                            if (Item* offItem = player->GetItemByPos(INVENTORY_SLOT_BAG_0, EQUIPMENT_SLOT_OFFHAND))
                                target->SetUInt32Value(UNIT_VIRTUAL_ITEM_SLOT_ID + 1, offItem->GetEntry());
                        }
                        else
                            target->SetUInt32Value(UNIT_VIRTUAL_ITEM_SLOT_ID + 1, caster->GetUInt32Value(UNIT_VIRTUAL_ITEM_SLOT_ID + 1));
                        break;
                    }
                    case SPELL_COPY_RANGED_AURA:
                    {
                        prevItem = target->GetUInt32Value(UNIT_VIRTUAL_ITEM_SLOT_ID) + 2;

                        if (Player* player = caster->ToPlayer())
                        {
                            if (Item* rangedItem = player->GetItemByPos(INVENTORY_SLOT_BAG_0, EQUIPMENT_SLOT_RANGED))
                                target->SetUInt32Value(UNIT_VIRTUAL_ITEM_SLOT_ID + 2, rangedItem->GetEntry());
                        }
                        else
                            target->SetUInt32Value(UNIT_VIRTUAL_ITEM_SLOT_ID + 2, caster->GetUInt32Value(UNIT_VIRTUAL_ITEM_SLOT_ID + 2));
                        break;
                    }
                    default:
                        break;
                }
            }

            void OnRemove(AuraEffect const* /*aurEff*/, AuraEffectHandleModes /*mode*/)
            {
                Unit* target = GetTarget();

                switch (GetSpellInfo()->Id)
                {
                    case SPELL_COPY_WEAPON_AURA:
                    case SPELL_COPY_WEAPON_2_AURA:
                    case SPELL_COPY_WEAPON_3_AURA:
                    {
                        target->SetUInt32Value(UNIT_VIRTUAL_ITEM_SLOT_ID, prevItem);
                        break;
                    }
                    case SPELL_COPY_OFFHAND_AURA:
                    case SPELL_COPY_OFFHAND_2_AURA:
                    {
                        target->SetUInt32Value(UNIT_VIRTUAL_ITEM_SLOT_ID + 1, prevItem);
                        break;
                    }
                    case SPELL_COPY_RANGED_AURA:
                    {
                        target->SetUInt32Value(UNIT_VIRTUAL_ITEM_SLOT_ID + 2, prevItem);
                        break;
                    }
                    default:
                        break;
                }
            }

            void Register()
            {
                OnEffectApply += AuraEffectApplyFn(spell_gen_clone_weapon_auraScript::OnApply, EFFECT_0, SPELL_AURA_PERIODIC_DUMMY, AURA_EFFECT_HANDLE_REAL_OR_REAPPLY_MASK);
                OnEffectRemove += AuraEffectRemoveFn(spell_gen_clone_weapon_auraScript::OnRemove, EFFECT_0, SPELL_AURA_PERIODIC_DUMMY, AURA_EFFECT_HANDLE_REAL_OR_REAPPLY_MASK);
            }

        };

        AuraScript* GetAuraScript() const
        {
            return new spell_gen_clone_weapon_auraScript();
        }
};

enum SeaforiumSpells
{
    SPELL_PLANT_CHARGES_CREDIT_ACHIEVEMENT = 60937,
};

class spell_gen_seaforium_blast : public SpellScriptLoader
{
    public:
        spell_gen_seaforium_blast() : SpellScriptLoader("spell_gen_seaforium_blast") {}

        class spell_gen_seaforium_blast_SpellScript : public SpellScript
        {
            PrepareSpellScript(spell_gen_seaforium_blast_SpellScript);

            bool Validate(SpellInfo const* /*spell*/)
            {
                if (!sSpellMgr->GetSpellInfo(SPELL_PLANT_CHARGES_CREDIT_ACHIEVEMENT))
                    return false;
                return true;
            }

            bool Load()
            {
                // OriginalCaster is always available in Spell::prepare
                return GetOriginalCaster()->GetTypeId() == TYPEID_PLAYER;
            }

            void AchievementCredit(SpellEffIndex /*effIndex*/)
            {
                // but in effect handling OriginalCaster can become NULL
                if (Unit* originalCaster = GetOriginalCaster())
                    if (GameObject* go = GetHitGObj())
                        if (go->GetGOInfo()->type == GAMEOBJECT_TYPE_DESTRUCTIBLE_BUILDING)
                            originalCaster->CastSpell(originalCaster, SPELL_PLANT_CHARGES_CREDIT_ACHIEVEMENT, true);
            }

            void Register()
            {
                OnEffectHitTarget += SpellEffectFn(spell_gen_seaforium_blast_SpellScript::AchievementCredit, EFFECT_1, SPELL_EFFECT_GAMEOBJECT_DAMAGE);
            }
        };

        SpellScript* GetSpellScript() const
        {
            return new spell_gen_seaforium_blast_SpellScript();
        }
};

enum FriendOrFowl
{
    SPELL_TURKEY_VENGEANCE  = 25285,
};

class spell_gen_turkey_marker : public SpellScriptLoader
{
    public:
        spell_gen_turkey_marker() : SpellScriptLoader("spell_gen_turkey_marker") { }

        class spell_gen_turkey_marker_AuraScript : public AuraScript
        {
            PrepareAuraScript(spell_gen_turkey_marker_AuraScript);

            void OnApply(AuraEffect const* aurEff, AuraEffectHandleModes /*mode*/)
            {
                // store stack apply times, so we can pop them while they expire
                _applyTimes.push_back(getMSTime());
                Unit* target = GetTarget();

                // on stack 15 cast the achievement crediting spell
                if (GetStackAmount() >= 15)
                    target->CastSpell(target, SPELL_TURKEY_VENGEANCE, true, NULL, aurEff, GetCasterGUID());
            }

            void OnPeriodic(AuraEffect const* /*aurEff*/)
            {
                if (_applyTimes.empty())
                    return;

                // pop stack if it expired for us
                if (_applyTimes.front() + GetMaxDuration() < getMSTime())
                    ModStackAmount(-1, AURA_REMOVE_BY_EXPIRE);
            }

            void Register()
            {
                AfterEffectApply += AuraEffectApplyFn(spell_gen_turkey_marker_AuraScript::OnApply, EFFECT_0, SPELL_AURA_PERIODIC_DUMMY, AURA_EFFECT_HANDLE_REAL);
                OnEffectPeriodic += AuraEffectPeriodicFn(spell_gen_turkey_marker_AuraScript::OnPeriodic, EFFECT_0, SPELL_AURA_PERIODIC_DUMMY);
            }

            std::list<uint32> _applyTimes;
        };

        AuraScript* GetAuraScript() const
        {
            return new spell_gen_turkey_marker_AuraScript();
        }
};

class spell_gen_lifeblood : public SpellScriptLoader
{
    public:
        spell_gen_lifeblood() : SpellScriptLoader("spell_gen_lifeblood") { }

        class spell_gen_lifeblood_AuraScript : public AuraScript
        {
            PrepareAuraScript(spell_gen_lifeblood_AuraScript);

            void CalculateAmount(AuraEffect const* aurEff, int32& amount, bool& /*canBeRecalculated*/)
            {
                if (Unit* owner = GetUnitOwner())
                    amount += int32(CalculatePct(owner->GetMaxHealth(), 1.5f / aurEff->GetTotalTicks()));
            }

            void Register()
            {
                DoEffectCalcAmount += AuraEffectCalcAmountFn(spell_gen_lifeblood_AuraScript::CalculateAmount, EFFECT_0, SPELL_AURA_PERIODIC_HEAL);
            }
        };

        AuraScript* GetAuraScript() const
        {
            return new spell_gen_lifeblood_AuraScript();
        }
};

enum MagicRoosterSpells
{
    SPELL_MAGIC_ROOSTER_NORMAL          = 66122,
    SPELL_MAGIC_ROOSTER_DRAENEI_MALE    = 66123,
    SPELL_MAGIC_ROOSTER_TAUREN_MALE     = 66124,
};

class spell_gen_magic_rooster : public SpellScriptLoader
{
    public:
        spell_gen_magic_rooster() : SpellScriptLoader("spell_gen_magic_rooster") { }

        class spell_gen_magic_rooster_SpellScript : public SpellScript
        {
            PrepareSpellScript(spell_gen_magic_rooster_SpellScript);

            void HandleScript(SpellEffIndex effIndex)
            {
                PreventHitDefaultEffect(effIndex);
                if (Player* target = GetHitPlayer())
                {
                    // prevent client crashes from stacking mounts
                    target->RemoveAurasByType(SPELL_AURA_MOUNTED);

                    uint32 spellId = SPELL_MAGIC_ROOSTER_NORMAL;
                    switch (target->getRace())
                    {
                        case RACE_DRAENEI:
                            if (target->getGender() == GENDER_MALE)
                                spellId = SPELL_MAGIC_ROOSTER_DRAENEI_MALE;
                            break;
                        case RACE_TAUREN:
                            if (target->getGender() == GENDER_MALE)
                                spellId = SPELL_MAGIC_ROOSTER_TAUREN_MALE;
                            break;
                        default:
                            break;
                    }

                    target->CastSpell(target, spellId, true);
                }
            }

            void Register()
            {
                OnEffectHitTarget += SpellEffectFn(spell_gen_magic_rooster_SpellScript::HandleScript, EFFECT_2, SPELL_EFFECT_SCRIPT_EFFECT);
            }
        };

        SpellScript* GetSpellScript() const
        {
            return new spell_gen_magic_rooster_SpellScript();
        }
};

class spell_gen_allow_cast_from_item_only : public SpellScriptLoader
{
    public:
        spell_gen_allow_cast_from_item_only() : SpellScriptLoader("spell_gen_allow_cast_from_item_only") { }

        class spell_gen_allow_cast_from_item_only_SpellScript : public SpellScript
        {
            PrepareSpellScript(spell_gen_allow_cast_from_item_only_SpellScript);

            SpellCastResult CheckRequirement()
            {
                if (!GetCastItem())
                    return SPELL_FAILED_CANT_DO_THAT_RIGHT_NOW;
                return SPELL_CAST_OK;
            }

            void Register()
            {
                OnCheckCast += SpellCheckCastFn(spell_gen_allow_cast_from_item_only_SpellScript::CheckRequirement);
            }
        };

        SpellScript* GetSpellScript() const
        {
            return new spell_gen_allow_cast_from_item_only_SpellScript();
        }
};

enum Launch
{
    SPELL_LAUNCH_NO_FALLING_DAMAGE = 66251
};

class spell_gen_launch : public SpellScriptLoader
{
    public:
        spell_gen_launch() : SpellScriptLoader("spell_gen_launch") {}

        class spell_gen_launch_SpellScript : public SpellScript
        {
            PrepareSpellScript(spell_gen_launch_SpellScript);

            void HandleScript(SpellEffIndex /*effIndex*/)
            {
                if (Player* player = GetHitPlayer())
                    player->AddAura(SPELL_LAUNCH_NO_FALLING_DAMAGE, player); // prevents falling damage
            }

            void Launch()
            {
                WorldLocation const* const position = GetExplTargetDest();

                if (Player* player = GetHitPlayer())
                {
                    player->ExitVehicle();

                    // A better research is needed
                    // There is no spell for this, the following calculation was based on void Spell::CalculateJumpSpeeds

                    float speedZ = 10.0f;
                    float dist = position->GetExactDist2d(player->GetPositionX(), player->GetPositionY());
                    float speedXY = dist;

                    player->GetMotionMaster()->MoveJump(position->GetPositionX(), position->GetPositionY(), position->GetPositionZ(), speedXY, speedZ);
                }
            }

            void Register()
            {
                OnEffectHitTarget += SpellEffectFn(spell_gen_launch_SpellScript::HandleScript, EFFECT_1, SPELL_EFFECT_FORCE_CAST);
                AfterHit += SpellHitFn(spell_gen_launch_SpellScript::Launch);
            }
        };

        SpellScript* GetSpellScript() const
        {
            return new spell_gen_launch_SpellScript();
        }
};

enum VehicleScaling
{
    SPELL_GEAR_SCALING      = 66668,
};

class spell_gen_vehicle_scaling : public SpellScriptLoader
{
    public:
        spell_gen_vehicle_scaling() : SpellScriptLoader("spell_gen_vehicle_scaling") { }

        class spell_gen_vehicle_scaling_AuraScript : public AuraScript
        {
            PrepareAuraScript(spell_gen_vehicle_scaling_AuraScript);

            bool Load()
            {
                return GetCaster() && GetCaster()->GetTypeId() == TYPEID_PLAYER;
            }

            void CalculateAmount(AuraEffect const* /*aurEff*/, int32& amount, bool& /*canBeRecalculated*/)
            {
                Unit* caster = GetCaster();
                float factor;
                uint16 baseItemLevel;

                // TODO: Reserach coeffs for different vehicles
                switch (GetId())
                {
                    case SPELL_GEAR_SCALING:
                        factor = 1.0f;
                        baseItemLevel = 205;
                        break;
                    default:
                        factor = 1.0f;
                        baseItemLevel = 170;
                        break;
                }

                float avgILvl = caster->ToPlayer()->GetAverageItemLevel();
                if (avgILvl < baseItemLevel)
                    return;                     // TODO: Research possibility of scaling down

                amount = uint16((avgILvl - baseItemLevel) * factor);
            }

            void Register()
            {
                DoEffectCalcAmount += AuraEffectCalcAmountFn(spell_gen_vehicle_scaling_AuraScript::CalculateAmount, EFFECT_0, SPELL_AURA_MOD_HEALING_PCT);
                DoEffectCalcAmount += AuraEffectCalcAmountFn(spell_gen_vehicle_scaling_AuraScript::CalculateAmount, EFFECT_1, SPELL_AURA_MOD_DAMAGE_PERCENT_DONE);
                DoEffectCalcAmount += AuraEffectCalcAmountFn(spell_gen_vehicle_scaling_AuraScript::CalculateAmount, EFFECT_2, SPELL_AURA_MOD_INCREASE_HEALTH_PERCENT);
            }
        };

        AuraScript* GetAuraScript() const
        {
            return new spell_gen_vehicle_scaling_AuraScript();
        }
};


class spell_gen_oracle_wolvar_reputation : public SpellScriptLoader
{
    public:
        spell_gen_oracle_wolvar_reputation() : SpellScriptLoader("spell_gen_oracle_wolvar_reputation") { }

        class spell_gen_oracle_wolvar_reputation_SpellScript : public SpellScript
        {
            PrepareSpellScript(spell_gen_oracle_wolvar_reputation_SpellScript);

            bool Load()
            {
                return GetCaster()->GetTypeId() == TYPEID_PLAYER;
            }

            void HandleDummy(SpellEffIndex effIndex)
            {
                Player* player = GetCaster()->ToPlayer();
                uint32 factionId = GetSpellInfo()->Effects[effIndex].CalcValue();
                int32  repChange =  GetSpellInfo()->Effects[EFFECT_1].CalcValue();

                FactionEntry const* factionEntry = sFactionStore.LookupEntry(factionId);

                if (!factionEntry)
                    return;

                // Set rep to baserep + basepoints (expecting spillover for oposite faction -> become hated)
                // Not when player already has equal or higher rep with this faction
                if (player->GetReputationMgr().GetBaseReputation(factionEntry) < repChange)
                    player->GetReputationMgr().SetReputation(factionEntry, repChange);

                // EFFECT_INDEX_2 most likely update at war state, we already handle this in SetReputation
            }

            void Register()
            {
                OnEffectHit += SpellEffectFn(spell_gen_oracle_wolvar_reputation_SpellScript::HandleDummy, EFFECT_0, SPELL_EFFECT_DUMMY);
            }
        };

        SpellScript* GetSpellScript() const
        {
            return new spell_gen_oracle_wolvar_reputation_SpellScript();
        }
};

enum DamageReductionAura
{
    SPELL_BLESSING_OF_SANCTUARY         = 20911,
    SPELL_GREATER_BLESSING_OF_SANCTUARY = 25899,
    SPELL_RENEWED_HOPE                  = 63944,
    SPELL_VIGILANCE                     = 50720,
    SPELL_DAMAGE_REDUCTION_AURA         = 68066,
};

class spell_gen_damage_reduction_aura : public SpellScriptLoader
{
    public:
        spell_gen_damage_reduction_aura() : SpellScriptLoader("spell_gen_damage_reduction_aura") { }

        class spell_gen_damage_reduction_AuraScript : public AuraScript
        {
            PrepareAuraScript(spell_gen_damage_reduction_AuraScript);

            bool Validate(SpellInfo const* /*SpellEntry*/)
            {
                if (!sSpellMgr->GetSpellInfo(SPELL_DAMAGE_REDUCTION_AURA))
                    return false;
                return true;
            }

            void OnApply(AuraEffect const* /*aurEff*/, AuraEffectHandleModes /*mode*/)
            {
                Unit* target = GetTarget();
                target->CastSpell(target, SPELL_DAMAGE_REDUCTION_AURA, true);
            }

            void OnRemove(AuraEffect const* /*aurEff*/, AuraEffectHandleModes /*mode*/)
            {
                Unit* target = GetTarget();
                if (target->HasAura(SPELL_DAMAGE_REDUCTION_AURA) && !(target->HasAura(SPELL_BLESSING_OF_SANCTUARY) ||
                    target->HasAura(SPELL_GREATER_BLESSING_OF_SANCTUARY) ||
                    target->HasAura(SPELL_RENEWED_HOPE) ||
                    target->HasAura(SPELL_VIGILANCE)))
                        target->RemoveAurasDueToSpell(SPELL_DAMAGE_REDUCTION_AURA);
            }

            void Register()
            {
                OnEffectApply += AuraEffectApplyFn(spell_gen_damage_reduction_AuraScript::OnApply, EFFECT_0, SPELL_AURA_DUMMY, AURA_EFFECT_HANDLE_REAL_OR_REAPPLY_MASK);
                OnEffectRemove += AuraEffectRemoveFn(spell_gen_damage_reduction_AuraScript::OnRemove, EFFECT_0, SPELL_AURA_DUMMY, AURA_EFFECT_HANDLE_REAL_OR_REAPPLY_MASK);
            }

        };

        AuraScript* GetAuraScript() const
        {
            return new spell_gen_damage_reduction_AuraScript();
        }
};

class spell_gen_luck_of_the_draw : public SpellScriptLoader
{
    public:
        spell_gen_luck_of_the_draw() : SpellScriptLoader("spell_gen_luck_of_the_draw") { }

        class spell_gen_luck_of_the_draw_AuraScript : public AuraScript
        {
            PrepareAuraScript(spell_gen_luck_of_the_draw_AuraScript);

            bool Load()
            {
                return GetUnitOwner()->GetTypeId() == TYPEID_PLAYER;
            }

            // cheap hax to make it have update calls
            void CalcPeriodic(AuraEffect const* /*effect*/, bool& isPeriodic, int32& amplitude)
            {
                isPeriodic = true;
                amplitude = 5 * IN_MILLISECONDS;
            }

            void Update(AuraEffect* /*effect*/)
            {
                if (Player* owner = GetUnitOwner()->ToPlayer())
                {
                    const LfgDungeonSet dungeons = sLFGMgr->GetSelectedDungeons(owner->GetGUID());
                    LfgDungeonSet::const_iterator itr = dungeons.begin();

                    if (itr == dungeons.end())
                    {
                        Remove(AURA_REMOVE_BY_DEFAULT);
                        return;
                    }


                    LFGDungeonData const* randomDungeon = sLFGMgr->GetLFGDungeon(*itr);
                    if (Group* group = owner->GetGroup())
                        if (Map const* map = owner->GetMap())
                            if (group->isLFGGroup())
                                if (uint32 dungeonId = sLFGMgr->GetDungeon(group->GetGUID(), true))
                                    if (LFGDungeonData const* dungeon = sLFGMgr->GetLFGDungeon(dungeonId))
                                        if (uint32(dungeon->map) == map->GetId() && dungeon->difficulty == uint32(map->GetDifficulty()))
                                            if (randomDungeon && randomDungeon->type == LFG_TYPE_RANDOM)
                                                return; // in correct dungeon

                    Remove(AURA_REMOVE_BY_DEFAULT);
                }
            }

            void Register()
            {
                DoEffectCalcPeriodic += AuraEffectCalcPeriodicFn(spell_gen_luck_of_the_draw_AuraScript::CalcPeriodic, EFFECT_0, SPELL_AURA_MOD_DAMAGE_PERCENT_DONE);
                OnEffectUpdatePeriodic += AuraEffectUpdatePeriodicFn(spell_gen_luck_of_the_draw_AuraScript::Update, EFFECT_0, SPELL_AURA_MOD_DAMAGE_PERCENT_DONE);
            }
        };

        AuraScript* GetAuraScript() const
        {
            return new spell_gen_luck_of_the_draw_AuraScript();
        }
};

enum DummyTrigger
{
    SPELL_PERSISTANT_SHIELD_TRIGGERED       = 26470,
    SPELL_PERSISTANT_SHIELD                 = 26467,
};

class spell_gen_dummy_trigger : public SpellScriptLoader
{
    public:
        spell_gen_dummy_trigger() : SpellScriptLoader("spell_gen_dummy_trigger") { }

        class spell_gen_dummy_trigger_SpellScript : public SpellScript
        {
            PrepareSpellScript(spell_gen_dummy_trigger_SpellScript);

            bool Validate(SpellInfo const* /*SpellEntry*/)
            {
                if (!sSpellMgr->GetSpellInfo(SPELL_PERSISTANT_SHIELD_TRIGGERED) || !sSpellMgr->GetSpellInfo(SPELL_PERSISTANT_SHIELD))
                    return false;
                return true;
            }

            void HandleDummy(SpellEffIndex /* effIndex */)
            {
                int32 damage = GetEffectValue();
                Unit* caster = GetCaster();
                if (Unit* target = GetHitUnit())
                    if (SpellInfo const* triggeredByAuraSpell = GetTriggeringSpell())
                        if (triggeredByAuraSpell->Id == SPELL_PERSISTANT_SHIELD_TRIGGERED)
                            caster->CastCustomSpell(target, SPELL_PERSISTANT_SHIELD_TRIGGERED, &damage, NULL, NULL, true);
            }

            void Register()
            {
                OnEffectHitTarget += SpellEffectFn(spell_gen_dummy_trigger_SpellScript::HandleDummy, EFFECT_0, SPELL_EFFECT_DUMMY);
            }
        };

        SpellScript* GetSpellScript() const
        {
            return new spell_gen_dummy_trigger_SpellScript();
        }

};

class spell_gen_spirit_healer_res : public SpellScriptLoader
{
    public:
        spell_gen_spirit_healer_res(): SpellScriptLoader("spell_gen_spirit_healer_res") { }

        class spell_gen_spirit_healer_res_SpellScript : public SpellScript
        {
            PrepareSpellScript(spell_gen_spirit_healer_res_SpellScript);

            bool Load()
            {
                return GetOriginalCaster() && GetOriginalCaster()->GetTypeId() == TYPEID_PLAYER;
            }

            void HandleDummy(SpellEffIndex /* effIndex */)
            {
                Player* originalCaster = GetOriginalCaster()->ToPlayer();
                if (Unit* target = GetHitUnit())
                {
                    WorldPacket data(SMSG_SPIRIT_HEALER_CONFIRM, 8);
                    data << uint64(target->GetGUID());
                    originalCaster->GetSession()->SendPacket(&data);
                }
            }

            void Register()
            {
                OnEffectHitTarget += SpellEffectFn(spell_gen_spirit_healer_res_SpellScript::HandleDummy, EFFECT_0, SPELL_EFFECT_DUMMY);
            }
        };

        SpellScript* GetSpellScript() const
        {
            return new spell_gen_spirit_healer_res_SpellScript();
        }
};

enum TransporterBackfires
{
    SPELL_TRANSPORTER_MALFUNCTION_POLYMORPH     = 23444,
    SPELL_TRANSPORTER_EVIL_TWIN                 = 23445,
    SPELL_TRANSPORTER_MALFUNCTION_MISS          = 36902,
};

class spell_gen_gadgetzan_transporter_backfire : public SpellScriptLoader
{
    public:
        spell_gen_gadgetzan_transporter_backfire() : SpellScriptLoader("spell_gen_gadgetzan_transporter_backfire") { }

        class spell_gen_gadgetzan_transporter_backfire_SpellScript : public SpellScript
        {
            PrepareSpellScript(spell_gen_gadgetzan_transporter_backfire_SpellScript)

            bool Validate(SpellInfo const* /*SpellEntry*/)
            {
                if (!sSpellMgr->GetSpellInfo(SPELL_TRANSPORTER_MALFUNCTION_POLYMORPH) || !sSpellMgr->GetSpellInfo(SPELL_TRANSPORTER_EVIL_TWIN)
                    || !sSpellMgr->GetSpellInfo(SPELL_TRANSPORTER_MALFUNCTION_MISS))
                    return false;
                return true;
            }

            void HandleDummy(SpellEffIndex /* effIndex */)
            {
                Unit* caster = GetCaster();
                int32 r = irand(0, 119);
                if (r < 20)                           // Transporter Malfunction - 1/6 polymorph
                    caster->CastSpell(caster, SPELL_TRANSPORTER_MALFUNCTION_POLYMORPH, true);
                else if (r < 100)                     // Evil Twin               - 4/6 evil twin
                    caster->CastSpell(caster, SPELL_TRANSPORTER_EVIL_TWIN, true);
                else                                    // Transporter Malfunction - 1/6 miss the target
                    caster->CastSpell(caster, SPELL_TRANSPORTER_MALFUNCTION_MISS, true);
            }

            void Register()
            {
                OnEffectHitTarget += SpellEffectFn(spell_gen_gadgetzan_transporter_backfire_SpellScript::HandleDummy, EFFECT_0, SPELL_EFFECT_DUMMY);
            }
        };

        SpellScript* GetSpellScript() const
        {
            return new spell_gen_gadgetzan_transporter_backfire_SpellScript();
        }
};

enum GnomishTransporter
{
    SPELL_TRANSPORTER_SUCCESS                   = 23441,
    SPELL_TRANSPORTER_FAILURE                   = 23446,
};

class spell_gen_gnomish_transporter : public SpellScriptLoader
{
    public:
        spell_gen_gnomish_transporter() : SpellScriptLoader("spell_gen_gnomish_transporter") { }

        class spell_gen_gnomish_transporter_SpellScript : public SpellScript
        {
            PrepareSpellScript(spell_gen_gnomish_transporter_SpellScript)

            bool Validate(SpellInfo const* /*SpellEntry*/)
            {
                if (!sSpellMgr->GetSpellInfo(SPELL_TRANSPORTER_SUCCESS) || !sSpellMgr->GetSpellInfo(SPELL_TRANSPORTER_FAILURE))
                    return false;
                return true;
            }

            void HandleDummy(SpellEffIndex /* effIndex */)
            {
                Unit* caster = GetCaster();
                caster->CastSpell(caster, roll_chance_i(50) ? SPELL_TRANSPORTER_SUCCESS : SPELL_TRANSPORTER_FAILURE , true);
            }

            void Register()
            {
                OnEffectHitTarget += SpellEffectFn(spell_gen_gnomish_transporter_SpellScript::HandleDummy, EFFECT_0, SPELL_EFFECT_DUMMY);
            }
        };

        SpellScript* GetSpellScript() const
        {
            return new spell_gen_gnomish_transporter_SpellScript();
        }
};

enum DalaranDisguiseSpells
{
    SPELL_SUNREAVER_DISGUISE_TRIGGER       = 69672,
    SPELL_SUNREAVER_DISGUISE_FEMALE        = 70973,
    SPELL_SUNREAVER_DISGUISE_MALE          = 70974,

    SPELL_SILVER_COVENANT_DISGUISE_TRIGGER = 69673,
    SPELL_SILVER_COVENANT_DISGUISE_FEMALE  = 70971,
    SPELL_SILVER_COVENANT_DISGUISE_MALE    = 70972,
};

class spell_gen_dalaran_disguise : public SpellScriptLoader
{
    public:
        spell_gen_dalaran_disguise(const char* name) : SpellScriptLoader(name) {}

        class spell_gen_dalaran_disguise_SpellScript : public SpellScript
        {
            PrepareSpellScript(spell_gen_dalaran_disguise_SpellScript);
            bool Validate(SpellInfo const* spellEntry)
            {
                switch (spellEntry->Id)
                {
                    case SPELL_SUNREAVER_DISGUISE_TRIGGER:
                        if (!sSpellMgr->GetSpellInfo(SPELL_SUNREAVER_DISGUISE_FEMALE) || !sSpellMgr->GetSpellInfo(SPELL_SUNREAVER_DISGUISE_MALE))
                            return false;
                        break;
                    case SPELL_SILVER_COVENANT_DISGUISE_TRIGGER:
                        if (!sSpellMgr->GetSpellInfo(SPELL_SILVER_COVENANT_DISGUISE_FEMALE) || !sSpellMgr->GetSpellInfo(SPELL_SILVER_COVENANT_DISGUISE_MALE))
                            return false;
                        break;
                }
                return true;
            }

            void HandleScript(SpellEffIndex /*effIndex*/)
            {
                if (Player* player = GetHitPlayer())
                {
                    uint8 gender = player->getGender();

                    uint32 spellId = GetSpellInfo()->Id;

                    switch (spellId)
                    {
                        case SPELL_SUNREAVER_DISGUISE_TRIGGER:
                            spellId = gender ? SPELL_SUNREAVER_DISGUISE_FEMALE : SPELL_SUNREAVER_DISGUISE_MALE;
                            break;
                        case SPELL_SILVER_COVENANT_DISGUISE_TRIGGER:
                            spellId = gender ? SPELL_SILVER_COVENANT_DISGUISE_FEMALE : SPELL_SILVER_COVENANT_DISGUISE_MALE;
                            break;
                        default:
                            break;
                    }
                    GetCaster()->CastSpell(player, spellId, true);
                }
            }

            void Register()
            {
                OnEffectHitTarget += SpellEffectFn(spell_gen_dalaran_disguise_SpellScript::HandleScript, EFFECT_0, SPELL_EFFECT_SCRIPT_EFFECT);
            }
        };

        SpellScript* GetSpellScript() const
        {
            return new spell_gen_dalaran_disguise_SpellScript();
        }
};

/* DOCUMENTATION: Break-Shield spells
    Break-Shield spells can be classified in three groups:

        - Spells on vehicle bar used by players:
            + EFFECT_0: SCRIPT_EFFECT
            + EFFECT_1: NONE
            + EFFECT_2: NONE
        - Spells casted by players triggered by script:
            + EFFECT_0: SCHOOL_DAMAGE
            + EFFECT_1: SCRIPT_EFFECT
            + EFFECT_2: FORCE_CAST
        - Spells casted by NPCs on players:
            + EFFECT_0: SCHOOL_DAMAGE
            + EFFECT_1: SCRIPT_EFFECT
            + EFFECT_2: NONE

    In the following script we handle the SCRIPT_EFFECT for effIndex EFFECT_0 and EFFECT_1.
        - When handling EFFECT_0 we're in the "Spells on vehicle bar used by players" case
          and we'll trigger "Spells casted by players triggered by script"
        - When handling EFFECT_1 we're in the "Spells casted by players triggered by script"
          or "Spells casted by NPCs on players" so we'll search for the first defend layer and drop it.
*/

enum BreakShieldSpells
{
    SPELL_BREAK_SHIELD_DAMAGE_2K                 = 62626,
    SPELL_BREAK_SHIELD_DAMAGE_10K                = 64590,

    SPELL_BREAK_SHIELD_TRIGGER_FACTION_MOUNTS    = 62575, // Also on ToC5 mounts
    SPELL_BREAK_SHIELD_TRIGGER_CAMPAING_WARHORSE = 64595,
    SPELL_BREAK_SHIELD_TRIGGER_UNK               = 66480,
};

class spell_gen_break_shield: public SpellScriptLoader
{
    public:
        spell_gen_break_shield(const char* name) : SpellScriptLoader(name) {}

        class spell_gen_break_shield_SpellScript : public SpellScript
        {
            PrepareSpellScript(spell_gen_break_shield_SpellScript)

            void HandleScriptEffect(SpellEffIndex effIndex)
            {
                Unit* target = GetHitUnit();

                switch (effIndex)
                {
                    case EFFECT_0: // On spells wich trigger the damaging spell (and also the visual)
                    {
                        uint32 spellId;

                        switch (GetSpellInfo()->Id)
                        {
                            case SPELL_BREAK_SHIELD_TRIGGER_UNK:
                            case SPELL_BREAK_SHIELD_TRIGGER_CAMPAING_WARHORSE:
                                spellId = SPELL_BREAK_SHIELD_DAMAGE_10K;
                                break;
                            case SPELL_BREAK_SHIELD_TRIGGER_FACTION_MOUNTS:
                                spellId = SPELL_BREAK_SHIELD_DAMAGE_2K;
                                break;
                            default:
                                return;
                        }

                        if (Unit* rider = GetCaster()->GetCharmer())
                            rider->CastSpell(target, spellId, false);
                        else
                            GetCaster()->CastSpell(target, spellId, false);
                        break;
                    }
                    case EFFECT_1: // On damaging spells, for removing a defend layer
                    {
                        Unit::AuraApplicationMap const& auras = target->GetAppliedAuras();
                        for (Unit::AuraApplicationMap::const_iterator itr = auras.begin(); itr != auras.end(); ++itr)
                        {
                            if (Aura* aura = itr->second->GetBase())
                            {
                                SpellInfo const* auraInfo = aura->GetSpellInfo();
                                if (auraInfo && auraInfo->SpellIconID == 2007 && aura->HasEffectType(SPELL_AURA_MOD_DAMAGE_PERCENT_TAKEN))
                                {
                                    aura->ModStackAmount(-1, AURA_REMOVE_BY_ENEMY_SPELL);
                                    // Remove dummys from rider (Necessary for updating visual shields)
                                    if (Unit* rider = target->GetCharmer())
                                        if (Aura* defend = rider->GetAura(aura->GetId()))
                                            defend->ModStackAmount(-1, AURA_REMOVE_BY_ENEMY_SPELL);
                                    break;
                                }
                            }
                        }
                        break;
                    }
                    default:
                        break;
                }
            }

            void Register()
            {
                OnEffectHitTarget += SpellEffectFn(spell_gen_break_shield_SpellScript::HandleScriptEffect, EFFECT_FIRST_FOUND, SPELL_EFFECT_SCRIPT_EFFECT);
            }
        };

        SpellScript* GetSpellScript() const
        {
            return new spell_gen_break_shield_SpellScript();
        }
};

/* DOCUMENTATION: Charge spells
    Charge spells can be classified in four groups:

        - Spells on vehicle bar used by players:
            + EFFECT_0: SCRIPT_EFFECT
            + EFFECT_1: TRIGGER_SPELL
            + EFFECT_2: NONE
        - Spells casted by player's mounts triggered by script:
            + EFFECT_0: CHARGE
            + EFFECT_1: TRIGGER_SPELL
            + EFFECT_2: APPLY_AURA
        - Spells casted by players on the target triggered by script:
            + EFFECT_0: SCHOOL_DAMAGE
            + EFFECT_1: SCRIPT_EFFECT
            + EFFECT_2: NONE
        - Spells casted by NPCs on players:
            + EFFECT_0: SCHOOL_DAMAGE
            + EFFECT_1: CHARGE
            + EFFECT_2: SCRIPT_EFFECT

    In the following script we handle the SCRIPT_EFFECT and CHARGE
        - When handling SCRIPT_EFFECT:
            + EFFECT_0: Corresponds to "Spells on vehicle bar used by players" and we make player's mount cast
              the charge effect on the current target ("Spells casted by player's mounts triggered by script").
            + EFFECT_1 and EFFECT_2: Triggered when "Spells casted by player's mounts triggered by script" hits target,
              corresponding to "Spells casted by players on the target triggered by script" and "Spells casted by
              NPCs on players" and we check Defend layers and drop a charge of the first found.
        - When handling CHARGE:
            + Only launched for "Spells casted by player's mounts triggered by script", makes the player cast the
              damaging spell on target with a small chance of failing it.
*/

enum ChargeSpells
{
    SPELL_CHARGE_DAMAGE_8K5             = 62874,
    SPELL_CHARGE_DAMAGE_20K             = 68498,
    SPELL_CHARGE_DAMAGE_45K             = 64591,

    SPELL_CHARGE_CHARGING_EFFECT_8K5    = 63661,
    SPELL_CHARGE_CHARGING_EFFECT_20K_1  = 68284,
    SPELL_CHARGE_CHARGING_EFFECT_20K_2  = 68501,
    SPELL_CHARGE_CHARGING_EFFECT_45K_1  = 62563,
    SPELL_CHARGE_CHARGING_EFFECT_45K_2  = 66481,

    SPELL_CHARGE_TRIGGER_FACTION_MOUNTS = 62960,
    SPELL_CHARGE_TRIGGER_TRIAL_CHAMPION = 68282,

    SPELL_CHARGE_MISS_EFFECT            = 62977,
};

class spell_gen_mounted_charge: public SpellScriptLoader
{
    public:
        spell_gen_mounted_charge() : SpellScriptLoader("spell_gen_mounted_charge") { }

        class spell_gen_mounted_charge_SpellScript : public SpellScript
        {
            PrepareSpellScript(spell_gen_mounted_charge_SpellScript)

            void HandleScriptEffect(SpellEffIndex effIndex)
            {
                Unit* target = GetHitUnit();

                switch (effIndex)
                {
                    case EFFECT_0: // On spells wich trigger the damaging spell (and also the visual)
                    {
                        uint32 spellId;

                        switch (GetSpellInfo()->Id)
                        {
                            case SPELL_CHARGE_TRIGGER_TRIAL_CHAMPION:
                                spellId = SPELL_CHARGE_CHARGING_EFFECT_20K_1;
                                break;
                            case SPELL_CHARGE_TRIGGER_FACTION_MOUNTS:
                                spellId = SPELL_CHARGE_CHARGING_EFFECT_8K5;
                                break;
                            default:
                                return;
                        }

                        // If target isn't a training dummy there's a chance of failing the charge
                        if (!target->HasFlag(UNIT_FIELD_FLAGS, UNIT_FLAG_DISABLE_MOVE) && roll_chance_f(12.5f))
                            spellId = SPELL_CHARGE_MISS_EFFECT;

                        if (Unit* vehicle = GetCaster()->GetVehicleBase())
                            vehicle->CastSpell(target, spellId, false);
                        else
                            GetCaster()->CastSpell(target, spellId, false);
                        break;
                    }
                    case EFFECT_1: // On damaging spells, for removing a defend layer
                    case EFFECT_2:
                    {
                        Unit::AuraApplicationMap const& auras = target->GetAppliedAuras();
                        for (Unit::AuraApplicationMap::const_iterator itr = auras.begin(); itr != auras.end(); ++itr)
                        {
                            if (Aura* aura = itr->second->GetBase())
                            {
                                SpellInfo const* auraInfo = aura->GetSpellInfo();
                                if (auraInfo && auraInfo->SpellIconID == 2007 && aura->HasEffectType(SPELL_AURA_MOD_DAMAGE_PERCENT_TAKEN))
                                {
                                    aura->ModStackAmount(-1, AURA_REMOVE_BY_ENEMY_SPELL);
                                    // Remove dummys from rider (Necessary for updating visual shields)
                                    if (Unit* rider = target->GetCharmer())
                                        if (Aura* defend = rider->GetAura(aura->GetId()))
                                            defend->ModStackAmount(-1, AURA_REMOVE_BY_ENEMY_SPELL);
                                    break;
                                }
                            }
                        }
                        break;
                    }
                }
            }

            void HandleChargeEffect(SpellEffIndex /*effIndex*/)
            {
                uint32 spellId;

                switch (GetSpellInfo()->Id)
                {
                    case SPELL_CHARGE_CHARGING_EFFECT_8K5:
                        spellId = SPELL_CHARGE_DAMAGE_8K5;
                        break;
                    case SPELL_CHARGE_CHARGING_EFFECT_20K_1:
                    case SPELL_CHARGE_CHARGING_EFFECT_20K_2:
                        spellId = SPELL_CHARGE_DAMAGE_20K;
                        break;
                    case SPELL_CHARGE_CHARGING_EFFECT_45K_1:
                    case SPELL_CHARGE_CHARGING_EFFECT_45K_2:
                        spellId = SPELL_CHARGE_DAMAGE_45K;
                        break;
                    default:
                        return;
                }

                if (Unit* rider = GetCaster()->GetCharmer())
                    rider->CastSpell(GetHitUnit(), spellId, false);
                else
                    GetCaster()->CastSpell(GetHitUnit(), spellId, false);
            }

            void Register()
            {
                SpellInfo const* spell = sSpellMgr->GetSpellInfo(m_scriptSpellId);

                if (spell->HasEffect(SPELL_EFFECT_SCRIPT_EFFECT))
                    OnEffectHitTarget += SpellEffectFn(spell_gen_mounted_charge_SpellScript::HandleScriptEffect, EFFECT_FIRST_FOUND, SPELL_EFFECT_SCRIPT_EFFECT);

                if (spell->Effects[EFFECT_0].Effect == SPELL_EFFECT_CHARGE)
                    OnEffectHitTarget += SpellEffectFn(spell_gen_mounted_charge_SpellScript::HandleChargeEffect, EFFECT_0, SPELL_EFFECT_CHARGE);
            }
        };

        SpellScript* GetSpellScript() const
        {
            return new spell_gen_mounted_charge_SpellScript();
        }
};

enum DefendVisuals
{
    SPELL_VISUAL_SHIELD_1 = 63130,
    SPELL_VISUAL_SHIELD_2 = 63131,
    SPELL_VISUAL_SHIELD_3 = 63132,
};

class spell_gen_defend : public SpellScriptLoader
{
    public:
        spell_gen_defend() : SpellScriptLoader("spell_gen_defend") { }

        class spell_gen_defend_AuraScript : public AuraScript
        {
            PrepareAuraScript(spell_gen_defend_AuraScript);

            bool Validate(SpellInfo const* /*spellEntry*/)
            {
                if (!sSpellMgr->GetSpellInfo(SPELL_VISUAL_SHIELD_1))
                    return false;
                if (!sSpellMgr->GetSpellInfo(SPELL_VISUAL_SHIELD_2))
                    return false;
                if (!sSpellMgr->GetSpellInfo(SPELL_VISUAL_SHIELD_3))
                    return false;
                return true;
            }

            void RefreshVisualShields(AuraEffect const* aurEff, AuraEffectHandleModes /*mode*/)
            {
                if (GetCaster())
                {
                    Unit* target = GetTarget();

                    for (uint8 i = 0; i < GetSpellInfo()->StackAmount; ++i)
                        target->RemoveAurasDueToSpell(SPELL_VISUAL_SHIELD_1 + i);

                    target->CastSpell(target, SPELL_VISUAL_SHIELD_1 + GetAura()->GetStackAmount() - 1, true, NULL, aurEff);
                }
                else
                    GetTarget()->RemoveAurasDueToSpell(GetId());
            }

            void RemoveVisualShields(AuraEffect const* /*aurEff*/, AuraEffectHandleModes /*mode*/)
            {
                for (uint8 i = 0; i < GetSpellInfo()->StackAmount; ++i)
                    GetTarget()->RemoveAurasDueToSpell(SPELL_VISUAL_SHIELD_1 + i);
            }

            void RemoveDummyFromDriver(AuraEffect const* /*aurEff*/, AuraEffectHandleModes /*mode*/)
            {
                if (Unit* caster = GetCaster())
                    if (TempSummon* vehicle = caster->ToTempSummon())
                        if (Unit* rider = vehicle->GetSummoner())
                            rider->RemoveAurasDueToSpell(GetId());
            }

            void Register()
            {
                SpellInfo const* spell = sSpellMgr->GetSpellInfo(m_scriptSpellId);

                // Defend spells casted by NPCs (add visuals)
                if (spell->Effects[EFFECT_0].ApplyAuraName == SPELL_AURA_MOD_DAMAGE_PERCENT_TAKEN)
                {
                    AfterEffectApply += AuraEffectApplyFn(spell_gen_defend_AuraScript::RefreshVisualShields, EFFECT_0, SPELL_AURA_MOD_DAMAGE_PERCENT_TAKEN, AURA_EFFECT_HANDLE_REAL_OR_REAPPLY_MASK);
                    OnEffectRemove += AuraEffectRemoveFn(spell_gen_defend_AuraScript::RemoveVisualShields, EFFECT_0, SPELL_AURA_MOD_DAMAGE_PERCENT_TAKEN, AURA_EFFECT_HANDLE_CHANGE_AMOUNT_MASK);
                }

                // Remove Defend spell from player when he dismounts
                if (spell->Effects[EFFECT_2].ApplyAuraName == SPELL_AURA_MOD_DAMAGE_PERCENT_TAKEN)
                    OnEffectRemove += AuraEffectRemoveFn(spell_gen_defend_AuraScript::RemoveDummyFromDriver, EFFECT_2, SPELL_AURA_MOD_DAMAGE_PERCENT_TAKEN, AURA_EFFECT_HANDLE_REAL);

                // Defend spells casted by players (add/remove visuals)
                if (spell->Effects[EFFECT_1].ApplyAuraName == SPELL_AURA_DUMMY)
                {
                    AfterEffectApply += AuraEffectApplyFn(spell_gen_defend_AuraScript::RefreshVisualShields, EFFECT_1, SPELL_AURA_DUMMY, AURA_EFFECT_HANDLE_REAL_OR_REAPPLY_MASK);
                    OnEffectRemove += AuraEffectRemoveFn(spell_gen_defend_AuraScript::RemoveVisualShields, EFFECT_1, SPELL_AURA_DUMMY, AURA_EFFECT_HANDLE_CHANGE_AMOUNT_MASK);
                }
            }
        };

        AuraScript* GetAuraScript() const
        {
            return new spell_gen_defend_AuraScript();
        }
};

enum MountedDuelSpells
{
    SPELL_ON_TOURNAMENT_MOUNT = 63034,
    SPELL_MOUNTED_DUEL        = 62875,
};

class spell_gen_tournament_duel : public SpellScriptLoader
{
    public:
        spell_gen_tournament_duel() : SpellScriptLoader("spell_gen_tournament_duel") { }

        class spell_gen_tournament_duel_SpellScript : public SpellScript
        {
            PrepareSpellScript(spell_gen_tournament_duel_SpellScript);

            bool Validate(SpellInfo const* /*spellEntry*/)
            {
                if (!sSpellMgr->GetSpellInfo(SPELL_ON_TOURNAMENT_MOUNT))
                    return false;
                if (!sSpellMgr->GetSpellInfo(SPELL_MOUNTED_DUEL))
                    return false;
                return true;
            }

            void HandleScriptEffect(SpellEffIndex /*effIndex*/)
            {
                if (Unit* rider = GetCaster()->GetCharmer())
                {
                    if (Player* plrTarget = GetHitPlayer())
                    {
                        if (plrTarget->HasAura(SPELL_ON_TOURNAMENT_MOUNT) && plrTarget->GetVehicleBase())
                            rider->CastSpell(plrTarget, SPELL_MOUNTED_DUEL, true);
                    }
                    else if (Unit* unitTarget = GetHitUnit())
                    {
                        if (unitTarget->GetCharmer() && unitTarget->GetCharmer()->GetTypeId() == TYPEID_PLAYER && unitTarget->GetCharmer()->HasAura(SPELL_ON_TOURNAMENT_MOUNT))
                            rider->CastSpell(unitTarget->GetCharmer(), SPELL_MOUNTED_DUEL, true);
                    }
                }
            }

            void Register()
            {
                OnEffectHitTarget += SpellEffectFn(spell_gen_tournament_duel_SpellScript::HandleScriptEffect, EFFECT_0, SPELL_EFFECT_SCRIPT_EFFECT);
            }
        };

        SpellScript* GetSpellScript() const
        {
            return new spell_gen_tournament_duel_SpellScript();
        }
};

enum TournamentMountsSpells
{
    SPELL_LANCE_EQUIPPED = 62853,
};

class spell_gen_summon_tournament_mount : public SpellScriptLoader
{
    public:
        spell_gen_summon_tournament_mount() : SpellScriptLoader("spell_gen_summon_tournament_mount") { }

        class spell_gen_summon_tournament_mount_SpellScript : public SpellScript
        {
            PrepareSpellScript(spell_gen_summon_tournament_mount_SpellScript);

            bool Validate(SpellInfo const* /*spellEntry*/)
            {
                if (!sSpellMgr->GetSpellInfo(SPELL_LANCE_EQUIPPED))
                    return false;
                return true;
            }

            SpellCastResult CheckIfLanceEquiped()
            {
                if (GetCaster()->IsInDisallowedMountForm())
                    GetCaster()->RemoveAurasByType(SPELL_AURA_MOD_SHAPESHIFT);

                if (!GetCaster()->HasAura(SPELL_LANCE_EQUIPPED))
                {
                    SetCustomCastResultMessage(SPELL_CUSTOM_ERROR_MUST_HAVE_LANCE_EQUIPPED);
                    return SPELL_FAILED_CUSTOM_ERROR;
                }

                return SPELL_CAST_OK;
            }

            void Register()
            {
                OnCheckCast += SpellCheckCastFn(spell_gen_summon_tournament_mount_SpellScript::CheckIfLanceEquiped);
            }
        };

        SpellScript* GetSpellScript() const
        {
            return new spell_gen_summon_tournament_mount_SpellScript();
        }
};

enum TournamentPennantSpells
{
    SPELL_PENNANT_STORMWIND_ASPIRANT      = 62595,
    SPELL_PENNANT_STORMWIND_VALIANT       = 62596,
    SPELL_PENNANT_STORMWIND_CHAMPION      = 62594,
    SPELL_PENNANT_GNOMEREGAN_ASPIRANT     = 63394,
    SPELL_PENNANT_GNOMEREGAN_VALIANT      = 63395,
    SPELL_PENNANT_GNOMEREGAN_CHAMPION     = 63396,
    SPELL_PENNANT_SEN_JIN_ASPIRANT        = 63397,
    SPELL_PENNANT_SEN_JIN_VALIANT         = 63398,
    SPELL_PENNANT_SEN_JIN_CHAMPION        = 63399,
    SPELL_PENNANT_SILVERMOON_ASPIRANT     = 63401,
    SPELL_PENNANT_SILVERMOON_VALIANT      = 63402,
    SPELL_PENNANT_SILVERMOON_CHAMPION     = 63403,
    SPELL_PENNANT_DARNASSUS_ASPIRANT      = 63404,
    SPELL_PENNANT_DARNASSUS_VALIANT       = 63405,
    SPELL_PENNANT_DARNASSUS_CHAMPION      = 63406,
    SPELL_PENNANT_EXODAR_ASPIRANT         = 63421,
    SPELL_PENNANT_EXODAR_VALIANT          = 63422,
    SPELL_PENNANT_EXODAR_CHAMPION         = 63423,
    SPELL_PENNANT_IRONFORGE_ASPIRANT      = 63425,
    SPELL_PENNANT_IRONFORGE_VALIANT       = 63426,
    SPELL_PENNANT_IRONFORGE_CHAMPION      = 63427,
    SPELL_PENNANT_UNDERCITY_ASPIRANT      = 63428,
    SPELL_PENNANT_UNDERCITY_VALIANT       = 63429,
    SPELL_PENNANT_UNDERCITY_CHAMPION      = 63430,
    SPELL_PENNANT_ORGRIMMAR_ASPIRANT      = 63431,
    SPELL_PENNANT_ORGRIMMAR_VALIANT       = 63432,
    SPELL_PENNANT_ORGRIMMAR_CHAMPION      = 63433,
    SPELL_PENNANT_THUNDER_BLUFF_ASPIRANT  = 63434,
    SPELL_PENNANT_THUNDER_BLUFF_VALIANT   = 63435,
    SPELL_PENNANT_THUNDER_BLUFF_CHAMPION  = 63436,
    SPELL_PENNANT_ARGENT_CRUSADE_ASPIRANT = 63606,
    SPELL_PENNANT_ARGENT_CRUSADE_VALIANT  = 63500,
    SPELL_PENNANT_ARGENT_CRUSADE_CHAMPION = 63501,
    SPELL_PENNANT_EBON_BLADE_ASPIRANT     = 63607,
    SPELL_PENNANT_EBON_BLADE_VALIANT      = 63608,
    SPELL_PENNANT_EBON_BLADE_CHAMPION     = 63609,
};

enum TournamentMounts
{
    NPC_STORMWIND_STEED             = 33217,
    NPC_IRONFORGE_RAM               = 33316,
    NPC_GNOMEREGAN_MECHANOSTRIDER   = 33317,
    NPC_EXODAR_ELEKK                = 33318,
    NPC_DARNASSIAN_NIGHTSABER       = 33319,
    NPC_ORGRIMMAR_WOLF              = 33320,
    NPC_DARK_SPEAR_RAPTOR           = 33321,
    NPC_THUNDER_BLUFF_KODO          = 33322,
    NPC_SILVERMOON_HAWKSTRIDER      = 33323,
    NPC_FORSAKEN_WARHORSE           = 33324,
    NPC_ARGENT_WARHORSE             = 33782,
    NPC_ARGENT_STEED_ASPIRANT       = 33845,
    NPC_ARGENT_HAWKSTRIDER_ASPIRANT = 33844,
};

enum TournamentQuestsAchievements
{
    ACHIEVEMENT_CHAMPION_STORMWIND     = 2781,
    ACHIEVEMENT_CHAMPION_DARNASSUS     = 2777,
    ACHIEVEMENT_CHAMPION_IRONFORGE     = 2780,
    ACHIEVEMENT_CHAMPION_GNOMEREGAN    = 2779,
    ACHIEVEMENT_CHAMPION_THE_EXODAR    = 2778,
    ACHIEVEMENT_CHAMPION_ORGRIMMAR     = 2783,
    ACHIEVEMENT_CHAMPION_SEN_JIN       = 2784,
    ACHIEVEMENT_CHAMPION_THUNDER_BLUFF = 2786,
    ACHIEVEMENT_CHAMPION_UNDERCITY     = 2787,
    ACHIEVEMENT_CHAMPION_SILVERMOON    = 2785,
    ACHIEVEMENT_ARGENT_VALOR           = 2758,
    ACHIEVEMENT_CHAMPION_ALLIANCE      = 2782,
    ACHIEVEMENT_CHAMPION_HORDE         = 2788,

    QUEST_VALIANT_OF_STORMWIND         = 13593,
    QUEST_A_VALIANT_OF_STORMWIND       = 13684,
    QUEST_VALIANT_OF_DARNASSUS         = 13706,
    QUEST_A_VALIANT_OF_DARNASSUS       = 13689,
    QUEST_VALIANT_OF_IRONFORGE         = 13703,
    QUEST_A_VALIANT_OF_IRONFORGE       = 13685,
    QUEST_VALIANT_OF_GNOMEREGAN        = 13704,
    QUEST_A_VALIANT_OF_GNOMEREGAN      = 13688,
    QUEST_VALIANT_OF_THE_EXODAR        = 13705,
    QUEST_A_VALIANT_OF_THE_EXODAR      = 13690,
    QUEST_VALIANT_OF_ORGRIMMAR         = 13707,
    QUEST_A_VALIANT_OF_ORGRIMMAR       = 13691,
    QUEST_VALIANT_OF_SEN_JIN           = 13708,
    QUEST_A_VALIANT_OF_SEN_JIN         = 13693,
    QUEST_VALIANT_OF_THUNDER_BLUFF     = 13709,
    QUEST_A_VALIANT_OF_THUNDER_BLUFF   = 13694,
    QUEST_VALIANT_OF_UNDERCITY         = 13710,
    QUEST_A_VALIANT_OF_UNDERCITY       = 13695,
    QUEST_VALIANT_OF_SILVERMOON        = 13711,
    QUEST_A_VALIANT_OF_SILVERMOON      = 13696,
};

class spell_gen_on_tournament_mount : public SpellScriptLoader
{
    public:
        spell_gen_on_tournament_mount() : SpellScriptLoader("spell_gen_on_tournament_mount") { }

        class spell_gen_on_tournament_mount_AuraScript : public AuraScript
        {
            PrepareAuraScript(spell_gen_on_tournament_mount_AuraScript);

            uint32 _pennantSpellId;

            bool Load()
            {
                _pennantSpellId = 0;
                return GetCaster() && GetCaster()->GetTypeId() == TYPEID_PLAYER;
            }

            void HandleApplyEffect(AuraEffect const* /*aurEff*/, AuraEffectHandleModes /*mode*/)
            {
                if (Unit* caster = GetCaster())
                {
                    if (Unit* vehicle = caster->GetVehicleBase())
                    {
                        _pennantSpellId = GetPennatSpellId(caster->ToPlayer(), vehicle);
                        caster->CastSpell(caster, _pennantSpellId, true);
                    }
                }
            }

            void HandleRemoveEffect(AuraEffect const* /*aurEff*/, AuraEffectHandleModes /*mode*/)
            {
                if (Unit* caster = GetCaster())
                    caster->RemoveAurasDueToSpell(_pennantSpellId);
            }

            uint32 GetPennatSpellId(Player* player, Unit* mount)
            {
                switch (mount->GetEntry())
                {
                    case NPC_ARGENT_STEED_ASPIRANT:
                    case NPC_STORMWIND_STEED:
                    {
                        if (player->HasAchieved(ACHIEVEMENT_CHAMPION_STORMWIND))
                            return SPELL_PENNANT_STORMWIND_CHAMPION;
                        else if (player->GetQuestRewardStatus(QUEST_VALIANT_OF_STORMWIND) || player->GetQuestRewardStatus(QUEST_A_VALIANT_OF_STORMWIND))
                            return SPELL_PENNANT_STORMWIND_VALIANT;
                        else
                            return SPELL_PENNANT_STORMWIND_ASPIRANT;
                    }
                    case NPC_GNOMEREGAN_MECHANOSTRIDER:
                    {
                        if (player->HasAchieved(ACHIEVEMENT_CHAMPION_GNOMEREGAN))
                            return SPELL_PENNANT_GNOMEREGAN_CHAMPION;
                        else if (player->GetQuestRewardStatus(QUEST_VALIANT_OF_GNOMEREGAN) || player->GetQuestRewardStatus(QUEST_A_VALIANT_OF_GNOMEREGAN))
                            return SPELL_PENNANT_GNOMEREGAN_VALIANT;
                        else
                            return SPELL_PENNANT_GNOMEREGAN_ASPIRANT;
                    }
                    case NPC_DARK_SPEAR_RAPTOR:
                    {
                        if (player->HasAchieved(ACHIEVEMENT_CHAMPION_SEN_JIN))
                            return SPELL_PENNANT_SEN_JIN_CHAMPION;
                        else if (player->GetQuestRewardStatus(QUEST_VALIANT_OF_SEN_JIN) || player->GetQuestRewardStatus(QUEST_A_VALIANT_OF_SEN_JIN))
                            return SPELL_PENNANT_SEN_JIN_VALIANT;
                        else
                            return SPELL_PENNANT_SEN_JIN_ASPIRANT;
                    }
                    case NPC_ARGENT_HAWKSTRIDER_ASPIRANT:
                    case NPC_SILVERMOON_HAWKSTRIDER:
                    {
                        if (player->HasAchieved(ACHIEVEMENT_CHAMPION_SILVERMOON))
                            return SPELL_PENNANT_SILVERMOON_CHAMPION;
                        else if (player->GetQuestRewardStatus(QUEST_VALIANT_OF_SILVERMOON) || player->GetQuestRewardStatus(QUEST_A_VALIANT_OF_SILVERMOON))
                            return SPELL_PENNANT_SILVERMOON_VALIANT;
                        else
                            return SPELL_PENNANT_SILVERMOON_ASPIRANT;
                    }
                    case NPC_DARNASSIAN_NIGHTSABER:
                    {
                        if (player->HasAchieved(ACHIEVEMENT_CHAMPION_DARNASSUS))
                            return SPELL_PENNANT_DARNASSUS_CHAMPION;
                        else if (player->GetQuestRewardStatus(QUEST_VALIANT_OF_DARNASSUS) || player->GetQuestRewardStatus(QUEST_A_VALIANT_OF_DARNASSUS))
                            return SPELL_PENNANT_DARNASSUS_VALIANT;
                        else
                            return SPELL_PENNANT_DARNASSUS_ASPIRANT;
                    }
                    case NPC_EXODAR_ELEKK:
                    {
                        if (player->HasAchieved(ACHIEVEMENT_CHAMPION_THE_EXODAR))
                            return SPELL_PENNANT_EXODAR_CHAMPION;
                        else if (player->GetQuestRewardStatus(QUEST_VALIANT_OF_THE_EXODAR) || player->GetQuestRewardStatus(QUEST_A_VALIANT_OF_THE_EXODAR))
                            return SPELL_PENNANT_EXODAR_VALIANT;
                        else
                            return SPELL_PENNANT_EXODAR_ASPIRANT;
                    }
                    case NPC_IRONFORGE_RAM:
                    {
                        if (player->HasAchieved(ACHIEVEMENT_CHAMPION_IRONFORGE))
                            return SPELL_PENNANT_IRONFORGE_CHAMPION;
                        else if (player->GetQuestRewardStatus(QUEST_VALIANT_OF_IRONFORGE) || player->GetQuestRewardStatus(QUEST_A_VALIANT_OF_IRONFORGE))
                            return SPELL_PENNANT_IRONFORGE_VALIANT;
                        else
                            return SPELL_PENNANT_IRONFORGE_ASPIRANT;
                    }
                    case NPC_FORSAKEN_WARHORSE:
                    {
                        if (player->HasAchieved(ACHIEVEMENT_CHAMPION_UNDERCITY))
                            return SPELL_PENNANT_UNDERCITY_CHAMPION;
                        else if (player->GetQuestRewardStatus(QUEST_VALIANT_OF_UNDERCITY) || player->GetQuestRewardStatus(QUEST_A_VALIANT_OF_UNDERCITY))
                            return SPELL_PENNANT_UNDERCITY_VALIANT;
                        else
                            return SPELL_PENNANT_UNDERCITY_ASPIRANT;
                    }
                    case NPC_ORGRIMMAR_WOLF:
                    {
                        if (player->HasAchieved(ACHIEVEMENT_CHAMPION_ORGRIMMAR))
                            return SPELL_PENNANT_ORGRIMMAR_CHAMPION;
                        else if (player->GetQuestRewardStatus(QUEST_VALIANT_OF_ORGRIMMAR) || player->GetQuestRewardStatus(QUEST_A_VALIANT_OF_ORGRIMMAR))
                            return SPELL_PENNANT_ORGRIMMAR_VALIANT;
                        else
                            return SPELL_PENNANT_ORGRIMMAR_ASPIRANT;
                    }
                    case NPC_THUNDER_BLUFF_KODO:
                    {
                        if (player->HasAchieved(ACHIEVEMENT_CHAMPION_THUNDER_BLUFF))
                            return SPELL_PENNANT_THUNDER_BLUFF_CHAMPION;
                        else if (player->GetQuestRewardStatus(QUEST_VALIANT_OF_THUNDER_BLUFF) || player->GetQuestRewardStatus(QUEST_A_VALIANT_OF_THUNDER_BLUFF))
                            return SPELL_PENNANT_THUNDER_BLUFF_VALIANT;
                        else
                            return SPELL_PENNANT_THUNDER_BLUFF_ASPIRANT;
                    }
                    case NPC_ARGENT_WARHORSE:
                    {
                        if (player->HasAchieved(ACHIEVEMENT_CHAMPION_ALLIANCE) || player->HasAchieved(ACHIEVEMENT_CHAMPION_HORDE))
                            return player->getClass() == CLASS_DEATH_KNIGHT ? SPELL_PENNANT_EBON_BLADE_CHAMPION : SPELL_PENNANT_ARGENT_CRUSADE_CHAMPION;
                        else if (player->HasAchieved(ACHIEVEMENT_ARGENT_VALOR))
                            return player->getClass() == CLASS_DEATH_KNIGHT ? SPELL_PENNANT_EBON_BLADE_VALIANT : SPELL_PENNANT_ARGENT_CRUSADE_VALIANT;
                        else
                            return player->getClass() == CLASS_DEATH_KNIGHT ? SPELL_PENNANT_EBON_BLADE_ASPIRANT : SPELL_PENNANT_ARGENT_CRUSADE_ASPIRANT;
                    }
                    default:
                        return 0;
                }
            }

            void Register()
            {
                AfterEffectApply += AuraEffectApplyFn(spell_gen_on_tournament_mount_AuraScript::HandleApplyEffect, EFFECT_0, SPELL_AURA_DUMMY, AURA_EFFECT_HANDLE_REAL_OR_REAPPLY_MASK);
                OnEffectRemove += AuraEffectRemoveFn(spell_gen_on_tournament_mount_AuraScript::HandleRemoveEffect, EFFECT_0, SPELL_AURA_DUMMY, AURA_EFFECT_HANDLE_REAL_OR_REAPPLY_MASK);
            }
        };

        AuraScript* GetAuraScript() const
        {
            return new spell_gen_on_tournament_mount_AuraScript();
        }
};

class spell_gen_tournament_pennant : public SpellScriptLoader
{
    public:
        spell_gen_tournament_pennant() : SpellScriptLoader("spell_gen_tournament_pennant") { }

        class spell_gen_tournament_pennant_AuraScript : public AuraScript
        {
            PrepareAuraScript(spell_gen_tournament_pennant_AuraScript);

            bool Load()
            {
                return GetCaster() && GetCaster()->GetTypeId() == TYPEID_PLAYER;
            }

            void HandleApplyEffect(AuraEffect const* /*aurEff*/, AuraEffectHandleModes /*mode*/)
            {
                if (Unit* caster = GetCaster())
                    if (!caster->GetVehicleBase())
                        caster->RemoveAurasDueToSpell(GetId());
            }

            void Register()
            {
                OnEffectApply += AuraEffectApplyFn(spell_gen_tournament_pennant_AuraScript::HandleApplyEffect, EFFECT_0, SPELL_AURA_DUMMY, AURA_EFFECT_HANDLE_REAL_OR_REAPPLY_MASK);
            }
        };

        AuraScript* GetAuraScript() const
        {
            return new spell_gen_tournament_pennant_AuraScript();
        }
};

enum ChaosBlast
{
    SPELL_CHAOS_BLAST   = 37675,
};

class spell_gen_chaos_blast : public SpellScriptLoader
{
    public:
        spell_gen_chaos_blast() : SpellScriptLoader("spell_gen_chaos_blast") { }

        class spell_gen_chaos_blast_SpellScript : public SpellScript
        {
            PrepareSpellScript(spell_gen_chaos_blast_SpellScript)

            bool Validate(SpellInfo const* /*SpellEntry*/)
            {
                if (!sSpellMgr->GetSpellInfo(SPELL_CHAOS_BLAST))
                    return false;
                return true;
            }
            void HandleDummy(SpellEffIndex /* effIndex */)
            {
                int32 basepoints0 = 100;
                Unit* caster = GetCaster();
                if (Unit* target = GetHitUnit())
                    caster->CastCustomSpell(target, SPELL_CHAOS_BLAST, &basepoints0, NULL, NULL, true);
            }

            void Register()
            {
                OnEffectHitTarget += SpellEffectFn(spell_gen_chaos_blast_SpellScript::HandleDummy, EFFECT_0, SPELL_EFFECT_DUMMY);
            }
        };

        SpellScript* GetSpellScript() const
        {
            return new spell_gen_chaos_blast_SpellScript();
        }

};

class spell_gen_ds_flush_knockback : public SpellScriptLoader
{
    public:
        spell_gen_ds_flush_knockback() : SpellScriptLoader("spell_gen_ds_flush_knockback") {}

        class spell_gen_ds_flush_knockback_SpellScript : public SpellScript
        {
            PrepareSpellScript(spell_gen_ds_flush_knockback_SpellScript);

            void HandleScript(SpellEffIndex /*effIndex*/)
            {
                // Here the target is the water spout and determines the position where the player is knocked from
                if (Unit* target = GetHitUnit())
                {
                    if (Player* player = GetCaster()->ToPlayer())
                    {
                        float horizontalSpeed = 20.0f + (40.0f - GetCaster()->GetDistance(target));
                        float verticalSpeed = 8.0f;
                        // This method relies on the Dalaran Sewer map disposition and Water Spout position
                        // What we do is knock the player from a position exactly behind him and at the end of the pipe
                        player->KnockbackFrom(target->GetPositionX(), player->GetPositionY(), horizontalSpeed, verticalSpeed);
                    }
                }
            }

            void Register()
            {
                OnEffectHitTarget += SpellEffectFn(spell_gen_ds_flush_knockback_SpellScript::HandleScript, EFFECT_0, SPELL_EFFECT_DUMMY);
            }
        };

        SpellScript* GetSpellScript() const
        {
            return new spell_gen_ds_flush_knockback_SpellScript();
        }
};

class spell_gen_wg_water : public SpellScriptLoader
{
    public:
        spell_gen_wg_water() : SpellScriptLoader("spell_gen_wg_water") {}

        class spell_gen_wg_water_SpellScript : public SpellScript
        {
            PrepareSpellScript(spell_gen_wg_water_SpellScript);

            SpellCastResult CheckCast()
            {
                if (!GetSpellInfo()->CheckTargetCreatureType(GetCaster()))
                    return SPELL_FAILED_DONT_REPORT;
                return SPELL_CAST_OK;
            }

            void Register()
            {
                OnCheckCast += SpellCheckCastFn(spell_gen_wg_water_SpellScript::CheckCast);
            }
        };

        SpellScript* GetSpellScript() const
        {
            return new spell_gen_wg_water_SpellScript();
        }
};

class spell_gen_count_pct_from_max_hp : public SpellScriptLoader
{
    public:
        spell_gen_count_pct_from_max_hp(char const* name, int32 damagePct = 0) : SpellScriptLoader(name), _damagePct(damagePct) { }

        class spell_gen_count_pct_from_max_hp_SpellScript : public SpellScript
        {
            PrepareSpellScript(spell_gen_count_pct_from_max_hp_SpellScript)

        public:
            spell_gen_count_pct_from_max_hp_SpellScript(int32 damagePct) : SpellScript(), _damagePct(damagePct) { }

            void RecalculateDamage()
            {
                if (!_damagePct)
                    _damagePct = GetHitDamage();

                SetHitDamage(GetHitUnit()->CountPctFromMaxHealth(_damagePct));
            }

            void Register()
            {
                OnHit += SpellHitFn(spell_gen_count_pct_from_max_hp_SpellScript::RecalculateDamage);
            }

        private:
            int32 _damagePct;
        };

        SpellScript* GetSpellScript() const
        {
            return new spell_gen_count_pct_from_max_hp_SpellScript(_damagePct);
        }

    private:
        int32 _damagePct;
};

class spell_gen_despawn_self : public SpellScriptLoader
{
public:
    spell_gen_despawn_self() : SpellScriptLoader("spell_gen_despawn_self") { }

    class spell_gen_despawn_self_SpellScript : public SpellScript
    {
        PrepareSpellScript(spell_gen_despawn_self_SpellScript);

        bool Load()
        {
            return GetCaster()->GetTypeId() == TYPEID_UNIT;
        }

        void HandleDummy(SpellEffIndex effIndex)
        {
            if (GetSpellInfo()->Effects[effIndex].Effect == SPELL_EFFECT_DUMMY || GetSpellInfo()->Effects[effIndex].Effect == SPELL_EFFECT_SCRIPT_EFFECT)
                GetCaster()->ToCreature()->DespawnOrUnsummon();
        }

        void Register()
        {
            OnEffectHitTarget += SpellEffectFn(spell_gen_despawn_self_SpellScript::HandleDummy, EFFECT_ALL, SPELL_EFFECT_ANY);
        }
    };

    SpellScript* GetSpellScript() const
    {
        return new spell_gen_despawn_self_SpellScript();
    }
};

class spell_gen_touch_the_nightmare : public SpellScriptLoader
{
public:
    spell_gen_touch_the_nightmare() : SpellScriptLoader("spell_gen_touch_the_nightmare") { }

    class spell_gen_touch_the_nightmare_SpellScript : public SpellScript
    {
        PrepareSpellScript(spell_gen_touch_the_nightmare_SpellScript);

        void HandleDamageCalc(SpellEffIndex /*effIndex*/)
        {
            uint32 bp = GetCaster()->GetMaxHealth() * 0.3f;
            SetHitDamage(bp);
        }

        void Register()
        {
            OnEffectHitTarget += SpellEffectFn(spell_gen_touch_the_nightmare_SpellScript::HandleDamageCalc, EFFECT_2, SPELL_EFFECT_SCHOOL_DAMAGE);
        }
    };

    SpellScript* GetSpellScript() const
    {
        return new spell_gen_touch_the_nightmare_SpellScript();
    }
};

class spell_gen_dream_funnel: public SpellScriptLoader
{
public:
    spell_gen_dream_funnel() : SpellScriptLoader("spell_gen_dream_funnel") { }

    class spell_gen_dream_funnel_AuraScript : public AuraScript
    {
        PrepareAuraScript(spell_gen_dream_funnel_AuraScript);

        void HandleEffectCalcAmount(AuraEffect const* /*aurEff*/, int32& amount, bool& canBeRecalculated)
        {
            if (GetCaster())
                amount = GetCaster()->GetMaxHealth() * 0.05f;

            canBeRecalculated = false;
        }

        void Register()
        {
            DoEffectCalcAmount += AuraEffectCalcAmountFn(spell_gen_dream_funnel_AuraScript::HandleEffectCalcAmount, EFFECT_0, SPELL_AURA_PERIODIC_HEAL);
            DoEffectCalcAmount += AuraEffectCalcAmountFn(spell_gen_dream_funnel_AuraScript::HandleEffectCalcAmount, EFFECT_2, SPELL_AURA_PERIODIC_DAMAGE);
        }
    };

    AuraScript* GetAuraScript() const
    {
        return new spell_gen_dream_funnel_AuraScript();
    }
};

enum GenericBandage
{
    SPELL_RECENTLY_BANDAGED = 11196,
};

class spell_gen_bandage : public SpellScriptLoader
{
    public:
        spell_gen_bandage() : SpellScriptLoader("spell_gen_bandage") { }

        class spell_gen_bandage_SpellScript : public SpellScript
        {
            PrepareSpellScript(spell_gen_bandage_SpellScript);

            bool Validate(SpellInfo const* /*spell*/)
            {
                if (!sSpellMgr->GetSpellInfo(SPELL_RECENTLY_BANDAGED))
                    return false;
                return true;
            }

            SpellCastResult CheckCast()
            {
                if (Unit* target = GetExplTargetUnit())
                {
                    if (target->HasAura(SPELL_RECENTLY_BANDAGED))
                        return SPELL_FAILED_TARGET_AURASTATE;
                }
                return SPELL_CAST_OK;
            }

            void HandleScript()
            {
                if (Unit* target = GetHitUnit())
                    GetCaster()->CastSpell(target, SPELL_RECENTLY_BANDAGED, true);
            }

            void Register()
            {
                OnCheckCast += SpellCheckCastFn(spell_gen_bandage_SpellScript::CheckCast);
                AfterHit += SpellHitFn(spell_gen_bandage_SpellScript::HandleScript);
            }
        };

        SpellScript* GetSpellScript() const
        {
            return new spell_gen_bandage_SpellScript();
        }
};

enum GenericLifebloom
{
    SPELL_HEXLORD_MALACRASS_LIFEBLOOM_FINAL_HEAL        = 43422,
    SPELL_TUR_RAGEPAW_LIFEBLOOM_FINAL_HEAL              = 52552,
    SPELL_CENARION_SCOUT_LIFEBLOOM_FINAL_HEAL           = 53692,
    SPELL_TWISTED_VISAGE_LIFEBLOOM_FINAL_HEAL           = 57763,
    SPELL_FACTION_CHAMPIONS_DRU_LIFEBLOOM_FINAL_HEAL    = 66094,
};

class spell_gen_lifebloom : public SpellScriptLoader
{
    public:
        spell_gen_lifebloom(const char* name, uint32 spellId) : SpellScriptLoader(name), _spellId(spellId) { }

        class spell_gen_lifebloom_AuraScript : public AuraScript
        {
            PrepareAuraScript(spell_gen_lifebloom_AuraScript);

        public:
            spell_gen_lifebloom_AuraScript(uint32 spellId) : AuraScript(), _spellId(spellId) { }

            bool Validate(SpellInfo const* /*spell*/)
            {
                if (!sSpellMgr->GetSpellInfo(_spellId))
                    return false;
                return true;
            }

            void AfterRemove(AuraEffect const* aurEff, AuraEffectHandleModes /*mode*/)
            {
                // Final heal only on duration end
                if (GetTargetApplication()->GetRemoveMode() != AURA_REMOVE_BY_EXPIRE && GetTargetApplication()->GetRemoveMode() != AURA_REMOVE_BY_ENEMY_SPELL)
                    return;

                // final heal
                GetTarget()->CastSpell(GetTarget(), _spellId, true, NULL, aurEff, GetCasterGUID());
            }

            void Register()
            {
                AfterEffectRemove += AuraEffectRemoveFn(spell_gen_lifebloom_AuraScript::AfterRemove, EFFECT_0, SPELL_AURA_PERIODIC_HEAL, AURA_EFFECT_HANDLE_REAL);
            }

        private:
            uint32 _spellId;
        };

        AuraScript* GetAuraScript() const
        {
            return new spell_gen_lifebloom_AuraScript(_spellId);
        }

    private:
        uint32 _spellId;
};

enum SummonElemental
{
    SPELL_SUMMON_FIRE_ELEMENTAL  = 8985,
    SPELL_SUMMON_EARTH_ELEMENTAL = 19704
};

class spell_gen_summon_elemental : public SpellScriptLoader
{
    public:
        spell_gen_summon_elemental(const char* name, uint32 spellId) : SpellScriptLoader(name), _spellId(spellId) { }

        class spell_gen_summon_elemental_AuraScript : public AuraScript
        {
            PrepareAuraScript(spell_gen_summon_elemental_AuraScript);

        public:
            spell_gen_summon_elemental_AuraScript(uint32 spellId) : AuraScript(), _spellId(spellId) { }

            bool Validate(SpellInfo const* /*spell*/)
            {
                if (!sSpellMgr->GetSpellInfo(_spellId))
                    return false;
                return true;
            }

            void AfterApply(AuraEffect const* /*aurEff*/, AuraEffectHandleModes /*mode*/)
            {
                if (GetCaster())
                    if (Unit* owner = GetCaster()->GetOwner())
                        owner->CastSpell(owner, _spellId, true);
            }

            void AfterRemove(AuraEffect const* /*aurEff*/, AuraEffectHandleModes /*mode*/)
            {
                if (GetCaster())
                    if (Unit* owner = GetCaster()->GetOwner())
                        if (owner->GetTypeId() == TYPEID_PLAYER) // todo: this check is maybe wrong
                            owner->ToPlayer()->RemovePet(NULL, PET_SAVE_NOT_IN_SLOT, true);
            }

            void Register()
            {
                 AfterEffectApply += AuraEffectApplyFn(spell_gen_summon_elemental_AuraScript::AfterApply, EFFECT_1, SPELL_AURA_DUMMY, AURA_EFFECT_HANDLE_REAL);
                 AfterEffectRemove += AuraEffectRemoveFn(spell_gen_summon_elemental_AuraScript::AfterRemove, EFFECT_1, SPELL_AURA_DUMMY, AURA_EFFECT_HANDLE_REAL);
            }

        private:
            uint32 _spellId;
        };

        AuraScript* GetAuraScript() const
        {
            return new spell_gen_summon_elemental_AuraScript(_spellId);
        }

    private:
        uint32 _spellId;
};

enum Mounts
{
    SPELL_COLD_WEATHER_FLYING           = 54197,

    // Magic Broom
    SPELL_MAGIC_BROOM_60                = 42680,
    SPELL_MAGIC_BROOM_100               = 42683,
    SPELL_MAGIC_BROOM_150               = 42667,
    SPELL_MAGIC_BROOM_280               = 42668,

    // Headless Horseman's Mount
    SPELL_HEADLESS_HORSEMAN_MOUNT_60    = 51621,
    SPELL_HEADLESS_HORSEMAN_MOUNT_100   = 48024,
    SPELL_HEADLESS_HORSEMAN_MOUNT_150   = 51617,
    SPELL_HEADLESS_HORSEMAN_MOUNT_280   = 48023,

    // Winged Steed of the Ebon Blade
    SPELL_WINGED_STEED_150              = 54726,
    SPELL_WINGED_STEED_280              = 54727,

    // Big Love Rocket
    SPELL_BIG_LOVE_ROCKET_0             = 71343,
    SPELL_BIG_LOVE_ROCKET_60            = 71344,
    SPELL_BIG_LOVE_ROCKET_100           = 71345,
    SPELL_BIG_LOVE_ROCKET_150           = 71346,
    SPELL_BIG_LOVE_ROCKET_310           = 71347,

    // Invincible
    SPELL_INVINCIBLE_60                 = 72281,
    SPELL_INVINCIBLE_100                = 72282,
    SPELL_INVINCIBLE_150                = 72283,
    SPELL_INVINCIBLE_310                = 72284,

    // Blazing Hippogryph
    SPELL_BLAZING_HIPPOGRYPH_150        = 74854,
    SPELL_BLAZING_HIPPOGRYPH_280        = 74855,

    // Celestial Steed
    SPELL_CELESTIAL_STEED_60            = 75619,
    SPELL_CELESTIAL_STEED_100           = 75620,
    SPELL_CELESTIAL_STEED_150           = 75617,
    SPELL_CELESTIAL_STEED_280           = 75618,
    SPELL_CELESTIAL_STEED_310           = 76153,

    // X-53 Touring Rocket
    SPELL_X53_TOURING_ROCKET_150        = 75957,
    SPELL_X53_TOURING_ROCKET_280        = 75972,
    SPELL_X53_TOURING_ROCKET_310        = 76154,
};

class spell_gen_mount : public SpellScriptLoader
{
    public:
        spell_gen_mount(const char* name, uint32 mount0 = 0, uint32 mount60 = 0, uint32 mount100 = 0, uint32 mount150 = 0, uint32 mount280 = 0, uint32 mount310 = 0) : SpellScriptLoader(name),
            _mount0(mount0), _mount60(mount60), _mount100(mount100), _mount150(mount150), _mount280(mount280), _mount310(mount310) { }

        class spell_gen_mount_SpellScript : public SpellScript
        {
            PrepareSpellScript(spell_gen_mount_SpellScript);

        public:
            spell_gen_mount_SpellScript(uint32 mount0, uint32 mount60, uint32 mount100, uint32 mount150, uint32 mount280, uint32 mount310) : SpellScript(),
                _mount0(mount0), _mount60(mount60), _mount100(mount100), _mount150(mount150), _mount280(mount280), _mount310(mount310) { }

            bool Validate(SpellInfo const* /*spell*/)
            {
                if (_mount0 && !sSpellMgr->GetSpellInfo(_mount0))
                    return false;
                if (_mount60 && !sSpellMgr->GetSpellInfo(_mount60))
                    return false;
                if (_mount100 && !sSpellMgr->GetSpellInfo(_mount100))
                    return false;
                if (_mount150 && !sSpellMgr->GetSpellInfo(_mount150))
                    return false;
                if (_mount280 && !sSpellMgr->GetSpellInfo(_mount280))
                    return false;
                if (_mount310 && !sSpellMgr->GetSpellInfo(_mount310))
                    return false;
                return true;
            }

            void HandleMount(SpellEffIndex effIndex)
            {
                PreventHitDefaultEffect(effIndex);

                if (Player* target = GetHitPlayer())
                {
                    // Prevent stacking of mounts and client crashes upon dismounting
                    target->RemoveAurasByType(SPELL_AURA_MOUNTED, 0, GetHitAura());

                    // Triggered spell id dependent on riding skill and zone
                    bool canFly = false;
                    uint32 map = GetVirtualMapForMapAndZone(target->GetMapId(), target->GetZoneId());
                    if (map == 530 || (map == 571 && target->HasSpell(SPELL_COLD_WEATHER_FLYING)))
                        canFly = true;

                    float x, y, z;
                    target->GetPosition(x, y, z);
                    uint32 areaFlag = target->GetBaseMap()->GetAreaFlag(x, y, z);
                    AreaTableEntry const* area = sAreaStore.LookupEntry(areaFlag);
                    if (!area || (canFly && (area->flags & AREA_FLAG_NO_FLY_ZONE)))
                        canFly = false;

                    uint32 mount = 0;
                    switch (target->GetBaseSkillValue(SKILL_RIDING))
                    {
                        case 0:
                            mount = _mount0;
                            break;
                        case 75:
                            mount = _mount60;
                            break;
                        case 150:
                            mount = _mount100;
                            break;
                        case 225:
                            if (canFly)
                                mount = _mount150;
                            else
                                mount = _mount100;
                            break;
                        case 300:
                            if (canFly)
                            {
                                if (_mount310 && target->Has310Flyer(false))
                                    mount = _mount310;
                                else
                                    mount = _mount280;
                            }
                            else
                                mount = _mount100;
                            break;
                        default:
                            break;
                    }

                    if (mount)
                    {
                        PreventHitAura();
                        target->CastSpell(target, mount, true);
                    }
                }
            }

            void Register()
            {
                 OnEffectHitTarget += SpellEffectFn(spell_gen_mount_SpellScript::HandleMount, EFFECT_2, SPELL_EFFECT_SCRIPT_EFFECT);
            }

        private:
            uint32 _mount0;
            uint32 _mount60;
            uint32 _mount100;
            uint32 _mount150;
            uint32 _mount280;
            uint32 _mount310;
        };

        SpellScript* GetSpellScript() const
        {
            return new spell_gen_mount_SpellScript(_mount0, _mount60, _mount100, _mount150, _mount280, _mount310);
        }

    private:
        uint32 _mount0;
        uint32 _mount60;
        uint32 _mount100;
        uint32 _mount150;
        uint32 _mount280;
        uint32 _mount310;
};

enum FoamSword
{
    ITEM_FOAM_SWORD_GREEN   = 45061,
    ITEM_FOAM_SWORD_PINK    = 45176,
    ITEM_FOAM_SWORD_BLUE    = 45177,
    ITEM_FOAM_SWORD_RED     = 45178,
    ITEM_FOAM_SWORD_YELLOW  = 45179,

    SPELL_BONKED            = 62991,
    SPELL_FOAM_SWORD_DEFEAT = 62994,
    SPELL_ON_GUARD          = 62972,
};

class spell_gen_upper_deck_create_foam_sword : public SpellScriptLoader
{
    public:
        spell_gen_upper_deck_create_foam_sword() : SpellScriptLoader("spell_gen_upper_deck_create_foam_sword") { }

        class spell_gen_upper_deck_create_foam_sword_SpellScript : public SpellScript
        {
            PrepareSpellScript(spell_gen_upper_deck_create_foam_sword_SpellScript);

            void HandleScript(SpellEffIndex effIndex)
            {
                if (Player* player = GetHitPlayer())
                {
                    static uint32 const itemId[5] = { ITEM_FOAM_SWORD_GREEN, ITEM_FOAM_SWORD_PINK, ITEM_FOAM_SWORD_BLUE, ITEM_FOAM_SWORD_RED, ITEM_FOAM_SWORD_YELLOW };
                    // player can only have one of these items
                    for (uint8 i = 0; i < 5; ++i)
                    {
                        if (player->HasItemCount(itemId[i], 1, true))
                            return;
                    }

                    CreateItem(effIndex, itemId[urand(0, 4)]);
                }
            }

            void Register()
            {
                OnEffectHitTarget += SpellEffectFn(spell_gen_upper_deck_create_foam_sword_SpellScript::HandleScript, EFFECT_0, SPELL_EFFECT_SCRIPT_EFFECT);
            }
        };

        SpellScript* GetSpellScript() const
        {
            return new spell_gen_upper_deck_create_foam_sword_SpellScript();
        }
};

class spell_gen_bonked : public SpellScriptLoader
{
    public:
        spell_gen_bonked() : SpellScriptLoader("spell_gen_bonked") { }

        class spell_gen_bonked_SpellScript : public SpellScript
        {
            PrepareSpellScript(spell_gen_bonked_SpellScript);

            void HandleScript(SpellEffIndex /*effIndex*/)
            {
                if (Player* target = GetHitPlayer())
                {
                    Aura const* aura = GetHitAura();
                    if (!(aura && aura->GetStackAmount() == 3))
                        return;

                    target->CastSpell(target, SPELL_FOAM_SWORD_DEFEAT, true);
                    target->RemoveAurasDueToSpell(SPELL_BONKED);

                    if (Aura const* aura = target->GetAura(SPELL_ON_GUARD))
                    {
                        if (Item* item = target->GetItemByGuid(aura->GetCastItemGUID()))
                            target->DestroyItemCount(item->GetEntry(), 1, true);
                    }
                }
            }

            void Register()
            {
                OnEffectHitTarget += SpellEffectFn(spell_gen_bonked_SpellScript::HandleScript, EFFECT_1, SPELL_EFFECT_SCRIPT_EFFECT);
            }
        };

        SpellScript* GetSpellScript() const
        {
            return new spell_gen_bonked_SpellScript();
        }
};

class spell_gen_gift_of_naaru : public SpellScriptLoader
{
    public:
        spell_gen_gift_of_naaru() : SpellScriptLoader("spell_gen_gift_of_naaru") { }

        class spell_gen_gift_of_naaru_AuraScript : public AuraScript
        {
            PrepareAuraScript(spell_gen_gift_of_naaru_AuraScript);

            void CalculateAmount(AuraEffect const* aurEff, int32& amount, bool& /*canBeRecalculated*/)
            {
                if (!GetCaster())
                    return;

                float heal = 0.0f;
                switch (GetSpellInfo()->SpellFamilyName)
                {
                    case SPELLFAMILY_MAGE:
                    case SPELLFAMILY_WARLOCK:
                    case SPELLFAMILY_PRIEST:
                        heal = 1.885f * float(GetCaster()->SpellBaseDamageBonusDone(GetSpellInfo()->GetSchoolMask()));
                        break;
                    case SPELLFAMILY_PALADIN:
                    case SPELLFAMILY_SHAMAN:
                        heal = std::max(1.885f * float(GetCaster()->SpellBaseDamageBonusDone(GetSpellInfo()->GetSchoolMask())), 1.1f * float(GetCaster()->GetTotalAttackPowerValue(BASE_ATTACK)));
                        break;
                    case SPELLFAMILY_WARRIOR:
                    case SPELLFAMILY_HUNTER:
                    case SPELLFAMILY_DEATHKNIGHT:
                        heal = 1.1f * float(std::max(GetCaster()->GetTotalAttackPowerValue(BASE_ATTACK), GetCaster()->GetTotalAttackPowerValue(RANGED_ATTACK)));
                        break;
                    case SPELLFAMILY_GENERIC:
                    default:
                        break;
                }

                int32 healTick = floor(heal / aurEff->GetTotalTicks());
                amount += int32(std::max(healTick, 0));
            }

            void Register()
            {
                DoEffectCalcAmount += AuraEffectCalcAmountFn(spell_gen_gift_of_naaru_AuraScript::CalculateAmount, EFFECT_0, SPELL_AURA_PERIODIC_HEAL);
            }
        };

        AuraScript* GetAuraScript() const
        {
            return new spell_gen_gift_of_naaru_AuraScript();
        }
};

<<<<<<< HEAD
class spell_gen_av_honorable_defender : public SpellScriptLoader
{
    public:
        spell_gen_av_honorable_defender() : SpellScriptLoader("spell_gen_av_honorable_defender") { }

        class spell_gen_av_honorable_defender_AuraScript : public AuraScript
        {
            PrepareAuraScript(spell_gen_av_honorable_defender_AuraScript);

            bool CheckAreaTarget(Unit* target)
            {
                if (target->GetTypeId() == TYPEID_PLAYER)
                    return true;
                return false;
            }

            void Register()
            {
                DoCheckAreaTarget += AuraCheckAreaTargetFn(spell_gen_av_honorable_defender_AuraScript::CheckAreaTarget);
            }
        };

        AuraScript* GetAuraScript() const
        {
            return new spell_gen_av_honorable_defender_AuraScript();
        }
};

// Achievement: The Turkinator
enum TheTurkinator
{
    SPELL_KILL_COUNTER_VISUAL       = 62015,
    SPELL_KILL_COUNTER_VISUAL_MAX   = 62021,
};

#define THE_THUKINATOR_10           "Turkey Hunter!"
#define THE_THUKINATOR_20           "Turkey Domination!"
#define THE_THUKINATOR_30           "Turkey Slaughter!"
#define THE_THUKINATOR_40           "TURKEY TRIUMPH!"

class spell_gen_turkey_tracker : public SpellScriptLoader
{
    public:
        spell_gen_turkey_tracker() : SpellScriptLoader("spell_gen_turkey_tracker") { }

        class spell_gen_turkey_tracker_SpellScript : public SpellScript
        {
            PrepareSpellScript(spell_gen_turkey_tracker_SpellScript);

            bool Validate(SpellInfo const* /*spell*/)
            {
                if (!sSpellMgr->GetSpellInfo(SPELL_KILL_COUNTER_VISUAL))
                    return false;
                if (!sSpellMgr->GetSpellInfo(SPELL_KILL_COUNTER_VISUAL_MAX))
=======
enum Replenishment
{
    SPELL_REPLENISHMENT             = 57669,
    SPELL_INFINITE_REPLENISHMENT    = 61782
};

class spell_gen_replenishment : public SpellScriptLoader
{
    public:
        spell_gen_replenishment() : SpellScriptLoader("spell_gen_replenishment") { }

        class spell_gen_replenishment_AuraScript : public AuraScript
        {
            PrepareAuraScript(spell_gen_replenishment_AuraScript);

            bool Validate(SpellInfo const* /*spell*/)
            {
                if (!sSpellMgr->GetSpellInfo(SPELL_REPLENISHMENT) ||
                   !sSpellMgr->GetSpellInfo(SPELL_INFINITE_REPLENISHMENT))
>>>>>>> 2dc72ec7
                    return false;
                return true;
            }

<<<<<<< HEAD
            void HandleScript(SpellEffIndex /*effIndex*/)
            {
                if (GetCaster()->GetAura(SPELL_KILL_COUNTER_VISUAL_MAX))
                    return;

                Player* target = GetHitPlayer();
                if (!target)
                    return;

                if (Aura const* aura = GetCaster()->ToPlayer()->GetAura(GetSpellInfo()->Id))
                {
                    switch (aura->GetStackAmount())
                    {
                    case 10:
                        target->MonsterTextEmote(THE_THUKINATOR_10, 0, true);
                        GetCaster()->CastSpell(target, SPELL_KILL_COUNTER_VISUAL);
                        break;
                    case 20:
                        target->MonsterTextEmote(THE_THUKINATOR_20, 0, true);
                        GetCaster()->CastSpell(target, SPELL_KILL_COUNTER_VISUAL);
                        break;
                    case 30:
                        target->MonsterTextEmote(THE_THUKINATOR_30, 0, true);
                        GetCaster()->CastSpell(target, SPELL_KILL_COUNTER_VISUAL);
                        break;
                    case 40:
                        target->MonsterTextEmote(THE_THUKINATOR_40, 0, true);
                        GetCaster()->CastSpell(target, SPELL_KILL_COUNTER_VISUAL);
                        GetCaster()->CastSpell(target, SPELL_KILL_COUNTER_VISUAL_MAX); // Achievement Credit
                        break;
                    default:
                        break;
                    }
                }
            }

            void Register()
            {
                OnEffectHitTarget += SpellEffectFn(spell_gen_turkey_tracker_SpellScript::HandleScript, EFFECT_1, SPELL_EFFECT_SCRIPT_EFFECT);
            }
        };

        SpellScript* GetSpellScript() const
        {
            return new spell_gen_turkey_tracker_SpellScript();
        }
};

class spell_gen_feast_on : public SpellScriptLoader
{
    public:
        spell_gen_feast_on() : SpellScriptLoader("spell_gen_feast_on") { }

        class spell_gen_feast_on_SpellScript : public SpellScript
        {
            PrepareSpellScript(spell_gen_feast_on_SpellScript);

            void HandleDummy(SpellEffIndex /*effIndex*/)
            {
                int32 bp0 = GetSpellInfo()->Effects[EFFECT_0].CalcValue();

                Unit* caster = GetCaster();
                if (caster->GetVehicleKit())
                    if (Unit* player = caster->GetVehicleKit()->GetPassenger(0))
                        caster->CastSpell(player, bp0, true, NULL, NULL, player->ToPlayer()->GetGUID());
            }

            void Register()
            {
                OnEffectHitTarget += SpellEffectFn(spell_gen_feast_on_SpellScript::HandleDummy, EFFECT_0, SPELL_EFFECT_DUMMY);
            }
        };

        SpellScript* GetSpellScript() const
        {
            return new spell_gen_feast_on_SpellScript();
        }
};

enum WellFedPilgrimsBounty
{
    // Feast On
    SPELL_A_SERVING_OF_TURKEY           = 61807,
    SPELL_A_SERVING_OF_CRANBERRIES      = 61804,
    SPELL_A_SERVING_OF_STUFFING         = 61806,
    SPELL_A_SERVING_OF_SWEET_POTATOES   = 61808,
    SPELL_A_SERVING_OF_PIE              = 61805,

    // Well Fed
    SPELL_WELL_FED_AP                   = 65414,
    SPELL_WELL_FED_ZM                   = 65412,
    SPELL_WELL_FED_HIT                  = 65416,
    SPELL_WELL_FED_HASTE                = 65410,
    SPELL_WELL_FED_SPIRIT               = 65415,

    // Pilgrim's Paunch
    SPELL_THE_SPIRIT_OF_SHARING         = 61849,
};

class spell_gen_well_fed_pilgrims_bounty : public SpellScriptLoader
{
    private:
        uint32 _triggeredSpellId1;
        uint32 _triggeredSpellId2;

    public:
        spell_gen_well_fed_pilgrims_bounty(const char* name, uint32 triggeredSpellId1, uint32 triggeredSpellId2) : SpellScriptLoader(name),
            _triggeredSpellId1(triggeredSpellId1), _triggeredSpellId2(triggeredSpellId2) { }

        class spell_gen_well_fed_pilgrims_bounty_SpellScript : public SpellScript
        {
            PrepareSpellScript(spell_gen_well_fed_pilgrims_bounty_SpellScript)
        private:
            uint32 _triggeredSpellId1;
            uint32 _triggeredSpellId2;

        public:
            spell_gen_well_fed_pilgrims_bounty_SpellScript(uint32 triggeredSpellId1, uint32 triggeredSpellId2) : SpellScript(),
                _triggeredSpellId1(triggeredSpellId1), _triggeredSpellId2(triggeredSpellId2) { }

            bool Validate(SpellInfo const* /*spell*/)
            {
                if (!sSpellMgr->GetSpellInfo(_triggeredSpellId2))
                    return false;
                return true;
            }

            void HandleScript(SpellEffIndex effIndex)
            {
                PreventHitDefaultEffect(effIndex);
                Player* target = GetHitPlayer();
                if (!target)
                    return;

                Aura const* Turkey = target->GetAura(SPELL_A_SERVING_OF_TURKEY);
                Aura const* Cranberies = target->GetAura(SPELL_A_SERVING_OF_CRANBERRIES);
                Aura const* Stuffing = target->GetAura(SPELL_A_SERVING_OF_STUFFING);
                Aura const* SweetPotatoes = target->GetAura(SPELL_A_SERVING_OF_SWEET_POTATOES);
                Aura const* Pie = target->GetAura(SPELL_A_SERVING_OF_PIE);

                if (Aura const* aura = target->GetAura(_triggeredSpellId1))
                {
                    if (aura->GetStackAmount() == 5)
                        target->CastSpell(target, _triggeredSpellId2, true);
                }

                // The Spirit of Sharing - Achievement Credit
                if (!target->GetAura(SPELL_THE_SPIRIT_OF_SHARING))
                {
                    if ((Turkey && Turkey->GetStackAmount() == 5) && (Cranberies && Cranberies->GetStackAmount() == 5) && (Stuffing && Stuffing->GetStackAmount() == 5) &&
                        (SweetPotatoes && SweetPotatoes->GetStackAmount() == 5) && (Pie && Pie->GetStackAmount() == 5))
                        target->CastSpell(target, SPELL_THE_SPIRIT_OF_SHARING, true);
                }
            }

            void Register()
            {
                OnEffectHitTarget += SpellEffectFn(spell_gen_well_fed_pilgrims_bounty_SpellScript::HandleScript, EFFECT_0, SPELL_EFFECT_APPLY_AURA);
            }
        };

        SpellScript* GetSpellScript() const
        {
            return new spell_gen_well_fed_pilgrims_bounty_SpellScript(_triggeredSpellId1, _triggeredSpellId2);
        }
};

enum OnPlatePilgrimsBounty
{
    // "FOOD FIGHT!" - Achivement Credit
    SPELL_ON_PLATE_TURKEY           = 61928,
    SPELL_ON_PLATE_CRANBERRIES      = 61925,
    SPELL_ON_PLATE_STUFFING         = 61927,
    SPELL_ON_PLATE_SWEET_POTATOES   = 61929,
    SPELL_ON_PLATE_PIE              = 61926,

    // Sharing is Caring - Achivement Credit
    SPELL_PASS_THE_TURKEY           = 66373,
    SPELL_PASS_THE_CRANBERRIES      = 66372,
    SPELL_PASS_THE_STUFFING         = 66375,
    SPELL_PASS_THE_SWEET_POTATOES   = 66376,
    SPELL_PASS_THE_PIE              = 66374,
};

class spell_gen_on_plate_pilgrims_bounty : public SpellScriptLoader
{
    private:
        uint32 _triggeredSpellId1;
        uint32 _triggeredSpellId2;

    public:
        spell_gen_on_plate_pilgrims_bounty(const char* name, uint32 triggeredSpellId1, uint32 triggeredSpellId2) : SpellScriptLoader(name),
            _triggeredSpellId1(triggeredSpellId1), _triggeredSpellId2(triggeredSpellId2) { }

        class spell_gen_on_plate_pilgrims_bounty_SpellScript : public SpellScript
        {
            PrepareSpellScript(spell_gen_on_plate_pilgrims_bounty_SpellScript)
        private:
            uint32 _triggeredSpellId1;
            uint32 _triggeredSpellId2;

        public:
            spell_gen_on_plate_pilgrims_bounty_SpellScript(uint32 triggeredSpellId1, uint32 triggeredSpellId2) : SpellScript(),
                _triggeredSpellId1(triggeredSpellId1), _triggeredSpellId2(triggeredSpellId2) { }

            bool Validate(SpellInfo const* /*spell*/)
            {
                if (!sSpellMgr->GetSpellInfo(_triggeredSpellId1))
                    return false;
                if (!sSpellMgr->GetSpellInfo(_triggeredSpellId2))
                    return false;
                return true;
            }

            void HandleDummy(SpellEffIndex /*effIndex*/)
            {
                Unit* caster = GetCaster();
                if (caster->GetVehicleKit())
                {
                    Unit* player = caster->GetVehicleKit()->GetPassenger(0);
                    if (!player)
                        return;

                    player->CastSpell(GetHitUnit(), _triggeredSpellId1, true, NULL, NULL, player->ToPlayer()->GetGUID());
                    player->CastSpell(player, _triggeredSpellId2, true);
=======
            bool Load()
            {
                return GetUnitOwner()->GetPower(POWER_MANA);
            }

            void CalculateAmount(AuraEffect const* /*aurEff*/, int32& amount, bool& /*canBeRecalculated*/)
            {
                switch (GetSpellInfo()->Id)
                {
                    case SPELL_REPLENISHMENT:
                        amount = GetUnitOwner()->GetMaxPower(POWER_MANA) * 0.002f;
                        break;
                    case SPELL_INFINITE_REPLENISHMENT:
                        amount = GetUnitOwner()->GetMaxPower(POWER_MANA) * 0.0025f;
                        break;
                    default:
                        break;
>>>>>>> 2dc72ec7
                }
            }

            void Register()
            {
<<<<<<< HEAD
                OnEffectHitTarget += SpellEffectFn(spell_gen_on_plate_pilgrims_bounty_SpellScript::HandleDummy, EFFECT_0, SPELL_EFFECT_DUMMY);
            }
        };

        SpellScript* GetSpellScript() const
        {
            return new spell_gen_on_plate_pilgrims_bounty_SpellScript(_triggeredSpellId1, _triggeredSpellId2);
        }
};

enum BountifulFeast
{
    // Bountiful Feast
    SPELL_BOUNTIFUL_FEAST_DRINK          = 66041,
    SPELL_BOUNTIFUL_FEAST_FOOD           = 66478,
    SPELL_BOUNTIFUL_FEAST_REFRESHMENT    = 66622,
};

class spell_gen_bountiful_feast : public SpellScriptLoader
{
    public:
        spell_gen_bountiful_feast() : SpellScriptLoader("spell_gen_bountiful_feast") { }

        class spell_gen_bountiful_feast_SpellScript : public SpellScript
        {
            PrepareSpellScript(spell_gen_bountiful_feast_SpellScript);

            void HandleScriptEffect(SpellEffIndex /*effIndex*/)
            {
                Unit* caster = GetCaster();
                if (!caster)
                    return;

                caster->CastSpell(caster, SPELL_BOUNTIFUL_FEAST_DRINK, true);
                caster->CastSpell(caster, SPELL_BOUNTIFUL_FEAST_FOOD, true);
                caster->CastSpell(caster, SPELL_BOUNTIFUL_FEAST_REFRESHMENT, true);
            }

            void Register()
            {
                OnEffectHit += SpellEffectFn(spell_gen_bountiful_feast_SpellScript::HandleScriptEffect, EFFECT_0, SPELL_EFFECT_SCRIPT_EFFECT);
            }
        };

        SpellScript* GetSpellScript() const
        {
            return new spell_gen_bountiful_feast_SpellScript();
        }
};

enum PilgrimsBountyBuffFood
{
    // Pilgrims Bounty Buff Food
    SPELL_WELL_FED_AP_TRIGGER       = 65414,
    SPELL_WELL_FED_ZM_TRIGGER       = 65412,
    SPELL_WELL_FED_HIT_TRIGGER      = 65416,
    SPELL_WELL_FED_HASTE_TRIGGER    = 65410,
    SPELL_WELL_FED_SPIRIT_TRIGGER   = 65415,
};

class spell_pilgrims_bounty_buff_food : public SpellScriptLoader
{
    private:
        uint32 _triggeredSpellId;
    public:
        spell_pilgrims_bounty_buff_food(const char* name, uint32 triggeredSpellId) : SpellScriptLoader(name), _triggeredSpellId(triggeredSpellId) { }

        class spell_pilgrims_bounty_buff_food_AuraScript : public AuraScript
        {
            PrepareAuraScript(spell_pilgrims_bounty_buff_food_AuraScript)
        private:
            uint32 _triggeredSpellId;

        public:
            spell_pilgrims_bounty_buff_food_AuraScript(uint32 triggeredSpellId) : AuraScript(), _triggeredSpellId(triggeredSpellId) { }

            bool Load()
            {
                _handled = false;
                return true;
            }

            void HandleTriggerSpell(AuraEffect const* /*aurEff*/)
            {
                if (_handled)
                    return;

                Unit* caster = GetCaster();
                if (!caster)
                    return;

                _handled = true;
                caster->CastSpell(caster, _triggeredSpellId, true);
            }

            void Register()
            {
                OnEffectPeriodic += AuraEffectPeriodicFn(spell_pilgrims_bounty_buff_food_AuraScript::HandleTriggerSpell, EFFECT_2, SPELL_AURA_PERIODIC_TRIGGER_SPELL);
            }

            bool _handled;
        };

        AuraScript* GetAuraScript() const
        {
            return new spell_pilgrims_bounty_buff_food_AuraScript(_triggeredSpellId);
=======
                DoEffectCalcAmount += AuraEffectCalcAmountFn(spell_gen_replenishment_AuraScript::CalculateAmount, EFFECT_0, SPELL_AURA_PERIODIC_ENERGIZE);
            }
        };

        AuraScript* GetAuraScript() const
        {
            return new spell_gen_replenishment_AuraScript();
>>>>>>> 2dc72ec7
        }
};

void AddSC_generic_spell_scripts()
{
    new spell_gen_absorb0_hitlimit1();
    new spell_gen_aura_of_anger();
    new spell_gen_av_drekthar_presence();
    new spell_gen_burn_brutallus();
    new spell_gen_cannibalize();
    new spell_gen_leeching_swarm();
    new spell_gen_parachute();
    new spell_gen_pet_summoned();
    new spell_gen_remove_flight_auras();
    new spell_gen_trick();
    new spell_gen_trick_or_treat();
    new spell_creature_permanent_feign_death();
    new spell_pvp_trinket_wotf_shared_cd();
    new spell_gen_animal_blood();
    new spell_gen_divine_storm_cd_reset();
    new spell_gen_parachute_ic();
    new spell_gen_gunship_portal();
    new spell_gen_dungeon_credit();
    new spell_gen_profession_research();
    new spell_generic_clone();
    new spell_generic_clone_weapon();
    new spell_gen_clone_weapon_aura();
    new spell_gen_seaforium_blast();
    new spell_gen_turkey_marker();
    new spell_gen_lifeblood();
    new spell_gen_magic_rooster();
    new spell_gen_allow_cast_from_item_only();
    new spell_gen_launch();
    new spell_gen_vehicle_scaling();
    new spell_gen_oracle_wolvar_reputation();
    new spell_gen_damage_reduction_aura();
    new spell_gen_luck_of_the_draw();
    new spell_gen_dummy_trigger();
    new spell_gen_spirit_healer_res();
    new spell_gen_gadgetzan_transporter_backfire();
    new spell_gen_gnomish_transporter();
    new spell_gen_dalaran_disguise("spell_gen_sunreaver_disguise");
    new spell_gen_dalaran_disguise("spell_gen_silver_covenant_disguise");
    new spell_gen_elune_candle();
    new spell_gen_break_shield("spell_gen_break_shield");
    new spell_gen_break_shield("spell_gen_tournament_counterattack");
    new spell_gen_mounted_charge();
    new spell_gen_defend();
    new spell_gen_tournament_duel();
    new spell_gen_summon_tournament_mount();
    new spell_gen_on_tournament_mount();
    new spell_gen_tournament_pennant();
    new spell_gen_chaos_blast();
    new spell_gen_ds_flush_knockback();
    new spell_gen_wg_water();
    new spell_gen_count_pct_from_max_hp("spell_gen_default_count_pct_from_max_hp");
    new spell_gen_count_pct_from_max_hp("spell_gen_50pct_count_pct_from_max_hp", 50);
    new spell_gen_despawn_self();
    new spell_gen_touch_the_nightmare();
    new spell_gen_dream_funnel();
    new spell_gen_bandage();
    new spell_gen_lifebloom("spell_hexlord_lifebloom", SPELL_HEXLORD_MALACRASS_LIFEBLOOM_FINAL_HEAL);
    new spell_gen_lifebloom("spell_tur_ragepaw_lifebloom", SPELL_TUR_RAGEPAW_LIFEBLOOM_FINAL_HEAL);
    new spell_gen_lifebloom("spell_cenarion_scout_lifebloom", SPELL_CENARION_SCOUT_LIFEBLOOM_FINAL_HEAL);
    new spell_gen_lifebloom("spell_twisted_visage_lifebloom", SPELL_TWISTED_VISAGE_LIFEBLOOM_FINAL_HEAL);
    new spell_gen_lifebloom("spell_faction_champion_dru_lifebloom", SPELL_FACTION_CHAMPIONS_DRU_LIFEBLOOM_FINAL_HEAL);
    new spell_gen_summon_elemental("spell_gen_summon_fire_elemental", SPELL_SUMMON_FIRE_ELEMENTAL);
    new spell_gen_summon_elemental("spell_gen_summon_earth_elemental", SPELL_SUMMON_EARTH_ELEMENTAL);
    new spell_gen_mount("spell_magic_broom", 0, SPELL_MAGIC_BROOM_60, SPELL_MAGIC_BROOM_100, SPELL_MAGIC_BROOM_150, SPELL_MAGIC_BROOM_280);
    new spell_gen_mount("spell_headless_horseman_mount", 0, SPELL_HEADLESS_HORSEMAN_MOUNT_60, SPELL_HEADLESS_HORSEMAN_MOUNT_100, SPELL_HEADLESS_HORSEMAN_MOUNT_150, SPELL_HEADLESS_HORSEMAN_MOUNT_280);
    new spell_gen_mount("spell_winged_steed_of_the_ebon_blade", 0, 0, 0, SPELL_WINGED_STEED_150, SPELL_WINGED_STEED_280);
    new spell_gen_mount("spell_big_love_rocket", SPELL_BIG_LOVE_ROCKET_0, SPELL_BIG_LOVE_ROCKET_60, SPELL_BIG_LOVE_ROCKET_100, SPELL_BIG_LOVE_ROCKET_150, SPELL_BIG_LOVE_ROCKET_310);
    new spell_gen_mount("spell_invincible", 0, SPELL_INVINCIBLE_60, SPELL_INVINCIBLE_100, SPELL_INVINCIBLE_150, SPELL_INVINCIBLE_310);
    new spell_gen_mount("spell_blazing_hippogryph", 0, 0, 0, SPELL_BLAZING_HIPPOGRYPH_150, SPELL_BLAZING_HIPPOGRYPH_280);
    new spell_gen_mount("spell_celestial_steed", 0, SPELL_CELESTIAL_STEED_60, SPELL_CELESTIAL_STEED_100, SPELL_CELESTIAL_STEED_150, SPELL_CELESTIAL_STEED_280, SPELL_CELESTIAL_STEED_310);
    new spell_gen_mount("spell_x53_touring_rocket", 0, 0, 0, SPELL_X53_TOURING_ROCKET_150, SPELL_X53_TOURING_ROCKET_280, SPELL_X53_TOURING_ROCKET_310);
    new spell_gen_upper_deck_create_foam_sword();
    new spell_gen_bonked();
    new spell_gen_gift_of_naaru();
<<<<<<< HEAD
    new spell_gen_av_honorable_defender();
    new spell_gen_turkey_tracker();
    new spell_gen_feast_on();
    new spell_gen_well_fed_pilgrims_bounty("spell_gen_well_fed_pilgrims_bounty_ap", SPELL_A_SERVING_OF_TURKEY, SPELL_WELL_FED_AP);
    new spell_gen_well_fed_pilgrims_bounty("spell_gen_well_fed_pilgrims_bounty_zm", SPELL_A_SERVING_OF_CRANBERRIES, SPELL_WELL_FED_ZM);
    new spell_gen_well_fed_pilgrims_bounty("spell_gen_well_fed_pilgrims_bounty_hit", SPELL_A_SERVING_OF_STUFFING, SPELL_WELL_FED_HIT);
    new spell_gen_well_fed_pilgrims_bounty("spell_gen_well_fed_pilgrims_bounty_haste", SPELL_A_SERVING_OF_SWEET_POTATOES, SPELL_WELL_FED_HASTE);
    new spell_gen_well_fed_pilgrims_bounty("spell_gen_well_fed_pilgrims_bounty_spirit", SPELL_A_SERVING_OF_PIE, SPELL_WELL_FED_SPIRIT);
    new spell_gen_on_plate_pilgrims_bounty("spell_gen_on_plate_pilgrims_bounty_turkey", SPELL_ON_PLATE_TURKEY, SPELL_PASS_THE_TURKEY);
    new spell_gen_on_plate_pilgrims_bounty("spell_gen_on_plate_pilgrims_bounty_cranberries", SPELL_ON_PLATE_CRANBERRIES, SPELL_PASS_THE_CRANBERRIES);
    new spell_gen_on_plate_pilgrims_bounty("spell_gen_on_plate_pilgrims_bounty_stuffing", SPELL_ON_PLATE_STUFFING, SPELL_PASS_THE_STUFFING);
    new spell_gen_on_plate_pilgrims_bounty("spell_gen_on_plate_pilgrims_bounty_sweet_potatoes", SPELL_ON_PLATE_SWEET_POTATOES, SPELL_PASS_THE_SWEET_POTATOES);
    new spell_gen_on_plate_pilgrims_bounty("spell_gen_on_plate_pilgrims_bounty_pie", SPELL_ON_PLATE_PIE, SPELL_PASS_THE_PIE);
    new spell_gen_bountiful_feast();
    new spell_pilgrims_bounty_buff_food("spell_gen_slow_roasted_turkey", SPELL_WELL_FED_AP_TRIGGER);
    new spell_pilgrims_bounty_buff_food("spell_gen_cranberry_chutney", SPELL_WELL_FED_ZM_TRIGGER);
    new spell_pilgrims_bounty_buff_food("spell_gen_spice_bread_stuffing", SPELL_WELL_FED_HIT_TRIGGER);
    new spell_pilgrims_bounty_buff_food("spell_gen_pumpkin_pie", SPELL_WELL_FED_SPIRIT_TRIGGER);
    new spell_pilgrims_bounty_buff_food("spell_gen_candied_sweet_potato", SPELL_WELL_FED_HASTE_TRIGGER);
=======
    new spell_gen_replenishment();
>>>>>>> 2dc72ec7
}<|MERGE_RESOLUTION|>--- conflicted
+++ resolved
@@ -3312,7 +3312,6 @@
         }
 };
 
-<<<<<<< HEAD
 class spell_gen_av_honorable_defender : public SpellScriptLoader
 {
     public:
@@ -3367,32 +3366,10 @@
                 if (!sSpellMgr->GetSpellInfo(SPELL_KILL_COUNTER_VISUAL))
                     return false;
                 if (!sSpellMgr->GetSpellInfo(SPELL_KILL_COUNTER_VISUAL_MAX))
-=======
-enum Replenishment
-{
-    SPELL_REPLENISHMENT             = 57669,
-    SPELL_INFINITE_REPLENISHMENT    = 61782
-};
-
-class spell_gen_replenishment : public SpellScriptLoader
-{
-    public:
-        spell_gen_replenishment() : SpellScriptLoader("spell_gen_replenishment") { }
-
-        class spell_gen_replenishment_AuraScript : public AuraScript
-        {
-            PrepareAuraScript(spell_gen_replenishment_AuraScript);
-
-            bool Validate(SpellInfo const* /*spell*/)
-            {
-                if (!sSpellMgr->GetSpellInfo(SPELL_REPLENISHMENT) ||
-                   !sSpellMgr->GetSpellInfo(SPELL_INFINITE_REPLENISHMENT))
->>>>>>> 2dc72ec7
                     return false;
                 return true;
             }
 
-<<<<<<< HEAD
             void HandleScript(SpellEffIndex /*effIndex*/)
             {
                 if (GetCaster()->GetAura(SPELL_KILL_COUNTER_VISUAL_MAX))
@@ -3618,7 +3595,143 @@
 
                     player->CastSpell(GetHitUnit(), _triggeredSpellId1, true, NULL, NULL, player->ToPlayer()->GetGUID());
                     player->CastSpell(player, _triggeredSpellId2, true);
-=======
+                }
+            }
+
+            void Register()
+            {
+                OnEffectHitTarget += SpellEffectFn(spell_gen_on_plate_pilgrims_bounty_SpellScript::HandleDummy, EFFECT_0, SPELL_EFFECT_DUMMY);
+            }
+        };
+
+        SpellScript* GetSpellScript() const
+        {
+            return new spell_gen_on_plate_pilgrims_bounty_SpellScript(_triggeredSpellId1, _triggeredSpellId2);
+        }
+};
+
+enum BountifulFeast
+{
+    // Bountiful Feast
+    SPELL_BOUNTIFUL_FEAST_DRINK          = 66041,
+    SPELL_BOUNTIFUL_FEAST_FOOD           = 66478,
+    SPELL_BOUNTIFUL_FEAST_REFRESHMENT    = 66622,
+};
+
+class spell_gen_bountiful_feast : public SpellScriptLoader
+{
+    public:
+        spell_gen_bountiful_feast() : SpellScriptLoader("spell_gen_bountiful_feast") { }
+
+        class spell_gen_bountiful_feast_SpellScript : public SpellScript
+        {
+            PrepareSpellScript(spell_gen_bountiful_feast_SpellScript);
+
+            void HandleScriptEffect(SpellEffIndex /*effIndex*/)
+            {
+                Unit* caster = GetCaster();
+                if (!caster)
+                    return;
+
+                caster->CastSpell(caster, SPELL_BOUNTIFUL_FEAST_DRINK, true);
+                caster->CastSpell(caster, SPELL_BOUNTIFUL_FEAST_FOOD, true);
+                caster->CastSpell(caster, SPELL_BOUNTIFUL_FEAST_REFRESHMENT, true);
+            }
+
+            void Register()
+            {
+                OnEffectHit += SpellEffectFn(spell_gen_bountiful_feast_SpellScript::HandleScriptEffect, EFFECT_0, SPELL_EFFECT_SCRIPT_EFFECT);
+            }
+        };
+
+        SpellScript* GetSpellScript() const
+        {
+            return new spell_gen_bountiful_feast_SpellScript();
+        }
+};
+
+enum PilgrimsBountyBuffFood
+{
+    // Pilgrims Bounty Buff Food
+    SPELL_WELL_FED_AP_TRIGGER       = 65414,
+    SPELL_WELL_FED_ZM_TRIGGER       = 65412,
+    SPELL_WELL_FED_HIT_TRIGGER      = 65416,
+    SPELL_WELL_FED_HASTE_TRIGGER    = 65410,
+    SPELL_WELL_FED_SPIRIT_TRIGGER   = 65415,
+};
+
+class spell_pilgrims_bounty_buff_food : public SpellScriptLoader
+{
+    private:
+        uint32 _triggeredSpellId;
+    public:
+        spell_pilgrims_bounty_buff_food(const char* name, uint32 triggeredSpellId) : SpellScriptLoader(name), _triggeredSpellId(triggeredSpellId) { }
+
+        class spell_pilgrims_bounty_buff_food_AuraScript : public AuraScript
+        {
+            PrepareAuraScript(spell_pilgrims_bounty_buff_food_AuraScript)
+        private:
+            uint32 _triggeredSpellId;
+
+        public:
+            spell_pilgrims_bounty_buff_food_AuraScript(uint32 triggeredSpellId) : AuraScript(), _triggeredSpellId(triggeredSpellId) { }
+
+            bool Load()
+            {
+                _handled = false;
+                return true;
+            }
+
+            void HandleTriggerSpell(AuraEffect const* /*aurEff*/)
+            {
+                if (_handled)
+                    return;
+
+                Unit* caster = GetCaster();
+                if (!caster)
+                    return;
+
+                _handled = true;
+                caster->CastSpell(caster, _triggeredSpellId, true);
+            }
+
+            void Register()
+            {
+                OnEffectPeriodic += AuraEffectPeriodicFn(spell_pilgrims_bounty_buff_food_AuraScript::HandleTriggerSpell, EFFECT_2, SPELL_AURA_PERIODIC_TRIGGER_SPELL);
+            }
+
+            bool _handled;
+        };
+
+        AuraScript* GetAuraScript() const
+        {
+            return new spell_pilgrims_bounty_buff_food_AuraScript(_triggeredSpellId);
+        }
+};
+
+enum Replenishment
+{
+    SPELL_REPLENISHMENT             = 57669,
+    SPELL_INFINITE_REPLENISHMENT    = 61782
+};
+
+class spell_gen_replenishment : public SpellScriptLoader
+{
+    public:
+        spell_gen_replenishment() : SpellScriptLoader("spell_gen_replenishment") { }
+
+        class spell_gen_replenishment_AuraScript : public AuraScript
+        {
+            PrepareAuraScript(spell_gen_replenishment_AuraScript);
+
+            bool Validate(SpellInfo const* /*spell*/)
+            {
+                if (!sSpellMgr->GetSpellInfo(SPELL_REPLENISHMENT) ||
+                   !sSpellMgr->GetSpellInfo(SPELL_INFINITE_REPLENISHMENT))
+                    return false;
+                return true;
+            }
+
             bool Load()
             {
                 return GetUnitOwner()->GetPower(POWER_MANA);
@@ -3636,128 +3749,18 @@
                         break;
                     default:
                         break;
->>>>>>> 2dc72ec7
                 }
             }
 
             void Register()
             {
-<<<<<<< HEAD
-                OnEffectHitTarget += SpellEffectFn(spell_gen_on_plate_pilgrims_bounty_SpellScript::HandleDummy, EFFECT_0, SPELL_EFFECT_DUMMY);
-            }
-        };
-
-        SpellScript* GetSpellScript() const
-        {
-            return new spell_gen_on_plate_pilgrims_bounty_SpellScript(_triggeredSpellId1, _triggeredSpellId2);
-        }
-};
-
-enum BountifulFeast
-{
-    // Bountiful Feast
-    SPELL_BOUNTIFUL_FEAST_DRINK          = 66041,
-    SPELL_BOUNTIFUL_FEAST_FOOD           = 66478,
-    SPELL_BOUNTIFUL_FEAST_REFRESHMENT    = 66622,
-};
-
-class spell_gen_bountiful_feast : public SpellScriptLoader
-{
-    public:
-        spell_gen_bountiful_feast() : SpellScriptLoader("spell_gen_bountiful_feast") { }
-
-        class spell_gen_bountiful_feast_SpellScript : public SpellScript
-        {
-            PrepareSpellScript(spell_gen_bountiful_feast_SpellScript);
-
-            void HandleScriptEffect(SpellEffIndex /*effIndex*/)
-            {
-                Unit* caster = GetCaster();
-                if (!caster)
-                    return;
-
-                caster->CastSpell(caster, SPELL_BOUNTIFUL_FEAST_DRINK, true);
-                caster->CastSpell(caster, SPELL_BOUNTIFUL_FEAST_FOOD, true);
-                caster->CastSpell(caster, SPELL_BOUNTIFUL_FEAST_REFRESHMENT, true);
-            }
-
-            void Register()
-            {
-                OnEffectHit += SpellEffectFn(spell_gen_bountiful_feast_SpellScript::HandleScriptEffect, EFFECT_0, SPELL_EFFECT_SCRIPT_EFFECT);
-            }
-        };
-
-        SpellScript* GetSpellScript() const
-        {
-            return new spell_gen_bountiful_feast_SpellScript();
-        }
-};
-
-enum PilgrimsBountyBuffFood
-{
-    // Pilgrims Bounty Buff Food
-    SPELL_WELL_FED_AP_TRIGGER       = 65414,
-    SPELL_WELL_FED_ZM_TRIGGER       = 65412,
-    SPELL_WELL_FED_HIT_TRIGGER      = 65416,
-    SPELL_WELL_FED_HASTE_TRIGGER    = 65410,
-    SPELL_WELL_FED_SPIRIT_TRIGGER   = 65415,
-};
-
-class spell_pilgrims_bounty_buff_food : public SpellScriptLoader
-{
-    private:
-        uint32 _triggeredSpellId;
-    public:
-        spell_pilgrims_bounty_buff_food(const char* name, uint32 triggeredSpellId) : SpellScriptLoader(name), _triggeredSpellId(triggeredSpellId) { }
-
-        class spell_pilgrims_bounty_buff_food_AuraScript : public AuraScript
-        {
-            PrepareAuraScript(spell_pilgrims_bounty_buff_food_AuraScript)
-        private:
-            uint32 _triggeredSpellId;
-
-        public:
-            spell_pilgrims_bounty_buff_food_AuraScript(uint32 triggeredSpellId) : AuraScript(), _triggeredSpellId(triggeredSpellId) { }
-
-            bool Load()
-            {
-                _handled = false;
-                return true;
-            }
-
-            void HandleTriggerSpell(AuraEffect const* /*aurEff*/)
-            {
-                if (_handled)
-                    return;
-
-                Unit* caster = GetCaster();
-                if (!caster)
-                    return;
-
-                _handled = true;
-                caster->CastSpell(caster, _triggeredSpellId, true);
-            }
-
-            void Register()
-            {
-                OnEffectPeriodic += AuraEffectPeriodicFn(spell_pilgrims_bounty_buff_food_AuraScript::HandleTriggerSpell, EFFECT_2, SPELL_AURA_PERIODIC_TRIGGER_SPELL);
-            }
-
-            bool _handled;
+                DoEffectCalcAmount += AuraEffectCalcAmountFn(spell_gen_replenishment_AuraScript::CalculateAmount, EFFECT_0, SPELL_AURA_PERIODIC_ENERGIZE);
+            }
         };
 
         AuraScript* GetAuraScript() const
         {
-            return new spell_pilgrims_bounty_buff_food_AuraScript(_triggeredSpellId);
-=======
-                DoEffectCalcAmount += AuraEffectCalcAmountFn(spell_gen_replenishment_AuraScript::CalculateAmount, EFFECT_0, SPELL_AURA_PERIODIC_ENERGIZE);
-            }
-        };
-
-        AuraScript* GetAuraScript() const
-        {
             return new spell_gen_replenishment_AuraScript();
->>>>>>> 2dc72ec7
         }
 };
 
@@ -3837,7 +3840,6 @@
     new spell_gen_upper_deck_create_foam_sword();
     new spell_gen_bonked();
     new spell_gen_gift_of_naaru();
-<<<<<<< HEAD
     new spell_gen_av_honorable_defender();
     new spell_gen_turkey_tracker();
     new spell_gen_feast_on();
@@ -3857,7 +3859,5 @@
     new spell_pilgrims_bounty_buff_food("spell_gen_spice_bread_stuffing", SPELL_WELL_FED_HIT_TRIGGER);
     new spell_pilgrims_bounty_buff_food("spell_gen_pumpkin_pie", SPELL_WELL_FED_SPIRIT_TRIGGER);
     new spell_pilgrims_bounty_buff_food("spell_gen_candied_sweet_potato", SPELL_WELL_FED_HASTE_TRIGGER);
-=======
     new spell_gen_replenishment();
->>>>>>> 2dc72ec7
 }