/*
 * This file is part of the TrinityCore Project. See AUTHORS file for Copyright information
 *
 * This program is free software; you can redistribute it and/or modify it
 * under the terms of the GNU General Public License as published by the
 * Free Software Foundation; either version 2 of the License, or (at your
 * option) any later version.
 *
 * This program is distributed in the hope that it will be useful, but WITHOUT
 * ANY WARRANTY; without even the implied warranty of MERCHANTABILITY or
 * FITNESS FOR A PARTICULAR PURPOSE. See the GNU General Public License for
 * more details.
 *
 * You should have received a copy of the GNU General Public License along
 * with this program. If not, see <http://www.gnu.org/licenses/>.
 */

/*
 * Scripts for spells with SPELLFAMILY_GENERIC which cannot be included in AI script file
 * of creature using it or can't be bound to any player class.
 * Ordered alphabetically using scriptname.
 * Scriptnames of files in this file should be prefixed with "spell_gen_"
 */

#include "ScriptMgr.h"
#include "AreaTrigger.h"
#include "AreaTriggerAI.h"
#include "Battleground.h"
#include "BattlePetMgr.h"
#include "CellImpl.h"
#include "CommonPredicates.h"
#include "Containers.h"
#include "CreatureAI.h"
#include "DB2Stores.h"
#include "GameTime.h"
#include "GridNotifiersImpl.h"
#include "Item.h"
#include "Log.h"
#include "MapUtils.h"
#include "MotionMaster.h"
#include "NPCPackets.h"
#include "ObjectMgr.h"
#include "Pet.h"
#include "PhasingHandler.h"
#include "ReputationMgr.h"
#include "PathGenerator.h"
#include "SkillDiscovery.h"
#include "SpellAuraEffects.h"
#include "SpellHistory.h"
#include "SpellMgr.h"
#include "SpellPackets.h"
#include "SpellScript.h"
#include "Vehicle.h"
#include "WorldStateMgr.h"

class spell_gen_absorb0_hitlimit1 : public AuraScript
{
    uint32 limit = 0;

    bool Load() override
    {
        // Max absorb stored in 1 dummy effect
        limit = GetSpellInfo()->GetEffect(EFFECT_1).CalcValue();
        return true;
    }

    void Absorb(AuraEffect* /*aurEff*/, DamageInfo& /*dmgInfo*/, uint32& absorbAmount)
    {
        absorbAmount = std::min(limit, absorbAmount);
    }

    void Register() override
    {
        OnEffectAbsorb += AuraEffectAbsorbFn(spell_gen_absorb0_hitlimit1::Absorb, EFFECT_0);
    }
};

// 28764 - Adaptive Warding (Frostfire Regalia Set)
enum AdaptiveWarding
{
    SPELL_GEN_ADAPTIVE_WARDING_FIRE     = 28765,
    SPELL_GEN_ADAPTIVE_WARDING_NATURE   = 28768,
    SPELL_GEN_ADAPTIVE_WARDING_FROST    = 28766,
    SPELL_GEN_ADAPTIVE_WARDING_SHADOW   = 28769,
    SPELL_GEN_ADAPTIVE_WARDING_ARCANE   = 28770
};

class spell_gen_adaptive_warding : public AuraScript
{
    bool Validate(SpellInfo const* /*spellInfo*/) override
    {
        return ValidateSpellInfo(
        {
            SPELL_GEN_ADAPTIVE_WARDING_FIRE,
            SPELL_GEN_ADAPTIVE_WARDING_NATURE,
            SPELL_GEN_ADAPTIVE_WARDING_FROST,
            SPELL_GEN_ADAPTIVE_WARDING_SHADOW,
            SPELL_GEN_ADAPTIVE_WARDING_ARCANE
        });
    }

    bool CheckProc(ProcEventInfo& eventInfo)
    {
        if (!eventInfo.GetSpellInfo())
            return false;

        // find Mage Armor
        if (!GetTarget()->GetAuraEffect(SPELL_AURA_MOD_MANA_REGEN_INTERRUPT, SPELLFAMILY_MAGE, flag128(0x10000000, 0x0, 0x0)))
            return false;

        switch (GetFirstSchoolInMask(eventInfo.GetSchoolMask()))
        {
            case SPELL_SCHOOL_NORMAL:
            case SPELL_SCHOOL_HOLY:
                return false;
            default:
                break;
        }
        return true;
    }

    void HandleProc(AuraEffect* aurEff, ProcEventInfo& eventInfo)
    {
        PreventDefaultAction();

        uint32 spellId = 0;
        switch (GetFirstSchoolInMask(eventInfo.GetSchoolMask()))
        {
            case SPELL_SCHOOL_FIRE:
                spellId = SPELL_GEN_ADAPTIVE_WARDING_FIRE;
                break;
            case SPELL_SCHOOL_NATURE:
                spellId = SPELL_GEN_ADAPTIVE_WARDING_NATURE;
                break;
            case SPELL_SCHOOL_FROST:
                spellId = SPELL_GEN_ADAPTIVE_WARDING_FROST;
                break;
            case SPELL_SCHOOL_SHADOW:
                spellId = SPELL_GEN_ADAPTIVE_WARDING_SHADOW;
                break;
            case SPELL_SCHOOL_ARCANE:
                spellId = SPELL_GEN_ADAPTIVE_WARDING_ARCANE;
                break;
            default:
                return;
        }
        GetTarget()->CastSpell(GetTarget(), spellId, aurEff);
    }

    void Register() override
    {
        DoCheckProc += AuraCheckProcFn(spell_gen_adaptive_warding::CheckProc);
        OnEffectProc += AuraEffectProcFn(spell_gen_adaptive_warding::HandleProc, EFFECT_0, SPELL_AURA_DUMMY);
    }
};

class spell_gen_allow_cast_from_item_only : public SpellScript
{
    SpellCastResult CheckRequirement()
    {
        if (!GetCastItem())
            return SPELL_FAILED_CANT_DO_THAT_RIGHT_NOW;
        return SPELL_CAST_OK;
    }

    void Register() override
    {
        OnCheckCast += SpellCheckCastFn(spell_gen_allow_cast_from_item_only::CheckRequirement);
    }
};

enum AnimalBloodPoolSpell
{
    SPELL_ANIMAL_BLOOD      = 46221,
    SPELL_SPAWN_BLOOD_POOL  = 63471
};

// 46221 - Animal Blood
class spell_gen_animal_blood : public AuraScript
{
    bool Validate(SpellInfo const* /*spellInfo*/) override
    {
        return ValidateSpellInfo({ SPELL_SPAWN_BLOOD_POOL });
    }

    void OnApply(AuraEffect const* /*aurEff*/, AuraEffectHandleModes /*mode*/)
    {
        // Remove all auras with spell id 46221, except the one currently being applied
        while (Aura* aur = GetUnitOwner()->GetOwnedAura(SPELL_ANIMAL_BLOOD, ObjectGuid::Empty, ObjectGuid::Empty, 0, GetAura()))
            GetUnitOwner()->RemoveOwnedAura(aur);
    }

    void OnRemove(AuraEffect const* /*aurEff*/, AuraEffectHandleModes /*mode*/)
    {
        if (Unit* owner = GetUnitOwner())
                owner->CastSpell(owner, SPELL_SPAWN_BLOOD_POOL, true);
    }

    void Register() override
    {
        AfterEffectApply += AuraEffectRemoveFn(spell_gen_animal_blood::OnApply, EFFECT_0, SPELL_AURA_PERIODIC_TRIGGER_SPELL, AURA_EFFECT_HANDLE_REAL);
        AfterEffectRemove += AuraEffectRemoveFn(spell_gen_animal_blood::OnRemove, EFFECT_0, SPELL_AURA_PERIODIC_TRIGGER_SPELL, AURA_EFFECT_HANDLE_REAL);
    }
};

// 63471 - Spawn Blood Pool
class spell_spawn_blood_pool : public SpellScript
{
    void SetDest(SpellDestination& dest)
    {
        Unit* caster = GetCaster();
        Position summonPos = caster->GetPosition();
        LiquidData liquidStatus;
        if (caster->GetMap()->GetLiquidStatus(caster->GetPhaseShift(), caster->GetPositionX(), caster->GetPositionY(), caster->GetPositionZ(), {}, &liquidStatus, caster->GetCollisionHeight()))
            summonPos.m_positionZ = liquidStatus.level;
        dest.Relocate(summonPos);
    }

    void Register() override
    {
        OnDestinationTargetSelect += SpellDestinationTargetSelectFn(spell_spawn_blood_pool::SetDest, EFFECT_0, TARGET_DEST_CASTER);
    }
};

// 430 Drink
// 431 Drink
// 432 Drink
// 1133 Drink
// 1135 Drink
// 1137 Drink
// 10250 Drink
// 22734 Drink
// 27089 Drink
// 34291 Drink
// 43182 Drink
// 43183 Drink
// 46755 Drink
// 49472 Drink Coffee
// 57073 Drink
// 61830 Drink
// 72623 Drink
class spell_gen_arena_drink : public AuraScript
{
    bool Load() override
    {
        return GetCaster() && GetCaster()->GetTypeId() == TYPEID_PLAYER;
    }

    bool Validate(SpellInfo const* spellInfo) override
    {
        if (!ValidateSpellEffect({ { spellInfo->Id, EFFECT_0 } }) || !spellInfo->GetEffect(EFFECT_0).IsAura(SPELL_AURA_MOD_POWER_REGEN))
        {
            TC_LOG_ERROR("spells", "Aura {} structure has been changed - first aura is no longer SPELL_AURA_MOD_POWER_REGEN", GetId());
            return false;
        }

        return true;
    }

    void CalcPeriodic(AuraEffect const* /*aurEff*/, bool& isPeriodic, int32& /*amplitude*/)
    {
        // Get SPELL_AURA_MOD_POWER_REGEN aura from spell
        AuraEffect* regen = GetAura()->GetEffect(EFFECT_0);
        if (!regen)
            return;

        // default case - not in arena
        if (!GetCaster()->ToPlayer()->InArena())
            isPeriodic = false;
    }

    void CalcAmount(AuraEffect const* /*aurEff*/, int32& amount, bool& /*canBeRecalculated*/)
    {
        AuraEffect* regen = GetAura()->GetEffect(EFFECT_0);
        if (!regen)
            return;

        // default case - not in arena
        if (!GetCaster()->ToPlayer()->InArena())
            regen->ChangeAmount(amount);
    }

    void UpdatePeriodic(AuraEffect* aurEff)
    {
        AuraEffect* regen = GetAura()->GetEffect(EFFECT_0);
        if (!regen)
            return;

        // **********************************************
        // This feature used only in arenas
        // **********************************************
        // Here need increase mana regen per tick (6 second rule)
        // on 0 tick -   0  (handled in 2 second)
        // on 1 tick - 166% (handled in 4 second)
        // on 2 tick - 133% (handled in 6 second)

        // Apply bonus for 1 - 4 tick
        switch (aurEff->GetTickNumber())
        {
            case 1:   // 0%
                regen->ChangeAmount(0);
                break;
            case 2:   // 166%
                regen->ChangeAmount(aurEff->GetAmount() * 5 / 3);
                break;
            case 3:   // 133%
                regen->ChangeAmount(aurEff->GetAmount() * 4 / 3);
                break;
            default:  // 100% - normal regen
                regen->ChangeAmount(aurEff->GetAmount());
                // No need to update after 4th tick
                aurEff->SetPeriodic(false);
                break;
        }
    }

    void Register() override
    {
        DoEffectCalcPeriodic += AuraEffectCalcPeriodicFn(spell_gen_arena_drink::CalcPeriodic, EFFECT_1, SPELL_AURA_PERIODIC_DUMMY);
        DoEffectCalcAmount += AuraEffectCalcAmountFn(spell_gen_arena_drink::CalcAmount, EFFECT_1, SPELL_AURA_PERIODIC_DUMMY);
        OnEffectUpdatePeriodic += AuraEffectUpdatePeriodicFn(spell_gen_arena_drink::UpdatePeriodic, EFFECT_1, SPELL_AURA_PERIODIC_DUMMY);
    }
};

// 28313 - Aura of Fear
class spell_gen_aura_of_fear : public AuraScript
{
    bool Validate(SpellInfo const* spellInfo) override
    {
        return ValidateSpellEffect({ { spellInfo->Id, EFFECT_0 } }) && ValidateSpellInfo({ spellInfo->GetEffect(EFFECT_0).TriggerSpell });
    }

    void PeriodicTick(AuraEffect const* aurEff)
    {
        PreventDefaultAction();
        if (!roll_chance_i(GetSpellInfo()->ProcChance))
            return;

        GetTarget()->CastSpell(nullptr, aurEff->GetSpellEffectInfo().TriggerSpell, true);
    }

    void Register() override
    {
        OnEffectPeriodic += AuraEffectPeriodicFn(spell_gen_aura_of_fear::PeriodicTick, EFFECT_0, SPELL_AURA_PERIODIC_TRIGGER_SPELL);
    }
};

class spell_gen_av_drekthar_presence : public AuraScript
{
    bool CheckAreaTarget(Unit* target)
    {
        switch (target->GetEntry())
        {
            // alliance
            case 14762: // Dun Baldar North Marshal
            case 14763: // Dun Baldar South Marshal
            case 14764: // Icewing Marshal
            case 14765: // Stonehearth Marshal
            case 11948: // Vandar Stormspike
            // horde
            case 14772: // East Frostwolf Warmaster
            case 14776: // Tower Point Warmaster
            case 14773: // Iceblood Warmaster
            case 14777: // West Frostwolf Warmaster
            case 11946: // Drek'thar
                return true;
            default:
                return false;
        }
    }

    void Register() override
    {
        DoCheckAreaTarget += AuraCheckAreaTargetFn(spell_gen_av_drekthar_presence::CheckAreaTarget);
    }
};

enum GenericBandage
{
    SPELL_RECENTLY_BANDAGED     = 11196
};

class spell_gen_bandage : public SpellScript
{
    bool Validate(SpellInfo const* /*spellInfo*/) override
    {
        return ValidateSpellInfo({ SPELL_RECENTLY_BANDAGED });
    }

    SpellCastResult CheckCast()
    {
        if (Unit* target = GetExplTargetUnit())
        {
            if (target->HasAura(SPELL_RECENTLY_BANDAGED))
                return SPELL_FAILED_TARGET_AURASTATE;
        }
        return SPELL_CAST_OK;
    }

    void HandleScript()
    {
        if (Unit* target = GetHitUnit())
            GetCaster()->CastSpell(target, SPELL_RECENTLY_BANDAGED, true);
    }

    void Register() override
    {
        OnCheckCast += SpellCheckCastFn(spell_gen_bandage::CheckCast);
        AfterHit += SpellHitFn(spell_gen_bandage::HandleScript);
    }
};

// 193970 - Mercenary Shapeshift
class spell_gen_battleground_mercenary_shapeshift : public AuraScript
{
    inline static std::unordered_map<Races, std::array<uint32, 2>> const RaceDisplayIds =
    {
        { RACE_HUMAN, { 55239, 55238 } },
        { RACE_ORC, { 55257, 55256 } },
        { RACE_DWARF, { 55241, 55240 } },
        { RACE_NIGHTELF, { 55243, 55242 } },
        { RACE_UNDEAD_PLAYER, { 55259, 55258 } },
        { RACE_TAUREN, { 55261, 55260 } },
        { RACE_GNOME, { 55245, 55244 } },
        { RACE_TROLL, { 55263, 55262 } },
        { RACE_GOBLIN, { 55267, 57244 } },
        { RACE_BLOODELF, { 55265, 55264 } },
        { RACE_DRAENEI, { 55247, 55246 } },
        { RACE_WORGEN, { 55255, 55254 } },
        { RACE_PANDAREN_NEUTRAL, { 55253, 55252 } }, // not verified, might be swapped with RACE_PANDAREN_HORDE
        { RACE_PANDAREN_ALLIANCE, { 55249, 55248 } },
        { RACE_PANDAREN_HORDE, { 55251, 55250 } },
        { RACE_NIGHTBORNE, { 82375, 82376 } },
        { RACE_HIGHMOUNTAIN_TAUREN, { 82377, 82378 } },
        { RACE_VOID_ELF, { 82371, 82372 } },
        { RACE_LIGHTFORGED_DRAENEI, { 82373, 82374 } },
        { RACE_ZANDALARI_TROLL, { 88417, 88416 } },
        { RACE_KUL_TIRAN, { 88414, 88413 } },
        { RACE_DARK_IRON_DWARF, { 88409, 88408 } },
        { RACE_VULPERA, { 94999, 95001 } },
        { RACE_MAGHAR_ORC, { 88420, 88410 } },
        { RACE_MECHAGNOME, { 94998, 95000 } },
    };

    inline static std::vector<uint32> RacialSkills;

    static Races GetReplacementRace(Races nativeRace, Classes playerClass)
    {
        if (CharBaseInfoEntry const* charBaseInfo = DB2Manager::GetCharBaseInfo(nativeRace, playerClass))
            if (sObjectMgr->GetPlayerInfo(charBaseInfo->OtherFactionRaceID, playerClass))
                return Races(charBaseInfo->OtherFactionRaceID);

        return RACE_NONE;
    }

    static uint32 GetDisplayIdForRace(Races race, Gender gender)
    {
        if (std::array<uint32, 2> const* displayIds = Trinity::Containers::MapGetValuePtr(RaceDisplayIds, race))
            return (*displayIds)[gender];

        return 0;
    }

    bool Validate(SpellInfo const* /*spellInfo*/) override
    {
        for (auto const& [race, displayIds] : RaceDisplayIds)
        {
            if (!sChrRacesStore.LookupEntry(race))
                return false;

            for (uint32 displayId : displayIds)
                if (!sCreatureDisplayInfoStore.LookupEntry(displayId))
                    return false;
        }

        RacialSkills.clear();
        for (SkillLineEntry const* skillLine : sSkillLineStore)
            if (skillLine->GetFlags().HasFlag(SkillLineFlags::RacialForThePurposeOfTemporaryRaceChange))
                RacialSkills.push_back(skillLine->ID);

        return true;
    }

    void HandleApply(AuraEffect const* /*aurEff*/, AuraEffectHandleModes mode) const
    {
        Unit* owner = GetUnitOwner();
        Races otherFactionRace = GetReplacementRace(Races(owner->GetRace()), Classes(owner->GetClass()));
        if (otherFactionRace == RACE_NONE)
            return;

        if (uint32 displayId = GetDisplayIdForRace(otherFactionRace, owner->GetNativeGender()))
            owner->SetDisplayId(displayId);

        if (mode & AURA_EFFECT_HANDLE_REAL)
            UpdateRacials(Races(owner->GetRace()), otherFactionRace);
    }

    void HandleRemove(AuraEffect const* /*aurEff*/, AuraEffectHandleModes /*mode*/) const
    {
        Unit* owner = GetUnitOwner();
        Races otherFactionRace = GetReplacementRace(Races(owner->GetRace()), Classes(owner->GetClass()));
        if (otherFactionRace == RACE_NONE)
            return;

        UpdateRacials(otherFactionRace, Races(owner->GetRace()));
    }

    void UpdateRacials(Races oldRace, Races newRace) const
    {
        Player* player = GetUnitOwner()->ToPlayer();
        if (!player)
            return;

        for (uint32 racialSkillId : RacialSkills)
        {
            if (sDB2Manager.GetSkillRaceClassInfo(racialSkillId, oldRace, player->GetClass()))
                if (std::vector<SkillLineAbilityEntry const*> const* skillLineAbilities = sDB2Manager.GetSkillLineAbilitiesBySkill(racialSkillId))
                    for (SkillLineAbilityEntry const* ability : *skillLineAbilities)
                        player->RemoveSpell(ability->Spell, false, false);

            if (sDB2Manager.GetSkillRaceClassInfo(racialSkillId, newRace, player->GetClass()))
                player->LearnSkillRewardedSpells(racialSkillId, player->GetMaxSkillValueForLevel(), newRace);
        }
    }

    void Register() override
    {
        AfterEffectApply += AuraEffectApplyFn(spell_gen_battleground_mercenary_shapeshift::HandleApply, EFFECT_0, SPELL_AURA_TRANSFORM, AURA_EFFECT_HANDLE_SEND_FOR_CLIENT_MASK);
        AfterEffectRemove += AuraEffectApplyFn(spell_gen_battleground_mercenary_shapeshift::HandleRemove, EFFECT_0, SPELL_AURA_TRANSFORM, AURA_EFFECT_HANDLE_REAL);
    }
};

// Blood Reserve - 64568
enum BloodReserve
{
    SPELL_GEN_BLOOD_RESERVE_AURA = 64568,
    SPELL_GEN_BLOOD_RESERVE_HEAL = 64569
};

class spell_gen_blood_reserve : public AuraScript
{
    bool Validate(SpellInfo const* /*spellInfo*/) override
    {
        return ValidateSpellInfo({ SPELL_GEN_BLOOD_RESERVE_HEAL });
    }

    bool CheckProc(ProcEventInfo& eventInfo)
    {
        if (Unit* caster = eventInfo.GetActionTarget())
            if (caster->HealthBelowPct(35))
                return true;

        return false;
    }

    void HandleProc(AuraEffect* aurEff, ProcEventInfo& eventInfo)
    {
        PreventDefaultAction();

        Unit* caster = eventInfo.GetActionTarget();
        CastSpellExtraArgs args(aurEff);
        args.AddSpellBP0(aurEff->GetAmount());
        caster->CastSpell(caster, SPELL_GEN_BLOOD_RESERVE_HEAL, args);
        caster->RemoveAura(SPELL_GEN_BLOOD_RESERVE_AURA);
    }

    void Register() override
    {
        DoCheckProc += AuraCheckProcFn(spell_gen_blood_reserve::CheckProc);
        OnEffectProc += AuraEffectProcFn(spell_gen_blood_reserve::HandleProc, EFFECT_0, SPELL_AURA_PROC_TRIGGER_SPELL);
    }
};

enum Bonked
{
    SPELL_BONKED            = 62991,
    SPELL_FOAM_SWORD_DEFEAT = 62994,
    SPELL_ON_GUARD          = 62972
};

class spell_gen_bonked : public SpellScript
{
    void HandleScript(SpellEffIndex /*effIndex*/)
    {
        if (Player* target = GetHitPlayer())
        {
            Aura const* aura = GetHitAura();
            if (!(aura && aura->GetStackAmount() == 3))
                return;

            target->CastSpell(target, SPELL_FOAM_SWORD_DEFEAT, true);
            target->RemoveAurasDueToSpell(SPELL_BONKED);

            if (Aura const* auraOnGuard = target->GetAura(SPELL_ON_GUARD))
                if (Item* item = target->GetItemByGuid(auraOnGuard->GetCastItemGUID()))
                    target->DestroyItemCount(item->GetEntry(), 1, true);
        }
    }

    void Register() override
    {
        OnEffectHitTarget += SpellEffectFn(spell_gen_bonked::HandleScript, EFFECT_1, SPELL_EFFECT_SCRIPT_EFFECT);
    }
};

/* DOCUMENTATION: Break-Shield spells
    Break-Shield spells can be classified in three groups:

        - Spells on vehicle bar used by players:
            + EFFECT_0: SCRIPT_EFFECT
            + EFFECT_1: NONE
            + EFFECT_2: NONE
        - Spells cast by players triggered by script:
            + EFFECT_0: SCHOOL_DAMAGE
            + EFFECT_1: SCRIPT_EFFECT
            + EFFECT_2: FORCE_CAST
        - Spells cast by NPCs on players:
            + EFFECT_0: SCHOOL_DAMAGE
            + EFFECT_1: SCRIPT_EFFECT
            + EFFECT_2: NONE

    In the following script we handle the SCRIPT_EFFECT for effIndex EFFECT_0 and EFFECT_1.
        - When handling EFFECT_0 we're in the "Spells on vehicle bar used by players" case
          and we'll trigger "Spells cast by players triggered by script"
        - When handling EFFECT_1 we're in the "Spells cast by players triggered by script"
          or "Spells cast by NPCs on players" so we'll search for the first defend layer and drop it.
*/

enum BreakShieldSpells
{
    SPELL_BREAK_SHIELD_DAMAGE_2K                 = 62626,
    SPELL_BREAK_SHIELD_DAMAGE_10K                = 64590,

    SPELL_BREAK_SHIELD_TRIGGER_FACTION_MOUNTS    = 62575, // Also on ToC5 mounts
    SPELL_BREAK_SHIELD_TRIGGER_CAMPAING_WARHORSE = 64595,
    SPELL_BREAK_SHIELD_TRIGGER_UNK               = 66480
};

class spell_gen_break_shield: public SpellScript
{
    bool Validate(SpellInfo const* /*spellInfo*/) override
    {
        return ValidateSpellInfo({ 62552, 62719, 64100, 66482 });
    }

    void HandleScriptEffect(SpellEffIndex effIndex)
    {
        Unit* target = GetHitUnit();

        switch (effIndex)
        {
            case EFFECT_0: // On spells wich trigger the damaging spell (and also the visual)
            {
                uint32 spellId;

                switch (GetSpellInfo()->Id)
                {
                    case SPELL_BREAK_SHIELD_TRIGGER_UNK:
                    case SPELL_BREAK_SHIELD_TRIGGER_CAMPAING_WARHORSE:
                        spellId = SPELL_BREAK_SHIELD_DAMAGE_10K;
                        break;
                    case SPELL_BREAK_SHIELD_TRIGGER_FACTION_MOUNTS:
                        spellId = SPELL_BREAK_SHIELD_DAMAGE_2K;
                        break;
                    default:
                        return;
                }

                if (Unit* rider = GetCaster()->GetCharmer())
                    rider->CastSpell(target, spellId, false);
                else
                    GetCaster()->CastSpell(target, spellId, false);
                break;
            }
            case EFFECT_1: // On damaging spells, for removing a defend layer
            {
                Unit::AuraApplicationMap const& auras = target->GetAppliedAuras();
                for (Unit::AuraApplicationMap::const_iterator itr = auras.begin(); itr != auras.end(); ++itr)
                {
                    if (Aura* aura = itr->second->GetBase())
                    {
                        if (aura->GetId() == 62552 || aura->GetId() == 62719 || aura->GetId() == 64100 || aura->GetId() == 66482)
                        {
                            aura->ModStackAmount(-1, AURA_REMOVE_BY_ENEMY_SPELL);
                            // Remove dummys from rider (Necessary for updating visual shields)
                            if (Unit* rider = target->GetCharmer())
                                if (Aura* defend = rider->GetAura(aura->GetId()))
                                    defend->ModStackAmount(-1, AURA_REMOVE_BY_ENEMY_SPELL);
                            break;
                        }
                    }
                }
                break;
            }
            default:
                break;
        }
    }

    void Register() override
    {
        OnEffectHitTarget += SpellEffectFn(spell_gen_break_shield::HandleScriptEffect, EFFECT_FIRST_FOUND, SPELL_EFFECT_SCRIPT_EFFECT);
    }
};

// 48750 - Burning Depths Necrolyte Image
class spell_gen_burning_depths_necrolyte_image : public AuraScript
{
    bool Validate(SpellInfo const* spellInfo) override
    {
        return ValidateSpellEffect({ { spellInfo->Id, EFFECT_2 } })
            && ValidateSpellInfo({ static_cast<uint32>(spellInfo->GetEffect(EFFECT_2).CalcValue()) });
    }

    void HandleApply(AuraEffect const* /*aurEff*/, AuraEffectHandleModes /*mode*/)
    {
        if (Unit* caster = GetCaster())
            caster->CastSpell(GetTarget(), uint32(GetEffectInfo(EFFECT_2).CalcValue()));
    }

    void HandleRemove(AuraEffect const* /*aurEff*/, AuraEffectHandleModes /*mode*/)
    {
        GetTarget()->RemoveAurasDueToSpell(uint32(GetEffectInfo(EFFECT_2).CalcValue()), GetCasterGUID());
    }

    void Register() override
    {
        AfterEffectApply += AuraEffectApplyFn(spell_gen_burning_depths_necrolyte_image::HandleApply, EFFECT_0, SPELL_AURA_TRANSFORM, AURA_EFFECT_HANDLE_REAL);
        AfterEffectRemove += AuraEffectRemoveFn(spell_gen_burning_depths_necrolyte_image::HandleRemove, EFFECT_0, SPELL_AURA_TRANSFORM, AURA_EFFECT_HANDLE_REAL);
    }
};

enum CannibalizeSpells
{
    SPELL_CANNIBALIZE_TRIGGERED = 20578
};

class spell_gen_cannibalize : public SpellScript
{
    bool Validate(SpellInfo const* /*spellInfo*/) override
    {
        return ValidateSpellInfo({ SPELL_CANNIBALIZE_TRIGGERED });
    }

    SpellCastResult CheckIfCorpseNear()
    {
        Unit* caster = GetCaster();
        float max_range = GetSpellInfo()->GetMaxRange(false);
        WorldObject* result = nullptr;
        // search for nearby enemy corpse in range
        Trinity::AnyDeadUnitSpellTargetInRangeCheck check(caster, max_range, GetSpellInfo(), TARGET_CHECK_ENEMY, TARGET_OBJECT_TYPE_CORPSE_ENEMY);
        Trinity::WorldObjectSearcher<Trinity::AnyDeadUnitSpellTargetInRangeCheck> searcher(caster, result, check);
        Cell::VisitWorldObjects(caster, searcher, max_range);
        if (!result)
            Cell::VisitGridObjects(caster, searcher, max_range);
        if (!result)
            return SPELL_FAILED_NO_EDIBLE_CORPSES;
        return SPELL_CAST_OK;
    }

    void HandleDummy(SpellEffIndex /*effIndex*/)
    {
        GetCaster()->CastSpell(GetCaster(), SPELL_CANNIBALIZE_TRIGGERED, false);
    }

    void Register() override
    {
        OnEffectHit += SpellEffectFn(spell_gen_cannibalize::HandleDummy, EFFECT_0, SPELL_EFFECT_DUMMY);
        OnCheckCast += SpellCheckCastFn(spell_gen_cannibalize::CheckIfCorpseNear);
    }
};

// 66020 Chains of Ice
class spell_gen_chains_of_ice : public AuraScript
{
    void UpdatePeriodic(AuraEffect* aurEff)
    {
        // Get 0 effect aura
        AuraEffect* slow = GetAura()->GetEffect(EFFECT_0);
        if (!slow)
            return;

        int32 newAmount = std::min<int32>(slow->GetAmount() + aurEff->GetAmount(), 0);
        slow->ChangeAmount(newAmount);
    }

    void Register() override
    {
        OnEffectUpdatePeriodic += AuraEffectUpdatePeriodicFn(spell_gen_chains_of_ice::UpdatePeriodic, EFFECT_1, SPELL_AURA_PERIODIC_DUMMY);
    }
};

enum ChaosBlast
{
    SPELL_CHAOS_BLAST   = 37675
};

class spell_gen_chaos_blast : public SpellScript
{
    bool Validate(SpellInfo const* /*spellInfo*/) override
    {
        return ValidateSpellInfo({ SPELL_CHAOS_BLAST });
    }

    void HandleDummy(SpellEffIndex /* effIndex */)
    {
        int32 basepoints0 = 100;
        Unit* caster = GetCaster();
        if (Unit* target = GetHitUnit())
        {
            CastSpellExtraArgs args(TRIGGERED_FULL_MASK);
            args.AddSpellBP0(basepoints0);
            caster->CastSpell(target, SPELL_CHAOS_BLAST, args);
        }
    }

    void Register() override
    {
        OnEffectHitTarget += SpellEffectFn(spell_gen_chaos_blast::HandleDummy, EFFECT_0, SPELL_EFFECT_DUMMY);
    }
};

// 28471 - ClearAll
class spell_clear_all : public SpellScript
{
    void HandleScript(SpellEffIndex /*effIndex*/)
    {
        Unit* caster = GetCaster();
        caster->RemoveAllAurasOnDeath();
    }

    void Register() override
    {
        OnEffectHitTarget += SpellEffectFn(spell_clear_all::HandleScript, EFFECT_0, SPELL_EFFECT_SCRIPT_EFFECT);
    }
};

enum Clone
{
    SPELL_NIGHTMARE_FIGMENT_MIRROR_IMAGE        = 57528
};

class spell_gen_clone : public SpellScript
{
    void HandleScriptEffect(SpellEffIndex effIndex)
    {
        PreventHitDefaultEffect(effIndex);
        GetHitUnit()->CastSpell(GetCaster(), uint32(GetEffectValue()), true);
    }

    void Register() override
    {
        if (m_scriptSpellId == SPELL_NIGHTMARE_FIGMENT_MIRROR_IMAGE)
        {
            OnEffectHitTarget += SpellEffectFn(spell_gen_clone::HandleScriptEffect, EFFECT_1, SPELL_EFFECT_DUMMY);
            OnEffectHitTarget += SpellEffectFn(spell_gen_clone::HandleScriptEffect, EFFECT_2, SPELL_EFFECT_DUMMY);
        }
        else
        {
            OnEffectHitTarget += SpellEffectFn(spell_gen_clone::HandleScriptEffect, EFFECT_1, SPELL_EFFECT_SCRIPT_EFFECT);
            OnEffectHitTarget += SpellEffectFn(spell_gen_clone::HandleScriptEffect, EFFECT_2, SPELL_EFFECT_SCRIPT_EFFECT);
        }
    }
};

enum CloneWeaponSpells
{
    SPELL_COPY_WEAPON_AURA       = 41054,
    SPELL_COPY_WEAPON_2_AURA     = 63418,
    SPELL_COPY_WEAPON_3_AURA     = 69893,

    SPELL_COPY_OFFHAND_AURA      = 45205,
    SPELL_COPY_OFFHAND_2_AURA    = 69896,

    SPELL_COPY_RANGED_AURA       = 57594
};

class spell_gen_clone_weapon : public SpellScript
{
    void HandleScriptEffect(SpellEffIndex effIndex)
    {
        PreventHitDefaultEffect(effIndex);
        GetHitUnit()->CastSpell(GetCaster(), uint32(GetEffectValue()), true);
    }

    void Register() override
    {
        OnEffectHitTarget += SpellEffectFn(spell_gen_clone_weapon::HandleScriptEffect, EFFECT_0, SPELL_EFFECT_SCRIPT_EFFECT);
    }
};

class spell_gen_clone_weapon_aura : public AuraScript
{
    bool Validate(SpellInfo const* /*spellInfo*/) override
    {
        return ValidateSpellInfo(
        {
            SPELL_COPY_WEAPON_AURA,
            SPELL_COPY_WEAPON_2_AURA,
            SPELL_COPY_WEAPON_3_AURA,
            SPELL_COPY_OFFHAND_AURA,
            SPELL_COPY_OFFHAND_2_AURA,
            SPELL_COPY_RANGED_AURA
        });
    }

    void OnApply(AuraEffect const* /*aurEff*/, AuraEffectHandleModes /*mode*/)
    {
        Unit* caster = GetCaster();
        Unit* target = GetTarget();
        if (!caster)
            return;

        switch (GetSpellInfo()->Id)
        {
            case SPELL_COPY_WEAPON_AURA:
            case SPELL_COPY_WEAPON_2_AURA:
            case SPELL_COPY_WEAPON_3_AURA:
            {
                prevItem = target->GetVirtualItemId(0);

                if (Player* player = caster->ToPlayer())
                {
                    if (Item* mainItem = player->GetItemByPos(INVENTORY_SLOT_BAG_0, EQUIPMENT_SLOT_MAINHAND))
                        target->SetVirtualItem(0, mainItem->GetEntry());
                }
                else
                    target->SetVirtualItem(0, caster->GetVirtualItemId(0));
                break;
            }
            case SPELL_COPY_OFFHAND_AURA:
            case SPELL_COPY_OFFHAND_2_AURA:
            {
                prevItem = target->GetVirtualItemId(1);

                if (Player* player = caster->ToPlayer())
                {
                    if (Item* offItem = player->GetItemByPos(INVENTORY_SLOT_BAG_0, EQUIPMENT_SLOT_OFFHAND))
                        target->SetVirtualItem(1, offItem->GetEntry());
                }
                else
                    target->SetVirtualItem(1, caster->GetVirtualItemId(1));
                break;
            }
            case SPELL_COPY_RANGED_AURA:
            {
                prevItem = target->GetVirtualItemId(2);

                if (Player* player = caster->ToPlayer())
                {
                    if (Item* rangedItem = player->GetItemByPos(INVENTORY_SLOT_BAG_0, EQUIPMENT_SLOT_MAINHAND))
                        target->SetVirtualItem(2, rangedItem->GetEntry());
                }
                else
                    target->SetVirtualItem(2, caster->GetVirtualItemId(2));
                break;
            }
            default:
                break;
        }
    }

    void OnRemove(AuraEffect const* /*aurEff*/, AuraEffectHandleModes /*mode*/)
    {
        Unit* target = GetTarget();

        switch (GetSpellInfo()->Id)
        {
            case SPELL_COPY_WEAPON_AURA:
            case SPELL_COPY_WEAPON_2_AURA:
            case SPELL_COPY_WEAPON_3_AURA:
                target->SetVirtualItem(0, prevItem);
                break;
            case SPELL_COPY_OFFHAND_AURA:
            case SPELL_COPY_OFFHAND_2_AURA:
                target->SetVirtualItem(1, prevItem);
                break;
            case SPELL_COPY_RANGED_AURA:
                target->SetVirtualItem(2, prevItem);
                break;
            default:
                break;
        }
    }

    void Register() override
    {
        OnEffectApply += AuraEffectApplyFn(spell_gen_clone_weapon_aura::OnApply, EFFECT_0, SPELL_AURA_PERIODIC_DUMMY, AURA_EFFECT_HANDLE_REAL_OR_REAPPLY_MASK);
        OnEffectRemove += AuraEffectRemoveFn(spell_gen_clone_weapon_aura::OnRemove, EFFECT_0, SPELL_AURA_PERIODIC_DUMMY, AURA_EFFECT_HANDLE_REAL_OR_REAPPLY_MASK);
    }

    uint32 prevItem = 0;
};

class spell_gen_count_pct_from_max_hp : public SpellScript
{
public:
    spell_gen_count_pct_from_max_hp(int32 damagePct = 0) : SpellScript(), _damagePct(damagePct) { }

    void RecalculateDamage()
    {
        if (!_damagePct)
            _damagePct = GetHitDamage();

        SetHitDamage(GetHitUnit()->CountPctFromMaxHealth(_damagePct));
    }

    void Register() override
    {
        OnHit += SpellHitFn(spell_gen_count_pct_from_max_hp::RecalculateDamage);
    }

private:
    int32 _damagePct;
};

// 28865 - Consumption
// 64208 - Consumption
class spell_gen_consumption : public SpellScript
{
    void CalculateDamage(SpellEffectInfo const& /*spellEffectInfo*/, Unit const* /*victim*/, int32& damage, int32& /*flatMod*/, float& /*pctMod*/) const
    {
        if (SpellInfo const* createdBySpell = sSpellMgr->GetSpellInfo(GetCaster()->m_unitData->CreatedBySpell, GetCastDifficulty()))
            damage = createdBySpell->GetEffect(EFFECT_1).CalcValue();
    }

    void Register() override
    {
        CalcDamage += SpellCalcDamageFn(spell_gen_consumption::CalculateDamage);
    }
};

// 63845 - Create Lance
enum CreateLanceSpells
{
    SPELL_CREATE_LANCE_ALLIANCE = 63914,
    SPELL_CREATE_LANCE_HORDE    = 63919
};

class spell_gen_create_lance : public SpellScript
{
    bool Validate(SpellInfo const* /*spellInfo*/) override
    {
        return ValidateSpellInfo(
        {
            SPELL_CREATE_LANCE_ALLIANCE,
            SPELL_CREATE_LANCE_HORDE
        });
    }

    void HandleScript(SpellEffIndex effIndex)
    {
        PreventHitDefaultEffect(effIndex);

        if (Player* target = GetHitPlayer())
        {
            if (target->GetTeam() == ALLIANCE)
                GetCaster()->CastSpell(target, SPELL_CREATE_LANCE_ALLIANCE, true);
            else if (target->GetTeam() == HORDE)
                GetCaster()->CastSpell(target, SPELL_CREATE_LANCE_HORDE, true);
        }
    }

    void Register() override
    {
        OnEffectHitTarget += SpellEffectFn(spell_gen_create_lance::HandleScript, EFFECT_0, SPELL_EFFECT_SCRIPT_EFFECT);
    }
};

enum DalaranDisguiseSpells
{
    SPELL_SUNREAVER_DISGUISE_TRIGGER       = 69672,
    SPELL_SUNREAVER_DISGUISE_FEMALE        = 70973,
    SPELL_SUNREAVER_DISGUISE_MALE          = 70974,

    SPELL_SILVER_COVENANT_DISGUISE_TRIGGER = 69673,
    SPELL_SILVER_COVENANT_DISGUISE_FEMALE  = 70971,
    SPELL_SILVER_COVENANT_DISGUISE_MALE    = 70972
};

class spell_gen_dalaran_disguise : public SpellScript
{
    bool Validate(SpellInfo const* spellInfo) override
    {
        switch (spellInfo->Id)
        {
            case SPELL_SUNREAVER_DISGUISE_TRIGGER:
                return ValidateSpellInfo(
                {
                    SPELL_SUNREAVER_DISGUISE_FEMALE,
                    SPELL_SUNREAVER_DISGUISE_MALE
                });
            case SPELL_SILVER_COVENANT_DISGUISE_TRIGGER:
                return ValidateSpellInfo(
                {
                    SPELL_SILVER_COVENANT_DISGUISE_FEMALE,
                    SPELL_SILVER_COVENANT_DISGUISE_MALE
                });
            default:
                break;
        }

        return false;
    }

    void HandleScript(SpellEffIndex /*effIndex*/)
    {
        if (Player* player = GetHitPlayer())
        {
            uint8 gender = player->GetNativeGender();

            uint32 spellId = GetSpellInfo()->Id;

            switch (spellId)
            {
                case SPELL_SUNREAVER_DISGUISE_TRIGGER:
                    spellId = gender == GENDER_FEMALE ? SPELL_SUNREAVER_DISGUISE_FEMALE : SPELL_SUNREAVER_DISGUISE_MALE;
                    break;
                case SPELL_SILVER_COVENANT_DISGUISE_TRIGGER:
                    spellId = gender == GENDER_FEMALE ? SPELL_SILVER_COVENANT_DISGUISE_FEMALE : SPELL_SILVER_COVENANT_DISGUISE_MALE;
                    break;
                default:
                    break;
            }

            GetCaster()->CastSpell(player, spellId, true);
        }
    }

    void Register() override
    {
        OnEffectHitTarget += SpellEffectFn(spell_gen_dalaran_disguise::HandleScript, EFFECT_0, SPELL_EFFECT_SCRIPT_EFFECT);
    }
};

class spell_gen_decay_over_time_spell : public SpellScript
{
    void ModAuraStack()
    {
        if (Aura* aur = GetHitAura())
            aur->SetStackAmount(static_cast<uint8>(GetSpellInfo()->StackAmount));
    }

    void Register() override
    {
        AfterHit += SpellHitFn(spell_gen_decay_over_time_spell::ModAuraStack);
    }
};

class spell_gen_decay_over_time_aura : public AuraScript
{
protected:
    spell_gen_decay_over_time_aura() = default;

    bool CheckProc(ProcEventInfo& eventInfo)
    {
        return (eventInfo.GetSpellInfo() == GetSpellInfo());
    }

    void Decay(ProcEventInfo& /*eventInfo*/)
    {
        PreventDefaultAction();
        ModStackAmount(-1);
    }

    void Register() override
    {
        DoCheckProc += AuraCheckProcFn(spell_gen_decay_over_time_aura::CheckProc);
        OnProc += AuraProcFn(spell_gen_decay_over_time_aura::Decay);
    }
};

enum FungalDecay
{
    // found in sniffs, there is no duration entry we can possibly use
    AURA_DURATION = 12600
};

// 32065 - Fungal Decay
class spell_gen_decay_over_time_fungal_decay : public spell_gen_decay_over_time_aura
{
    void ModDuration(AuraEffect const* /*aurEff*/, AuraEffectHandleModes /*mode*/)
    {
        // only on actual reapply, not on stack decay
        if (GetDuration() == GetMaxDuration())
        {
            SetMaxDuration(AURA_DURATION);
            SetDuration(AURA_DURATION);
        }
    }

    void Register() override
    {
        spell_gen_decay_over_time_aura::Register();
        OnEffectApply += AuraEffectApplyFn(spell_gen_decay_over_time_fungal_decay::ModDuration, EFFECT_0, SPELL_AURA_MOD_DECREASE_SPEED, AURA_EFFECT_HANDLE_REAL_OR_REAPPLY_MASK);
    }
};

// 36659 - Tail Sting
class spell_gen_decay_over_time_tail_sting : public spell_gen_decay_over_time_aura
{
};

enum DefendVisuals
{
    SPELL_VISUAL_SHIELD_1 = 63130,
    SPELL_VISUAL_SHIELD_2 = 63131,
    SPELL_VISUAL_SHIELD_3 = 63132
};

class spell_gen_defend : public AuraScript
{
    bool Validate(SpellInfo const* /*spellInfo*/) override
    {
        return ValidateSpellInfo(
        {
            SPELL_VISUAL_SHIELD_1,
            SPELL_VISUAL_SHIELD_2,
            SPELL_VISUAL_SHIELD_3
        });
    }

    void RefreshVisualShields(AuraEffect const* aurEff, AuraEffectHandleModes /*mode*/)
    {
        if (GetCaster())
        {
            Unit* target = GetTarget();

            for (uint8 i = 0; i < GetSpellInfo()->StackAmount; ++i)
                target->RemoveAurasDueToSpell(SPELL_VISUAL_SHIELD_1 + i);

            target->CastSpell(target, SPELL_VISUAL_SHIELD_1 + GetAura()->GetStackAmount() - 1, aurEff);
        }
        else
            GetTarget()->RemoveAurasDueToSpell(GetId());
    }

    void RemoveVisualShields(AuraEffect const* /*aurEff*/, AuraEffectHandleModes /*mode*/)
    {
        for (uint8 i = 0; i < GetSpellInfo()->StackAmount; ++i)
            GetTarget()->RemoveAurasDueToSpell(SPELL_VISUAL_SHIELD_1 + i);
    }

    void RemoveDummyFromDriver(AuraEffect const* /*aurEff*/, AuraEffectHandleModes /*mode*/)
    {
        if (Unit* caster = GetCaster())
            if (TempSummon* vehicle = caster->ToTempSummon())
                if (Unit* rider = vehicle->GetSummonerUnit())
                    rider->RemoveAurasDueToSpell(GetId());
    }

    void Register() override
    {
        /*
        SpellInfo const* spell = sSpellMgr->AssertSpellInfo(m_scriptSpellId, DIFFICULTY_NONE);

        // 6.x effects removed

        // Defend spells cast by NPCs (add visuals)
        if (spell->GetEffect(EFFECT_0)->ApplyAuraName == SPELL_AURA_MOD_DAMAGE_PERCENT_TAKEN)
        {
            AfterEffectApply += AuraEffectApplyFn(spell_gen_defend::RefreshVisualShields, EFFECT_0, SPELL_AURA_MOD_DAMAGE_PERCENT_TAKEN, AURA_EFFECT_HANDLE_REAL_OR_REAPPLY_MASK);
            OnEffectRemove += AuraEffectRemoveFn(spell_gen_defend::RemoveVisualShields, EFFECT_0, SPELL_AURA_MOD_DAMAGE_PERCENT_TAKEN, AURA_EFFECT_HANDLE_CHANGE_AMOUNT_MASK);
        }

        // Remove Defend spell from player when he dismounts
        if (spell->GetEffect(EFFECT_2)->ApplyAuraName == SPELL_AURA_MOD_DAMAGE_PERCENT_TAKEN)
            OnEffectRemove += AuraEffectRemoveFn(spell_gen_defend::RemoveDummyFromDriver, EFFECT_2, SPELL_AURA_MOD_DAMAGE_PERCENT_TAKEN, AURA_EFFECT_HANDLE_REAL);

        // Defend spells cast by players (add/remove visuals)
        if (spell->GetEffect(EFFECT_1)->ApplyAuraName == SPELL_AURA_DUMMY)
        {
            AfterEffectApply += AuraEffectApplyFn(spell_gen_defend::RefreshVisualShields, EFFECT_1, SPELL_AURA_DUMMY, AURA_EFFECT_HANDLE_REAL_OR_REAPPLY_MASK);
            OnEffectRemove += AuraEffectRemoveFn(spell_gen_defend::RemoveVisualShields, EFFECT_1, SPELL_AURA_DUMMY, AURA_EFFECT_HANDLE_CHANGE_AMOUNT_MASK);
        }
        */
    }
};

class spell_gen_despawn_aura : public AuraScript
{
    void OnRemove(AuraEffect const* /*aurEff*/, AuraEffectHandleModes /*mode*/)
    {
        if (Creature* target = GetTarget()->ToCreature())
            target->DespawnOrUnsummon();
    }

    void Register() override
    {
        AfterEffectRemove += AuraEffectRemoveFn(spell_gen_despawn_aura::OnRemove, EFFECT_FIRST_FOUND, SPELL_AURA_DUMMY, AURA_EFFECT_HANDLE_REAL);
    }
};

/// @todo: migrate spells to spell_gen_despawn_target, then remove this
class spell_gen_despawn_self : public SpellScript
{
    bool Load() override
    {
        return GetCaster()->GetTypeId() == TYPEID_UNIT;
    }

    void HandleDummy(SpellEffIndex /*effIndex*/)
    {
        if (GetEffectInfo().IsEffect(SPELL_EFFECT_DUMMY) || GetEffectInfo().IsEffect(SPELL_EFFECT_SCRIPT_EFFECT))
            GetCaster()->ToCreature()->DespawnOrUnsummon();
    }

    void Register() override
    {
        OnEffectHitTarget += SpellEffectFn(spell_gen_despawn_self::HandleDummy, EFFECT_ALL, SPELL_EFFECT_ANY);
    }
};

class spell_gen_despawn_target : public SpellScript
{
    void HandleDespawn(SpellEffIndex /*effIndex*/)
    {
        if (GetEffectInfo().IsEffect(SPELL_EFFECT_DUMMY) || GetEffectInfo().IsEffect(SPELL_EFFECT_SCRIPT_EFFECT))
            if (Creature* target = GetHitCreature())
                target->DespawnOrUnsummon();
    }

    void Register() override
    {
        OnEffectHitTarget += SpellEffectFn(spell_gen_despawn_target::HandleDespawn, EFFECT_ALL, SPELL_EFFECT_ANY);
    }
};

enum DivineStormSpell
{
    SPELL_DIVINE_STORM      = 53385,
};

// 70769 Divine Storm!
class spell_gen_divine_storm_cd_reset : public SpellScript
{
    bool Load() override
    {
        return GetCaster()->GetTypeId() == TYPEID_PLAYER;
    }

    bool Validate(SpellInfo const* /*spellInfo*/) override
    {
        return ValidateSpellInfo({ SPELL_DIVINE_STORM });
    }

    void HandleScript(SpellEffIndex /*effIndex*/)
    {
        GetCaster()->GetSpellHistory()->ResetCooldown(SPELL_DIVINE_STORM, true);
    }

    void Register() override
    {
        OnEffectHitTarget += SpellEffectFn(spell_gen_divine_storm_cd_reset::HandleScript, EFFECT_0, SPELL_EFFECT_DUMMY);
    }
};

class spell_gen_ds_flush_knockback : public SpellScript
{
    void HandleScript(SpellEffIndex /*effIndex*/)
    {
        // Here the target is the water spout and determines the position where the player is knocked from
        if (Unit* target = GetHitUnit())
        {
            if (Player* player = GetCaster()->ToPlayer())
            {
                float horizontalSpeed = 20.0f + (40.0f - GetCaster()->GetDistance(target));
                float verticalSpeed = 8.0f;
                // This method relies on the Dalaran Sewer map disposition and Water Spout position
                // What we do is knock the player from a position exactly behind him and at the end of the pipe
                player->KnockbackFrom(target->GetPosition(), horizontalSpeed, verticalSpeed);
            }
        }
    }

    void Register() override
    {
        OnEffectHitTarget += SpellEffectFn(spell_gen_ds_flush_knockback::HandleScript, EFFECT_0, SPELL_EFFECT_DUMMY);
    }
};

// 50051 - Ethereal Pet Aura
enum EtherealPet
{
    NPC_ETHEREAL_SOUL_TRADER        = 27914,

    SAY_STEAL_ESSENCE               = 1,
    SAY_CREATE_TOKEN                = 2,

    SPELL_PROC_TRIGGER_ON_KILL_AURA = 50051,
    SPELL_ETHEREAL_PET_AURA         = 50055,
    SPELL_CREATE_TOKEN              = 50063,
    SPELL_STEAL_ESSENCE_VISUAL      = 50101
};

// 50051 - Ethereal Pet Aura
class spell_ethereal_pet_aura : public AuraScript
{
    bool CheckProc(ProcEventInfo& eventInfo)
    {
        uint32 levelDiff = std::abs(GetTarget()->GetLevel() - eventInfo.GetProcTarget()->GetLevel());
        return levelDiff <= 9;
    }

    void HandleProc(AuraEffect* /*aurEff*/, ProcEventInfo& eventInfo)
    {
        PreventDefaultAction();

        std::list<TempSummon*> minionList;
        GetUnitOwner()->GetAllMinionsByEntry(minionList, NPC_ETHEREAL_SOUL_TRADER);
        for (Creature* minion : minionList)
        {
            if (minion->IsAIEnabled())
            {
                minion->AI()->Talk(SAY_STEAL_ESSENCE);
                minion->CastSpell(eventInfo.GetProcTarget(), SPELL_STEAL_ESSENCE_VISUAL);
            }
        }
    }

    void Register() override
    {
        DoCheckProc += AuraCheckProcFn(spell_ethereal_pet_aura::CheckProc);
        OnEffectProc += AuraEffectProcFn(spell_ethereal_pet_aura::HandleProc, EFFECT_0, SPELL_AURA_PROC_TRIGGER_SPELL);
    }
};

// 50052 - Ethereal Pet onSummon
class spell_ethereal_pet_onsummon : public SpellScript
{
    bool Validate(SpellInfo const* /*spellInfo*/) override
    {
        return ValidateSpellInfo({ SPELL_PROC_TRIGGER_ON_KILL_AURA });
    }

    void HandleScriptEffect(SpellEffIndex /*effIndex*/)
    {
        Unit* target = GetHitUnit();
        target->CastSpell(target, SPELL_PROC_TRIGGER_ON_KILL_AURA, true);
    }

    void Register() override
    {
        OnEffectHitTarget += SpellEffectFn(spell_ethereal_pet_onsummon::HandleScriptEffect, EFFECT_0, SPELL_EFFECT_SCRIPT_EFFECT);
    }
};

// 50055 - Ethereal Pet Aura Remove
class spell_ethereal_pet_aura_remove : public SpellScript
{
    bool Validate(SpellInfo const* /*spellInfo*/) override
    {
        return ValidateSpellInfo({ SPELL_ETHEREAL_PET_AURA });
    }

    void HandleScriptEffect(SpellEffIndex /*effIndex*/)
    {
        GetHitUnit()->RemoveAurasDueToSpell(SPELL_ETHEREAL_PET_AURA);
    }

    void Register() override
    {
        OnEffectHitTarget += SpellEffectFn(spell_ethereal_pet_aura_remove::HandleScriptEffect, EFFECT_0, SPELL_EFFECT_SCRIPT_EFFECT);
    }
};

// 50101 - Ethereal Pet OnKill Steal Essence
class spell_steal_essence_visual : public AuraScript
{
    void HandleRemove(AuraEffect const* /*aurEff*/, AuraEffectHandleModes /*mode*/)
    {
        if (Unit* caster = GetCaster())
        {
            caster->CastSpell(caster, SPELL_CREATE_TOKEN, true);
            if (Creature* soulTrader = caster->ToCreature())
                soulTrader->AI()->Talk(SAY_CREATE_TOKEN);
        }
    }

    void Register() override
    {
        AfterEffectRemove += AuraEffectRemoveFn(spell_steal_essence_visual::HandleRemove, EFFECT_0, SPELL_AURA_DUMMY, AURA_EFFECT_HANDLE_REAL);
    }
};

enum Feast
{
    SPELL_GREAT_FEAST                   = 57337,
    SPELL_FISH_FEAST                    = 57397,
    SPELL_GIGANTIC_FEAST                = 58466,
    SPELL_SMALL_FEAST                   = 58475,
    SPELL_BOUNTIFUL_FEAST               = 66477,

    SPELL_FEAST_FOOD                    = 45548,
    SPELL_FEAST_DRINK                   = 57073,
    SPELL_BOUNTIFUL_FEAST_DRINK         = 66041,
    SPELL_BOUNTIFUL_FEAST_FOOD          = 66478,

    SPELL_GREAT_FEAST_REFRESHMENT       = 57338,
    SPELL_FISH_FEAST_REFRESHMENT        = 57398,
    SPELL_GIGANTIC_FEAST_REFRESHMENT    = 58467,
    SPELL_SMALL_FEAST_REFRESHMENT       = 58477,
    SPELL_BOUNTIFUL_FEAST_REFRESHMENT   = 66622
};

/* 57337 - Great Feast
   57397 - Fish Feast
   58466 - Gigantic Feast
   58475 - Small Feast
   66477 - Bountiful Feast */
class spell_gen_feast : public SpellScript
{
    bool Validate(SpellInfo const* /*spellInfo*/) override
    {
        return ValidateSpellInfo(
        {
            SPELL_FEAST_FOOD,
            SPELL_FEAST_DRINK,
            SPELL_BOUNTIFUL_FEAST_DRINK,
            SPELL_BOUNTIFUL_FEAST_FOOD,

            SPELL_GREAT_FEAST_REFRESHMENT,
            SPELL_FISH_FEAST_REFRESHMENT,
            SPELL_GIGANTIC_FEAST_REFRESHMENT,
            SPELL_SMALL_FEAST_REFRESHMENT,
            SPELL_BOUNTIFUL_FEAST_REFRESHMENT
        });
    }

    void HandleScript(SpellEffIndex /*effIndex*/)
    {
        Unit* target = GetHitUnit();

        switch (GetSpellInfo()->Id)
        {
            case SPELL_GREAT_FEAST:
                target->CastSpell(target, SPELL_FEAST_FOOD);
                target->CastSpell(target, SPELL_FEAST_DRINK);
                target->CastSpell(target, SPELL_GREAT_FEAST_REFRESHMENT);
                break;
            case SPELL_FISH_FEAST:
                target->CastSpell(target, SPELL_FEAST_FOOD);
                target->CastSpell(target, SPELL_FEAST_DRINK);
                target->CastSpell(target, SPELL_FISH_FEAST_REFRESHMENT);
                break;
            case SPELL_GIGANTIC_FEAST:
                target->CastSpell(target, SPELL_FEAST_FOOD);
                target->CastSpell(target, SPELL_FEAST_DRINK);
                target->CastSpell(target, SPELL_GIGANTIC_FEAST_REFRESHMENT);
                break;
            case SPELL_SMALL_FEAST:
                target->CastSpell(target, SPELL_FEAST_FOOD);
                target->CastSpell(target, SPELL_FEAST_DRINK);
                target->CastSpell(target, SPELL_SMALL_FEAST_REFRESHMENT);
                break;
            case SPELL_BOUNTIFUL_FEAST:
                target->CastSpell(target, SPELL_BOUNTIFUL_FEAST_REFRESHMENT);
                target->CastSpell(target, SPELL_BOUNTIFUL_FEAST_DRINK);
                target->CastSpell(target, SPELL_BOUNTIFUL_FEAST_FOOD);
                break;
            default:
                break;
        }
    }

    void Register() override
    {
        OnEffectHitTarget += SpellEffectFn(spell_gen_feast::HandleScript, EFFECT_0, SPELL_EFFECT_SCRIPT_EFFECT);
    }
};

/*
There are only 3 possible flags Feign Death auras can apply: UNIT_DYNFLAG_DEAD, UNIT_FLAG2_FEIGN_DEATH
and UNIT_FLAG_PREVENT_EMOTES_FROM_CHAT_TEXT. Some auras can apply only 2 flags

spell_gen_feign_death_all_flags applies all 3 flags
spell_gen_feign_death_all_flags_uninteractible applies all 3 flags and additionally sets UNIT_FLAG_IMMUNE_TO_PC | UNIT_FLAG_IMMUNE_TO_NPC | UNIT_FLAG_UNINTERACTIBLE
spell_gen_feign_death_all_flags_no_uninteractible applies all 3 flags and additionally sets UNIT_FLAG_IMMUNE_TO_PC | UNIT_FLAG_IMMUNE_TO_NPC
spell_gen_feign_death_no_dyn_flag applies no UNIT_DYNFLAG_DEAD (does not make the creature appear dead)
spell_gen_feign_death_no_prevent_emotes applies no UNIT_FLAG_PREVENT_EMOTES_FROM_CHAT_TEXT

REACT_PASSIVE should be handled directly in scripts since not all creatures should be passive. Otherwise
creature will be not able to aggro or execute MoveInLineOfSight events. Removing may cause more issues
than already exists
*/

class spell_gen_feign_death_all_flags : public AuraScript
{
    void HandleEffectApply(AuraEffect const* /*aurEff*/, AuraEffectHandleModes /*mode*/)
    {
        Unit* target = GetTarget();
        target->SetUnitFlag3(UNIT_FLAG3_FAKE_DEAD);
        target->SetUnitFlag2(UNIT_FLAG2_FEIGN_DEATH);
        target->SetUnitFlag(UNIT_FLAG_PREVENT_EMOTES_FROM_CHAT_TEXT);

        if (Creature* creature = target->ToCreature())
            creature->SetReactState(REACT_PASSIVE);
    }

    void OnRemove(AuraEffect const* /*aurEff*/, AuraEffectHandleModes /*mode*/)
    {
        Unit* target = GetTarget();
        target->RemoveUnitFlag3(UNIT_FLAG3_FAKE_DEAD);
        target->RemoveUnitFlag2(UNIT_FLAG2_FEIGN_DEATH);
        target->RemoveUnitFlag(UNIT_FLAG_PREVENT_EMOTES_FROM_CHAT_TEXT);

        if (Creature* creature = target->ToCreature())
            creature->InitializeReactState();
    }

    void Register() override
    {
        OnEffectApply += AuraEffectApplyFn(spell_gen_feign_death_all_flags::HandleEffectApply, EFFECT_0, SPELL_AURA_DUMMY, AURA_EFFECT_HANDLE_REAL);
        OnEffectRemove += AuraEffectRemoveFn(spell_gen_feign_death_all_flags::OnRemove, EFFECT_0, SPELL_AURA_DUMMY, AURA_EFFECT_HANDLE_REAL);
    }
};

class spell_gen_feign_death_all_flags_uninteractible : public AuraScript
{
    void HandleEffectApply(AuraEffect const* /*aurEff*/, AuraEffectHandleModes /*mode*/)
    {
        Unit* target = GetTarget();
        target->SetUnitFlag3(UNIT_FLAG3_FAKE_DEAD);
        target->SetUnitFlag2(UNIT_FLAG2_FEIGN_DEATH);
        target->SetUnitFlag(UNIT_FLAG_PREVENT_EMOTES_FROM_CHAT_TEXT);
        target->SetImmuneToAll(true);
        target->SetUninteractible(true);

        if (Creature* creature = target->ToCreature())
            creature->SetReactState(REACT_PASSIVE);
    }

    void OnRemove(AuraEffect const* /*aurEff*/, AuraEffectHandleModes /*mode*/)
    {
        Unit* target = GetTarget();
        target->RemoveUnitFlag3(UNIT_FLAG3_FAKE_DEAD);
        target->RemoveUnitFlag2(UNIT_FLAG2_FEIGN_DEATH);
        target->RemoveUnitFlag(UNIT_FLAG_PREVENT_EMOTES_FROM_CHAT_TEXT);
        target->SetImmuneToAll(false);
        target->SetUninteractible(false);

        if (Creature* creature = target->ToCreature())
            creature->InitializeReactState();
    }

    void Register() override
    {
        OnEffectApply += AuraEffectApplyFn(spell_gen_feign_death_all_flags_uninteractible::HandleEffectApply, EFFECT_0, SPELL_AURA_DUMMY, AURA_EFFECT_HANDLE_REAL);
        OnEffectRemove += AuraEffectRemoveFn(spell_gen_feign_death_all_flags_uninteractible::OnRemove, EFFECT_0, SPELL_AURA_DUMMY, AURA_EFFECT_HANDLE_REAL);
    }
};

// 96733 - Permanent Feign Death (Stun)
class spell_gen_feign_death_all_flags_no_uninteractible : public AuraScript
{
    void HandleEffectApply(AuraEffect const* /*aurEff*/, AuraEffectHandleModes /*mode*/) const
    {
        Unit* target = GetTarget();
        target->SetUnitFlag3(UNIT_FLAG3_FAKE_DEAD);
        target->SetUnitFlag2(UNIT_FLAG2_FEIGN_DEATH);
        target->SetUnitFlag(UNIT_FLAG_PREVENT_EMOTES_FROM_CHAT_TEXT);
        target->SetImmuneToAll(true);

        if (Creature* creature = target->ToCreature())
            creature->SetReactState(REACT_PASSIVE);
    }

    void OnRemove(AuraEffect const* /*aurEff*/, AuraEffectHandleModes /*mode*/) const
    {
        Unit* target = GetTarget();
        target->RemoveUnitFlag3(UNIT_FLAG3_FAKE_DEAD);
        target->RemoveUnitFlag2(UNIT_FLAG2_FEIGN_DEATH);
        target->RemoveUnitFlag(UNIT_FLAG_PREVENT_EMOTES_FROM_CHAT_TEXT);
        target->SetImmuneToAll(false);

        if (Creature* creature = target->ToCreature())
            creature->InitializeReactState();
    }

    void Register() override
    {
        OnEffectApply += AuraEffectApplyFn(spell_gen_feign_death_all_flags_no_uninteractible::HandleEffectApply, EFFECT_0, SPELL_AURA_DUMMY, AURA_EFFECT_HANDLE_REAL);
        OnEffectRemove += AuraEffectRemoveFn(spell_gen_feign_death_all_flags_no_uninteractible::OnRemove, EFFECT_0, SPELL_AURA_DUMMY, AURA_EFFECT_HANDLE_REAL);
    }
};

// 35357 - Spawn Feign Death
// 51329 - Feign Death
class spell_gen_feign_death_no_dyn_flag : public AuraScript
{
    void HandleEffectApply(AuraEffect const* /*aurEff*/, AuraEffectHandleModes /*mode*/)
    {
        Unit* target = GetTarget();
        target->SetUnitFlag2(UNIT_FLAG2_FEIGN_DEATH);
        target->SetUnitFlag(UNIT_FLAG_PREVENT_EMOTES_FROM_CHAT_TEXT);

        if (Creature* creature = target->ToCreature())
            creature->SetReactState(REACT_PASSIVE);
    }

    void OnRemove(AuraEffect const* /*aurEff*/, AuraEffectHandleModes /*mode*/)
    {
        Unit* target = GetTarget();
        target->RemoveUnitFlag2(UNIT_FLAG2_FEIGN_DEATH);
        target->RemoveUnitFlag(UNIT_FLAG_PREVENT_EMOTES_FROM_CHAT_TEXT);

        if (Creature* creature = target->ToCreature())
            creature->InitializeReactState();
    }

    void Register() override
    {
        OnEffectApply += AuraEffectApplyFn(spell_gen_feign_death_no_dyn_flag::HandleEffectApply, EFFECT_0, SPELL_AURA_DUMMY, AURA_EFFECT_HANDLE_REAL);
        OnEffectRemove += AuraEffectRemoveFn(spell_gen_feign_death_no_dyn_flag::OnRemove, EFFECT_0, SPELL_AURA_DUMMY, AURA_EFFECT_HANDLE_REAL);
    }
};

// 58951 - Permanent Feign Death
class spell_gen_feign_death_no_prevent_emotes : public AuraScript
{
    void HandleEffectApply(AuraEffect const* /*aurEff*/, AuraEffectHandleModes /*mode*/)
    {
        Unit* target = GetTarget();
        target->SetUnitFlag3(UNIT_FLAG3_FAKE_DEAD);
        target->SetUnitFlag2(UNIT_FLAG2_FEIGN_DEATH);

        if (Creature* creature = target->ToCreature())
            creature->SetReactState(REACT_PASSIVE);
    }

    void OnRemove(AuraEffect const* /*aurEff*/, AuraEffectHandleModes /*mode*/)
    {
        Unit* target = GetTarget();
        target->RemoveUnitFlag3(UNIT_FLAG3_FAKE_DEAD);
        target->RemoveUnitFlag2(UNIT_FLAG2_FEIGN_DEATH);

        if (Creature* creature = target->ToCreature())
            creature->InitializeReactState();
    }

    void Register() override
    {
        OnEffectApply += AuraEffectApplyFn(spell_gen_feign_death_no_prevent_emotes::HandleEffectApply, EFFECT_0, SPELL_AURA_DUMMY, AURA_EFFECT_HANDLE_REAL);
        OnEffectRemove += AuraEffectRemoveFn(spell_gen_feign_death_no_prevent_emotes::OnRemove, EFFECT_0, SPELL_AURA_DUMMY, AURA_EFFECT_HANDLE_REAL);
    }
};

enum FuriousRage
{
    EMOTE_FURIOUS_RAGE       = 19415,
    EMOTE_EXHAUSTED          = 18368,
    SPELL_EXHAUSTION         = 35492
};

// 35491 - Furious Rage
class spell_gen_furious_rage : public AuraScript
{
    bool Validate(SpellInfo const* /*spellInfo*/) override
    {
        return ValidateSpellInfo({ SPELL_EXHAUSTION }) &&
            sBroadcastTextStore.HasRecord(EMOTE_FURIOUS_RAGE) &&
            sBroadcastTextStore.HasRecord(EMOTE_EXHAUSTED);
    }

    void AfterApply(AuraEffect const* /*aurEff*/, AuraEffectHandleModes /*mode*/)
    {
        Unit* target = GetTarget();
        target->Unit::TextEmote(EMOTE_FURIOUS_RAGE, target, false);
    }

    void AfterRemove(AuraEffect const* /*aurEff*/, AuraEffectHandleModes /*mode*/)
    {
        if (GetTargetApplication()->GetRemoveMode() != AURA_REMOVE_BY_EXPIRE)
            return;

        Unit* target = GetTarget();
        target->Unit::TextEmote(EMOTE_EXHAUSTED, target, false);
        target->CastSpell(target, SPELL_EXHAUSTION, true);
    }

    void Register() override
    {
        AfterEffectApply += AuraEffectApplyFn(spell_gen_furious_rage::AfterApply, EFFECT_0, SPELL_AURA_MOD_DAMAGE_PERCENT_DONE, AURA_EFFECT_HANDLE_REAL);
        AfterEffectRemove += AuraEffectRemoveFn(spell_gen_furious_rage::AfterRemove, EFFECT_0, SPELL_AURA_MOD_DAMAGE_PERCENT_DONE, AURA_EFFECT_HANDLE_REAL);
    }
};

// 46642 - 5,000 Gold
class spell_gen_5000_gold : public SpellScript
{
    void HandleScript(SpellEffIndex /*effIndex*/)
    {
        if (Player* target = GetHitPlayer())
            target->ModifyMoney(5000 * GOLD);
    }

    void Register() override
    {
        OnEffectHitTarget += SpellEffectFn(spell_gen_5000_gold::HandleScript, EFFECT_0, SPELL_EFFECT_SCRIPT_EFFECT);
    }
};

enum FishingSpells
{
    SPELL_FISHING_NO_FISHING_POLE   = 131476,
    SPELL_FISHING_WITH_POLE         = 131490
};

// 131474 - Fishing
class spell_gen_fishing : public SpellScript
{
    bool Validate(SpellInfo const* /*spellInfo*/) override
    {
        return ValidateSpellInfo({ SPELL_FISHING_NO_FISHING_POLE, SPELL_FISHING_WITH_POLE });
    }

    bool Load() override
    {
        return GetCaster()->GetTypeId() == TYPEID_PLAYER;
    }

    void HandleDummy(SpellEffIndex effIndex)
    {
        PreventHitDefaultEffect(effIndex);
        uint32 spellId;
        Item* mainHand = GetCaster()->ToPlayer()->GetItemByPos(INVENTORY_SLOT_BAG_0, EQUIPMENT_SLOT_MAINHAND);
        if (!mainHand || mainHand->GetTemplate()->GetClass() != ITEM_CLASS_WEAPON || mainHand->GetTemplate()->GetSubClass() != ITEM_SUBCLASS_WEAPON_FISHING_POLE)
            spellId = SPELL_FISHING_NO_FISHING_POLE;
        else
            spellId = SPELL_FISHING_WITH_POLE;

        GetCaster()->CastSpell(GetCaster(), spellId, false);
    }

    void Register() override
    {
        OnEffectHitTarget += SpellEffectFn(spell_gen_fishing::HandleDummy, EFFECT_0, SPELL_EFFECT_DUMMY);
    }
};

enum TransporterBackfires
{
    SPELL_TRANSPORTER_MALFUNCTION_POLYMORPH     = 23444,
    SPELL_TRANSPORTER_EVIL_TWIN                 = 23445,
    SPELL_TRANSPORTER_MALFUNCTION_MISS          = 36902
};

class spell_gen_gadgetzan_transporter_backfire : public SpellScript
{
    bool Validate(SpellInfo const* /*spellInfo*/) override
    {
        return ValidateSpellInfo(
        {
            SPELL_TRANSPORTER_MALFUNCTION_POLYMORPH,
            SPELL_TRANSPORTER_EVIL_TWIN,
            SPELL_TRANSPORTER_MALFUNCTION_MISS
        });
    }

    void HandleDummy(SpellEffIndex /* effIndex */)
    {
        Unit* caster = GetCaster();
        int32 r = irand(0, 119);
        if (r < 20)                           // Transporter Malfunction - 1/6 polymorph
            caster->CastSpell(caster, SPELL_TRANSPORTER_MALFUNCTION_POLYMORPH, true);
        else if (r < 100)                     // Evil Twin               - 4/6 evil twin
            caster->CastSpell(caster, SPELL_TRANSPORTER_EVIL_TWIN, true);
        else                                    // Transporter Malfunction - 1/6 miss the target
            caster->CastSpell(caster, SPELL_TRANSPORTER_MALFUNCTION_MISS, true);
    }

    void Register() override
    {
        OnEffectHitTarget += SpellEffectFn(spell_gen_gadgetzan_transporter_backfire::HandleDummy, EFFECT_0, SPELL_EFFECT_DUMMY);
    }
};

// 28880 - Warrior
// 59542 - Paladin
// 59543 - Hunter
// 59544 - Priest
// 59545 - Death Knight
// 59547 - Shaman
// 59548 - Mage
// 121093 - Monk
class spell_gen_gift_of_naaru : public AuraScript
{
    bool Validate(SpellInfo const* spellInfo) override
    {
        return ValidateSpellEffect({ { spellInfo->Id, EFFECT_1 } });
    }

    void CalculateAmount(AuraEffect const* aurEff, int32& amount, bool& /*canBeRecalculated*/)
    {
        if (!GetCaster() || !aurEff->GetTotalTicks())
            return;

        float healPct = GetEffectInfo(EFFECT_1).CalcValue() / 100.0f;
        float heal = healPct * GetCaster()->GetMaxHealth();
        int32 healTick = std::floor(heal / aurEff->GetTotalTicks());
        amount += healTick;
    }

    void Register() override
    {
        DoEffectCalcAmount += AuraEffectCalcAmountFn(spell_gen_gift_of_naaru::CalculateAmount, EFFECT_0, SPELL_AURA_PERIODIC_HEAL);
    }
};

enum GnomishTransporter
{
    SPELL_TRANSPORTER_SUCCESS                   = 23441,
    SPELL_TRANSPORTER_FAILURE                   = 23446
};

class spell_gen_gnomish_transporter : public SpellScript
{
    bool Validate(SpellInfo const* /*spellInfo*/) override
    {
        return ValidateSpellInfo(
        {
            SPELL_TRANSPORTER_SUCCESS,
            SPELL_TRANSPORTER_FAILURE
        });
    }

    void HandleDummy(SpellEffIndex /* effIndex */)
    {
        GetCaster()->CastSpell(GetCaster(), roll_chance_i(50) ? SPELL_TRANSPORTER_SUCCESS : SPELL_TRANSPORTER_FAILURE, true);
    }

    void Register() override
    {
        OnEffectHitTarget += SpellEffectFn(spell_gen_gnomish_transporter::HandleDummy, EFFECT_0, SPELL_EFFECT_DUMMY);
    }
};

// 69641 - Gryphon/Wyvern Pet - Mounting Check Aura
class spell_gen_gryphon_wyvern_mount_check : public AuraScript
{
    void HandleEffectPeriodic(AuraEffect const* /*aurEff*/)
    {
        Unit* target = GetTarget();
        Unit* owner = target->GetOwner();

        if (!owner)
            return;

        if (owner->IsMounted())
            target->SetDisableGravity(true);
        else
            target->SetDisableGravity(false);
    }

    void Register() override
    {
        OnEffectPeriodic += AuraEffectPeriodicFn(spell_gen_gryphon_wyvern_mount_check::HandleEffectPeriodic, EFFECT_0, SPELL_AURA_PERIODIC_DUMMY);
    }
};

/* 9204 - Hate to Zero (Melee)
  20538 - Hate to Zero (AoE)
  26569 - Hate to Zero (AoE)
  26637 - Hate to Zero (AoE, Unique)
  37326 - Hate to Zero (AoE)
  40410 - Hate to Zero (Should be added, AoE)
  40467 - Hate to Zero (Should be added, AoE)
  41582 - Hate to Zero (Should be added, Melee) */
class spell_gen_hate_to_zero : public SpellScript
{
    void HandleDummy(SpellEffIndex /*effIndex*/)
    {
        if (GetCaster()->CanHaveThreatList())
            GetCaster()->GetThreatManager().ModifyThreatByPercent(GetHitUnit(), -100);
    }

    void Register() override
    {
        OnEffectHitTarget += SpellEffectFn(spell_gen_hate_to_zero::HandleDummy, EFFECT_0, SPELL_EFFECT_DUMMY);
    }
};

// This spell is used by both player and creature, but currently works only if used by player
// 63984 - Hate to Zero
class spell_gen_hate_to_zero_caster_target : public SpellScript
{
    void HandleDummy(SpellEffIndex /*effIndex*/)
    {
        if (Unit* target = GetHitUnit())
            if (target->CanHaveThreatList())
                target->GetThreatManager().ModifyThreatByPercent(GetCaster(), -100);
    }

    void Register() override
    {
        OnEffectHitTarget += SpellEffectFn(spell_gen_hate_to_zero_caster_target::HandleDummy, EFFECT_0, SPELL_EFFECT_DUMMY);
    }
};

// 19707 - Hate to 50%
class spell_gen_hate_to_50 : public SpellScript
{
    void HandleDummy(SpellEffIndex /*effIndex*/)
    {
        if (GetCaster()->CanHaveThreatList())
            GetCaster()->GetThreatManager().ModifyThreatByPercent(GetHitUnit(), -50);
    }

    void Register() override
    {
        OnEffectHitTarget += SpellEffectFn(spell_gen_hate_to_50::HandleDummy, EFFECT_0, SPELL_EFFECT_DUMMY);
    }
};

// 26886 - Hate to 75%
class spell_gen_hate_to_75 : public SpellScript
{
    void HandleDummy(SpellEffIndex /*effIndex*/)
    {
        if (GetCaster()->CanHaveThreatList())
            GetCaster()->GetThreatManager().ModifyThreatByPercent(GetHitUnit(), -25);
    }

    void Register() override
    {
        OnEffectHitTarget += SpellEffectFn(spell_gen_hate_to_75::HandleDummy, EFFECT_0, SPELL_EFFECT_DUMMY);
    }
};

enum Interrupt
{
    SPELL_GEN_THROW_INTERRUPT           = 32747
};

// 32748 - Deadly Throw Interrupt
// 44835 - Maim Interrupt
class spell_gen_interrupt : public AuraScript
{
    bool Validate(SpellInfo const* /*spellInfo*/) override
    {
        return ValidateSpellInfo({ SPELL_GEN_THROW_INTERRUPT });
    }

    void HandleProc(AuraEffect* aurEff, ProcEventInfo& eventInfo)
    {
        PreventDefaultAction();
        GetTarget()->CastSpell(eventInfo.GetProcTarget(), SPELL_GEN_THROW_INTERRUPT, aurEff);
    }

    void Register() override
    {
        OnEffectProc += AuraEffectProcFn(spell_gen_interrupt::HandleProc, EFFECT_0, SPELL_AURA_DUMMY);
    }
};

class spell_gen_increase_stats_buff : public SpellScript
{
    void HandleDummy(SpellEffIndex /*effIndex*/)
    {
        if (GetHitUnit()->IsInRaidWith(GetCaster()))
            GetCaster()->CastSpell(GetCaster(), GetEffectValue() + 1, true); // raid buff
        else
            GetCaster()->CastSpell(GetHitUnit(), GetEffectValue(), true); // single-target buff
    }

    void Register() override
    {
        OnEffectHitTarget += SpellEffectFn(spell_gen_increase_stats_buff::HandleDummy, EFFECT_0, SPELL_EFFECT_DUMMY);
    }
};

enum GenericLifebloom
{
    SPELL_HEXLORD_MALACRASS_LIFEBLOOM_FINAL_HEAL        = 43422,
    SPELL_TUR_RAGEPAW_LIFEBLOOM_FINAL_HEAL              = 52552,
    SPELL_CENARION_SCOUT_LIFEBLOOM_FINAL_HEAL           = 53692,
    SPELL_TWISTED_VISAGE_LIFEBLOOM_FINAL_HEAL           = 57763,
    SPELL_FACTION_CHAMPIONS_DRU_LIFEBLOOM_FINAL_HEAL    = 66094
};

class spell_gen_lifebloom : public AuraScript
{
public:
    spell_gen_lifebloom(uint32 spellId) : AuraScript(), _spellId(spellId) { }

private:
    bool Validate(SpellInfo const* /*spellInfo*/) override
    {
        return ValidateSpellInfo({ _spellId });
    }

    void AfterRemove(AuraEffect const* aurEff, AuraEffectHandleModes /*mode*/)
    {
        // final heal only on duration end or dispel
        if (GetTargetApplication()->GetRemoveMode() != AURA_REMOVE_BY_EXPIRE && GetTargetApplication()->GetRemoveMode() != AURA_REMOVE_BY_ENEMY_SPELL)
            return;

        // final heal
        GetTarget()->CastSpell(GetTarget(), _spellId, CastSpellExtraArgs(aurEff).SetOriginalCaster(GetCasterGUID()));
    }

    void Register() override
    {
        AfterEffectRemove += AuraEffectRemoveFn(spell_gen_lifebloom::AfterRemove, EFFECT_0, SPELL_AURA_PERIODIC_HEAL, AURA_EFFECT_HANDLE_REAL);
    }

    uint32 _spellId;
};

/* DOCUMENTATION: Charge spells
    Charge spells can be classified in four groups:

        - Spells on vehicle bar used by players:
            + EFFECT_0: SCRIPT_EFFECT
            + EFFECT_1: TRIGGER_SPELL
            + EFFECT_2: NONE
        - Spells cast by player's mounts triggered by script:
            + EFFECT_0: CHARGE
            + EFFECT_1: TRIGGER_SPELL
            + EFFECT_2: APPLY_AURA
        - Spells cast by players on the target triggered by script:
            + EFFECT_0: SCHOOL_DAMAGE
            + EFFECT_1: SCRIPT_EFFECT
            + EFFECT_2: NONE
        - Spells cast by NPCs on players:
            + EFFECT_0: SCHOOL_DAMAGE
            + EFFECT_1: CHARGE
            + EFFECT_2: SCRIPT_EFFECT

    In the following script we handle the SCRIPT_EFFECT and CHARGE
        - When handling SCRIPT_EFFECT:
            + EFFECT_0: Corresponds to "Spells on vehicle bar used by players" and we make player's mount cast
              the charge effect on the current target ("Spells cast by player's mounts triggered by script").
            + EFFECT_1 and EFFECT_2: Triggered when "Spells cast by player's mounts triggered by script" hits target,
              corresponding to "Spells cast by players on the target triggered by script" and "Spells cast by
              NPCs on players" and we check Defend layers and drop a charge of the first found.
        - When handling CHARGE:
            + Only launched for "Spells cast by player's mounts triggered by script", makes the player cast the
              damaging spell on target with a small chance of failing it.
*/

enum ChargeSpells
{
    SPELL_CHARGE_DAMAGE_8K5             = 62874,
    SPELL_CHARGE_DAMAGE_20K             = 68498,
    SPELL_CHARGE_DAMAGE_45K             = 64591,

    SPELL_CHARGE_CHARGING_EFFECT_8K5    = 63661,
    SPELL_CHARGE_CHARGING_EFFECT_20K_1  = 68284,
    SPELL_CHARGE_CHARGING_EFFECT_20K_2  = 68501,
    SPELL_CHARGE_CHARGING_EFFECT_45K_1  = 62563,
    SPELL_CHARGE_CHARGING_EFFECT_45K_2  = 66481,

    SPELL_CHARGE_TRIGGER_FACTION_MOUNTS = 62960,
    SPELL_CHARGE_TRIGGER_TRIAL_CHAMPION = 68282,

    SPELL_CHARGE_MISS_EFFECT            = 62977,
};

class spell_gen_mounted_charge : public SpellScript
{
    bool Validate(SpellInfo const* /*spellInfo*/) override
    {
        return ValidateSpellInfo({ 62552, 62719, 64100, 66482 });
    }

    void HandleScriptEffect(SpellEffIndex effIndex)
    {
        Unit* target = GetHitUnit();

        switch (effIndex)
        {
            case EFFECT_0: // On spells wich trigger the damaging spell (and also the visual)
            {
                uint32 spellId;

                switch (GetSpellInfo()->Id)
                {
                    case SPELL_CHARGE_TRIGGER_TRIAL_CHAMPION:
                        spellId = SPELL_CHARGE_CHARGING_EFFECT_20K_1;
                        break;
                    case SPELL_CHARGE_TRIGGER_FACTION_MOUNTS:
                        spellId = SPELL_CHARGE_CHARGING_EFFECT_8K5;
                        break;
                    default:
                        return;
                }

                // If target isn't a training dummy there's a chance of failing the charge
                if (!target->IsCharmedOwnedByPlayerOrPlayer() && roll_chance_f(12.5f))
                    spellId = SPELL_CHARGE_MISS_EFFECT;

                if (Unit* vehicle = GetCaster()->GetVehicleBase())
                    vehicle->CastSpell(target, spellId, false);
                else
                    GetCaster()->CastSpell(target, spellId, false);
                break;
            }
            case EFFECT_1: // On damaging spells, for removing a defend layer
            case EFFECT_2:
            {
                Unit::AuraApplicationMap const& auras = target->GetAppliedAuras();
                for (Unit::AuraApplicationMap::const_iterator itr = auras.begin(); itr != auras.end(); ++itr)
                {
                    if (Aura* aura = itr->second->GetBase())
                    {
                        if (aura->GetId() == 62552 || aura->GetId() == 62719 || aura->GetId() == 64100 || aura->GetId() == 66482)
                        {
                            aura->ModStackAmount(-1, AURA_REMOVE_BY_ENEMY_SPELL);
                            // Remove dummys from rider (Necessary for updating visual shields)
                            if (Unit* rider = target->GetCharmer())
                                if (Aura* defend = rider->GetAura(aura->GetId()))
                                    defend->ModStackAmount(-1, AURA_REMOVE_BY_ENEMY_SPELL);
                            break;
                        }
                    }
                }
                break;
            }
            default:
                break;
        }
    }

    void HandleChargeEffect(SpellEffIndex /*effIndex*/)
    {
        uint32 spellId;

        switch (GetSpellInfo()->Id)
        {
            case SPELL_CHARGE_CHARGING_EFFECT_8K5:
                spellId = SPELL_CHARGE_DAMAGE_8K5;
                break;
            case SPELL_CHARGE_CHARGING_EFFECT_20K_1:
            case SPELL_CHARGE_CHARGING_EFFECT_20K_2:
                spellId = SPELL_CHARGE_DAMAGE_20K;
                break;
            case SPELL_CHARGE_CHARGING_EFFECT_45K_1:
            case SPELL_CHARGE_CHARGING_EFFECT_45K_2:
                spellId = SPELL_CHARGE_DAMAGE_45K;
                break;
            default:
                return;
        }

        if (Unit* rider = GetCaster()->GetCharmer())
            rider->CastSpell(GetHitUnit(), spellId, false);
        else
            GetCaster()->CastSpell(GetHitUnit(), spellId, false);
    }

    void Register() override
    {
        SpellInfo const* spell = sSpellMgr->AssertSpellInfo(m_scriptSpellId, DIFFICULTY_NONE);

        if (spell->HasEffect(SPELL_EFFECT_SCRIPT_EFFECT))
            OnEffectHitTarget += SpellEffectFn(spell_gen_mounted_charge::HandleScriptEffect, EFFECT_FIRST_FOUND, SPELL_EFFECT_SCRIPT_EFFECT);

        if (spell->GetEffect(EFFECT_0).IsEffect(SPELL_EFFECT_CHARGE))
            OnEffectHitTarget += SpellEffectFn(spell_gen_mounted_charge::HandleChargeEffect, EFFECT_0, SPELL_EFFECT_CHARGE);
    }
};

enum MossCoveredFeet
{
    SPELL_FALL_DOWN = 6869
};

// 6870 Moss Covered Feet
// 31399 Moss Covered Feet
class spell_gen_moss_covered_feet : public AuraScript
{
    bool Validate(SpellInfo const* /*spellInfo*/) override
    {
        return ValidateSpellInfo({ SPELL_FALL_DOWN });
    }

    void HandleProc(AuraEffect* aurEff, ProcEventInfo& eventInfo)
    {
        PreventDefaultAction();
        eventInfo.GetActionTarget()->CastSpell(nullptr, SPELL_FALL_DOWN, aurEff);
    }

    void Register() override
    {
        OnEffectProc += AuraEffectProcFn(spell_gen_moss_covered_feet::HandleProc, EFFECT_0, SPELL_AURA_DUMMY);
    }
};

enum Netherbloom : uint32
{
    SPELL_NETHERBLOOM_POLLEN_1      = 28703
};

// 28702 - Netherbloom
class spell_gen_netherbloom : public SpellScript
{
    bool Validate(SpellInfo const* /*spellInfo*/) override
    {
        for (uint8 i = 0; i < 5; ++i)
            if (!ValidateSpellInfo({ SPELL_NETHERBLOOM_POLLEN_1 + i }))
                return false;

        return true;
    }

    void HandleScript(SpellEffIndex effIndex)
    {
        PreventHitDefaultEffect(effIndex);

        if (Unit* target = GetHitUnit())
        {
            // 25% chance of casting a random buff
            if (roll_chance_i(75))
                return;

            // triggered spells are 28703 to 28707
            // Note: some sources say, that there was the possibility of
            //       receiving a debuff. However, this seems to be removed by a patch.

            // don't overwrite an existing aura
            for (uint8 i = 0; i < 5; ++i)
                if (target->HasAura(SPELL_NETHERBLOOM_POLLEN_1 + i))
                    return;

            target->CastSpell(target, SPELL_NETHERBLOOM_POLLEN_1 + urand(0, 4), true);
        }
    }

    void Register() override
    {
        OnEffectHitTarget += SpellEffectFn(spell_gen_netherbloom::HandleScript, EFFECT_0, SPELL_EFFECT_SCRIPT_EFFECT);
    }
};

enum NightmareVine
{
    SPELL_NIGHTMARE_POLLEN      = 28721
};

// 28720 - Nightmare Vine
class spell_gen_nightmare_vine : public SpellScript
{
    bool Validate(SpellInfo const* /*spellInfo*/) override
    {
        return ValidateSpellInfo({ SPELL_NIGHTMARE_POLLEN });
    }

    void HandleScript(SpellEffIndex effIndex)
    {
        PreventHitDefaultEffect(effIndex);

        if (Unit* target = GetHitUnit())
        {
            // 25% chance of casting Nightmare Pollen
            if (roll_chance_i(25))
                target->CastSpell(target, SPELL_NIGHTMARE_POLLEN, true);
        }
    }

    void Register() override
    {
        OnEffectHitTarget += SpellEffectFn(spell_gen_nightmare_vine::HandleScript, EFFECT_0, SPELL_EFFECT_SCRIPT_EFFECT);
    }
};

// 27746 -  Nitrous Boost
class spell_gen_nitrous_boost : public AuraScript
{
    void PeriodicTick(AuraEffect const* /*aurEff*/)
    {
        PreventDefaultAction();

        if (GetCaster() && GetTarget()->GetPower(POWER_MANA) >= 10)
            GetTarget()->ModifyPower(POWER_MANA, -10);
        else
            Remove();
    }

    void Register() override
    {
        OnEffectPeriodic += AuraEffectPeriodicFn(spell_gen_nitrous_boost::PeriodicTick, EFFECT_1, SPELL_AURA_PERIODIC_TRIGGER_SPELL);
    }
};

enum ObsidianArmor
{
    SPELL_GEN_OBSIDIAN_ARMOR_HOLY       = 27536,
    SPELL_GEN_OBSIDIAN_ARMOR_FIRE       = 27533,
    SPELL_GEN_OBSIDIAN_ARMOR_NATURE     = 27538,
    SPELL_GEN_OBSIDIAN_ARMOR_FROST      = 27534,
    SPELL_GEN_OBSIDIAN_ARMOR_SHADOW     = 27535,
    SPELL_GEN_OBSIDIAN_ARMOR_ARCANE     = 27540
};

// 27539 - Obsidian Armor
class spell_gen_obsidian_armor : public AuraScript
{
    bool Validate(SpellInfo const* /*spellInfo*/) override
    {
        return ValidateSpellInfo(
        {
            SPELL_GEN_OBSIDIAN_ARMOR_HOLY,
            SPELL_GEN_OBSIDIAN_ARMOR_FIRE,
            SPELL_GEN_OBSIDIAN_ARMOR_NATURE,
            SPELL_GEN_OBSIDIAN_ARMOR_FROST,
            SPELL_GEN_OBSIDIAN_ARMOR_SHADOW,
            SPELL_GEN_OBSIDIAN_ARMOR_ARCANE
        });
    }

    bool CheckProc(ProcEventInfo& eventInfo)
    {
        if (!eventInfo.GetSpellInfo())
            return false;

        if (GetFirstSchoolInMask(eventInfo.GetSchoolMask()) == SPELL_SCHOOL_NORMAL)
            return false;

        return true;
    }

    void OnProc(AuraEffect* aurEff, ProcEventInfo& eventInfo)
    {
        PreventDefaultAction();

        uint32 spellId = 0;
        switch (GetFirstSchoolInMask(eventInfo.GetSchoolMask()))
        {
            case SPELL_SCHOOL_HOLY:
                spellId = SPELL_GEN_OBSIDIAN_ARMOR_HOLY;
                break;
            case SPELL_SCHOOL_FIRE:
                spellId = SPELL_GEN_OBSIDIAN_ARMOR_FIRE;
                break;
            case SPELL_SCHOOL_NATURE:
                spellId = SPELL_GEN_OBSIDIAN_ARMOR_NATURE;
                break;
            case SPELL_SCHOOL_FROST:
                spellId = SPELL_GEN_OBSIDIAN_ARMOR_FROST;
                break;
            case SPELL_SCHOOL_SHADOW:
                spellId = SPELL_GEN_OBSIDIAN_ARMOR_SHADOW;
                break;
            case SPELL_SCHOOL_ARCANE:
                spellId = SPELL_GEN_OBSIDIAN_ARMOR_ARCANE;
                break;
            default:
                return;
        }
        GetTarget()->CastSpell(GetTarget(), spellId, aurEff);
    }

    void Register() override
    {
        DoCheckProc += AuraCheckProcFn(spell_gen_obsidian_armor::CheckProc);
        OnEffectProc += AuraEffectProcFn(spell_gen_obsidian_armor::OnProc, EFFECT_0, SPELL_AURA_DUMMY);
    }
};

class spell_gen_oracle_wolvar_reputation : public SpellScript
{
    bool Validate(SpellInfo const* spellInfo) override
    {
        return ValidateSpellEffect({ { spellInfo->Id, EFFECT_1 } });
    }

    bool Load() override
    {
        return GetCaster()->GetTypeId() == TYPEID_PLAYER;
    }

    void HandleDummy(SpellEffIndex /*effIndex*/)
    {
        Player* player = GetCaster()->ToPlayer();
        uint32 factionId = GetEffectInfo().CalcValue();
        int32  repChange = GetEffectInfo(EFFECT_1).CalcValue();

        FactionEntry const* factionEntry = sFactionStore.LookupEntry(factionId);
        if (!factionEntry)
            return;

        // Set rep to baserep + basepoints (expecting spillover for oposite faction -> become hated)
        // Not when player already has equal or higher rep with this faction
        if (player->GetReputationMgr().GetReputation(factionEntry) < repChange)
            player->GetReputationMgr().SetReputation(factionEntry, repChange);

        // EFFECT_INDEX_2 most likely update at war state, we already handle this in SetReputation
    }

    void Register() override
    {
        OnEffectHit += SpellEffectFn(spell_gen_oracle_wolvar_reputation::HandleDummy, EFFECT_0, SPELL_EFFECT_DUMMY);
    }
};

enum OrcDisguiseSpells
{
    SPELL_ORC_DISGUISE_TRIGGER       = 45759,
    SPELL_ORC_DISGUISE_MALE          = 45760,
    SPELL_ORC_DISGUISE_FEMALE        = 45762
};

class spell_gen_orc_disguise : public SpellScript
{
    bool Validate(SpellInfo const* /*spellInfo*/) override
    {
        return ValidateSpellInfo(
        {
            SPELL_ORC_DISGUISE_TRIGGER,
            SPELL_ORC_DISGUISE_MALE,
            SPELL_ORC_DISGUISE_FEMALE
        });
    }

    void HandleScript(SpellEffIndex /*effIndex*/)
    {
        Unit* caster = GetCaster();
        if (Player* target = GetHitPlayer())
        {
            uint8 gender = target->GetNativeGender();
            if (!gender)
                caster->CastSpell(target, SPELL_ORC_DISGUISE_MALE, true);
            else
                caster->CastSpell(target, SPELL_ORC_DISGUISE_FEMALE, true);
        }
    }

    void Register() override
    {
        OnEffectHitTarget += SpellEffectFn(spell_gen_orc_disguise::HandleScript, EFFECT_0, SPELL_EFFECT_SCRIPT_EFFECT);
    }
};

enum ParalyticPoison
{
    SPELL_PARALYSIS = 35202
};

// 35201 - Paralytic Poison
class spell_gen_paralytic_poison : public AuraScript
{
    bool Validate(SpellInfo const* /*spellInfo*/) override
    {
        return ValidateSpellInfo({ SPELL_PARALYSIS });
    }

    void HandleStun(AuraEffect const* aurEff, AuraEffectHandleModes /*mode*/)
    {
        if (GetTargetApplication()->GetRemoveMode() != AURA_REMOVE_BY_EXPIRE)
            return;

        GetTarget()->CastSpell(nullptr, SPELL_PARALYSIS, aurEff);
    }

    void Register() override
    {
        AfterEffectRemove += AuraEffectRemoveFn(spell_gen_paralytic_poison::HandleStun, EFFECT_0, SPELL_AURA_PERIODIC_DAMAGE, AURA_EFFECT_HANDLE_REAL);
    }
};

class spell_gen_prevent_emotes : public AuraScript
{
    void HandleEffectApply(AuraEffect const* /*aurEff*/, AuraEffectHandleModes /*mode*/)
    {
        Unit* target = GetTarget();
        target->SetUnitFlag(UNIT_FLAG_PREVENT_EMOTES_FROM_CHAT_TEXT);
    }

    void OnRemove(AuraEffect const* /*aurEff*/, AuraEffectHandleModes /*mode*/)
    {
        Unit* target = GetTarget();
        target->RemoveUnitFlag(UNIT_FLAG_PREVENT_EMOTES_FROM_CHAT_TEXT);
    }

    void Register() override
    {
        OnEffectApply += AuraEffectApplyFn(spell_gen_prevent_emotes::HandleEffectApply, EFFECT_FIRST_FOUND, SPELL_AURA_ANY, AURA_EFFECT_HANDLE_REAL);
        OnEffectRemove += AuraEffectRemoveFn(spell_gen_prevent_emotes::OnRemove, EFFECT_FIRST_FOUND, SPELL_AURA_ANY, AURA_EFFECT_HANDLE_REAL);
    }
};

class spell_gen_player_say : public SpellScript
{
    bool Validate(SpellInfo const* spellInfo) override
    {
        return sBroadcastTextStore.HasRecord(uint32(spellInfo->GetEffect(EFFECT_0).CalcValue()));
    }

    void HandleScript(SpellEffIndex /*effIndex*/)
    {
        // Note: target here is always player; caster here is gameobject, creature or player (self cast)
        if (Unit* target = GetHitUnit())
            target->Unit::Say(uint32(GetEffectValue()), target);
    }

    void Register() override
    {
        OnEffectHitTarget += SpellEffectFn(spell_gen_player_say::HandleScript, EFFECT_0, SPELL_EFFECT_SCRIPT_EFFECT);
    }
};

class spell_gen_proc_below_pct_damaged : public AuraScript
{
    bool CheckProc(ProcEventInfo& eventInfo)
    {
        DamageInfo* damageInfo = eventInfo.GetDamageInfo();
        if (!damageInfo || !damageInfo->GetDamage())
            return false;

        int32 pct = GetSpellInfo()->GetEffect(EFFECT_0).CalcValue();

        if (eventInfo.GetActionTarget()->HealthBelowPctDamaged(pct, damageInfo->GetDamage()))
            return true;

        return false;
    }

    void Register() override
    {
        DoCheckProc += AuraCheckProcFn(spell_gen_proc_below_pct_damaged::CheckProc);
    }
};

class spell_gen_proc_charge_drop_only : public AuraScript
{
    void HandleChargeDrop(ProcEventInfo& /*eventInfo*/)
    {
        PreventDefaultAction();
    }

    void Register() override
    {
        OnProc += AuraProcFn(spell_gen_proc_charge_drop_only::HandleChargeDrop);
    }
};

enum ParachuteSpells
{
    SPELL_PARACHUTE         = 45472,
    SPELL_PARACHUTE_BUFF    = 44795,
};

// 45472 Parachute
class spell_gen_parachute : public AuraScript
{
    bool Validate(SpellInfo const* /*spellInfo*/) override
    {
        return ValidateSpellInfo(
        {
            SPELL_PARACHUTE,
            SPELL_PARACHUTE_BUFF
        });
    }

    void HandleEffectPeriodic(AuraEffect const* /*aurEff*/)
    {
        if (Player* target = GetTarget()->ToPlayer())
            if (target->IsFalling())
            {
                target->RemoveAurasDueToSpell(SPELL_PARACHUTE);
                target->CastSpell(target, SPELL_PARACHUTE_BUFF, true);
            }
    }

    void Register() override
    {
        OnEffectPeriodic += AuraEffectPeriodicFn(spell_gen_parachute::HandleEffectPeriodic, EFFECT_0, SPELL_AURA_PERIODIC_DUMMY);
    }
};

enum PetSummoned
{
    NPC_DOOMGUARD       = 11859,
    NPC_INFERNAL        = 89,
    NPC_IMP             = 416
};

class spell_gen_pet_summoned : public SpellScript
{
    bool Load() override
    {
        return GetCaster()->GetTypeId() == TYPEID_PLAYER;
    }

    void HandleScript(SpellEffIndex /*effIndex*/)
    {
        Player* player = GetCaster()->ToPlayer();
        if (player->GetLastPetNumber())
        {
            PetType newPetType = (player->GetClass() == CLASS_HUNTER) ? HUNTER_PET : SUMMON_PET;
            Pet* newPet = new Pet(player, newPetType);
            if (newPet->LoadPetFromDB(player, 0, player->GetLastPetNumber(), true))
            {
                // revive the pet if it is dead
                if (newPet->getDeathState() != ALIVE && newPet->getDeathState() != JUST_RESPAWNED)
                    newPet->setDeathState(JUST_RESPAWNED);

                newPet->SetFullHealth();
                newPet->SetFullPower(newPet->GetPowerType());

                switch (newPet->GetEntry())
                {
                    case NPC_DOOMGUARD:
                    case NPC_INFERNAL:
                        newPet->SetEntry(NPC_IMP);
                        break;
                    default:
                        break;
                }
            }
            else
                delete newPet;
        }
    }

    void Register() override
    {
        OnEffectHitTarget += SpellEffectFn(spell_gen_pet_summoned::HandleScript, EFFECT_0, SPELL_EFFECT_SCRIPT_EFFECT);
    }
};

// 36553 - PetWait
class spell_gen_pet_wait : public SpellScript
{
    void HandleScript(SpellEffIndex /*effIndex*/)
    {
        GetCaster()->GetMotionMaster()->Clear();
        GetCaster()->GetMotionMaster()->MoveIdle();
    }

    void Register() override
    {
        OnEffectHit += SpellEffectFn(spell_gen_pet_wait::HandleScript, EFFECT_0, SPELL_EFFECT_SCRIPT_EFFECT);
    }
};

enum ProfessionResearch
{
    SPELL_NORTHREND_INSCRIPTION_RESEARCH = 61177
};

class spell_gen_profession_research : public SpellScript
{
    bool Load() override
    {
        return GetCaster()->GetTypeId() == TYPEID_PLAYER;
    }

    SpellCastResult CheckRequirement()
    {
        Player* player = GetCaster()->ToPlayer();

        if (HasDiscoveredAllSpells(GetSpellInfo()->Id, player))
        {
            SetCustomCastResultMessage(SPELL_CUSTOM_ERROR_NOTHING_TO_DISCOVER);
            return SPELL_FAILED_CUSTOM_ERROR;
        }

        return SPELL_CAST_OK;
    }

    void HandleScript(SpellEffIndex /*effIndex*/)
    {
        Player* caster = GetCaster()->ToPlayer();
        uint32 spellId = GetSpellInfo()->Id;

        // Learn random explicit discovery recipe (if any)
        // Players will now learn 3 recipes the very first time they perform Northrend Inscription Research (3.3.0 patch notes)
        if (spellId == SPELL_NORTHREND_INSCRIPTION_RESEARCH && !HasDiscoveredAnySpell(spellId, caster))
            for (int i = 0; i < 2; ++i)
                if (uint32 discoveredSpellId = GetExplicitDiscoverySpell(spellId, caster))
                    caster->LearnSpell(discoveredSpellId, false);

        if (uint32 discoveredSpellId = GetExplicitDiscoverySpell(spellId, caster))
            caster->LearnSpell(discoveredSpellId, false);
    }

    void Register() override
    {
        OnCheckCast += SpellCheckCastFn(spell_gen_profession_research::CheckRequirement);
        OnEffectHitTarget += SpellEffectFn(spell_gen_profession_research::HandleScript, EFFECT_1, SPELL_EFFECT_SCRIPT_EFFECT);
    }
};

enum TrinketSpells
{
    SPELL_PVP_TRINKET_ALLIANCE  = 97403,
    SPELL_PVP_TRINKET_HORDE     = 97404
};

class spell_gen_pvp_trinket : public SpellScript
{
    void TriggerAnimation()
    {
        Player* caster = GetCaster()->ToPlayer();

        switch (caster->GetEffectiveTeam())
        {
            case ALLIANCE:
                caster->CastSpell(caster, SPELL_PVP_TRINKET_ALLIANCE, TRIGGERED_FULL_MASK);
                break;
            case HORDE:
                caster->CastSpell(caster, SPELL_PVP_TRINKET_HORDE, TRIGGERED_FULL_MASK);
                break;
            default:
                break;
        }
    }

    void Register() override
    {
        AfterCast += SpellCastFn(spell_gen_pvp_trinket::TriggerAnimation);
    }
};

class spell_gen_remove_flight_auras : public SpellScript
{
    void HandleScript(SpellEffIndex /*effIndex*/)
    {
        if (Unit* target = GetHitUnit())
        {
            target->RemoveAurasByType(SPELL_AURA_FLY);
            target->RemoveAurasByType(SPELL_AURA_MOD_INCREASE_MOUNTED_FLIGHT_SPEED);
        }
    }

    void Register() override
    {
        OnEffectHitTarget += SpellEffectFn(spell_gen_remove_flight_auras::HandleScript, EFFECT_1, SPELL_EFFECT_SCRIPT_EFFECT);
    }
};

// 20589 - Escape artist
class spell_gen_remove_impairing_auras : public SpellScript
{
    void HandleScriptEffect(SpellEffIndex /* effIndex */)
    {
        GetHitUnit()->RemoveMovementImpairingAuras(true);
    }

    void Register() override
    {
        OnEffectHitTarget += SpellEffectFn(spell_gen_remove_impairing_auras::HandleScriptEffect, EFFECT_0, SPELL_EFFECT_SCRIPT_EFFECT);
    }
};

// 23493 - Restoration
// 24379 - Restoration
class spell_gen_restoration : public AuraScript
{
    void PeriodicTick(AuraEffect const* /*aurEff*/)
    {
        PreventDefaultAction();

        Unit* target = GetTarget();
        if (!target)
            return;

        int32 heal = target->CountPctFromMaxHealth(10);
        HealInfo healInfo(target, target, heal, GetSpellInfo(), GetSpellInfo()->GetSchoolMask());
        target->HealBySpell(healInfo);

        /// @todo: should proc other auras?
        if (int32 mana = target->GetMaxPower(POWER_MANA))
        {
            mana /= 10;
            target->EnergizeBySpell(target, GetSpellInfo(), mana, POWER_MANA);
        }
    }

    void Register() override
    {
        OnEffectPeriodic += AuraEffectPeriodicFn(spell_gen_restoration::PeriodicTick, EFFECT_0, SPELL_AURA_PERIODIC_TRIGGER_SPELL);
    }
};

// 38772 Grievous Wound
// 43937 Grievous Wound
// 62331 Impale
// 62418 Impale
class spell_gen_remove_on_health_pct : public AuraScript
{
    bool Validate(SpellInfo const* spellInfo) override
    {
        return ValidateSpellEffect({ { spellInfo->Id, EFFECT_1 } });
    }

    void PeriodicTick(AuraEffect const* /*aurEff*/)
    {
        // they apply damage so no need to check for ticks here

        if (GetTarget()->HealthAbovePct(GetEffectInfo(EFFECT_1).CalcValue()))
        {
            Remove(AURA_REMOVE_BY_ENEMY_SPELL);
            PreventDefaultAction();
        }
    }

    void Register() override
    {
        OnEffectPeriodic += AuraEffectPeriodicFn(spell_gen_remove_on_health_pct::PeriodicTick, EFFECT_0, SPELL_AURA_PERIODIC_DAMAGE);
    }
};

// 31956 Grievous Wound
// 38801 Grievous Wound
// 43093 Grievous Throw
// 58517 Grievous Wound
// 59262 Grievous Wound
class spell_gen_remove_on_full_health : public AuraScript
{
    void PeriodicTick(AuraEffect const* aurEff)
    {
        // if it has only periodic effect, allow 1 tick
        bool onlyEffect = GetSpellInfo()->GetEffects().size() == 1;
        if (onlyEffect && aurEff->GetTickNumber() <= 1)
            return;

        if (GetTarget()->IsFullHealth())
        {
            Remove(AURA_REMOVE_BY_ENEMY_SPELL);
            PreventDefaultAction();
        }
    }

    void Register() override
    {
        OnEffectPeriodic += AuraEffectPeriodicFn(spell_gen_remove_on_full_health::PeriodicTick, EFFECT_0, SPELL_AURA_PERIODIC_DAMAGE);
    }
};

// 70292 - Glacial Strike
// 71316 - Glacial Strike
class spell_gen_remove_on_full_health_pct : public AuraScript
{
    void PeriodicTick(AuraEffect const* /*aurEff*/)
    {
        // they apply damage so no need to check for ticks here

        if (GetTarget()->IsFullHealth())
        {
            Remove(AURA_REMOVE_BY_ENEMY_SPELL);
            PreventDefaultAction();
        }
    }

    void Register() override
    {
        OnEffectPeriodic += AuraEffectPeriodicFn(spell_gen_remove_on_full_health_pct::PeriodicTick, EFFECT_2, SPELL_AURA_PERIODIC_DAMAGE_PERCENT);
    }
};

enum Replenishment
{
    SPELL_REPLENISHMENT             = 57669,
    SPELL_INFINITE_REPLENISHMENT    = 61782
};

class ReplenishmentCheck
{
public:
    bool operator()(WorldObject* obj) const
    {
        if (Unit* target = obj->ToUnit())
            return target->GetPowerType() != POWER_MANA;

        return true;
    }
};

class spell_gen_replenishment : public SpellScript
{
    void RemoveInvalidTargets(std::list<WorldObject*>& targets)
    {
        // In arenas Replenishment may only affect the caster
        if (Player* caster = GetCaster()->ToPlayer())
        {
            if (caster->InArena())
            {
                targets.clear();
                targets.push_back(caster);
                return;
            }
        }

        targets.remove_if(ReplenishmentCheck());

        uint8 const maxTargets = 10;

        if (targets.size() > maxTargets)
        {
            targets.sort(Trinity::Predicates::PowerPctOrderPred(POWER_MANA));
            targets.resize(maxTargets);
        }
    }

    void Register() override
    {
        OnObjectAreaTargetSelect += SpellObjectAreaTargetSelectFn(spell_gen_replenishment::RemoveInvalidTargets, EFFECT_ALL, TARGET_UNIT_CASTER_AREA_RAID);
    }
};

class spell_gen_replenishment_aura : public AuraScript
{
    bool Load() override
    {
        return GetUnitOwner()->GetPowerType() == POWER_MANA;
    }

    void CalculateAmount(AuraEffect const* /*aurEff*/, int32& amount, bool& /*canBeRecalculated*/)
    {
        switch (GetSpellInfo()->Id)
        {
            case SPELL_REPLENISHMENT:
                amount = GetUnitOwner()->GetMaxPower(POWER_MANA) * 0.002f;
                break;
            case SPELL_INFINITE_REPLENISHMENT:
                amount = GetUnitOwner()->GetMaxPower(POWER_MANA) * 0.0025f;
                break;
            default:
                break;
        }
    }

    void Register() override
    {
        DoEffectCalcAmount += AuraEffectCalcAmountFn(spell_gen_replenishment_aura::CalculateAmount, EFFECT_0, SPELL_AURA_PERIODIC_ENERGIZE);
    }
};

enum RunningWildMountIds
{
    SPELL_ALTERED_FORM          = 97709
};

class spell_gen_running_wild : public SpellScript
{
    bool Validate(SpellInfo const* /*spell*/) override
    {
        return ValidateSpellInfo({ SPELL_ALTERED_FORM });
    }

    bool Load() override
    {
        // Definitely not a good thing, but currently the only way to do something at cast start
        // Should be replaced as soon as possible with a new hook: BeforeCastStart
        GetCaster()->CastSpell(GetCaster(), SPELL_ALTERED_FORM, TRIGGERED_FULL_MASK);
        return false;
    }

    void Register() override
    {
    }
};

class spell_gen_running_wild_aura : public AuraScript
{
    bool Validate(SpellInfo const* /*spell*/) override
    {
        if (!sCreatureDisplayInfoStore.LookupEntry(DISPLAYID_HIDDEN_MOUNT))
            return false;
        return true;
    }

    void HandleMount(AuraEffect const* aurEff, AuraEffectHandleModes /*mode*/)
    {
        Unit* target = GetTarget();
        PreventDefaultAction();

        target->Mount(DISPLAYID_HIDDEN_MOUNT, 0, 0);

        // cast speed aura
        if (MountCapabilityEntry const* mountCapability = sMountCapabilityStore.LookupEntry(aurEff->GetAmount()))
            target->CastSpell(target, mountCapability->ModSpellAuraID, TRIGGERED_FULL_MASK);
    }

    void Register() override
    {
        OnEffectApply += AuraEffectApplyFn(spell_gen_running_wild_aura::HandleMount, EFFECT_1, SPELL_AURA_MOUNTED, AURA_EFFECT_HANDLE_REAL);
    }
};

class spell_gen_two_forms : public SpellScript
{
    SpellCastResult CheckCast()
    {
        if (GetCaster()->IsInCombat())
        {
            SetCustomCastResultMessage(SPELL_CUSTOM_ERROR_CANT_TRANSFORM);
            return SPELL_FAILED_CUSTOM_ERROR;
        }

        // Player cannot transform to human form if he is forced to be worgen for some reason (Darkflight)
        Unit::AuraEffectList const& alteredFormAuras = GetCaster()->GetAuraEffectsByType(SPELL_AURA_WORGEN_ALTERED_FORM);
        if (std::distance(alteredFormAuras.begin(), alteredFormAuras.end()) > 1)
        {
            SetCustomCastResultMessage(SPELL_CUSTOM_ERROR_CANT_TRANSFORM);
            return SPELL_FAILED_CUSTOM_ERROR;
        }

        return SPELL_CAST_OK;
    }

    void HandleTransform(SpellEffIndex effIndex)
    {
        Unit* target = GetHitUnit();
        PreventHitDefaultEffect(effIndex);
        if (target->HasAuraType(SPELL_AURA_WORGEN_ALTERED_FORM))
            target->RemoveAurasByType(SPELL_AURA_WORGEN_ALTERED_FORM);
        else    // Basepoints 1 for this aura control whether to trigger transform transition animation or not.
            target->CastSpell(target, SPELL_ALTERED_FORM, CastSpellExtraArgs(TRIGGERED_FULL_MASK).AddSpellMod(SPELLVALUE_BASE_POINT0, 1));
    }

    void Register() override
    {
        OnCheckCast += SpellCheckCastFn(spell_gen_two_forms::CheckCast);
        OnEffectHitTarget += SpellEffectFn(spell_gen_two_forms::HandleTransform, EFFECT_0, SPELL_EFFECT_DUMMY);
    }
};

class spell_gen_darkflight : public SpellScript
{
    void TriggerTransform()
    {
        GetCaster()->CastSpell(GetCaster(), SPELL_ALTERED_FORM, TRIGGERED_FULL_MASK);
    }

    void Register() override
    {
        AfterCast += SpellCastFn(spell_gen_darkflight::TriggerTransform);
    }
};

enum SeaforiumSpells
{
    SPELL_PLANT_CHARGES_CREDIT_ACHIEVEMENT  = 60937
};

class spell_gen_seaforium_blast : public SpellScript
{
    bool Validate(SpellInfo const* /*spellInfo*/) override
    {
        return ValidateSpellInfo({ SPELL_PLANT_CHARGES_CREDIT_ACHIEVEMENT });
    }

    bool Load() override
    {
        return GetGObjCaster()->GetOwnerGUID().IsPlayer();
    }

    void AchievementCredit(SpellEffIndex /*effIndex*/)
    {
        if (Unit* owner = GetGObjCaster()->GetOwner())
            if (GameObject* go = GetHitGObj())
                if (go->GetGOInfo()->type == GAMEOBJECT_TYPE_DESTRUCTIBLE_BUILDING)
                    owner->CastSpell(nullptr, SPELL_PLANT_CHARGES_CREDIT_ACHIEVEMENT, true);
    }

    void Register() override
    {
        OnEffectHitTarget += SpellEffectFn(spell_gen_seaforium_blast::AchievementCredit, EFFECT_1, SPELL_EFFECT_GAMEOBJECT_DAMAGE);
    }
};

static Emote const EmoteArray[] = { EMOTE_ONESHOT_CHEER, EMOTE_ONESHOT_EXCLAMATION, EMOTE_ONESHOT_APPLAUD };

class spell_gen_spectator_cheer_trigger : public SpellScript
{
    void HandleDummy(SpellEffIndex /*effIndex*/)
    {
        if (roll_chance_i(40))
            GetCaster()->HandleEmoteCommand(Trinity::Containers::SelectRandomContainerElement(EmoteArray));
    }

    void Register() override
    {
        OnEffectHitTarget += SpellEffectFn(spell_gen_spectator_cheer_trigger::HandleDummy, EFFECT_0, SPELL_EFFECT_DUMMY);
    }
};

class spell_gen_spirit_healer_res : public SpellScript
{
    bool Load() override
    {
        return GetOriginalCaster() && GetOriginalCaster()->GetTypeId() == TYPEID_PLAYER;
    }

    void HandleDummy(SpellEffIndex /* effIndex */)
    {
        Player* originalCaster = GetOriginalCaster()->ToPlayer();
        if (Unit* target = GetHitUnit())
        {
            WorldPackets::NPC::NPCInteractionOpenResult spiritHealerConfirm;
            spiritHealerConfirm.Npc = target->GetGUID();
            spiritHealerConfirm.InteractionType = PlayerInteractionType::SpiritHealer;
            spiritHealerConfirm.Success = true;
            originalCaster->SendDirectMessage(spiritHealerConfirm.Write());
        }
    }

    void Register() override
    {
        OnEffectHitTarget += SpellEffectFn(spell_gen_spirit_healer_res::HandleDummy, EFFECT_0, SPELL_EFFECT_DUMMY);
    }
};

enum TournamentMountsSpells
{
    SPELL_LANCE_EQUIPPED     = 62853
};

class spell_gen_summon_tournament_mount : public SpellScript
{
    bool Validate(SpellInfo const* /*spellInfo*/) override
    {
        return ValidateSpellInfo({ SPELL_LANCE_EQUIPPED });
    }

    SpellCastResult CheckIfLanceEquiped()
    {
        if (GetCaster()->IsInDisallowedMountForm())
            GetCaster()->RemoveAurasByType(SPELL_AURA_MOD_SHAPESHIFT);

        if (!GetCaster()->HasAura(SPELL_LANCE_EQUIPPED))
        {
            SetCustomCastResultMessage(SPELL_CUSTOM_ERROR_MUST_HAVE_LANCE_EQUIPPED);
            return SPELL_FAILED_CUSTOM_ERROR;
        }

        return SPELL_CAST_OK;
    }

    void Register() override
    {
        OnCheckCast += SpellCheckCastFn(spell_gen_summon_tournament_mount::CheckIfLanceEquiped);
    }
};

// 41213, 43416, 69222, 73076 - Throw Shield
class spell_gen_throw_shield : public SpellScript
{
    void HandleScriptEffect(SpellEffIndex effIndex)
    {
        PreventHitDefaultEffect(effIndex);
        GetCaster()->CastSpell(GetHitUnit(), uint32(GetEffectValue()), true);
    }

    void Register() override
    {
        OnEffectHitTarget += SpellEffectFn(spell_gen_throw_shield::HandleScriptEffect, EFFECT_1, SPELL_EFFECT_SCRIPT_EFFECT);
    }
};

enum MountedDuelSpells
{
    SPELL_ON_TOURNAMENT_MOUNT = 63034,
    SPELL_MOUNTED_DUEL        = 62875
};

class spell_gen_tournament_duel : public SpellScript
{
    bool Validate(SpellInfo const* /*spellInfo*/) override
    {
        return ValidateSpellInfo(
        {
            SPELL_ON_TOURNAMENT_MOUNT,
            SPELL_MOUNTED_DUEL
        });
    }

    void HandleScriptEffect(SpellEffIndex /*effIndex*/)
    {
        if (Unit* rider = GetCaster()->GetCharmer())
        {
            if (Player* playerTarget = GetHitPlayer())
            {
                if (playerTarget->HasAura(SPELL_ON_TOURNAMENT_MOUNT) && playerTarget->GetVehicleBase())
                    rider->CastSpell(playerTarget, SPELL_MOUNTED_DUEL, true);
            }
            else if (Unit* unitTarget = GetHitUnit())
            {
                if (unitTarget->GetCharmer() && unitTarget->GetCharmer()->GetTypeId() == TYPEID_PLAYER && unitTarget->GetCharmer()->HasAura(SPELL_ON_TOURNAMENT_MOUNT))
                    rider->CastSpell(unitTarget->GetCharmer(), SPELL_MOUNTED_DUEL, true);
            }
        }
    }

    void Register() override
    {
        OnEffectHitTarget += SpellEffectFn(spell_gen_tournament_duel::HandleScriptEffect, EFFECT_0, SPELL_EFFECT_SCRIPT_EFFECT);
    }
};

class spell_gen_tournament_pennant : public AuraScript
{
    bool Load() override
    {
        return GetCaster() && GetCaster()->GetTypeId() == TYPEID_PLAYER;
    }

    void HandleApplyEffect(AuraEffect const* /*aurEff*/, AuraEffectHandleModes /*mode*/)
    {
        if (Unit* caster = GetCaster())
            if (!caster->GetVehicleBase())
                caster->RemoveAurasDueToSpell(GetId());
    }

    void Register() override
    {
        OnEffectApply += AuraEffectApplyFn(spell_gen_tournament_pennant::HandleApplyEffect, EFFECT_0, SPELL_AURA_DUMMY, AURA_EFFECT_HANDLE_REAL_OR_REAPPLY_MASK);
    }
};

enum Teleporting
{
    AREA_VIOLET_CITADEL_SPIRE   = 4637,

    SPELL_TELEPORT_SPIRE_DOWN   = 59316,
    SPELL_TELEPORT_SPIRE_UP     = 59314
};

class spell_gen_teleporting : public SpellScript
{
    void HandleScript(SpellEffIndex /* effIndex */)
    {
        Unit* target = GetHitUnit();
        if (target->GetTypeId() != TYPEID_PLAYER)
            return;

        // return from top
        if (target->ToPlayer()->GetAreaId() == AREA_VIOLET_CITADEL_SPIRE)
            target->CastSpell(target, SPELL_TELEPORT_SPIRE_DOWN, true);
            // teleport atop
        else
            target->CastSpell(target, SPELL_TELEPORT_SPIRE_UP, true);
    }

    void Register() override
    {
        OnEffectHitTarget += SpellEffectFn(spell_gen_teleporting::HandleScript, EFFECT_0, SPELL_EFFECT_SCRIPT_EFFECT);
    }
};

class spell_gen_trigger_exclude_caster_aura_spell : public SpellScript
{
    bool Validate(SpellInfo const* spellInfo) override
    {
        return ValidateSpellInfo({ spellInfo->ExcludeCasterAuraSpell });
    }

    void HandleTrigger()
    {
        // Blizz seems to just apply aura without bothering to cast
        GetCaster()->AddAura(GetSpellInfo()->ExcludeCasterAuraSpell, GetCaster());
    }

    void Register() override
    {
        AfterCast += SpellCastFn(spell_gen_trigger_exclude_caster_aura_spell::HandleTrigger);
    }
};

class spell_gen_trigger_exclude_target_aura_spell : public SpellScript
{
    bool Validate(SpellInfo const* spellInfo) override
    {
        return ValidateSpellInfo({ spellInfo->ExcludeTargetAuraSpell });
    }

    void HandleTrigger()
    {
        if (Unit* target = GetHitUnit())
            // Blizz seems to just apply aura without bothering to cast
            GetCaster()->AddAura(GetSpellInfo()->ExcludeTargetAuraSpell, target);
    }

    void Register() override
    {
        AfterHit += SpellHitFn(spell_gen_trigger_exclude_target_aura_spell::HandleTrigger);
    }
};

enum PvPTrinketTriggeredSpells
{
    SPELL_WILL_OF_THE_FORSAKEN_COOLDOWN_TRIGGER         = 72752,
    SPELL_WILL_OF_THE_FORSAKEN_COOLDOWN_TRIGGER_WOTF    = 72757
};

template <uint32 TriggeredSpellId>
class spell_pvp_trinket_wotf_shared_cd : public SpellScript
{
    bool Validate(SpellInfo const* /*spellInfo*/) override
    {
        return ValidateSpellInfo({ TriggeredSpellId });
    }

    void HandleScript()
    {
        /*
            * @workaround: PendingCast flag normally means 'triggered' spell, however
            * if the spell is cast triggered, the core won't send SMSG_SPELL_GO packet
            * so client never registers the cooldown (see Spell::IsNeedSendToClient)
            *
            * ServerToClient: SMSG_SPELL_GO (0x0132) Length: 42 ConnIdx: 0 Time: 07/19/2010 02:32:35.000 Number: 362675
            * Caster GUID: Full: Player
            * Caster Unit GUID: Full: Player
            * Cast Count: 0
            * Spell ID: 72752 (72752)
            * Cast Flags: PendingCast, Unknown3, Unknown7 (265)
            * Time: 3901468825
            * Hit Count: 1
            * [0] Hit GUID: Player
            * Miss Count: 0
            * Target Flags: Unit (2)
            * Target GUID: 0x0
        */

        // Spell flags need further research, until then just cast not triggered
        GetCaster()->CastSpell(nullptr, TriggeredSpellId, false);
    }

    void Register() override
    {
        AfterCast += SpellCastFn(spell_pvp_trinket_wotf_shared_cd::HandleScript);
    }
};

enum FriendOrFowl
{
    SPELL_TURKEY_VENGEANCE      = 25285
};

class spell_gen_turkey_marker : public AuraScript
{
    void OnApply(AuraEffect const* aurEff, AuraEffectHandleModes /*mode*/)
    {
        // store stack apply times, so we can pop them while they expire
        _applyTimes.push_back(GameTime::GetGameTimeMS());
        Unit* target = GetTarget();

        // on stack 15 cast the achievement crediting spell
        if (GetStackAmount() >= 15)
            target->CastSpell(target, SPELL_TURKEY_VENGEANCE, CastSpellExtraArgs(aurEff)
                .SetOriginalCaster(GetCasterGUID()));
    }

    void OnPeriodic(AuraEffect const* /*aurEff*/)
    {
        int32 removeCount = 0;

        // pop expired times off of the stack
        while (!_applyTimes.empty() && _applyTimes.front() + GetMaxDuration() < GameTime::GetGameTimeMS())
        {
            _applyTimes.pop_front();
            removeCount++;
        }

        if (removeCount)
            ModStackAmount(-removeCount, AURA_REMOVE_BY_EXPIRE);
    }

    void Register() override
    {
        AfterEffectApply += AuraEffectApplyFn(spell_gen_turkey_marker::OnApply, EFFECT_0, SPELL_AURA_PERIODIC_DUMMY, AURA_EFFECT_HANDLE_REAL_OR_REAPPLY_MASK);
        OnEffectPeriodic += AuraEffectPeriodicFn(spell_gen_turkey_marker::OnPeriodic, EFFECT_0, SPELL_AURA_PERIODIC_DUMMY);
    }

    std::list<uint32> _applyTimes;
};

enum FoamSword
{
    ITEM_FOAM_SWORD_GREEN   = 45061,
    ITEM_FOAM_SWORD_PINK    = 45176,
    ITEM_FOAM_SWORD_BLUE    = 45177,
    ITEM_FOAM_SWORD_RED     = 45178,
    ITEM_FOAM_SWORD_YELLOW  = 45179
};

class spell_gen_upper_deck_create_foam_sword : public SpellScript
{
    void HandleScript(SpellEffIndex /*effIndex*/)
    {
        if (Player* player = GetHitPlayer())
        {
            static uint32 const itemId[5] = { ITEM_FOAM_SWORD_GREEN, ITEM_FOAM_SWORD_PINK, ITEM_FOAM_SWORD_BLUE, ITEM_FOAM_SWORD_RED, ITEM_FOAM_SWORD_YELLOW };
            // player can only have one of these items
            for (uint8 i = 0; i < 5; ++i)
            {
                if (player->HasItemCount(itemId[i], 1, true))
                    return;
            }

            CreateItem(itemId[urand(0, 4)], ItemContext::NONE);
        }
    }

    void Register() override
    {
        OnEffectHitTarget += SpellEffectFn(spell_gen_upper_deck_create_foam_sword::HandleScript, EFFECT_0, SPELL_EFFECT_SCRIPT_EFFECT);
    }
};

enum VampiricTouch
{
    SPELL_VAMPIRIC_TOUCH_HEAL   = 52724
};

// 52723 - Vampiric Touch
// 60501 - Vampiric Touch
class spell_gen_vampiric_touch : public AuraScript
{
    bool Validate(SpellInfo const* /*spellInfo*/) override
    {
        return ValidateSpellInfo({ SPELL_VAMPIRIC_TOUCH_HEAL });
    }

    void HandleProc(AuraEffect* aurEff, ProcEventInfo& eventInfo)
    {
        PreventDefaultAction();
        DamageInfo* damageInfo = eventInfo.GetDamageInfo();
        if (!damageInfo || !damageInfo->GetDamage())
            return;

        Unit* caster = eventInfo.GetActor();
        CastSpellExtraArgs args(aurEff);
        args.AddSpellBP0(damageInfo->GetDamage() / 2);
        caster->CastSpell(caster, SPELL_VAMPIRIC_TOUCH_HEAL, args);
    }

    void Register() override
    {
        OnEffectProc += AuraEffectProcFn(spell_gen_vampiric_touch::HandleProc, EFFECT_0, SPELL_AURA_DUMMY);
    }
};

enum VehicleScaling
{
    SPELL_GEAR_SCALING      = 66668
};

class spell_gen_vehicle_scaling : public AuraScript
{
    bool Load() override
    {
        return GetCaster() && GetCaster()->GetTypeId() == TYPEID_PLAYER;
    }

    void CalculateAmount(AuraEffect const* /*aurEff*/, int32& amount, bool& /*canBeRecalculated*/)
    {
        Unit* caster = GetCaster();
        float factor;
        uint16 baseItemLevel;

        /// @todo Reserach coeffs for different vehicles
        switch (GetId())
        {
            case SPELL_GEAR_SCALING:
                factor = 1.0f;
                baseItemLevel = 205;
                break;
            default:
                factor = 1.0f;
                baseItemLevel = 170;
                break;
        }

        float avgILvl = caster->ToPlayer()->GetAverageItemLevel();
        if (avgILvl < baseItemLevel)
            return;                     /// @todo Research possibility of scaling down

        amount = uint16((avgILvl - baseItemLevel) * factor);
    }

    void Register() override
    {
        DoEffectCalcAmount += AuraEffectCalcAmountFn(spell_gen_vehicle_scaling::CalculateAmount, EFFECT_0, SPELL_AURA_MOD_HEALING_PCT);
        DoEffectCalcAmount += AuraEffectCalcAmountFn(spell_gen_vehicle_scaling::CalculateAmount, EFFECT_1, SPELL_AURA_MOD_DAMAGE_PERCENT_DONE);
        DoEffectCalcAmount += AuraEffectCalcAmountFn(spell_gen_vehicle_scaling::CalculateAmount, EFFECT_2, SPELL_AURA_MOD_INCREASE_HEALTH_PERCENT);
    }
};

enum VendorBarkTrigger
{
    NPC_AMPHITHEATER_VENDOR     = 30098,
    SAY_AMPHITHEATER_VENDOR     = 0
};

class spell_gen_vendor_bark_trigger : public SpellScript
{
    void HandleDummy(SpellEffIndex /* effIndex */)
    {
        if (Creature* vendor = GetCaster()->ToCreature())
            if (vendor->GetEntry() == NPC_AMPHITHEATER_VENDOR)
                vendor->AI()->Talk(SAY_AMPHITHEATER_VENDOR);
    }

    void Register() override
    {
        OnEffectHitTarget += SpellEffectFn(spell_gen_vendor_bark_trigger::HandleDummy, EFFECT_0, SPELL_EFFECT_DUMMY);
    }
};

class spell_gen_wg_water : public SpellScript
{
    SpellCastResult CheckCast()
    {
        if (!GetSpellInfo()->CheckTargetCreatureType(GetCaster()))
            return SPELL_FAILED_DONT_REPORT;
        return SPELL_CAST_OK;
    }

    void Register() override
    {
        OnCheckCast += SpellCheckCastFn(spell_gen_wg_water::CheckCast);
    }
};

enum WhisperGulchYoggSaronWhisper
{
    SPELL_YOGG_SARON_WHISPER_DUMMY  = 29072
};

class spell_gen_whisper_gulch_yogg_saron_whisper : public AuraScript
{
    bool Validate(SpellInfo const* /*spellInfo*/) override
    {
        return ValidateSpellInfo({ SPELL_YOGG_SARON_WHISPER_DUMMY });
    }

    void HandleEffectPeriodic(AuraEffect const* /*aurEff*/)
    {
        PreventDefaultAction();
        GetTarget()->CastSpell(nullptr, SPELL_YOGG_SARON_WHISPER_DUMMY, true);
    }

    void Register() override
    {
        OnEffectPeriodic += AuraEffectPeriodicFn(spell_gen_whisper_gulch_yogg_saron_whisper::HandleEffectPeriodic, EFFECT_0, SPELL_AURA_PERIODIC_DUMMY);
    }
};

class spell_gen_whisper_to_controller : public SpellScript
{
    bool Validate(SpellInfo const* spellInfo) override
    {
        return sBroadcastTextStore.HasRecord(uint32(spellInfo->GetEffect(EFFECT_0).CalcValue()));
    }

    void HandleScript(SpellEffIndex /*effIndex*/)
    {
        if (TempSummon* casterSummon = GetCaster()->ToTempSummon())
            if (Player* target = casterSummon->GetSummonerUnit()->ToPlayer())
                casterSummon->Unit::Whisper(uint32(GetEffectValue()), target, false);
    }

    void Register() override
    {
        OnEffectHit += SpellEffectFn(spell_gen_whisper_to_controller::HandleScript, EFFECT_0, SPELL_EFFECT_SCRIPT_EFFECT);
    }
};

enum WhisperToControllerTexts
{
    WHISPER_FUTURE_YOU   = 2,
    WHISPER_DEFENDER     = 1,
    WHISPER_PAST_YOU     = 2
};

// BasePoints of spells is ID of npc_text used to group texts, it's not implemented so texts are grouped the old way
// 50037 - Mystery of the Infinite: Future You's Whisper to Controller - Random
// 50287 - Azure Dragon: On Death Force Cast Wyrmrest Defender to Whisper to Controller - Random
// 60709 - MOTI, Redux: Past You's Whisper to Controller - Random
class spell_gen_whisper_to_controller_random : public SpellScript
{
public:
    spell_gen_whisper_to_controller_random(uint32 text) : SpellScript(), _text(text) { }

private:
    void HandleScript(SpellEffIndex /*effIndex*/)
    {
        // Same for all spells
        if (!roll_chance_i(20))
            return;

        if (Creature* target = GetHitCreature())
            if (TempSummon* targetSummon = target->ToTempSummon())
                if (Player* player = targetSummon->GetSummonerUnit()->ToPlayer())
                    targetSummon->AI()->Talk(_text, player);
    }

    void Register() override
    {
        OnEffectHitTarget += SpellEffectFn(spell_gen_whisper_to_controller_random::HandleScript, EFFECT_0, SPELL_EFFECT_SCRIPT_EFFECT);
    }

    uint32 _text;
};

class spell_gen_eject_all_passengers : public SpellScript
{
    void RemoveVehicleAuras()
    {
        if (Vehicle* vehicle = GetHitUnit()->GetVehicleKit())
            vehicle->RemoveAllPassengers();
    }

    void Register() override
    {
        AfterHit += SpellHitFn(spell_gen_eject_all_passengers::RemoveVehicleAuras);
    }
};

class spell_gen_eject_passenger : public SpellScript
{
    bool Validate(SpellInfo const* spellInfo) override
    {
        if (!ValidateSpellEffect({ { spellInfo->Id, EFFECT_0 } }))
            return false;
        if (spellInfo->GetEffect(EFFECT_0).CalcValue() < 1)
            return false;
        return true;
    }

    void EjectPassenger(SpellEffIndex /*effIndex*/)
    {
        if (Vehicle* vehicle = GetHitUnit()->GetVehicleKit())
        {
            if (Unit* passenger = vehicle->GetPassenger(GetEffectValue() - 1))
                passenger->ExitVehicle();
        }
    }

    void Register() override
    {
        OnEffectHitTarget += SpellEffectFn(spell_gen_eject_passenger::EjectPassenger, EFFECT_0, SPELL_EFFECT_SCRIPT_EFFECT);
    }
};

class spell_gen_eject_passenger_with_seatId : public SpellScript
{
public:
    spell_gen_eject_passenger_with_seatId(uint8 seatId) : SpellScript(), _seatId(seatId) { }

private:
    uint8 _seatId;

    void EjectPassenger(SpellEffIndex /*effIndex*/)
    {
        if (Vehicle* vehicle = GetHitUnit()->GetVehicleKit())
        {
            if (Unit* passenger = vehicle->GetPassenger(_seatId))
                passenger->ExitVehicle();
        }
    }

    void Register() override
    {
        OnEffectHitTarget += SpellEffectFn(spell_gen_eject_passenger_with_seatId::EjectPassenger, EFFECT_0, SPELL_EFFECT_SCRIPT_EFFECT);
    }
};

enum GMFreeze
{
    SPELL_GM_FREEZE = 9454
};

class spell_gen_gm_freeze : public AuraScript
{
    bool Validate(SpellInfo const* /*spellInfo*/) override
    {
        return ValidateSpellInfo({ SPELL_GM_FREEZE });
    }

    void OnApply(AuraEffect const* /*aurEff*/, AuraEffectHandleModes /*mode*/)
    {
        // Do what was done before to the target in HandleFreezeCommand
        if (Player* player = GetTarget()->ToPlayer())
        {
            // stop combat + make player unattackable + duel stop + stop some spells
            player->SetFaction(FACTION_FRIENDLY);
            player->CombatStop();
            if (player->IsNonMeleeSpellCast(true))
                player->InterruptNonMeleeSpells(true);
            player->SetUnitFlag(UNIT_FLAG_NON_ATTACKABLE);

            // if player class = hunter || warlock remove pet if alive
            if ((player->GetClass() == CLASS_HUNTER) || (player->GetClass() == CLASS_WARLOCK))
            {
                if (Pet* pet = player->GetPet())
                {
                    pet->SavePetToDB(PET_SAVE_AS_CURRENT);
                    // not let dismiss dead pet
                    if (pet->IsAlive())
                        player->RemovePet(pet, PET_SAVE_NOT_IN_SLOT);
                }
            }
        }
    }

    void OnRemove(AuraEffect const* /*aurEff*/, AuraEffectHandleModes /*mode*/)
    {
        // Do what was done before to the target in HandleUnfreezeCommand
        if (Player* player = GetTarget()->ToPlayer())
        {
            // Reset player faction + allow combat + allow duels
            player->SetFactionForRace(player->GetRace());
            player->RemoveUnitFlag(UNIT_FLAG_NON_ATTACKABLE);
            // save player
            player->SaveToDB();
        }
    }

    void Register() override
    {
        OnEffectApply += AuraEffectApplyFn(spell_gen_gm_freeze::OnApply, EFFECT_0, SPELL_AURA_MOD_STUN, AURA_EFFECT_HANDLE_REAL);
        OnEffectRemove += AuraEffectRemoveFn(spell_gen_gm_freeze::OnRemove, EFFECT_0, SPELL_AURA_MOD_STUN, AURA_EFFECT_HANDLE_REAL);
    }
};

class spell_gen_stand : public SpellScript
{
    void HandleScript(SpellEffIndex /*eff*/)
    {
        Creature* target = GetHitCreature();
        if (!target)
            return;

        target->SetStandState(UNIT_STAND_STATE_STAND);
        target->HandleEmoteCommand(EMOTE_STATE_NONE);
    }

    void Register() override
    {
        OnEffectHitTarget += SpellEffectFn(spell_gen_stand::HandleScript, EFFECT_0, SPELL_EFFECT_SCRIPT_EFFECT);
    }
};

enum RequiredMixologySpells
{
    SPELL_MIXOLOGY                      = 53042,
    // Flasks
    SPELL_FLASK_OF_THE_FROST_WYRM       = 53755,
    SPELL_FLASK_OF_STONEBLOOD           = 53758,
    SPELL_FLASK_OF_ENDLESS_RAGE         = 53760,
    SPELL_FLASK_OF_PURE_MOJO            = 54212,
    SPELL_LESSER_FLASK_OF_RESISTANCE    = 62380,
    SPELL_LESSER_FLASK_OF_TOUGHNESS     = 53752,
    SPELL_FLASK_OF_BLINDING_LIGHT       = 28521,
    SPELL_FLASK_OF_CHROMATIC_WONDER     = 42735,
    SPELL_FLASK_OF_FORTIFICATION        = 28518,
    SPELL_FLASK_OF_MIGHTY_RESTORATION   = 28519,
    SPELL_FLASK_OF_PURE_DEATH           = 28540,
    SPELL_FLASK_OF_RELENTLESS_ASSAULT   = 28520,
    SPELL_FLASK_OF_CHROMATIC_RESISTANCE = 17629,
    SPELL_FLASK_OF_DISTILLED_WISDOM     = 17627,
    SPELL_FLASK_OF_SUPREME_POWER        = 17628,
    SPELL_FLASK_OF_THE_TITANS           = 17626,
    // Elixirs
    SPELL_ELIXIR_OF_MIGHTY_AGILITY      = 28497,
    SPELL_ELIXIR_OF_ACCURACY            = 60340,
    SPELL_ELIXIR_OF_DEADLY_STRIKES      = 60341,
    SPELL_ELIXIR_OF_MIGHTY_DEFENSE      = 60343,
    SPELL_ELIXIR_OF_EXPERTISE           = 60344,
    SPELL_ELIXIR_OF_ARMOR_PIERCING      = 60345,
    SPELL_ELIXIR_OF_LIGHTNING_SPEED     = 60346,
    SPELL_ELIXIR_OF_MIGHTY_FORTITUDE    = 53751,
    SPELL_ELIXIR_OF_MIGHTY_MAGEBLOOD    = 53764,
    SPELL_ELIXIR_OF_MIGHTY_STRENGTH     = 53748,
    SPELL_ELIXIR_OF_MIGHTY_TOUGHTS      = 60347,
    SPELL_ELIXIR_OF_PROTECTION          = 53763,
    SPELL_ELIXIR_OF_SPIRIT              = 53747,
    SPELL_GURUS_ELIXIR                  = 53749,
    SPELL_SHADOWPOWER_ELIXIR            = 33721,
    SPELL_WRATH_ELIXIR                  = 53746,
    SPELL_ELIXIR_OF_EMPOWERMENT         = 28514,
    SPELL_ELIXIR_OF_MAJOR_MAGEBLOOD     = 28509,
    SPELL_ELIXIR_OF_MAJOR_SHADOW_POWER  = 28503,
    SPELL_ELIXIR_OF_MAJOR_DEFENSE       = 28502,
    SPELL_FEL_STRENGTH_ELIXIR           = 38954,
    SPELL_ELIXIR_OF_IRONSKIN            = 39628,
    SPELL_ELIXIR_OF_MAJOR_AGILITY       = 54494,
    SPELL_ELIXIR_OF_DRAENIC_WISDOM      = 39627,
    SPELL_ELIXIR_OF_MAJOR_FIREPOWER     = 28501,
    SPELL_ELIXIR_OF_MAJOR_FROST_POWER   = 28493,
    SPELL_EARTHEN_ELIXIR                = 39626,
    SPELL_ELIXIR_OF_MASTERY             = 33726,
    SPELL_ELIXIR_OF_HEALING_POWER       = 28491,
    SPELL_ELIXIR_OF_MAJOR_FORTITUDE     = 39625,
    SPELL_ELIXIR_OF_MAJOR_STRENGTH      = 28490,
    SPELL_ADEPTS_ELIXIR                 = 54452,
    SPELL_ONSLAUGHT_ELIXIR              = 33720,
    SPELL_MIGHTY_TROLLS_BLOOD_ELIXIR    = 24361,
    SPELL_GREATER_ARCANE_ELIXIR         = 17539,
    SPELL_ELIXIR_OF_THE_MONGOOSE        = 17538,
    SPELL_ELIXIR_OF_BRUTE_FORCE         = 17537,
    SPELL_ELIXIR_OF_SAGES               = 17535,
    SPELL_ELIXIR_OF_SUPERIOR_DEFENSE    = 11348,
    SPELL_ELIXIR_OF_DEMONSLAYING        = 11406,
    SPELL_ELIXIR_OF_GREATER_FIREPOWER   = 26276,
    SPELL_ELIXIR_OF_SHADOW_POWER        = 11474,
    SPELL_MAGEBLOOD_ELIXIR              = 24363,
    SPELL_ELIXIR_OF_GIANTS              = 11405,
    SPELL_ELIXIR_OF_GREATER_AGILITY     = 11334,
    SPELL_ARCANE_ELIXIR                 = 11390,
    SPELL_ELIXIR_OF_GREATER_INTELLECT   = 11396,
    SPELL_ELIXIR_OF_GREATER_DEFENSE     = 11349,
    SPELL_ELIXIR_OF_FROST_POWER         = 21920,
    SPELL_ELIXIR_OF_AGILITY             = 11328,
    SPELL_MAJOR_TROLLS_BLLOOD_ELIXIR    =  3223,
    SPELL_ELIXIR_OF_FORTITUDE           =  3593,
    SPELL_ELIXIR_OF_OGRES_STRENGTH      =  3164,
    SPELL_ELIXIR_OF_FIREPOWER           =  7844,
    SPELL_ELIXIR_OF_LESSER_AGILITY      =  3160,
    SPELL_ELIXIR_OF_DEFENSE             =  3220,
    SPELL_STRONG_TROLLS_BLOOD_ELIXIR    =  3222,
    SPELL_ELIXIR_OF_MINOR_ACCURACY      = 63729,
    SPELL_ELIXIR_OF_WISDOM              =  3166,
    SPELL_ELIXIR_OF_GIANTH_GROWTH       =  8212,
    SPELL_ELIXIR_OF_MINOR_AGILITY       =  2374,
    SPELL_ELIXIR_OF_MINOR_FORTITUDE     =  2378,
    SPELL_WEAK_TROLLS_BLOOD_ELIXIR      =  3219,
    SPELL_ELIXIR_OF_LIONS_STRENGTH      =  2367,
    SPELL_ELIXIR_OF_MINOR_DEFENSE       =   673
};

class spell_gen_mixology_bonus : public AuraScript
{
    bool Validate(SpellInfo const* spellInfo) override
    {
        return ValidateSpellInfo({ SPELL_MIXOLOGY }) && ValidateSpellEffect({ { spellInfo->Id, EFFECT_0 } });
    }

    bool Load() override
    {
        return GetCaster() && GetCaster()->GetTypeId() == TYPEID_PLAYER;
    }

    void SetBonusValueForEffect(SpellEffIndex effIndex, int32 value, AuraEffect const* aurEff)
    {
        if (aurEff->GetEffIndex() == uint32(effIndex))
            bonus = value;
    }

    void CalculateAmount(AuraEffect const* aurEff, int32& amount, bool& /*canBeRecalculated*/)
    {
        if (GetCaster()->HasAura(SPELL_MIXOLOGY) && GetCaster()->HasSpell(GetEffectInfo(EFFECT_0).TriggerSpell))
        {
            switch (GetId())
            {
                case SPELL_WEAK_TROLLS_BLOOD_ELIXIR:
                case SPELL_MAGEBLOOD_ELIXIR:
                    bonus = amount;
                    break;
                case SPELL_ELIXIR_OF_FROST_POWER:
                case SPELL_LESSER_FLASK_OF_TOUGHNESS:
                case SPELL_LESSER_FLASK_OF_RESISTANCE:
                    bonus = CalculatePct(amount, 80);
                    break;
                case SPELL_ELIXIR_OF_MINOR_DEFENSE:
                case SPELL_ELIXIR_OF_LIONS_STRENGTH:
                case SPELL_ELIXIR_OF_MINOR_AGILITY:
                case SPELL_MAJOR_TROLLS_BLLOOD_ELIXIR:
                case SPELL_ELIXIR_OF_SHADOW_POWER:
                case SPELL_ELIXIR_OF_BRUTE_FORCE:
                case SPELL_MIGHTY_TROLLS_BLOOD_ELIXIR:
                case SPELL_ELIXIR_OF_GREATER_FIREPOWER:
                case SPELL_ONSLAUGHT_ELIXIR:
                case SPELL_EARTHEN_ELIXIR:
                case SPELL_ELIXIR_OF_MAJOR_AGILITY:
                case SPELL_FLASK_OF_THE_TITANS:
                case SPELL_FLASK_OF_RELENTLESS_ASSAULT:
                case SPELL_FLASK_OF_STONEBLOOD:
                case SPELL_ELIXIR_OF_MINOR_ACCURACY:
                    bonus = CalculatePct(amount, 50);
                    break;
                case SPELL_ELIXIR_OF_PROTECTION:
                    bonus = 280;
                    break;
                case SPELL_ELIXIR_OF_MAJOR_DEFENSE:
                    bonus = 200;
                    break;
                case SPELL_ELIXIR_OF_GREATER_DEFENSE:
                case SPELL_ELIXIR_OF_SUPERIOR_DEFENSE:
                    bonus = 140;
                    break;
                case SPELL_ELIXIR_OF_FORTITUDE:
                    bonus = 100;
                    break;
                case SPELL_FLASK_OF_ENDLESS_RAGE:
                    bonus = 82;
                    break;
                case SPELL_ELIXIR_OF_DEFENSE:
                    bonus = 70;
                    break;
                case SPELL_ELIXIR_OF_DEMONSLAYING:
                    bonus = 50;
                    break;
                case SPELL_FLASK_OF_THE_FROST_WYRM:
                    bonus = 47;
                    break;
                case SPELL_WRATH_ELIXIR:
                    bonus = 32;
                    break;
                case SPELL_ELIXIR_OF_MAJOR_FROST_POWER:
                case SPELL_ELIXIR_OF_MAJOR_FIREPOWER:
                case SPELL_ELIXIR_OF_MAJOR_SHADOW_POWER:
                    bonus = 29;
                    break;
                case SPELL_ELIXIR_OF_MIGHTY_TOUGHTS:
                    bonus = 27;
                    break;
                case SPELL_FLASK_OF_SUPREME_POWER:
                case SPELL_FLASK_OF_BLINDING_LIGHT:
                case SPELL_FLASK_OF_PURE_DEATH:
                case SPELL_SHADOWPOWER_ELIXIR:
                    bonus = 23;
                    break;
                case SPELL_ELIXIR_OF_MIGHTY_AGILITY:
                case SPELL_FLASK_OF_DISTILLED_WISDOM:
                case SPELL_ELIXIR_OF_SPIRIT:
                case SPELL_ELIXIR_OF_MIGHTY_STRENGTH:
                case SPELL_FLASK_OF_PURE_MOJO:
                case SPELL_ELIXIR_OF_ACCURACY:
                case SPELL_ELIXIR_OF_DEADLY_STRIKES:
                case SPELL_ELIXIR_OF_MIGHTY_DEFENSE:
                case SPELL_ELIXIR_OF_EXPERTISE:
                case SPELL_ELIXIR_OF_ARMOR_PIERCING:
                case SPELL_ELIXIR_OF_LIGHTNING_SPEED:
                    bonus = 20;
                    break;
                case SPELL_FLASK_OF_CHROMATIC_RESISTANCE:
                    bonus = 17;
                    break;
                case SPELL_ELIXIR_OF_MINOR_FORTITUDE:
                case SPELL_ELIXIR_OF_MAJOR_STRENGTH:
                    bonus = 15;
                    break;
                case SPELL_FLASK_OF_MIGHTY_RESTORATION:
                    bonus = 13;
                    break;
                case SPELL_ARCANE_ELIXIR:
                    bonus = 12;
                    break;
                case SPELL_ELIXIR_OF_GREATER_AGILITY:
                case SPELL_ELIXIR_OF_GIANTS:
                    bonus = 11;
                    break;
                case SPELL_ELIXIR_OF_AGILITY:
                case SPELL_ELIXIR_OF_GREATER_INTELLECT:
                case SPELL_ELIXIR_OF_SAGES:
                case SPELL_ELIXIR_OF_IRONSKIN:
                case SPELL_ELIXIR_OF_MIGHTY_MAGEBLOOD:
                    bonus = 10;
                    break;
                case SPELL_ELIXIR_OF_HEALING_POWER:
                    bonus = 9;
                    break;
                case SPELL_ELIXIR_OF_DRAENIC_WISDOM:
                case SPELL_GURUS_ELIXIR:
                    bonus = 8;
                    break;
                case SPELL_ELIXIR_OF_FIREPOWER:
                case SPELL_ELIXIR_OF_MAJOR_MAGEBLOOD:
                case SPELL_ELIXIR_OF_MASTERY:
                    bonus = 6;
                    break;
                case SPELL_ELIXIR_OF_LESSER_AGILITY:
                case SPELL_ELIXIR_OF_OGRES_STRENGTH:
                case SPELL_ELIXIR_OF_WISDOM:
                case SPELL_ELIXIR_OF_THE_MONGOOSE:
                    bonus = 5;
                    break;
                case SPELL_STRONG_TROLLS_BLOOD_ELIXIR:
                case SPELL_FLASK_OF_CHROMATIC_WONDER:
                    bonus = 4;
                    break;
                case SPELL_ELIXIR_OF_EMPOWERMENT:
                    bonus = -10;
                    break;
                case SPELL_ADEPTS_ELIXIR:
                    SetBonusValueForEffect(EFFECT_0, 13, aurEff);
                    SetBonusValueForEffect(EFFECT_1, 13, aurEff);
                    SetBonusValueForEffect(EFFECT_2, 8, aurEff);
                    break;
                case SPELL_ELIXIR_OF_MIGHTY_FORTITUDE:
                    SetBonusValueForEffect(EFFECT_0, 160, aurEff);
                    break;
                case SPELL_ELIXIR_OF_MAJOR_FORTITUDE:
                    SetBonusValueForEffect(EFFECT_0, 116, aurEff);
                    SetBonusValueForEffect(EFFECT_1, 6, aurEff);
                    break;
                case SPELL_FEL_STRENGTH_ELIXIR:
                    SetBonusValueForEffect(EFFECT_0, 40, aurEff);
                    SetBonusValueForEffect(EFFECT_1, 40, aurEff);
                    break;
                case SPELL_FLASK_OF_FORTIFICATION:
                    SetBonusValueForEffect(EFFECT_0, 210, aurEff);
                    SetBonusValueForEffect(EFFECT_1, 5, aurEff);
                    break;
                case SPELL_GREATER_ARCANE_ELIXIR:
                    SetBonusValueForEffect(EFFECT_0, 19, aurEff);
                    SetBonusValueForEffect(EFFECT_1, 19, aurEff);
                    SetBonusValueForEffect(EFFECT_2, 5, aurEff);
                    break;
                case SPELL_ELIXIR_OF_GIANTH_GROWTH:
                    SetBonusValueForEffect(EFFECT_0, 5, aurEff);
                    break;
                default:
                    TC_LOG_ERROR("spells", "SpellId {} couldn't be processed in spell_gen_mixology_bonus", GetId());
                    break;
            }
            amount += bonus;
        }
    }

    int32 bonus = 0;

    void Register() override
    {
        DoEffectCalcAmount += AuraEffectCalcAmountFn(spell_gen_mixology_bonus::CalculateAmount, EFFECT_ALL, SPELL_AURA_ANY);
    }
};

enum LandmineKnockbackAchievement
{
    SPELL_LANDMINE_KNOCKBACK_ACHIEVEMENT = 57064
};

class spell_gen_landmine_knockback_achievement : public SpellScript
{
    void HandleScript(SpellEffIndex /*effIndex*/)
    {
        if (Player* target = GetHitPlayer())
        {
            Aura const* aura = GetHitAura();
            if (!aura || aura->GetStackAmount() < 10)
                return;

            target->CastSpell(target, SPELL_LANDMINE_KNOCKBACK_ACHIEVEMENT, true);
        }
    }

    void Register() override
    {
        OnEffectHitTarget += SpellEffectFn(spell_gen_landmine_knockback_achievement::HandleScript, EFFECT_0, SPELL_EFFECT_SCRIPT_EFFECT);
    }
};

// 34098 - ClearAllDebuffs
class spell_gen_clear_debuffs : public SpellScript
{
    void HandleScript(SpellEffIndex /*effIndex*/)
    {
        if (Unit* target = GetHitUnit())
        {
            target->RemoveOwnedAuras([](Aura const* aura)
            {
                SpellInfo const* spellInfo = aura->GetSpellInfo();
                return !spellInfo->IsPositive() && !spellInfo->IsPassive();
            });
        }
    }

    void Register() override
    {
        OnEffectHitTarget += SpellEffectFn(spell_gen_clear_debuffs::HandleScript, EFFECT_0, SPELL_EFFECT_SCRIPT_EFFECT);
    }
};

enum PonySpells
{
    ACHIEV_PONY_UP              = 3736,
    MOUNT_PONY                  = 29736
};

class spell_gen_pony_mount_check : public AuraScript
{
    void HandleEffectPeriodic(AuraEffect const* /*aurEff*/)
    {
        Unit* caster = GetCaster();
        if (!caster)
            return;
        Player* owner = caster->GetOwner()->ToPlayer();
        if (!owner || !owner->HasAchieved(ACHIEV_PONY_UP))
            return;

        if (owner->IsMounted())
        {
            caster->Mount(MOUNT_PONY);
            caster->SetSpeedRate(MOVE_RUN, owner->GetSpeedRate(MOVE_RUN));
        }
        else if (caster->IsMounted())
        {
            caster->Dismount();
            caster->SetSpeedRate(MOVE_RUN, owner->GetSpeedRate(MOVE_RUN));
        }
    }

    void Register() override
    {
        OnEffectPeriodic += AuraEffectPeriodicFn(spell_gen_pony_mount_check::HandleEffectPeriodic, EFFECT_0, SPELL_AURA_PERIODIC_DUMMY);
    }
};

enum CorruptinPlagueEntrys
{
    NPC_APEXIS_FLAYER       = 22175,
    NPC_SHARD_HIDE_BOAR     = 22180,
    NPC_AETHER_RAY          = 22181,
    SPELL_CORRUPTING_PLAGUE = 40350
};

// 40350 - Corrupting Plague
class CorruptingPlagueSearcher
{
public:
    CorruptingPlagueSearcher(Unit* obj, float distance) : _unit(obj), _distance(distance)  { }

    bool operator()(Unit* u) const
    {
        if (_unit->GetDistance2d(u) < _distance &&
            (u->GetEntry() == NPC_APEXIS_FLAYER || u->GetEntry() == NPC_SHARD_HIDE_BOAR || u->GetEntry() == NPC_AETHER_RAY) &&
            !u->HasAura(SPELL_CORRUPTING_PLAGUE))
            return true;

        return false;
    }

private:
    Unit* _unit;
    float _distance;
};

// 40349 - Corrupting Plague
class spell_corrupting_plague_aura : public AuraScript
{
    bool Validate(SpellInfo const* /*spellInfo*/) override
    {
        return ValidateSpellInfo({ SPELL_CORRUPTING_PLAGUE });
    }

    void OnPeriodic(AuraEffect const* /*aurEff*/)
    {
        Unit* owner = GetTarget();

        std::list<Creature*> targets;
        CorruptingPlagueSearcher creature_check(owner, 15.0f);
        Trinity::CreatureListSearcher<CorruptingPlagueSearcher> creature_searcher(owner, targets, creature_check);
        Cell::VisitGridObjects(owner, creature_searcher, 15.0f);

        if (!targets.empty())
            return;

        PreventDefaultAction();
    }

    void Register() override
    {
        OnEffectPeriodic += AuraEffectPeriodicFn(spell_corrupting_plague_aura::OnPeriodic, EFFECT_0, SPELL_AURA_PERIODIC_TRIGGER_SPELL);
    }
};

enum StasisFieldEntrys
{
    NPC_DAGGERTAIL_LIZARD    = 22255,
    SPELL_STASIS_FIELD       = 40307
};

// 40307 - Stasis Field
class StasisFieldSearcher
{
public:
    StasisFieldSearcher(Unit* obj, float distance) : _unit(obj), _distance(distance)  { }

    bool operator()(Unit* u) const
    {
        if (_unit->GetDistance2d(u) < _distance &&
            (u->GetEntry() == NPC_APEXIS_FLAYER || u->GetEntry() == NPC_SHARD_HIDE_BOAR || u->GetEntry() == NPC_AETHER_RAY || u->GetEntry() == NPC_DAGGERTAIL_LIZARD) &&
            !u->HasAura(SPELL_STASIS_FIELD))
            return true;

        return false;
    }

private:
    Unit* _unit;
    float _distance;
};

// 40306 - Stasis Field
class spell_stasis_field_aura : public AuraScript
{
    bool Validate(SpellInfo const* /*spellInfo*/) override
    {
        return ValidateSpellInfo({ SPELL_STASIS_FIELD });
    }

    void OnPeriodic(AuraEffect const* /*aurEff*/)
    {
        Unit* owner = GetTarget();

        std::list<Creature*> targets;
        StasisFieldSearcher creature_check(owner, 15.0f);
        Trinity::CreatureListSearcher<StasisFieldSearcher> creature_searcher(owner, targets, creature_check);
        Cell::VisitGridObjects(owner, creature_searcher, 15.0f);

        if (!targets.empty())
            return;

        PreventDefaultAction();
    }

    void Register() override
    {
        OnEffectPeriodic += AuraEffectPeriodicFn(spell_stasis_field_aura::OnPeriodic, EFFECT_0, SPELL_AURA_PERIODIC_TRIGGER_SPELL);
    }
};

enum SiegeTankControl
{
    SPELL_SIEGE_TANK_CONTROL = 47963
};

class spell_gen_vehicle_control_link : public AuraScript
{
    void OnRemove(AuraEffect const* /*aurEff*/, AuraEffectHandleModes /*mode*/)
    {
        GetTarget()->RemoveAurasDueToSpell(SPELL_SIEGE_TANK_CONTROL); //aurEff->GetAmount()
    }

    void Register() override
    {
        AfterEffectRemove += AuraEffectRemoveFn(spell_gen_vehicle_control_link::OnRemove, EFFECT_1, SPELL_AURA_DUMMY, AURA_EFFECT_HANDLE_REAL);
    }
};

enum FreezingCircleMisc
{
    SPELL_FREEZING_CIRCLE_PIT_OF_SARON_NORMAL = 69574,
    SPELL_FREEZING_CIRCLE_PIT_OF_SARON_HEROIC = 70276,
    SPELL_FREEZING_CIRCLE                     = 34787,
    SPELL_FREEZING_CIRCLE_SCENARIO            = 141383,
    MAP_ID_BLOOD_IN_THE_SNOW_SCENARIO         = 1130
};

// 34779 - Freezing Circle
class spell_freezing_circle : public SpellScript
{
    bool Validate(SpellInfo const* /*spellInfo*/) override
    {
        return ValidateSpellInfo(
            {
                SPELL_FREEZING_CIRCLE_PIT_OF_SARON_NORMAL,
                SPELL_FREEZING_CIRCLE_PIT_OF_SARON_HEROIC,
                SPELL_FREEZING_CIRCLE,
                SPELL_FREEZING_CIRCLE_SCENARIO
            });
    }

    void HandleDamage(SpellEffIndex /*effIndex*/)
    {
        Unit* caster = GetCaster();
        uint32 spellId = 0;
        Map* map = caster->GetMap();

        if (map->IsDungeon())
            spellId = map->IsHeroic() ? SPELL_FREEZING_CIRCLE_PIT_OF_SARON_HEROIC : SPELL_FREEZING_CIRCLE_PIT_OF_SARON_NORMAL;
        else
            spellId = map->GetId() == MAP_ID_BLOOD_IN_THE_SNOW_SCENARIO ? SPELL_FREEZING_CIRCLE_SCENARIO : SPELL_FREEZING_CIRCLE;

        if (SpellInfo const* spellInfo = sSpellMgr->GetSpellInfo(spellId, GetCastDifficulty()))
            if (!spellInfo->GetEffects().empty())
                SetHitDamage(spellInfo->GetEffect(EFFECT_0).CalcValue());
    }

    void Register() override
    {
        OnEffectHitTarget += SpellEffectFn(spell_freezing_circle::HandleDamage, EFFECT_1, SPELL_EFFECT_SCHOOL_DAMAGE);
    }
};

// Used for some spells cast by vehicles or charmed creatures that do not send a cooldown event on their own
class spell_gen_charmed_unit_spell_cooldown : public SpellScript
{
    void HandleCast()
    {
        Unit* caster = GetCaster();
        if (Player* owner = caster->GetCharmerOrOwnerPlayerOrPlayerItself())
        {
            WorldPackets::Spells::SpellCooldown spellCooldown;
            spellCooldown.Caster = owner->GetGUID();
            spellCooldown.Flags = SPELL_COOLDOWN_FLAG_NONE;
            spellCooldown.SpellCooldowns.emplace_back(GetSpellInfo()->Id, GetSpellInfo()->RecoveryTime);
            owner->SendDirectMessage(spellCooldown.Write());
        }
    }

    void Register() override
    {
        OnCast += SpellCastFn(spell_gen_charmed_unit_spell_cooldown::HandleCast);
    }
};

enum CannonBlast
{
    SPELL_CANNON_BLAST          = 42578,
    SPELL_CANNON_BLAST_DAMAGE   = 42576
};

class spell_gen_cannon_blast : public SpellScript
{
    bool Validate(SpellInfo const* /*spellInfo*/) override
    {
        return ValidateSpellInfo({ SPELL_CANNON_BLAST });
    }
    void HandleScript(SpellEffIndex /*effIndex*/)
    {
        int32 bp = GetEffectValue();
        Unit* target = GetHitUnit();
        CastSpellExtraArgs args(TRIGGERED_FULL_MASK);
        args.AddSpellBP0(bp);
        target->CastSpell(target, SPELL_CANNON_BLAST_DAMAGE, args);
    }

    void Register() override
    {
        OnEffectHitTarget += SpellEffectFn(spell_gen_cannon_blast::HandleScript, EFFECT_0, SPELL_EFFECT_SCRIPT_EFFECT);
    }
};

// 37751 - Submerged
class spell_gen_submerged : public SpellScript
{
    void HandleScript(SpellEffIndex /*eff*/)
    {
        if (Creature* target = GetHitCreature())
            target->SetStandState(UNIT_STAND_STATE_SUBMERGED);
    }

    void Register() override
    {
        OnEffectHitTarget += SpellEffectFn(spell_gen_submerged::HandleScript, EFFECT_0, SPELL_EFFECT_SCRIPT_EFFECT);
    }
};

// 169869 - Transformation Sickness
class spell_gen_decimatus_transformation_sickness : public SpellScript
{
    void HandleScript(SpellEffIndex /*effIndex*/)
    {
        if (Unit* target = GetHitUnit())
            target->SetHealth(target->CountPctFromMaxHealth(25));
    }

    void Register() override
    {
        OnEffectHitTarget += SpellEffectFn(spell_gen_decimatus_transformation_sickness::HandleScript, EFFECT_1, SPELL_EFFECT_SCRIPT_EFFECT);
    }
};

// 189491 - Summon Towering Infernal.
class spell_gen_anetheron_summon_towering_infernal : public SpellScript
{
    void HandleDummy(SpellEffIndex /* effIndex */)
    {
        GetCaster()->CastSpell(GetHitUnit(), uint32(GetEffectValue()), true);
    }

    void Register() override
    {
        OnEffectHitTarget += SpellEffectFn(spell_gen_anetheron_summon_towering_infernal::HandleDummy, EFFECT_0, SPELL_EFFECT_DUMMY);
    }
};

enum KazrogalHellfireMark
{
    SPELL_MARK_OF_KAZROGAL_HELLFIRE = 189512,
    SPELL_MARK_OF_KAZROGAL_DAMAGE_HELLFIRE = 189515
};

class MarkTargetHellfireFilter
{
    public:
        bool operator()(WorldObject* target) const
        {
            if (Unit* unit = target->ToUnit())
                return unit->GetPowerType() != POWER_MANA;
            return false;
        }
};

class spell_gen_mark_of_kazrogal_hellfire : public SpellScript
{
    void FilterTargets(std::list<WorldObject*>& targets)
    {
        targets.remove_if(MarkTargetHellfireFilter());
    }

    void Register() override
    {
        OnObjectAreaTargetSelect += SpellObjectAreaTargetSelectFn(spell_gen_mark_of_kazrogal_hellfire::FilterTargets, EFFECT_0, TARGET_UNIT_SRC_AREA_ENEMY);
    }
};

class spell_gen_mark_of_kazrogal_hellfire_aura : public AuraScript
{
    bool Validate(SpellInfo const* /*spell*/) override
    {
        return ValidateSpellInfo({ SPELL_MARK_OF_KAZROGAL_DAMAGE_HELLFIRE });
    }

    void OnPeriodic(AuraEffect const* aurEff)
    {
        Unit* target = GetTarget();

        if (target->GetPower(POWER_MANA) == 0)
        {
            target->CastSpell(target, SPELL_MARK_OF_KAZROGAL_DAMAGE_HELLFIRE, aurEff);
            // Remove aura
            SetDuration(0);
        }
    }

    void Register() override
    {
        OnEffectPeriodic += AuraEffectPeriodicFn(spell_gen_mark_of_kazrogal_hellfire_aura::OnPeriodic, EFFECT_0, SPELL_AURA_POWER_BURN);
    }
};

class spell_gen_azgalor_rain_of_fire_hellfire_citadel : public SpellScript
{
    void HandleDummy(SpellEffIndex /* effIndex */)
    {
        GetCaster()->CastSpell(GetHitUnit(), uint32(GetEffectValue()), true);
    }

    void Register() override
    {
        OnEffectHitTarget += SpellEffectFn(spell_gen_azgalor_rain_of_fire_hellfire_citadel::HandleDummy, EFFECT_0, SPELL_EFFECT_DUMMY);
    }
};

enum AuraProcRemoveSpells
{
    SPELL_FACE_RAGE         = 99947,
    SPELL_IMPATIENT_MIND    = 187213
};

// 99947 - Face Rage
class spell_gen_face_rage : public AuraScript
{
    bool Validate(SpellInfo const* spellInfo) override
    {
        return ValidateSpellInfo({ SPELL_FACE_RAGE })
            && ValidateSpellEffect({ { spellInfo->Id, EFFECT_2 } });
    }

    void OnRemove(AuraEffect const* /*effect*/, AuraEffectHandleModes /*mode*/)
    {
        GetTarget()->RemoveAurasDueToSpell(GetEffectInfo(EFFECT_2).TriggerSpell);
    }

    void Register() override
    {
        OnEffectRemove += AuraEffectRemoveFn(spell_gen_face_rage::OnRemove, EFFECT_0, SPELL_AURA_MOD_STUN, AURA_EFFECT_HANDLE_REAL);
    }
};

// 187213 - Impatient Mind
class spell_gen_impatient_mind : public AuraScript
{
    bool Validate(SpellInfo const* /*spell*/) override
    {
        return ValidateSpellInfo({ SPELL_IMPATIENT_MIND });
    }

    void OnRemove(AuraEffect const* effect, AuraEffectHandleModes /*mode*/)
    {
        GetTarget()->RemoveAurasDueToSpell(effect->GetSpellEffectInfo().TriggerSpell);
    }

    void Register() override
    {
        OnEffectRemove += AuraEffectRemoveFn(spell_gen_impatient_mind::OnRemove, EFFECT_0, SPELL_AURA_PROC_TRIGGER_SPELL, AURA_EFFECT_HANDLE_REAL);
    }
};

// 209352 - Boost 2.0 [Paladin+Priest] - Watch for Shield
class spell_gen_boost_2_0_paladin_priest_watch_for_shield : public AuraScript
{
    static constexpr uint32 SPELL_POWER_WORD_SHIELD = 17;
    static constexpr uint32 SPELL_DIVINE_SHIELD = 642;

    bool Validate(SpellInfo const* /*spellInfo*/) override
    {
        return ValidateSpellInfo({ SPELL_POWER_WORD_SHIELD, SPELL_DIVINE_SHIELD });
    }

    bool CheckProc(AuraEffect const* /*aurEff*/, ProcEventInfo& procInfo)
    {
        SpellInfo const* spellInfo = procInfo.GetSpellInfo();
        return spellInfo && (spellInfo->Id == SPELL_POWER_WORD_SHIELD || spellInfo->Id == SPELL_DIVINE_SHIELD);
    }

    void Register() override
    {
        DoCheckEffectProc += AuraCheckEffectProcFn(spell_gen_boost_2_0_paladin_priest_watch_for_shield::CheckProc, EFFECT_0, SPELL_AURA_PROC_TRIGGER_SPELL);
    }
};

// 269083 - Enlisted
// 282559 - Enlisted
class spell_gen_war_mode_enlisted : public AuraScript
{
    void CalcWarModeBonus(AuraEffect const* /*aurEff*/, int32& amount, bool& /*canBeRecalculated*/)
    {
        Player* target = GetUnitOwner()->ToPlayer();
        if (!target)
            return;

        switch (target->GetTeamId())
        {
            case TEAM_ALLIANCE:
                amount = sWorldStateMgr->GetValue(WS_WAR_MODE_ALLIANCE_BUFF_VALUE, target->GetMap());
                break;
            case TEAM_HORDE:
                amount = sWorldStateMgr->GetValue(WS_WAR_MODE_HORDE_BUFF_VALUE, target->GetMap());
                break;
            default:
                break;
        }
    }

    void Register() override
    {
        SpellInfo const* spellInfo = sSpellMgr->AssertSpellInfo(m_scriptSpellId, DIFFICULTY_NONE);

        if (spellInfo->HasAura(SPELL_AURA_MOD_XP_PCT))
            DoEffectCalcAmount += AuraEffectCalcAmountFn(spell_gen_war_mode_enlisted::CalcWarModeBonus, EFFECT_ALL, SPELL_AURA_MOD_XP_PCT);

        if (spellInfo->HasAura(SPELL_AURA_MOD_XP_QUEST_PCT))
            DoEffectCalcAmount += AuraEffectCalcAmountFn(spell_gen_war_mode_enlisted::CalcWarModeBonus, EFFECT_ALL, SPELL_AURA_MOD_XP_QUEST_PCT);

        if (spellInfo->HasAura(SPELL_AURA_MOD_CURRENCY_GAIN_FROM_SOURCE))
            DoEffectCalcAmount += AuraEffectCalcAmountFn(spell_gen_war_mode_enlisted::CalcWarModeBonus, EFFECT_ALL, SPELL_AURA_MOD_CURRENCY_GAIN_FROM_SOURCE);

        if (spellInfo->HasAura(SPELL_AURA_MOD_MONEY_GAIN))
            DoEffectCalcAmount += AuraEffectCalcAmountFn(spell_gen_war_mode_enlisted::CalcWarModeBonus, EFFECT_ALL, SPELL_AURA_MOD_MONEY_GAIN);

        if (spellInfo->HasAura(SPELL_AURA_MOD_ANIMA_GAIN))
            DoEffectCalcAmount += AuraEffectCalcAmountFn(spell_gen_war_mode_enlisted::CalcWarModeBonus, EFFECT_ALL, SPELL_AURA_MOD_ANIMA_GAIN);

        if (spellInfo->HasAura(SPELL_AURA_DUMMY))
            DoEffectCalcAmount += AuraEffectCalcAmountFn(spell_gen_war_mode_enlisted::CalcWarModeBonus, EFFECT_ALL, SPELL_AURA_DUMMY);
    }
};

enum DefenderOfAzerothData
{
    SPELL_DEATH_GATE_TELEPORT_STORMWIND = 316999,
    SPELL_DEATH_GATE_TELEPORT_ORGRIMMAR = 317000,

    QUEST_DEFENDER_OF_AZEROTH_ALLIANCE  = 58902,
    QUEST_DEFENDER_OF_AZEROTH_HORDE     = 58903,

    NPC_NAZGRIM                         = 161706,
    NPC_TROLLBANE                       = 161707,
    NPC_WHITEMANE                       = 161708,
    NPC_MOGRAINE                        = 161709,
};

struct BindLocation
{
    BindLocation(uint32 mapId, float x, float y, float z, float o, uint32 areaId)
        : Loc(mapId, x, y, z, o), AreaId(areaId) { }
    WorldLocation Loc;
    uint32 AreaId;
};

BindLocation const StormwindInnLoc(0, -8868.1f, 675.82f, 97.9f, 5.164778709411621093f, 5148);
BindLocation const OrgrimmarInnLoc(1, 1573.18f, -4441.62f, 16.06f, 1.818284034729003906f, 8618);

class spell_defender_of_azeroth_death_gate_selector : public SpellScript
{
    bool Validate(SpellInfo const* /*spell*/) override
    {
        return ValidateSpellInfo(
        {
            SPELL_DEATH_GATE_TELEPORT_STORMWIND,
            SPELL_DEATH_GATE_TELEPORT_ORGRIMMAR
        });
    }

    void HandleDummy(SpellEffIndex /*effIndex*/)
    {
        Player* player = GetHitUnit()->ToPlayer();
        if (!player)
            return;

        if (player->GetQuestStatus(QUEST_DEFENDER_OF_AZEROTH_ALLIANCE) == QUEST_STATUS_NONE && player->GetQuestStatus(QUEST_DEFENDER_OF_AZEROTH_HORDE) == QUEST_STATUS_NONE)
            return;

        BindLocation const& bindLoc = player->GetTeam() == ALLIANCE ? StormwindInnLoc : OrgrimmarInnLoc;
        player->SetHomebind(bindLoc.Loc, bindLoc.AreaId);
        player->SendBindPointUpdate();
        player->SendPlayerBound(player->GetGUID(), bindLoc.AreaId);

        player->CastSpell(player, player->GetTeam() == ALLIANCE ? SPELL_DEATH_GATE_TELEPORT_STORMWIND : SPELL_DEATH_GATE_TELEPORT_ORGRIMMAR);
    }

    void Register() override
    {
        OnEffectHitTarget += SpellEffectFn(spell_defender_of_azeroth_death_gate_selector::HandleDummy, EFFECT_0, SPELL_EFFECT_DUMMY);
    }
};

class spell_defender_of_azeroth_speak_with_mograine : public SpellScript
{
    void HandleDummy(SpellEffIndex /*effIndex*/)
    {
        if (!GetCaster())
            return;

        Player* player = GetCaster()->ToPlayer();
        if (!player)
            return;

        if (Creature* nazgrim = GetHitUnit()->FindNearestCreature(NPC_NAZGRIM, 10.0f))
            nazgrim->HandleEmoteCommand(EMOTE_ONESHOT_POINT, player);
        if (Creature* trollbane = GetHitUnit()->FindNearestCreature(NPC_TROLLBANE, 10.0f))
            trollbane->HandleEmoteCommand(EMOTE_ONESHOT_POINT, player);
        if (Creature* whitemane = GetHitUnit()->FindNearestCreature(NPC_WHITEMANE, 10.0f))
            whitemane->HandleEmoteCommand(EMOTE_ONESHOT_POINT, player);

        // @TODO: spawntracking - show death gate for casting player
    }

    void Register() override
    {
        OnEffectHitTarget += SpellEffectFn(spell_defender_of_azeroth_speak_with_mograine::HandleDummy, EFFECT_0, SPELL_EFFECT_DUMMY);
    }
};

// 118301 - Summon Battle Pet
class spell_summon_battle_pet : public SpellScript
{
    void HandleSummon(SpellEffIndex effIndex)
    {
        uint32 creatureId = uint32(GetSpellValue()->EffectBasePoints[effIndex]);
        if (sObjectMgr->GetCreatureTemplate(creatureId))
        {
            PreventHitDefaultEffect(effIndex);

            Unit* caster = GetCaster();
            SummonPropertiesEntry const* properties = sSummonPropertiesStore.LookupEntry(uint32(GetEffectInfo().MiscValueB));
            Milliseconds duration = Milliseconds(GetSpellInfo()->CalcDuration(caster));
            Position pos = GetHitDest()->GetPosition();

            if (Creature* summon = caster->GetMap()->SummonCreature(creatureId, pos, properties, duration, caster, GetSpellInfo()->Id))
                summon->SetImmuneToAll(true);
        }
    }

    void Register() override
    {
        OnEffectHit += SpellEffectFn(spell_summon_battle_pet::HandleSummon, EFFECT_0, SPELL_EFFECT_SUMMON);
    }
};

// 132334 - Trainer Heal Cooldown (SERVERSIDE)
class spell_gen_trainer_heal_cooldown : public AuraScript
{
    bool Validate(SpellInfo const* /*spellInfo*/) override
    {
        return ValidateSpellInfo({ BattlePets::SPELL_REVIVE_BATTLE_PETS });
    }

    bool Load() override
    {
        return GetUnitOwner()->IsPlayer();
    }

    void UpdateReviveBattlePetCooldown(AuraEffect const* /*aurEff*/, AuraEffectHandleModes /*mode*/)
    {
        Player* target = GetUnitOwner()->ToPlayer();
        SpellInfo const* reviveBattlePetSpellInfo = sSpellMgr->AssertSpellInfo(BattlePets::SPELL_REVIVE_BATTLE_PETS, DIFFICULTY_NONE);

        if (target->GetSession()->GetBattlePetMgr()->IsBattlePetSystemEnabled())
        {
            Milliseconds expectedCooldown = Milliseconds(GetAura()->GetMaxDuration());
            SpellHistory::Duration remainingCooldown = target->GetSpellHistory()->GetRemainingCategoryCooldown(reviveBattlePetSpellInfo);
            if (remainingCooldown > SpellHistory::Duration::zero())
            {
                if (remainingCooldown < expectedCooldown)
                    target->GetSpellHistory()->ModifyCooldown(reviveBattlePetSpellInfo, expectedCooldown - remainingCooldown);
            }
            else
            {
                target->GetSpellHistory()->StartCooldown(reviveBattlePetSpellInfo, 0, nullptr, false, expectedCooldown);
            }
        }
    }

    void Register() override
    {
        OnEffectApply += AuraEffectApplyFn(spell_gen_trainer_heal_cooldown::UpdateReviveBattlePetCooldown, EFFECT_0, SPELL_AURA_DUMMY, AURA_EFFECT_HANDLE_REAL);
    }
};

// 45313 - Anchor Here
class spell_gen_anchor_here : public SpellScript
{
    void HandleScript(SpellEffIndex /*effIndex*/)
    {
        if (Creature* creature = GetHitCreature())
            creature->SetHomePosition(creature->GetPositionX(), creature->GetPositionY(), creature->GetPositionZ(), creature->GetOrientation());
    }

    void Register() override
    {
        OnEffectHitTarget += SpellEffectFn(spell_gen_anchor_here::HandleScript, EFFECT_0, SPELL_EFFECT_SCRIPT_EFFECT);
    }
};

// 147066 - (Serverside/Non-DB2) Generic - Mount Check Aura
class spell_gen_mount_check_aura : public AuraScript
{
    void OnPeriodic(AuraEffect const* /*aurEff*/)
    {
        Unit* target = GetTarget();
        uint32 mountDisplayId = 0;

        TempSummon* tempSummon = target->ToTempSummon();
        if (!tempSummon)
            return;

        Player const* summoner = Object::ToPlayer(tempSummon->GetSummoner());
        if (!summoner)
            return;

        if (summoner->IsMounted() && (!summoner->IsInCombat() || summoner->IsFlying()))
        {
            if (CreatureSummonedData const* summonedData = sObjectMgr->GetCreatureSummonedData(tempSummon->GetEntry()))
            {
                if (summoner->IsFlying() && summonedData->FlyingMountDisplayID)
                    mountDisplayId = *summonedData->FlyingMountDisplayID;
                else if (summonedData->GroundMountDisplayID)
                    mountDisplayId = *summonedData->GroundMountDisplayID;
            }
        }

        if (mountDisplayId != target->GetMountDisplayId())
            target->SetMountDisplayId(mountDisplayId);
    }

    void Register() override
    {
        OnEffectPeriodic += AuraEffectPeriodicFn(spell_gen_mount_check_aura::OnPeriodic, EFFECT_0, SPELL_AURA_PERIODIC_DUMMY);
    }
};

enum AncestralCallSpells
{
    SPELL_RICTUS_OF_THE_LAUGHING_SKULL  = 274739,
    SPELL_ZEAL_OF_THE_BURNING_BLADE     = 274740,
    SPELL_FEROCITY_OF_THE_FROSTWOLF     = 274741,
    SPELL_MIGHT_OF_THE_BLACKROCK        = 274742
};

// 274738 - Ancestral Call (Mag'har Orc Racial)
class spell_gen_ancestral_call : public SpellScript
{
    bool Validate(SpellInfo const* /*spell*/) override
    {
        return ValidateSpellInfo(
        {
            SPELL_RICTUS_OF_THE_LAUGHING_SKULL,
            SPELL_ZEAL_OF_THE_BURNING_BLADE,
            SPELL_FEROCITY_OF_THE_FROSTWOLF,
            SPELL_MIGHT_OF_THE_BLACKROCK
        });
    }

    static constexpr uint32 AncestralCallBuffs[] = { SPELL_RICTUS_OF_THE_LAUGHING_SKULL, SPELL_ZEAL_OF_THE_BURNING_BLADE, SPELL_FEROCITY_OF_THE_FROSTWOLF, SPELL_MIGHT_OF_THE_BLACKROCK };

    void HandleOnCast()
    {
        Unit* caster = GetCaster();
        uint32 spellId = Trinity::Containers::SelectRandomContainerElement(AncestralCallBuffs);

        caster->CastSpell(caster, spellId, true);
    }

    void Register() override
    {
        OnCast += SpellCastFn(spell_gen_ancestral_call::HandleOnCast);
    }
};

// 83477 - Eject Passengers 3-8
class spell_gen_eject_passengers_3_8 : public SpellScript
{
    void HandleScriptEffect(SpellEffIndex /*effIndex*/)
    {
        Vehicle* vehicle = GetHitUnit()->GetVehicleKit();
        if (!vehicle)
            return;

        for (uint8 i = 2; i < 8; i++)
        {
            if (Unit* passenger = vehicle->GetPassenger(i))
                passenger->ExitVehicle();
        }
    }

    void Register() override
    {
        OnEffectHitTarget += SpellEffectFn(spell_gen_eject_passengers_3_8::HandleScriptEffect, EFFECT_0, SPELL_EFFECT_SCRIPT_EFFECT);
    }
};

// 83781 - Reverse Cast Ride Vehicle
// 85299 - Reverse Cast Ride Seat 1
// 258344 - Reverse Cast Ride Vehicle
class spell_gen_reverse_cast_target_to_caster_triggered: public SpellScript
{
    void HandleScript(SpellEffIndex effIndex)
    {
        GetHitUnit()->CastSpell(GetCaster(), GetSpellInfo()->GetEffect(effIndex).CalcValue(), true);
    }

    void Register() override
    {
        OnEffectHitTarget += SpellEffectFn(spell_gen_reverse_cast_target_to_caster_triggered::HandleScript, EFFECT_0, SPELL_EFFECT_SCRIPT_EFFECT);
    }
};

// Note: this spell unsummons any creature owned by the caster. Set appropriate target conditions on the DB.
// 84065 - Despawn All Summons
// 83935 - Despawn All Summons
// 160938 - Despawn All Summons (Garrison Intro Only)
class spell_gen_despawn_all_summons_owned_by_caster : public SpellScript
{
    void HandleScriptEffect(SpellEffIndex /*effIndex*/)
    {
        if (Unit* caster = GetCaster())
        {
            Creature* target = GetHitCreature();

            if (target->GetOwner() == caster)
                target->DespawnOrUnsummon();
        }
    }

    void Register() override
    {
        OnEffectHitTarget += SpellEffectFn(spell_gen_despawn_all_summons_owned_by_caster::HandleScriptEffect, EFFECT_0, SPELL_EFFECT_SCRIPT_EFFECT);
    }
};

enum SkinningLearningSpell
{
     SPELL_CLASSIC_SKINNING      = 265856,
     SPELL_OUTLAND_SKINNING      = 265858,
     SPELL_NORTHREND_SKINNING    = 265860,
     SPELL_CATACLYSM_SKINNING    = 265862,
     SPELL_PANDARIA_SKINNING     = 265864,
     SPELL_DRAENOR_SKINNING      = 265866,
     SPELL_LEGION_SKINNING       = 265868,
     SPELL_KUL_TIRAN_SKINNING    = 265870,
     SPELL_ZANDALARI_SKINNING    = 265872,
     SPELL_SHADOWLANDS_SKINNING  = 308570,
     SPELL_DRAGON_ISLES_SKINNING = 366263
};

// 8613 - Skinning
class spell_gen_skinning : public SpellScript
{
    bool Validate(SpellInfo const* /*spell*/) override
    {
        return ValidateSpellInfo(
        {
            SPELL_OUTLAND_SKINNING,
            SPELL_NORTHREND_SKINNING,
            SPELL_CATACLYSM_SKINNING,
            SPELL_PANDARIA_SKINNING,
            SPELL_DRAENOR_SKINNING,
            SPELL_KUL_TIRAN_SKINNING,
            SPELL_ZANDALARI_SKINNING,
            SPELL_SHADOWLANDS_SKINNING,
            SPELL_DRAGON_ISLES_SKINNING
        });
    }

    void HandleSkinningEffect(SpellEffIndex /*effIndex*/)
    {
        Player* player = GetCaster()->ToPlayer();
        if (!player)
            return;

        ContentTuningEntry const* contentTuning = sContentTuningStore.LookupEntry(GetHitUnit()->GetContentTuning());
        if (!contentTuning)
            return;

        uint32 skinningSkill = player->GetProfessionSkillForExp(SKILL_SKINNING, contentTuning->ExpansionID);
        if (!skinningSkill)
            return;

        // Autolearning missing skinning skill (Dragonflight)
        auto getSkinningLearningSpellBySkill = [&]() -> uint32
        {
            switch (skinningSkill)
            {
                case SKILL_OUTLAND_SKINNING:      return SPELL_OUTLAND_SKINNING;
                case SKILL_NORTHREND_SKINNING:    return SPELL_NORTHREND_SKINNING;
                case SKILL_CATACLYSM_SKINNING:    return SPELL_CATACLYSM_SKINNING;
                case SKILL_PANDARIA_SKINNING:     return SPELL_PANDARIA_SKINNING;
                case SKILL_DRAENOR_SKINNING:      return SPELL_DRAENOR_SKINNING;
                case SKILL_KUL_TIRAN_SKINNING:    return player->GetTeam() == ALLIANCE ? SPELL_KUL_TIRAN_SKINNING : (player->GetTeam() == HORDE ? SPELL_ZANDALARI_SKINNING : 0);
                case SKILL_SHADOWLANDS_SKINNING:  return SPELL_SHADOWLANDS_SKINNING;
                case SKILL_DRAGON_ISLES_SKINNING: return SPELL_DRAGON_ISLES_SKINNING;
                case SKILL_CLASSIC_SKINNING:      // Trainer only
                case SKILL_LEGION_SKINNING:       // Quest only
                default: break;
            }

            return 0;
        };

        if (!player->HasSkill(skinningSkill))
            if (uint32 spellId = getSkinningLearningSpellBySkill())
                player->CastSpell(nullptr, spellId, true);
    }

    void Register() override
    {
        OnEffectHitTarget += SpellEffectFn(spell_gen_skinning::HandleSkinningEffect, EFFECT_0, SPELL_EFFECT_SKINNING);
    }
};

enum BloodlustExhaustionSpell : uint32
{
    SPELL_SHAMAN_SATED               = 57724, // Bloodlust
    SPELL_SHAMAN_EXHAUSTION          = 57723, // Heroism, Drums
    SPELL_MAGE_TEMPORAL_DISPLACEMENT = 80354,
    SPELL_HUNTER_FATIGUED            = 264689,
    SPELL_EVOKER_EXHAUSTION          = 390435,
};

// 2825 - Bloodlust
// 32182 - Heroism
// 80353 - Time Warp
// 264667 - Primal Rage
// 390386 - Fury of the Aspects
// 146555 - Drums of Rage
// 178207 - Drums of Fury
// 230935 - Drums of the Mountain
// 256740 - Drums of the Maelstrom
// 309658 - Drums of Deathly Ferocity
// 381301 - Feral Hide Drums
class spell_gen_bloodlust : public SpellScript
{
public:
    spell_gen_bloodlust(uint32 exhaustionSpellId) : _exhaustionSpellId(exhaustionSpellId) { }

    bool Validate(SpellInfo const* /*spellInfo*/) override
    {
        return ValidateSpellInfo(
        {
            SPELL_SHAMAN_SATED,
            SPELL_SHAMAN_EXHAUSTION,
            SPELL_MAGE_TEMPORAL_DISPLACEMENT,
            SPELL_HUNTER_FATIGUED,
            SPELL_EVOKER_EXHAUSTION
        });
    }

    void FilterTargets(std::list<WorldObject*>& targets)
    {
        targets.remove_if([](WorldObject* target) -> bool
        {
            Unit* unit = target->ToUnit();
            if (!unit)
                return true;

            return unit->HasAura(SPELL_SHAMAN_SATED)
                || unit->HasAura(SPELL_SHAMAN_EXHAUSTION)
                || unit->HasAura(SPELL_MAGE_TEMPORAL_DISPLACEMENT)
                || unit->HasAura(SPELL_HUNTER_FATIGUED)
                || unit->HasAura(SPELL_EVOKER_EXHAUSTION);
        });
    }

    void HandleHit(SpellEffIndex /*effIndex*/)
    {
        Unit* target = GetHitUnit();
        target->CastSpell(target, _exhaustionSpellId, true);
    }

    void Register() override
    {
        OnObjectAreaTargetSelect += SpellObjectAreaTargetSelectFn(spell_gen_bloodlust::FilterTargets, EFFECT_0, TARGET_UNIT_CASTER_AREA_RAID);
        OnObjectAreaTargetSelect += SpellObjectAreaTargetSelectFn(spell_gen_bloodlust::FilterTargets, EFFECT_1, TARGET_UNIT_CASTER_AREA_RAID);
        OnEffectHitTarget += SpellEffectFn(spell_gen_bloodlust::HandleHit, EFFECT_0, SPELL_EFFECT_APPLY_AURA);
    }

private:
    uint32 _exhaustionSpellId;
};

// AoE resurrections by spirit guides
// 22012 - Spirit Heal
class spell_gen_spirit_heal_aoe : public SpellScript
{
    void FilterTargets(std::list<WorldObject*>& targets)
    {
        Unit* caster = GetCaster();
        targets.remove_if([caster](WorldObject* target) -> bool
        {
            if (Player* playerTarget = target->ToPlayer())
                return !playerTarget->CanAcceptAreaSpiritHealFrom(caster);

            return true;
        });
    }

    void Register() override
    {
        OnObjectAreaTargetSelect += SpellObjectAreaTargetSelectFn(spell_gen_spirit_heal_aoe::FilterTargets, EFFECT_0, TARGET_UNIT_DEST_AREA_ALLY);
    }
};

// Personal resurrections in battlegrounds
// 156758 - Spirit Heal
class spell_gen_spirit_heal_personal : public AuraScript
{
    static constexpr uint32 SPELL_SPIRIT_HEAL_EFFECT = 156763;

    void OnRemove(AuraEffect const* /*aurEff*/, AuraEffectHandleModes /*mode*/)
    {
        if (GetTargetApplication()->GetRemoveMode() != AURA_REMOVE_BY_EXPIRE)
            return;

        Player* targetPlayer = GetTarget()->ToPlayer();
        if (!targetPlayer)
            return;

        Unit* caster = GetCaster();
        if (!caster)
            return;

        if (targetPlayer->CanAcceptAreaSpiritHealFrom(caster))
            caster->CastSpell(targetPlayer, SPELL_SPIRIT_HEAL_EFFECT);
    }

    void Register() override
    {
        AfterEffectRemove += AuraEffectRemoveFn(spell_gen_spirit_heal_personal::OnRemove, EFFECT_0, SPELL_AURA_DUMMY, AURA_EFFECT_HANDLE_REAL);
    }
};

class RecastSpiritHealChannelEvent : public BasicEvent
{
public:
    RecastSpiritHealChannelEvent(Unit* caster) : _caster(caster) { }

    bool Execute(uint64 /*e_time*/, uint32 /*p_time*/) override
    {
        if (_caster->GetChannelSpellId() == 0)
            _caster->CastSpell(nullptr, SPELL_SPIRIT_HEAL_CHANNEL_AOE, false);

        return true;
    }

private:
    Unit* _caster;
};

// 22011 - Spirit Heal Channel
class spell_gen_spirit_heal_channel : public AuraScript
{
    void OnRemove(AuraEffect const* /*aurEff*/, AuraEffectHandleModes /*mode*/)
    {
        if (GetTargetApplication()->GetRemoveMode() != AURA_REMOVE_BY_EXPIRE)
            return;

        Unit* target = GetTarget();
        target->m_Events.AddEventAtOffset(new RecastSpiritHealChannelEvent(target), 1s);
    }

    void Register() override
    {
        AfterEffectRemove += AuraEffectRemoveFn(spell_gen_spirit_heal_channel::OnRemove, EFFECT_0, SPELL_AURA_PERIODIC_TRIGGER_SPELL, AURA_EFFECT_HANDLE_REAL);
    }
};

// 2584 - Waiting to Resurrect
class spell_gen_waiting_to_resurrect : public AuraScript
{
    void OnRemove(AuraEffect const* /*aurEff*/, AuraEffectHandleModes /*mode*/)
    {
        Player* targetPlayer = GetTarget()->ToPlayer();
        if (!targetPlayer)
            return;

        targetPlayer->SetAreaSpiritHealer(nullptr);
    }

    void Register() override
    {
        AfterEffectRemove += AuraEffectRemoveFn(spell_gen_waiting_to_resurrect::OnRemove, EFFECT_0, SPELL_AURA_DUMMY, AURA_EFFECT_HANDLE_REAL);
    }
};

enum MajorHealingCooldownSpell
{
    SPELL_DRUID_TRANQUILITY              = 740,
    SPELL_DRUID_TRANQUILITY_HEAL         = 157982,
    SPELL_PRIEST_DIVINE_HYMN             = 64843,
    SPELL_PRIEST_DIVINE_HYMN_HEAL        = 64844,
    SPELL_PRIEST_LUMINOUS_BARRIER        = 271466,
    SPELL_SHAMAN_HEALING_TIDE_TOTEM      = 108280,
    SPELL_SHAMAN_HEALING_TIDE_TOTEM_HEAL = 114942,
    SPELL_MONK_REVIVAL                   = 115310,
    SPELL_EVOKER_REWIND                  = 363534
};

namespace MajorPlayerHealingCooldownHelpers
{
float GetBonusMultiplier(Unit const* unit, uint32 spellId)
{
    // Note: if caster is not in a raid setting, is in PvP or while in arena combat with 5 or less allied players.
    if (!unit->GetMap()->IsRaid() || !unit->GetMap()->IsBattleground())
    {
        uint32 bonusSpellId = 0;
        SpellEffIndex effIndex = EFFECT_0;
        switch (spellId)
        {
            case SPELL_DRUID_TRANQUILITY_HEAL:
                bonusSpellId = SPELL_DRUID_TRANQUILITY;
                effIndex = EFFECT_2;
                break;
            case SPELL_PRIEST_DIVINE_HYMN_HEAL:
                bonusSpellId = SPELL_PRIEST_DIVINE_HYMN;
                effIndex = EFFECT_1;
                break;
            case SPELL_PRIEST_LUMINOUS_BARRIER:
                bonusSpellId = spellId;
                effIndex = EFFECT_1;
                break;
            case SPELL_SHAMAN_HEALING_TIDE_TOTEM_HEAL:
                bonusSpellId = SPELL_SHAMAN_HEALING_TIDE_TOTEM;
                effIndex = EFFECT_2;
                break;
            case SPELL_MONK_REVIVAL:
                bonusSpellId = spellId;
                effIndex = EFFECT_4;
                break;
            case SPELL_EVOKER_REWIND:
                bonusSpellId = spellId;
                effIndex = EFFECT_3;
                break;
            default:
                return 0.0f;
        }

        if (AuraEffect* const healingIncreaseEffect = unit->GetAuraEffect(bonusSpellId, effIndex))
            return healingIncreaseEffect->GetAmount();

        return sSpellMgr->AssertSpellInfo(bonusSpellId, DIFFICULTY_NONE)->GetEffect(effIndex).CalcValue(unit);
    }

    return 0.0f;
}
}

// 157982 - Tranquility (Heal)
// 64844 - Divine Hymn (Heal)
// 114942 - Healing Tide (Heal)
// 115310 - Revival (Heal)
class spell_gen_major_healing_cooldown_modifier : public SpellScript
{
    bool Validate(SpellInfo const* /*spellInfo*/) override
    {
        return ValidateSpellEffect
        ({
            { SPELL_DRUID_TRANQUILITY,         EFFECT_2 },
            { SPELL_PRIEST_DIVINE_HYMN,        EFFECT_1 },
            { SPELL_SHAMAN_HEALING_TIDE_TOTEM, EFFECT_2 },
            { SPELL_MONK_REVIVAL,              EFFECT_4 }
        });
    }

    void CalculateHealingBonus(SpellEffectInfo const& /*spellEffectInfo*/, Unit* /*victim*/, int32& /*healing*/, int32& /*flatMod*/, float& pctMod) const
    {
        AddPct(pctMod, MajorPlayerHealingCooldownHelpers::GetBonusMultiplier(GetCaster(), GetSpellInfo()->Id));
    }

    void Register() override
    {
        CalcHealing += SpellCalcHealingFn(spell_gen_major_healing_cooldown_modifier::CalculateHealingBonus);
    }
};

// 157982 - Tranquility (Heal)
// 271466 - Luminous Barrier (Absorb)
// 363534 - Rewind (Heal)
class spell_gen_major_healing_cooldown_modifier_aura : public AuraScript
{
    bool Validate(SpellInfo const* /*spellInfo*/) override
    {
        return ValidateSpellEffect
        ({
            { SPELL_DRUID_TRANQUILITY,         EFFECT_2 },
            { SPELL_PRIEST_LUMINOUS_BARRIER,   EFFECT_1 },
            { SPELL_EVOKER_REWIND,             EFFECT_3 }
        });
    }

    void CalculateHealingBonus(AuraEffect const* /*aurEff*/, Unit* /*victim*/, int32& /*damageOrHealing*/, int32& /*flatMod*/, float& pctMod) const
    {
        if (Unit const* caster = GetCaster())
            AddPct(pctMod, MajorPlayerHealingCooldownHelpers::GetBonusMultiplier(caster, GetSpellInfo()->Id));
    }

    void Register() override
    {
        DoEffectCalcDamageAndHealing += AuraEffectCalcHealingFn(spell_gen_major_healing_cooldown_modifier_aura::CalculateHealingBonus, EFFECT_ALL, SPELL_AURA_ANY);
    }
};

// 50230 - Random Aggro (Taunt)
class spell_gen_random_aggro_taunt : public SpellScript
{
    bool Validate(SpellInfo const* spellInfo) override
    {
        return ValidateSpellEffect({ { spellInfo->Id, EFFECT_0 } }) && ValidateSpellInfo({ static_cast<uint32>(spellInfo->GetEffect(EFFECT_0).BasePoints) });
    }

    void SelectRandomTarget(std::list<WorldObject*>& targets)
    {
        if (targets.empty())
            return;

        Trinity::Containers::RandomResize(targets, 1);
    }

    void HandleTauntEffect(SpellEffIndex effIndex)
    {
        GetHitUnit()->CastSpell(GetCaster(), static_cast<uint32>(GetSpellInfo()->GetEffect(effIndex).BasePoints), CastSpellExtraArgs(TRIGGERED_FULL_MASK));
    }

    void Register() override
    {
        OnObjectAreaTargetSelect += SpellObjectAreaTargetSelectFn(spell_gen_random_aggro_taunt::SelectRandomTarget, EFFECT_0, TARGET_UNIT_SRC_AREA_ENEMY);
        OnEffectHitTarget += SpellEffectFn(spell_gen_random_aggro_taunt::HandleTauntEffect, EFFECT_0, SPELL_EFFECT_SCRIPT_EFFECT);
    }
};

// 24931 - 100 Health
// 24959 - 500 Health
// 28838 - 1 Health
// 43645 - 1 Health
// 73342 - 1 Health
// 86562 - 1 Health
class spell_gen_set_health : public SpellScript
{
public:
    spell_gen_set_health(uint64 health) : _health(health) { }

    void HandleHit(SpellEffIndex /*effIndex*/)
    {
        if (GetHitUnit()->IsAlive() && _health > 0)
            GetHitUnit()->SetHealth(_health);
    }

    void Register() override
    {
        OnEffectHitTarget += SpellEffectFn(spell_gen_set_health::HandleHit, EFFECT_0, SPELL_EFFECT_SCRIPT_EFFECT);
    }

private:
    uint64 _health;
};

// 128648 - Defending Cart Aura
class spell_bg_defending_cart_aura final : public SpellScript
{
    void FilterTargets(std::list<WorldObject*>& targets) const
    {
        if (targets.empty())
            return;

        if (GameObject const* controlZone = GetControlZone())
        {
            targets.remove_if([&](WorldObject* obj)
            {
                if (Player const* player = obj->ToPlayer())
                    return GetTeamIdForTeam(player->GetBGTeam()) != controlZone->GetControllingTeam();

                return true;
            });
        }
    }

    GameObject const* GetControlZone() const
    {
        if (Unit const* caster = GetCaster())
        {
            Unit::AuraEffectList const& auraEffects = caster->GetAuraEffectsByType(SPELL_AURA_ACT_AS_CONTROL_ZONE);
            for (AuraEffect const* auraEffect : auraEffects)
                if (GameObject const* gameobject = caster->GetGameObject(auraEffect->GetSpellInfo()->Id))
                    return gameobject;
        }

        return nullptr;
    }

    void Register() override
    {
        OnObjectAreaTargetSelect += SpellObjectAreaTargetSelectFn(spell_bg_defending_cart_aura::FilterTargets, EFFECT_0, TARGET_UNIT_SRC_AREA_ALLY);
    }
};

// 128648 - Defending Cart Aura
class spell_bg_defending_cart_aura_AuraScript final : public AuraScript
{
    void OnPeriodic(AuraEffect const* /*aurEff*/) const
    {
        Unit const* caster = GetCaster();
        if (!caster)
            return;

        if (GameObject const* controlZone = GetControlZone())
            if (!controlZone->GetInsidePlayers()->contains(GetTarget()->GetGUID()))
                GetTarget()->RemoveAurasDueToSpell(GetSpellInfo()->Id, caster->GetGUID());
    }

    GameObject const* GetControlZone() const
    {
        if (Unit const* caster = GetCaster())
        {
            Unit::AuraEffectList const& auraEffects = caster->GetAuraEffectsByType(SPELL_AURA_ACT_AS_CONTROL_ZONE);
            for (AuraEffect const* auraEffect : auraEffects)
                if (GameObject const* gameobject = caster->GetGameObject(auraEffect->GetSpellInfo()->Id))
                    return gameobject;
        }

        return nullptr;
    }

    void Register() override
    {
        OnEffectPeriodic += AuraEffectPeriodicFn(spell_bg_defending_cart_aura_AuraScript::OnPeriodic, EFFECT_0, SPELL_AURA_PERIODIC_DUMMY);
    }
};

// 296837 - Comfortable Rider's Barding
class spell_gen_comfortable_riders_barding : public AuraScript
{
    bool Validate(SpellInfo const* /*spellInfo*/) override
    {
        return ValidateSpellInfo({ SPELL_DAZED });
    }

    template <bool apply>
    void HandleEffect(AuraEffect const* /*aurEff*/, AuraEffectHandleModes /*mode*/) const
    {
        GetTarget()->ApplySpellImmune(GetId(), IMMUNITY_ID, SPELL_DAZED, apply);
    }

    void Register() override
    {
        OnEffectApply += AuraEffectApplyFn(spell_gen_comfortable_riders_barding::HandleEffect<true>, EFFECT_0, SPELL_AURA_DUMMY, AURA_EFFECT_HANDLE_REAL);
        OnEffectRemove += AuraEffectApplyFn(spell_gen_comfortable_riders_barding::HandleEffect<false>, EFFECT_0, SPELL_AURA_DUMMY, AURA_EFFECT_HANDLE_REAL);
    }
};

// 297091 - Parachute
class spell_gen_saddlechute : public AuraScript
{
    static constexpr uint32 SPELL_PARACHUTE = 297092;

    bool Validate(SpellInfo const* /*spellInfo*/) override
    {
        return ValidateSpellInfo({ SPELL_PARACHUTE });
    }

    void TriggerParachute(AuraEffect const* /*aurEff*/, AuraEffectHandleModes /*mode*/) const
    {
        Unit* target = GetTarget();
        if (target->IsFlying() || target->IsFalling())
            target->CastSpell(target, SPELL_PARACHUTE, TRIGGERED_DONT_REPORT_CAST_ERROR);
    }

    void Register() override
    {
        AfterEffectRemove += AuraEffectApplyFn(spell_gen_saddlechute::TriggerParachute, EFFECT_0, SPELL_AURA_DUMMY, AURA_EFFECT_HANDLE_REAL);
    }
};

enum SpatialRiftSpells
{
    SPELL_SPATIAL_RIFT_TELEPORT     = 257034,
    SPELL_SPATIAL_RIFT_AREATRIGGER  = 256948
};

// 257040 - Spatial Rift
class spell_gen_spatial_rift : public SpellScript
{
    bool Validate(SpellInfo const* /*spellInfo*/) override
    {
        return ValidateSpellInfo({ SPELL_SPATIAL_RIFT_TELEPORT, SPELL_SPATIAL_RIFT_AREATRIGGER });
    }

    void HandleDummy(SpellEffIndex /*effIndex*/) const
    {
        Unit* caster = GetCaster();

        AreaTrigger* at = caster->GetAreaTrigger(SPELL_SPATIAL_RIFT_AREATRIGGER);
        if (!at)
            return;

        caster->CastSpell(at->GetPosition(), SPELL_SPATIAL_RIFT_TELEPORT, CastSpellExtraArgsInit{
            .TriggerFlags = TRIGGERED_IGNORE_CAST_IN_PROGRESS | TRIGGERED_DONT_REPORT_CAST_ERROR,
            .TriggeringSpell = GetSpell()
        });

        at->SetDuration(0);
    }

    void Register() override
    {
        OnEffectHit += SpellEffectFn(spell_gen_spatial_rift::HandleDummy, EFFECT_0, SPELL_EFFECT_DUMMY);
    }
};

struct at_gen_spatial_rift : AreaTriggerAI
{
    using AreaTriggerAI::AreaTriggerAI;

    void OnInitialize() override
    {
        SpellInfo const* spellInfo = sSpellMgr->AssertSpellInfo(at->GetSpellId(), DIFFICULTY_NONE);
        if (!spellInfo)
            return;

        Position destPos = at->GetPosition();
        at->MovePositionToFirstCollision(destPos, spellInfo->GetMaxRange(), 0.0f);

        PathGenerator path(at);
        path.CalculatePath(destPos.GetPositionX(), destPos.GetPositionY(), destPos.GetPositionZ(), true);

        at->InitSplines(path.GetPath());
    }
};

class spell_gen_force_phase_update : public AuraScript
{
    void AfterApply(AuraEffect const* /*aurEff*/, AuraEffectHandleModes /*mode*/) const
    {
        PhasingHandler::OnConditionChange(GetTarget());
    }

    void AfterRemove(AuraEffect const* /*aurEff*/, AuraEffectHandleModes /*mode*/) const
    {
        PhasingHandler::OnConditionChange(GetTarget());
    }

    void Register() override
    {
        AfterEffectApply += AuraEffectApplyFn(spell_gen_force_phase_update::AfterApply, EFFECT_FIRST_FOUND, SPELL_AURA_ANY, AURA_EFFECT_HANDLE_REAL);
        AfterEffectRemove += AuraEffectRemoveFn(spell_gen_force_phase_update::AfterRemove, EFFECT_FIRST_FOUND, SPELL_AURA_ANY, AURA_EFFECT_HANDLE_REAL);
    }
};

<<<<<<< HEAD
// 92678 - Abandon Vehicle
class spell_gen_abandon_vehicle : public SpellScript
{
    void HandleHitTarget(SpellEffIndex /*effIndex*/) const
    {
        GetHitUnit()->ExitVehicle();
=======
class spell_gen_no_npc_damage_below_override : public AuraScript
{
public:
    spell_gen_no_npc_damage_below_override(float healthPct) : _healthPct(healthPct) {}

    static void CalculateAmount(AuraEffect const* /*aurEff*/, int32& amount, bool& /*canBeRecalculated*/)
    {
        amount = -1;
    }

    void HandleAbsorb(AuraEffect const* /*aurEff*/, DamageInfo const& dmgInfo, uint32& absorbAmount)
    {
        if (!dmgInfo.GetAttacker() || !dmgInfo.GetAttacker()->IsCreature())
        {
            PreventDefaultAction();
            return;
        }

        if (GetTarget()->GetHealthPct() <= _healthPct)
            absorbAmount = dmgInfo.GetDamage();
        else
            PreventDefaultAction();
>>>>>>> 15018431
    }

    void Register() override
    {
<<<<<<< HEAD
        OnEffectHitTarget += SpellEffectFn(spell_gen_abandon_vehicle::HandleHitTarget, EFFECT_FIRST_FOUND, SPELL_EFFECT_SCRIPT_EFFECT);
    }
=======
        DoEffectCalcAmount += AuraEffectCalcAmountFn(spell_gen_no_npc_damage_below_override::CalculateAmount, EFFECT_0, SPELL_AURA_SCHOOL_ABSORB);
        OnEffectAbsorb += AuraEffectAbsorbFn(spell_gen_no_npc_damage_below_override::HandleAbsorb, EFFECT_0);
    }

private:
    float _healthPct;
>>>>>>> 15018431
};

void AddSC_generic_spell_scripts()
{
    RegisterSpellScript(spell_gen_absorb0_hitlimit1);
    RegisterSpellScript(spell_gen_adaptive_warding);
    RegisterSpellScript(spell_gen_allow_cast_from_item_only);
    RegisterSpellScript(spell_gen_animal_blood);
    RegisterSpellScript(spell_spawn_blood_pool);
    RegisterSpellScript(spell_gen_arena_drink);
    RegisterSpellScript(spell_gen_aura_of_fear);
    RegisterSpellScript(spell_gen_av_drekthar_presence);
    RegisterSpellScript(spell_gen_bandage);
    RegisterSpellScript(spell_gen_battleground_mercenary_shapeshift);
    RegisterSpellScript(spell_gen_blood_reserve);
    RegisterSpellScript(spell_gen_bonked);
    RegisterSpellScriptWithArgs(spell_gen_break_shield, "spell_gen_break_shield");
    RegisterSpellScriptWithArgs(spell_gen_break_shield, "spell_gen_tournament_counterattack");
    RegisterSpellScript(spell_gen_burning_depths_necrolyte_image);
    RegisterSpellScript(spell_gen_cannibalize);
    RegisterSpellScript(spell_gen_chains_of_ice);
    RegisterSpellScript(spell_gen_chaos_blast);
    RegisterSpellScript(spell_clear_all);
    RegisterSpellScript(spell_gen_clone);
    RegisterSpellScript(spell_gen_clone_weapon);
    RegisterSpellScript(spell_gen_clone_weapon_aura);
    RegisterSpellScript(spell_gen_consumption);
    RegisterSpellScriptWithArgs(spell_gen_count_pct_from_max_hp, "spell_gen_default_count_pct_from_max_hp");
    RegisterSpellScriptWithArgs(spell_gen_count_pct_from_max_hp, "spell_gen_50pct_count_pct_from_max_hp", 50);
    RegisterSpellScript(spell_gen_create_lance);
    RegisterSpellScriptWithArgs(spell_gen_dalaran_disguise, "spell_gen_sunreaver_disguise");
    RegisterSpellScriptWithArgs(spell_gen_dalaran_disguise, "spell_gen_silver_covenant_disguise");
    RegisterSpellAndAuraScriptPair(spell_gen_decay_over_time_fungal_decay, spell_gen_decay_over_time_spell);
    RegisterSpellAndAuraScriptPair(spell_gen_decay_over_time_tail_sting, spell_gen_decay_over_time_spell);
    RegisterSpellScript(spell_gen_defend);
    RegisterSpellScript(spell_gen_despawn_aura);
    RegisterSpellScript(spell_gen_despawn_self);
    RegisterSpellScript(spell_gen_despawn_target);
    RegisterSpellScript(spell_gen_divine_storm_cd_reset);
    RegisterSpellScript(spell_gen_ds_flush_knockback);
    RegisterSpellScript(spell_ethereal_pet_aura);
    RegisterSpellScript(spell_ethereal_pet_onsummon);
    RegisterSpellScript(spell_ethereal_pet_aura_remove);
    RegisterSpellScript(spell_steal_essence_visual);
    RegisterSpellScript(spell_gen_feast);
    RegisterSpellScript(spell_gen_feign_death_all_flags);
    RegisterSpellScript(spell_gen_feign_death_all_flags_uninteractible);
    RegisterSpellScript(spell_gen_feign_death_all_flags_no_uninteractible);
    RegisterSpellScript(spell_gen_feign_death_no_dyn_flag);
    RegisterSpellScript(spell_gen_feign_death_no_prevent_emotes);
    RegisterSpellScript(spell_gen_furious_rage);
    RegisterSpellScript(spell_gen_5000_gold);
    RegisterSpellScript(spell_gen_fishing);
    RegisterSpellScript(spell_gen_gadgetzan_transporter_backfire);
    RegisterSpellScript(spell_gen_gift_of_naaru);
    RegisterSpellScript(spell_gen_gnomish_transporter);
    RegisterSpellScript(spell_gen_gryphon_wyvern_mount_check);
    RegisterSpellScript(spell_gen_hate_to_zero);
    RegisterSpellScript(spell_gen_hate_to_zero_caster_target);
    RegisterSpellScript(spell_gen_hate_to_50);
    RegisterSpellScript(spell_gen_hate_to_75);
    RegisterSpellScriptWithArgs(spell_gen_increase_stats_buff, "spell_pal_blessing_of_kings");
    RegisterSpellScriptWithArgs(spell_gen_increase_stats_buff, "spell_pal_blessing_of_might");
    RegisterSpellScriptWithArgs(spell_gen_increase_stats_buff, "spell_dru_mark_of_the_wild");
    RegisterSpellScriptWithArgs(spell_gen_increase_stats_buff, "spell_pri_power_word_fortitude");
    RegisterSpellScriptWithArgs(spell_gen_increase_stats_buff, "spell_pri_shadow_protection");
    RegisterSpellScript(spell_gen_interrupt);
    RegisterSpellScriptWithArgs(spell_gen_lifebloom, "spell_hexlord_lifebloom", SPELL_HEXLORD_MALACRASS_LIFEBLOOM_FINAL_HEAL);
    RegisterSpellScriptWithArgs(spell_gen_lifebloom, "spell_tur_ragepaw_lifebloom", SPELL_TUR_RAGEPAW_LIFEBLOOM_FINAL_HEAL);
    RegisterSpellScriptWithArgs(spell_gen_lifebloom, "spell_cenarion_scout_lifebloom", SPELL_CENARION_SCOUT_LIFEBLOOM_FINAL_HEAL);
    RegisterSpellScriptWithArgs(spell_gen_lifebloom, "spell_twisted_visage_lifebloom", SPELL_TWISTED_VISAGE_LIFEBLOOM_FINAL_HEAL);
    RegisterSpellScriptWithArgs(spell_gen_lifebloom, "spell_faction_champion_dru_lifebloom", SPELL_FACTION_CHAMPIONS_DRU_LIFEBLOOM_FINAL_HEAL);
    RegisterSpellScript(spell_gen_mounted_charge);
    RegisterSpellScript(spell_gen_moss_covered_feet);
    RegisterSpellScript(spell_gen_netherbloom);
    RegisterSpellScript(spell_gen_nightmare_vine);
    RegisterSpellScript(spell_gen_nitrous_boost);
    RegisterSpellScript(spell_gen_obsidian_armor);
    RegisterSpellScript(spell_gen_oracle_wolvar_reputation);
    RegisterSpellScript(spell_gen_orc_disguise);
    RegisterSpellScript(spell_gen_paralytic_poison);
    RegisterSpellScript(spell_gen_prevent_emotes);
    RegisterSpellScript(spell_gen_player_say);
    RegisterSpellScriptWithArgs(spell_gen_proc_below_pct_damaged, "spell_item_soul_harvesters_charm");
    RegisterSpellScriptWithArgs(spell_gen_proc_below_pct_damaged, "spell_item_commendation_of_kaelthas");
    RegisterSpellScriptWithArgs(spell_gen_proc_below_pct_damaged, "spell_item_corpse_tongue_coin");
    RegisterSpellScriptWithArgs(spell_gen_proc_below_pct_damaged, "spell_item_corpse_tongue_coin_heroic");
    RegisterSpellScriptWithArgs(spell_gen_proc_below_pct_damaged, "spell_item_petrified_twilight_scale");
    RegisterSpellScriptWithArgs(spell_gen_proc_below_pct_damaged, "spell_item_petrified_twilight_scale_heroic");
    RegisterSpellScript(spell_gen_proc_charge_drop_only);
    RegisterSpellScript(spell_gen_parachute);
    RegisterSpellScript(spell_gen_pet_summoned);
    RegisterSpellScript(spell_gen_pet_wait);
    RegisterSpellScript(spell_gen_profession_research);
    RegisterSpellScript(spell_gen_pvp_trinket);
    RegisterSpellScript(spell_gen_remove_flight_auras);
    RegisterSpellScript(spell_gen_remove_impairing_auras);
    RegisterSpellScript(spell_gen_restoration);
    RegisterSpellAndAuraScriptPair(spell_gen_replenishment, spell_gen_replenishment_aura);
    // Running Wild
    RegisterSpellAndAuraScriptPair(spell_gen_running_wild, spell_gen_running_wild_aura);
    RegisterSpellScript(spell_gen_two_forms);
    RegisterSpellScript(spell_gen_darkflight);
    /*                          */
    RegisterSpellScript(spell_gen_remove_on_health_pct);
    RegisterSpellScript(spell_gen_remove_on_full_health);
    RegisterSpellScript(spell_gen_remove_on_full_health_pct);
    RegisterSpellScript(spell_gen_seaforium_blast);
    RegisterSpellScript(spell_gen_spectator_cheer_trigger);
    RegisterSpellScript(spell_gen_spirit_healer_res);
    RegisterSpellScript(spell_gen_summon_tournament_mount);
    RegisterSpellScript(spell_gen_throw_shield);
    RegisterSpellScript(spell_gen_tournament_duel);
    RegisterSpellScript(spell_gen_tournament_pennant);
    RegisterSpellScript(spell_gen_teleporting);
    RegisterSpellScript(spell_gen_trigger_exclude_caster_aura_spell);
    RegisterSpellScript(spell_gen_trigger_exclude_target_aura_spell);
    RegisterSpellScriptWithArgs(spell_pvp_trinket_wotf_shared_cd<SPELL_WILL_OF_THE_FORSAKEN_COOLDOWN_TRIGGER>, "spell_pvp_trinket_shared_cd");
    RegisterSpellScriptWithArgs(spell_pvp_trinket_wotf_shared_cd<SPELL_WILL_OF_THE_FORSAKEN_COOLDOWN_TRIGGER_WOTF>, "spell_wotf_shared_cd");
    RegisterSpellScript(spell_gen_turkey_marker);
    RegisterSpellScript(spell_gen_upper_deck_create_foam_sword);
    RegisterSpellScript(spell_gen_vampiric_touch);
    RegisterSpellScript(spell_gen_vehicle_scaling);
    RegisterSpellScript(spell_gen_vendor_bark_trigger);
    RegisterSpellScript(spell_gen_wg_water);
    RegisterSpellScript(spell_gen_whisper_gulch_yogg_saron_whisper);
    RegisterSpellScript(spell_gen_whisper_to_controller);
    RegisterSpellScriptWithArgs(spell_gen_whisper_to_controller_random, "spell_future_you_whisper_to_controller_random", WHISPER_FUTURE_YOU);
    RegisterSpellScriptWithArgs(spell_gen_whisper_to_controller_random, "spell_wyrmrest_defender_whisper_to_controller_random", WHISPER_DEFENDER);
    RegisterSpellScriptWithArgs(spell_gen_whisper_to_controller_random, "spell_past_you_whisper_to_controller_random", WHISPER_PAST_YOU);
    RegisterSpellScript(spell_gen_eject_all_passengers);
    RegisterSpellScript(spell_gen_eject_passenger);
    RegisterSpellScriptWithArgs(spell_gen_eject_passenger_with_seatId, "spell_gen_eject_passenger_1", 0);
    RegisterSpellScriptWithArgs(spell_gen_eject_passenger_with_seatId, "spell_gen_eject_passenger_3", 2);
    RegisterSpellScript(spell_gen_gm_freeze);
    RegisterSpellScript(spell_gen_stand);
    RegisterSpellScript(spell_gen_mixology_bonus);
    RegisterSpellScript(spell_gen_landmine_knockback_achievement);
    RegisterSpellScript(spell_gen_clear_debuffs);
    RegisterSpellScript(spell_gen_pony_mount_check);
    RegisterSpellScript(spell_corrupting_plague_aura);
    RegisterSpellScript(spell_stasis_field_aura);
    RegisterSpellScript(spell_gen_vehicle_control_link);
    RegisterSpellScript(spell_freezing_circle);
    RegisterSpellScript(spell_gen_charmed_unit_spell_cooldown);
    RegisterSpellScript(spell_gen_cannon_blast);
    RegisterSpellScript(spell_gen_submerged);
    RegisterSpellScript(spell_gen_decimatus_transformation_sickness);
    RegisterSpellScript(spell_gen_anetheron_summon_towering_infernal);
    RegisterSpellAndAuraScriptPair(spell_gen_mark_of_kazrogal_hellfire, spell_gen_mark_of_kazrogal_hellfire_aura);
    RegisterSpellScript(spell_gen_azgalor_rain_of_fire_hellfire_citadel);
    RegisterSpellScript(spell_gen_face_rage);
    RegisterSpellScript(spell_gen_impatient_mind);
    RegisterSpellScript(spell_gen_boost_2_0_paladin_priest_watch_for_shield);
    RegisterSpellScript(spell_gen_war_mode_enlisted);
    RegisterSpellScript(spell_defender_of_azeroth_death_gate_selector);
    RegisterSpellScript(spell_defender_of_azeroth_speak_with_mograine);
    RegisterSpellScript(spell_summon_battle_pet);
    RegisterSpellScript(spell_gen_trainer_heal_cooldown);
    RegisterSpellScript(spell_gen_anchor_here);
    RegisterSpellScript(spell_gen_mount_check_aura);
    RegisterSpellScript(spell_gen_ancestral_call);
    RegisterSpellScript(spell_gen_eject_passengers_3_8);
    RegisterSpellScript(spell_gen_reverse_cast_target_to_caster_triggered);
    RegisterSpellScript(spell_gen_despawn_all_summons_owned_by_caster);
    RegisterSpellScript(spell_gen_skinning);
    RegisterSpellScriptWithArgs(spell_gen_bloodlust, "spell_sha_bloodlust", SPELL_SHAMAN_SATED);
    RegisterSpellScriptWithArgs(spell_gen_bloodlust, "spell_sha_heroism", SPELL_SHAMAN_EXHAUSTION);
    RegisterSpellScriptWithArgs(spell_gen_bloodlust, "spell_mage_time_warp", SPELL_MAGE_TEMPORAL_DISPLACEMENT);
    RegisterSpellScriptWithArgs(spell_gen_bloodlust, "spell_hun_primal_rage", SPELL_HUNTER_FATIGUED);
    RegisterSpellScriptWithArgs(spell_gen_bloodlust, "spell_evo_fury_of_the_aspects", SPELL_EVOKER_EXHAUSTION);
    RegisterSpellScriptWithArgs(spell_gen_bloodlust, "spell_item_bloodlust_drums", SPELL_SHAMAN_EXHAUSTION);
    RegisterSpellScript(spell_gen_spirit_heal_aoe);
    RegisterSpellScript(spell_gen_spirit_heal_personal);
    RegisterSpellScript(spell_gen_spirit_heal_channel);
    RegisterSpellScript(spell_gen_waiting_to_resurrect);
    RegisterSpellScript(spell_gen_major_healing_cooldown_modifier);
    RegisterSpellScript(spell_gen_major_healing_cooldown_modifier_aura);
    RegisterSpellScript(spell_gen_random_aggro_taunt);
    RegisterSpellScriptWithArgs(spell_gen_set_health, "spell_gen_set_health_1", 1);
    RegisterSpellScriptWithArgs(spell_gen_set_health, "spell_gen_set_health_100", 100);
    RegisterSpellScriptWithArgs(spell_gen_set_health, "spell_gen_set_health_500", 500);
    RegisterSpellAndAuraScriptPair(spell_bg_defending_cart_aura, spell_bg_defending_cart_aura_AuraScript);
    RegisterSpellScript(spell_gen_comfortable_riders_barding);
    RegisterSpellScript(spell_gen_saddlechute);
    RegisterSpellScript(spell_gen_spatial_rift);
    RegisterAreaTriggerAI(at_gen_spatial_rift);
    RegisterSpellScript(spell_gen_force_phase_update);
<<<<<<< HEAD
    RegisterSpellScript(spell_gen_abandon_vehicle);
=======
    RegisterSpellScriptWithArgs(spell_gen_no_npc_damage_below_override, "spell_gen_no_npc_damage_below_override_70", 70.0f);
>>>>>>> 15018431
}<|MERGE_RESOLUTION|>--- conflicted
+++ resolved
@@ -5576,14 +5576,6 @@
     }
 };
 
-<<<<<<< HEAD
-// 92678 - Abandon Vehicle
-class spell_gen_abandon_vehicle : public SpellScript
-{
-    void HandleHitTarget(SpellEffIndex /*effIndex*/) const
-    {
-        GetHitUnit()->ExitVehicle();
-=======
 class spell_gen_no_npc_damage_below_override : public AuraScript
 {
 public:
@@ -5606,22 +5598,30 @@
             absorbAmount = dmgInfo.GetDamage();
         else
             PreventDefaultAction();
->>>>>>> 15018431
-    }
-
-    void Register() override
-    {
-<<<<<<< HEAD
-        OnEffectHitTarget += SpellEffectFn(spell_gen_abandon_vehicle::HandleHitTarget, EFFECT_FIRST_FOUND, SPELL_EFFECT_SCRIPT_EFFECT);
-    }
-=======
+    }
+
+    void Register() override
+    {
         DoEffectCalcAmount += AuraEffectCalcAmountFn(spell_gen_no_npc_damage_below_override::CalculateAmount, EFFECT_0, SPELL_AURA_SCHOOL_ABSORB);
         OnEffectAbsorb += AuraEffectAbsorbFn(spell_gen_no_npc_damage_below_override::HandleAbsorb, EFFECT_0);
     }
 
 private:
     float _healthPct;
->>>>>>> 15018431
+};
+
+// 92678 - Abandon Vehicle
+class spell_gen_abandon_vehicle : public SpellScript
+{
+    void HandleHitTarget(SpellEffIndex /*effIndex*/) const
+    {
+        GetHitUnit()->ExitVehicle();
+    }
+
+    void Register() override
+    {
+        OnEffectHitTarget += SpellEffectFn(spell_gen_abandon_vehicle::HandleHitTarget, EFFECT_FIRST_FOUND, SPELL_EFFECT_SCRIPT_EFFECT);
+    }
 };
 
 void AddSC_generic_spell_scripts()
@@ -5810,9 +5810,6 @@
     RegisterSpellScript(spell_gen_spatial_rift);
     RegisterAreaTriggerAI(at_gen_spatial_rift);
     RegisterSpellScript(spell_gen_force_phase_update);
-<<<<<<< HEAD
+    RegisterSpellScriptWithArgs(spell_gen_no_npc_damage_below_override, "spell_gen_no_npc_damage_below_override_70", 70.0f);
     RegisterSpellScript(spell_gen_abandon_vehicle);
-=======
-    RegisterSpellScriptWithArgs(spell_gen_no_npc_damage_below_override, "spell_gen_no_npc_damage_below_override_70", 70.0f);
->>>>>>> 15018431
 }