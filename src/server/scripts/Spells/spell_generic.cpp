/*
 * Copyright (C) 2008-2011 TrinityCore <http://www.trinitycore.org/>
 *
 * This program is free software; you can redistribute it and/or modify it
 * under the terms of the GNU General Public License as published by the
 * Free Software Foundation; either version 2 of the License, or (at your
 * option) any later version.
 *
 * This program is distributed in the hope that it will be useful, but WITHOUT
 * ANY WARRANTY; without even the implied warranty of MERCHANTABILITY or
 * FITNESS FOR A PARTICULAR PURPOSE. See the GNU General Public License for
 * more details.
 *
 * You should have received a copy of the GNU General Public License along
 * with this program. If not, see <http://www.gnu.org/licenses/>.
 */

/*
 * Scripts for spells with SPELLFAMILY_GENERIC which cannot be included in AI script file
 * of creature using it or can't be bound to any player class.
 * Ordered alphabetically using scriptname.
 * Scriptnames of files in this file should be prefixed with "spell_gen_"
 */

#include "ScriptPCH.h"
#include "SpellAuraEffects.h"
#include "SkillDiscovery.h"

class spell_gen_absorb0_hitlimit1 : public SpellScriptLoader
{
    public:
        spell_gen_absorb0_hitlimit1() : SpellScriptLoader("spell_gen_absorb0_hitlimit1") { }

        class spell_gen_absorb0_hitlimit1_AuraScript : public AuraScript
        {
            PrepareAuraScript(spell_gen_absorb0_hitlimit1_AuraScript);

            uint32 limit;

            bool Load()
            {
                // Max absorb stored in 1 dummy effect
                limit = SpellMgr::CalculateSpellEffectAmount(GetSpellProto(), EFFECT_1);
                return true;
            }

            void Absorb(AuraEffect* /*aurEff*/, DamageInfo& /*dmgInfo*/, uint32& absorbAmount)
            {
                absorbAmount = std::min(limit, absorbAmount);
            }

            void Register()
            {
                 OnEffectAbsorb += AuraEffectAbsorbFn(spell_gen_absorb0_hitlimit1_AuraScript::Absorb, EFFECT_0);
            }
        };

        AuraScript* GetAuraScript() const
        {
            return new spell_gen_absorb0_hitlimit1_AuraScript();
        }
};

// 41337 Aura of Anger
class spell_gen_aura_of_anger : public SpellScriptLoader
{
    public:
        spell_gen_aura_of_anger() : SpellScriptLoader("spell_gen_aura_of_anger") { }

        class spell_gen_aura_of_anger_AuraScript : public AuraScript
        {
            PrepareAuraScript(spell_gen_aura_of_anger_AuraScript);

            void HandleEffectPeriodicUpdate(AuraEffect* aurEff)
            {
                if (AuraEffect* aurEff1 = aurEff->GetBase()->GetEffect(EFFECT_1))
                    aurEff1->ChangeAmount(aurEff1->GetAmount() + 5);
                aurEff->SetAmount(100 * aurEff->GetTickNumber());
            }

            void Register()
            {
                OnEffectUpdatePeriodic += AuraEffectUpdatePeriodicFn(spell_gen_aura_of_anger_AuraScript::HandleEffectPeriodicUpdate, EFFECT_0, SPELL_AURA_PERIODIC_DAMAGE);
            }
        };

        AuraScript* GetAuraScript() const
        {
            return new spell_gen_aura_of_anger_AuraScript();
        }
};

// 46394 Brutallus Burn
class spell_gen_burn_brutallus : public SpellScriptLoader
{
    public:
        spell_gen_burn_brutallus() : SpellScriptLoader("spell_gen_burn_brutallus") { }

        class spell_gen_burn_brutallus_AuraScript : public AuraScript
        {
            PrepareAuraScript(spell_gen_burn_brutallus_AuraScript);

            void HandleEffectPeriodicUpdate(AuraEffect* aurEff)
            {
                if (aurEff->GetTickNumber() % 11 == 0)
                    aurEff->SetAmount(aurEff->GetAmount() * 2);
            }

            void Register()
            {
                OnEffectUpdatePeriodic += AuraEffectUpdatePeriodicFn(spell_gen_burn_brutallus_AuraScript::HandleEffectPeriodicUpdate, EFFECT_0, SPELL_AURA_PERIODIC_DAMAGE);
            }
        };

        AuraScript* GetAuraScript() const
        {
            return new spell_gen_burn_brutallus_AuraScript();
        }
};

// 45472 Parachute
enum eParachuteSpells
{
    SPELL_PARACHUTE         = 45472,
    SPELL_PARACHUTE_BUFF    = 44795,
};

class spell_gen_parachute : public SpellScriptLoader
{
    public:
        spell_gen_parachute() : SpellScriptLoader("spell_gen_parachute") { }

        class spell_gen_parachute_AuraScript : public AuraScript
        {
            PrepareAuraScript(spell_gen_parachute_AuraScript);

            bool Validate(SpellEntry const* /*spellEntry*/)
            {
                if (!sSpellStore.LookupEntry(SPELL_PARACHUTE))
                    return false;
                if (!sSpellStore.LookupEntry(SPELL_PARACHUTE_BUFF))
                    return false;
                return true;
            }

            void HandleEffectPeriodic(AuraEffect const* /*aurEff*/)
            {
                if (Player* target = GetTarget()->ToPlayer())
                {
                    if (target->IsFalling())
                    {
                        target->RemoveAurasDueToSpell(SPELL_PARACHUTE);
                        target->CastSpell(target, SPELL_PARACHUTE_BUFF, true);
                    }
                }
            }

            void Register()
            {
                OnEffectPeriodic += AuraEffectPeriodicFn(spell_gen_parachute_AuraScript::HandleEffectPeriodic, EFFECT_0, SPELL_AURA_PERIODIC_DUMMY);
            }
        };

        AuraScript* GetAuraScript() const
        {
            return new spell_gen_parachute_AuraScript();
        }
};

enum NPCEntries
{
    NPC_DOOMGUARD   = 11859,
    NPC_INFERNAL    = 89,
    NPC_IMP         = 416,
};

class spell_gen_pet_summoned : public SpellScriptLoader
{
    public:
        spell_gen_pet_summoned() : SpellScriptLoader("spell_gen_pet_summoned") { }

        class spell_gen_pet_summoned_SpellScript : public SpellScript
        {
            PrepareSpellScript(spell_gen_pet_summoned_SpellScript);

            void HandleScript(SpellEffIndex /*effIndex*/)
            {
                Unit* caster = GetCaster();
                if (caster->GetTypeId() != TYPEID_PLAYER)
                    return;

                Player* plr = caster->ToPlayer();
                if (plr->GetLastPetNumber())
                {
                    PetType newPetType = (plr->getClass() == CLASS_HUNTER) ? HUNTER_PET : SUMMON_PET;
                    if (Pet* newPet = new Pet(plr, newPetType))
                    {
                        if (newPet->LoadPetFromDB(plr, 0, plr->GetLastPetNumber(), true))
                        {
                            // revive the pet if it is dead
                            if (newPet->getDeathState() == DEAD)
                                newPet->setDeathState(ALIVE);

                            newPet->SetFullHealth();
                            newPet->SetPower(newPet->getPowerType(), newPet->GetMaxPower(newPet->getPowerType()));

                            switch (newPet->GetEntry())
                            {
                                case NPC_DOOMGUARD:
                                case NPC_INFERNAL:
                                    newPet->SetEntry(NPC_IMP);
                                    break;
                                default:
                                    break;
                            }
                        }
                        else
                            delete newPet;
                    }
                }
            }

            void Register()
            {
                OnEffect += SpellEffectFn(spell_gen_pet_summoned_SpellScript::HandleScript, EFFECT_0, SPELL_EFFECT_SCRIPT_EFFECT);
            }
        };

        SpellScript* GetSpellScript() const
        {
            return new spell_gen_pet_summoned_SpellScript();
        }
};

class spell_gen_remove_flight_auras : public SpellScriptLoader
{
    public:
        spell_gen_remove_flight_auras() : SpellScriptLoader("spell_gen_remove_flight_auras") {}

        class spell_gen_remove_flight_auras_SpellScript : public SpellScript
        {
            PrepareSpellScript(spell_gen_remove_flight_auras_SpellScript);
            void HandleScript(SpellEffIndex /*effIndex*/)
            {
                Unit* target = GetHitUnit();
                if (!target)
                    return;
                target->RemoveAurasByType(SPELL_AURA_FLY);
                target->RemoveAurasByType(SPELL_AURA_MOD_INCREASE_MOUNTED_FLIGHT_SPEED);
            }

            void Register()
            {
                OnEffect += SpellEffectFn(spell_gen_remove_flight_auras_SpellScript::HandleScript, EFFECT_1, SPELL_EFFECT_SCRIPT_EFFECT);
            }
        };

        SpellScript* GetSpellScript() const
        {
            return new spell_gen_remove_flight_auras_SpellScript();
        }
};

// 66118 Leeching Swarm
enum eLeechingSwarmSpells
{
    SPELL_LEECHING_SWARM_DMG    = 66240,
    SPELL_LEECHING_SWARM_HEAL   = 66125,
};

class spell_gen_leeching_swarm : public SpellScriptLoader
{
    public:
        spell_gen_leeching_swarm() : SpellScriptLoader("spell_gen_leeching_swarm") { }

        class spell_gen_leeching_swarm_AuraScript : public AuraScript
        {
            PrepareAuraScript(spell_gen_leeching_swarm_AuraScript);

            bool Validate(SpellEntry const* /*spellEntry*/)
            {
                if (!sSpellStore.LookupEntry(SPELL_LEECHING_SWARM_DMG))
                    return false;
                if (!sSpellStore.LookupEntry(SPELL_LEECHING_SWARM_HEAL))
                    return false;
                return true;
            }

            void HandleEffectPeriodic(AuraEffect const* aurEff)
            {
                if (Unit* caster = GetCaster())
                {
                    int32 lifeLeeched = GetTarget()->CountPctFromCurHealth(aurEff->GetAmount());
                    if (lifeLeeched < 250)
                        lifeLeeched = 250;
                    // Damage
                    caster->CastCustomSpell(GetTarget(), SPELL_LEECHING_SWARM_DMG, &lifeLeeched, 0, 0, false);
                    // Heal
                    caster->CastCustomSpell(caster, SPELL_LEECHING_SWARM_HEAL, &lifeLeeched, 0, 0, false);
                }
            }

            void Register()
            {
                OnEffectPeriodic += AuraEffectPeriodicFn(spell_gen_leeching_swarm_AuraScript::HandleEffectPeriodic, EFFECT_0, SPELL_AURA_PERIODIC_DUMMY);
            }
        };

        AuraScript* GetAuraScript() const
        {
            return new spell_gen_leeching_swarm_AuraScript();
        }
};

// 24750 Trick
enum eTrickSpells
{
    SPELL_PIRATE_COSTUME_MALE           = 24708,
    SPELL_PIRATE_COSTUME_FEMALE         = 24709,
    SPELL_NINJA_COSTUME_MALE            = 24710,
    SPELL_NINJA_COSTUME_FEMALE          = 24711,
    SPELL_LEPER_GNOME_COSTUME_MALE      = 24712,
    SPELL_LEPER_GNOME_COSTUME_FEMALE    = 24713,
    SPELL_SKELETON_COSTUME              = 24723,
    SPELL_GHOST_COSTUME_MALE            = 24735,
    SPELL_GHOST_COSTUME_FEMALE          = 24736,
    SPELL_TRICK_BUFF                    = 24753,
};

class spell_gen_trick : public SpellScriptLoader
{
    public:
        spell_gen_trick() : SpellScriptLoader("spell_gen_trick") {}

        class spell_gen_trick_SpellScript : public SpellScript
        {
            PrepareSpellScript(spell_gen_trick_SpellScript);
            bool Validate(SpellEntry const* /*spellEntry*/)
            {
                if (!sSpellStore.LookupEntry(SPELL_PIRATE_COSTUME_MALE))
                    return false;
                if (!sSpellStore.LookupEntry(SPELL_PIRATE_COSTUME_FEMALE))
                    return false;
                if (!sSpellStore.LookupEntry(SPELL_NINJA_COSTUME_MALE))
                    return false;
                if (!sSpellStore.LookupEntry(SPELL_NINJA_COSTUME_FEMALE))
                    return false;
                if (!sSpellStore.LookupEntry(SPELL_LEPER_GNOME_COSTUME_MALE))
                    return false;
                if (!sSpellStore.LookupEntry(SPELL_LEPER_GNOME_COSTUME_FEMALE))
                    return false;
                if (!sSpellStore.LookupEntry(SPELL_SKELETON_COSTUME))
                    return false;
                if (!sSpellStore.LookupEntry(SPELL_GHOST_COSTUME_MALE))
                    return false;
                if (!sSpellStore.LookupEntry(SPELL_GHOST_COSTUME_FEMALE))
                    return false;
                if (!sSpellStore.LookupEntry(SPELL_TRICK_BUFF))
                    return false;
                return true;
            }

            void HandleScript(SpellEffIndex /*effIndex*/)
            {
                if (Player* target = GetHitPlayer())
                {
                    uint8 gender = target->getGender();
                    uint32 spellId = SPELL_TRICK_BUFF;
                    switch (urand(0, 5))
                    {
                        case 1:
                            spellId = gender ? SPELL_LEPER_GNOME_COSTUME_FEMALE : SPELL_LEPER_GNOME_COSTUME_MALE;
                            break;
                        case 2:
                            spellId = gender ? SPELL_PIRATE_COSTUME_FEMALE : SPELL_PIRATE_COSTUME_MALE;
                            break;
                        case 3:
                            spellId = gender ? SPELL_GHOST_COSTUME_FEMALE : SPELL_GHOST_COSTUME_MALE;
                            break;
                        case 4:
                            spellId = gender ? SPELL_NINJA_COSTUME_FEMALE : SPELL_NINJA_COSTUME_MALE;
                            break;
                        case 5:
                            spellId = SPELL_SKELETON_COSTUME;
                            break;
                        default:
                            break;
                    }

                    GetCaster()->CastSpell(target, spellId, true, NULL);
                }
            }

            void Register()
            {
                OnEffect += SpellEffectFn(spell_gen_trick_SpellScript::HandleScript, EFFECT_0, SPELL_EFFECT_SCRIPT_EFFECT);
            }
        };

        SpellScript* GetSpellScript() const
        {
            return new spell_gen_trick_SpellScript();
        }
};

// 24751 Trick or Treat
enum eTrickOrTreatSpells
{
    SPELL_TRICK                 = 24714,
    SPELL_TREAT                 = 24715,
    SPELL_TRICKED_OR_TREATED    = 24755
};

class spell_gen_trick_or_treat : public SpellScriptLoader
{
    public:
        spell_gen_trick_or_treat() : SpellScriptLoader("spell_gen_trick_or_treat") {}

        class spell_gen_trick_or_treat_SpellScript : public SpellScript
        {
            PrepareSpellScript(spell_gen_trick_or_treat_SpellScript);

            bool Validate(SpellEntry const* /*spellEntry*/)
            {
                if (!sSpellStore.LookupEntry(SPELL_TRICK))
                    return false;
                if (!sSpellStore.LookupEntry(SPELL_TREAT))
                    return false;
                if (!sSpellStore.LookupEntry(SPELL_TRICKED_OR_TREATED))
                    return false;
                return true;
            }

            void HandleScript(SpellEffIndex /*effIndex*/)
            {
                if (Player* pTarget = GetHitPlayer())
                {
                    GetCaster()->CastSpell(pTarget, roll_chance_i(50) ? SPELL_TRICK : SPELL_TREAT, true, NULL);
                    GetCaster()->CastSpell(pTarget, SPELL_TRICKED_OR_TREATED, true, NULL);
                }
            }

            void Register()
            {
                OnEffect += SpellEffectFn(spell_gen_trick_or_treat_SpellScript::HandleScript, EFFECT_0, SPELL_EFFECT_SCRIPT_EFFECT);
            }
        };

        SpellScript* GetSpellScript() const
        {
            return new spell_gen_trick_or_treat_SpellScript();
        }
};

class spell_creature_permanent_feign_death : public SpellScriptLoader
{
    public:
        spell_creature_permanent_feign_death() : SpellScriptLoader("spell_creature_permanent_feign_death") { }

        class spell_creature_permanent_feign_death_AuraScript : public AuraScript
        {
            PrepareAuraScript(spell_creature_permanent_feign_death_AuraScript);

            void HandleEffectApply(AuraEffect const* /*aurEff*/, AuraEffectHandleModes /*mode*/)
            {
                Unit* target = GetTarget();
                target->SetFlag(UNIT_DYNAMIC_FLAGS, UNIT_DYNFLAG_DEAD);
                target->SetFlag(UNIT_FIELD_FLAGS_2, UNIT_FLAG2_FEIGN_DEATH);
            }

            void Register()
            {
                OnEffectApply += AuraEffectApplyFn(spell_creature_permanent_feign_death_AuraScript::HandleEffectApply, EFFECT_0, SPELL_AURA_DUMMY, AURA_EFFECT_HANDLE_REAL);
            }
        };

        AuraScript* GetAuraScript() const
        {
            return new spell_creature_permanent_feign_death_AuraScript();
        }
};

enum PvPTrinketTriggeredSpells
{
    SPELL_WILL_OF_THE_FORSAKEN_COOLDOWN_TRIGGER         = 72752,
    SPELL_WILL_OF_THE_FORSAKEN_COOLDOWN_TRIGGER_WOTF    = 72757,
};

class spell_pvp_trinket_wotf_shared_cd : public SpellScriptLoader
{
    public:
        spell_pvp_trinket_wotf_shared_cd() : SpellScriptLoader("spell_pvp_trinket_wotf_shared_cd") {}

        class spell_pvp_trinket_wotf_shared_cd_SpellScript : public SpellScript
        {
            PrepareSpellScript(spell_pvp_trinket_wotf_shared_cd_SpellScript);

            bool Validate(SpellEntry const* /*spellEntry*/)
            {
                if (!sSpellStore.LookupEntry(SPELL_WILL_OF_THE_FORSAKEN_COOLDOWN_TRIGGER))
                    return false;
                if (!sSpellStore.LookupEntry(SPELL_WILL_OF_THE_FORSAKEN_COOLDOWN_TRIGGER_WOTF))
                    return false;
                return true;
            }

            void HandleScript(SpellEffIndex /*effIndex*/)
            {
                Player* caster = GetCaster()->ToPlayer();
                if (!caster)
                    return;
                SpellEntry const* spellInfo = GetSpellInfo();

                caster->AddSpellCooldown(spellInfo->Id, NULL, time(NULL) + GetSpellRecoveryTime(sSpellStore.LookupEntry(SPELL_WILL_OF_THE_FORSAKEN_COOLDOWN_TRIGGER)) / IN_MILLISECONDS);
                WorldPacket data(SMSG_SPELL_COOLDOWN, 8+1+4);
                data << uint64(caster->GetGUID());
                data << uint8(0);
                data << uint32(spellInfo->Id);
                data << uint32(0);
                caster->GetSession()->SendPacket(&data);
            }

            void Register()
            {
                OnEffect += SpellEffectFn(spell_pvp_trinket_wotf_shared_cd_SpellScript::HandleScript, EFFECT_0, SPELL_EFFECT_DUMMY);
            }
        };

        SpellScript* GetSpellScript() const
        {
            return new spell_pvp_trinket_wotf_shared_cd_SpellScript();
        }
};

enum AnimalBloodPoolSpell
{
    SPELL_ANIMAL_BLOOD      = 46221,
    SPELL_SPAWN_BLOOD_POOL  = 63471,
};

class spell_gen_animal_blood : public SpellScriptLoader
{
    public:
        spell_gen_animal_blood() : SpellScriptLoader("spell_gen_animal_blood") { }

        class spell_gen_animal_blood_AuraScript : public AuraScript
        {
            PrepareAuraScript(spell_gen_animal_blood_AuraScript);

            bool Validate(SpellEntry const* /*spell*/)
            {
                if (!sSpellStore.LookupEntry(SPELL_SPAWN_BLOOD_POOL))
                    return false;
                return true;
            }

            void OnApply(AuraEffect const* /*aurEff*/, AuraEffectHandleModes /*mode*/)
            {
                // Remove all auras with spell id 46221, except the one currently being applied
                while (Aura* aur = GetUnitOwner()->GetOwnedAura(SPELL_ANIMAL_BLOOD, 0, 0, 0, GetAura()))
                    GetUnitOwner()->RemoveOwnedAura(aur);
            }

            void OnRemove(AuraEffect const* /*aurEff*/, AuraEffectHandleModes /*mode*/)
            {
                if (GetUnitOwner()->IsInWater())
                    GetUnitOwner()->CastSpell(GetUnitOwner(), SPELL_SPAWN_BLOOD_POOL, true);
            }

            void Register()
            {
                OnEffectApply += AuraEffectRemoveFn(spell_gen_animal_blood_AuraScript::OnApply, EFFECT_0, SPELL_AURA_PERIODIC_TRIGGER_SPELL, AURA_EFFECT_HANDLE_REAL);
                OnEffectRemove += AuraEffectRemoveFn(spell_gen_animal_blood_AuraScript::OnRemove, EFFECT_0, SPELL_AURA_PERIODIC_TRIGGER_SPELL, AURA_EFFECT_HANDLE_REAL);
            }
        };

        AuraScript* GetAuraScript() const
        {
            return new spell_gen_animal_blood_AuraScript();
        }
};

class spell_gen_shroud_of_death : public SpellScriptLoader
{
    public:
        spell_gen_shroud_of_death() : SpellScriptLoader("spell_gen_shroud_of_death") { }

        class spell_gen_shroud_of_death_AuraScript : public AuraScript
        {
            PrepareAuraScript(spell_gen_shroud_of_death_AuraScript);

            void HandleEffectApply(AuraEffect const* /*aurEff*/, AuraEffectHandleModes /*mode*/)
            {
                Unit* target = GetTarget();
                target->m_serverSideVisibility.SetValue(SERVERSIDE_VISIBILITY_GHOST, GHOST_VISIBILITY_GHOST);
                target->m_serverSideVisibilityDetect.SetValue(SERVERSIDE_VISIBILITY_GHOST, GHOST_VISIBILITY_GHOST);
            }

            void HandleEffectRemove(AuraEffect const* /*aurEff*/, AuraEffectHandleModes /*mode*/)
            {
                Unit* target = GetTarget();
                target->m_serverSideVisibility.SetValue(SERVERSIDE_VISIBILITY_GHOST, GHOST_VISIBILITY_ALIVE);
                target->m_serverSideVisibilityDetect.SetValue(SERVERSIDE_VISIBILITY_GHOST, GHOST_VISIBILITY_ALIVE);
            }

            void Register()
            {
                OnEffectApply += AuraEffectApplyFn(spell_gen_shroud_of_death_AuraScript::HandleEffectApply, EFFECT_0, SPELL_AURA_DUMMY, AURA_EFFECT_HANDLE_REAL);
                OnEffectRemove += AuraEffectRemoveFn(spell_gen_shroud_of_death_AuraScript::HandleEffectRemove, EFFECT_0, SPELL_AURA_DUMMY, AURA_EFFECT_HANDLE_REAL);
            }
        };

        AuraScript* GetAuraScript() const
        {
            return new spell_gen_shroud_of_death_AuraScript();
        }
};

enum DivineStormSpell
{
    SPELL_DIVINE_STORM  = 53385,
};

// 70769 Divine Storm!
class spell_gen_divine_storm_cd_reset : public SpellScriptLoader
{
    public:
        spell_gen_divine_storm_cd_reset() : SpellScriptLoader("spell_gen_divine_storm_cd_reset") {}

        class spell_gen_divine_storm_cd_reset_SpellScript : public SpellScript
        {
            PrepareSpellScript(spell_gen_divine_storm_cd_reset_SpellScript);

            bool Validate(SpellEntry const* /*spellEntry*/)
            {
                if (!sSpellStore.LookupEntry(SPELL_DIVINE_STORM))
                    return false;
                return true;
            }

            void HandleScript(SpellEffIndex /*effIndex*/)
            {
                if (Player *caster = GetCaster()->ToPlayer())
                    if (caster->HasSpellCooldown(SPELL_DIVINE_STORM))
                        caster->RemoveSpellCooldown(SPELL_DIVINE_STORM, true);
            }

            void Register()
            {
                OnEffect += SpellEffectFn(spell_gen_divine_storm_cd_reset_SpellScript::HandleScript, EFFECT_0, SPELL_EFFECT_DUMMY);
            }
        };

        SpellScript* GetSpellScript() const
        {
            return new spell_gen_divine_storm_cd_reset_SpellScript();
        }
};

class spell_gen_gunship_portal : public SpellScriptLoader
{
    public:
        spell_gen_gunship_portal() : SpellScriptLoader("spell_gen_gunship_portal") { }

        class spell_gen_gunship_portal_SpellScript : public SpellScript
        {
            PrepareSpellScript(spell_gen_gunship_portal_SpellScript);

            void HandleScript(SpellEffIndex /*effIndex*/)
            {
                Unit* caster = GetCaster();
                if (caster->GetTypeId() != TYPEID_PLAYER)
                    return;

                if (Battleground *bg = caster->ToPlayer()->GetBattleground())
                    if (bg->GetTypeID(true) == BATTLEGROUND_IC)
                        bg->DoAction(1, caster->GetGUID());
            }

            void Register()
            {
                OnEffect += SpellEffectFn(spell_gen_gunship_portal_SpellScript::HandleScript, EFFECT_0, SPELL_EFFECT_SCRIPT_EFFECT);
            }
        };

        SpellScript* GetSpellScript() const
        {
            return new spell_gen_gunship_portal_SpellScript();
        }
};

enum parachuteIC
{
    SPELL_PARACHUTE_IC = 66657
};

class spell_gen_parachute_ic : public SpellScriptLoader
{
    public:
        spell_gen_parachute_ic() : SpellScriptLoader("spell_gen_parachute_ic") { }

        class spell_gen_parachute_ic_AuraScript : public AuraScript
        {
            PrepareAuraScript(spell_gen_parachute_ic_AuraScript)

            void HandleTriggerSpell(AuraEffect const* /*aurEff*/)
            {
                Unit* target = GetTarget();

                if (!target->ToPlayer())
                    return;

                if (target->ToPlayer()->m_movementInfo.fallTime > 2000)
                    target->CastSpell(target,SPELL_PARACHUTE_IC,true);
            }

            void Register()
            {
                OnEffectPeriodic += AuraEffectPeriodicFn(spell_gen_parachute_ic_AuraScript::HandleTriggerSpell, EFFECT_0, SPELL_AURA_PERIODIC_TRIGGER_SPELL);
            }
        };

        AuraScript* GetAuraScript() const
        {
            return new spell_gen_parachute_ic_AuraScript();
        }
};

class spell_gen_dungeon_credit : public SpellScriptLoader
{
    public:
        spell_gen_dungeon_credit() : SpellScriptLoader("spell_gen_dungeon_credit") { }

        class spell_gen_dungeon_credit_SpellScript : public SpellScript
        {
            PrepareSpellScript(spell_gen_dungeon_credit_SpellScript);

            bool Load()
            {
                _handled = false;
                return true;
            }

            void CreditEncounter()
            {
                // This hook is executed for every target, make sure we only credit instance once
                if (_handled)
                    return;

                _handled = true;
                if (GetCaster()->GetTypeId() == TYPEID_UNIT)
                    if (InstanceScript* instance = GetCaster()->GetInstanceScript())
                        instance->UpdateEncounterState(ENCOUNTER_CREDIT_CAST_SPELL, GetSpellInfo()->Id, GetCaster());
            }

            void Register()
            {
                AfterHit += SpellHitFn(spell_gen_dungeon_credit_SpellScript::CreditEncounter);
            }

            bool _handled;
        };

        SpellScript* GetSpellScript() const
        {
            return new spell_gen_dungeon_credit_SpellScript();
        }
};

enum ModelPerQuestProgress

{
    // PROG_0_4   = native,
    PROG_5_9   = 29809,
    PROG_10_14 = 29275,
    PROG_15_20 = 29276,
};

// 66926 Venomhide Raptor Spawn Check
class spell_gen_venomhide_check : public SpellScriptLoader
{
public:
    spell_gen_venomhide_check() : SpellScriptLoader("spell_gen_venomhide_check") { }

    class spell_gen_venomhide_check_AuraScript : public AuraScript
    {
        PrepareAuraScript(spell_gen_venomhide_check_AuraScript)
        
        void HandleEffectApply(AuraEffect const * /*aurEff*/, AuraEffectHandleModes /*mode*/)

        {
            Unit* target = GetTarget();
            if (!target)
                return;

            Unit* owner = target->GetCharmerOrOwner();
            if (!owner || owner->GetTypeId() != TYPEID_PLAYER)
                return;

            // get queststatus
            QuestStatusMap::const_iterator itr = owner->ToPlayer()->getQuestStatusMap().find(13906);
            if (itr->second.m_status != QUEST_STATUS_INCOMPLETE)
                return;

            switch(uint8(itr->second.m_itemcount[1]/5))
            {
            case 1: target->SetDisplayId(PROG_5_9);   break;
            case 2: target->SetDisplayId(PROG_10_14); break;
            case 3: 
            case 4: target->SetDisplayId(PROG_15_20); break;
            default: return;
            }
        }

        void Register()
        {
            OnEffectApply += AuraEffectApplyFn(spell_gen_venomhide_check_AuraScript::HandleEffectApply, EFFECT_0, SPELL_AURA_DUMMY, AURA_EFFECT_HANDLE_REAL);
        }
    };

    AuraScript* GetAuraScript() const
    {
        return new spell_gen_venomhide_check_AuraScript();
    }
};

enum AshbringerSpell
{
    SPELL_ASHBRINGER_EFFECT  = 28441,
};

class spell_ashbringer_sound_effect : public SpellScriptLoader
{
public:
    spell_ashbringer_sound_effect() : SpellScriptLoader("spell_ashbringer_sound_effect") {}

    class spell_ashbringer_sound_effect_SpellScript : public SpellScript
    {
        PrepareSpellScript(spell_ashbringer_sound_effect_SpellScript)
            bool Validate(SpellEntry const * /*spellEntry*/)
        {
            if (!sSpellStore.LookupEntry(SPELL_ASHBRINGER_EFFECT))
                return false;
            return true;
        }

        void HandleScript(SpellEffIndex /*effIndex*/)
        {
            Player* caster = GetCaster()->ToPlayer();
            if (!caster)
                return;
            if (urand(0,100) < 2)
            {
                uint8 prob = urand(0,11);
                if (prob > 8)
                    caster->PlayDirectSound(8906 + prob - 9, caster);
                else
                    caster->PlayDirectSound(8920 + prob, caster);
            }
        }

        void Register()
        {
            OnEffect += SpellEffectFn(spell_ashbringer_sound_effect_SpellScript::HandleScript, EFFECT_0, SPELL_EFFECT_DUMMY);
        }
    };

    SpellScript* GetSpellScript() const
    {
        return new spell_ashbringer_sound_effect_SpellScript();
    }
};

class spell_gen_profession_research : public SpellScriptLoader
{
    public:
        spell_gen_profession_research() : SpellScriptLoader("spell_gen_profession_research") {}

        class spell_gen_profession_research_SpellScript : public SpellScript
        {
            PrepareSpellScript(spell_gen_profession_research_SpellScript);

            SpellCastResult CheckRequirement()
            {
                if (GetCaster()->GetTypeId() == TYPEID_PLAYER && HasDiscoveredAllSpells(GetSpellInfo()->Id, GetCaster()->ToPlayer()))
                {
                    SetCustomCastResultMessage(SPELL_CUSTOM_ERROR_NOTHING_TO_DISCOVER);
                    return SPELL_FAILED_CUSTOM_ERROR;
                }

                return SPELL_CAST_OK;
            }

            void Register()
            {
                OnCheckCast += SpellCheckCastFn(spell_gen_profession_research_SpellScript::CheckRequirement);
            }
        };

        SpellScript* GetSpellScript() const
        {
            return new spell_gen_profession_research_SpellScript();
        }
};

<<<<<<< HEAD
// 67039 Argent Squire/Gruntling - Mounting Check - Aura
class spell_gen_mounting_check : public SpellScriptLoader
{
public:
    spell_gen_mounting_check() : SpellScriptLoader("spell_gen_mounting_check") { }

    class spell_gen_mounting_check_AuraScript : public AuraScript
    {
        PrepareAuraScript(spell_gen_mounting_check_AuraScript)

    public:
        spell_gen_mounting_check_AuraScript() { }

        void HandleEffectPeriodic(AuraEffect const * aurEff)
        {
            if (Unit* caster = GetCaster())
            {
                if (caster->GetOwner())
                {
                    if (caster->GetOwner()->IsMounted())
                        caster->Mount(29736);
                    else if (caster->IsMounted())
                        caster->Unmount();
                }
            }
        }

        void Register()
        {
            OnEffectPeriodic += AuraEffectPeriodicFn(spell_gen_mounting_check_AuraScript::HandleEffectPeriodic, EFFECT_0, SPELL_AURA_PERIODIC_DUMMY);
        }
    };

    AuraScript* GetAuraScript() const
    {
        return new spell_gen_mounting_check_AuraScript();
    }
=======
class spell_generic_clone : public SpellScriptLoader
{
    public:
        spell_generic_clone() : SpellScriptLoader("spell_generic_clone") { }

        class spell_generic_clone_SpellScript : public SpellScript
        {
            PrepareSpellScript(spell_generic_clone_SpellScript);

            void HandleScriptEffect(SpellEffIndex effIndex)
            {
                PreventHitDefaultEffect(effIndex);
                Unit* caster = GetCaster();
                uint32 spellId = uint32(SpellMgr::CalculateSpellEffectAmount(GetSpellInfo(), effIndex));

                if (Unit* target = GetHitUnit())
                    target->CastSpell(caster, spellId, true);
            }

            void Register()
            {
                OnEffect += SpellEffectFn(spell_generic_clone_SpellScript::HandleScriptEffect, EFFECT_1, SPELL_EFFECT_SCRIPT_EFFECT);
                OnEffect += SpellEffectFn(spell_generic_clone_SpellScript::HandleScriptEffect, EFFECT_2, SPELL_EFFECT_SCRIPT_EFFECT);
            }
        };

        SpellScript* GetSpellScript() const
        {
            return new spell_generic_clone_SpellScript();
        }
};

enum CloneWeaponSpells
{
    SPELL_COPY_WEAPON       = 41055,
    SPELL_COPY_WEAPON_2     = 63416,
    SPELL_COPY_WEAPON_3     = 69891,

    SPELL_COPY_OFFHAND      = 45206,
    SPELL_COPY_OFFHAND_2    = 69892,

    SPELL_COPY_RANGED       = 57593
};

class spell_generic_clone_weapon : public SpellScriptLoader
{
    public:
        spell_generic_clone_weapon() : SpellScriptLoader("spell_generic_clone_weapon") { }

        class spell_generic_clone_weapon_SpellScript : public SpellScript
        {
            PrepareSpellScript(spell_generic_clone_weapon_SpellScript);
            bool Validate(SpellEntry const* /*spellEntry*/)
            {
                if (!sSpellStore.LookupEntry(SPELL_COPY_WEAPON))
                    return false;
                if (!sSpellStore.LookupEntry(SPELL_COPY_WEAPON_2))
                    return false;
                if (!sSpellStore.LookupEntry(SPELL_COPY_WEAPON_3))
                    return false;
                if (!sSpellStore.LookupEntry(SPELL_COPY_OFFHAND))
                    return false;
                if (!sSpellStore.LookupEntry(SPELL_COPY_OFFHAND_2))
                    return false;
                if (!sSpellStore.LookupEntry(SPELL_COPY_RANGED))
                    return false;
                return true;
            }

            void HandleScriptEffect(SpellEffIndex effIndex)
            {
                PreventHitDefaultEffect(effIndex);
                Unit* caster = GetCaster();
                Unit* target = GetHitUnit();

                if (!target)
                    return;

                uint32 spellId = uint32(SpellMgr::CalculateSpellEffectAmount(GetSpellInfo(), EFFECT_0));
                target->CastSpell(caster, spellId, true);

                if (target->GetTypeId() == TYPEID_PLAYER)
                    return;

                switch (GetSpellInfo()->Id)
                {
                    case SPELL_COPY_WEAPON:
                    case SPELL_COPY_WEAPON_2:
                    case SPELL_COPY_WEAPON_3:
                    {
                        if (Player* plrCaster = caster->ToPlayer())
                        {
                            if (Item* mainItem = plrCaster->GetItemByPos(INVENTORY_SLOT_BAG_0, EQUIPMENT_SLOT_MAINHAND))
                                target->SetUInt32Value(UNIT_VIRTUAL_ITEM_SLOT_ID, mainItem->GetEntry()); 
                        }
                        else
                            target->SetUInt32Value(UNIT_VIRTUAL_ITEM_SLOT_ID, caster->GetUInt32Value(UNIT_VIRTUAL_ITEM_SLOT_ID));
                        break;
                    }
                    case SPELL_COPY_OFFHAND:
                    case SPELL_COPY_OFFHAND_2:
                    {
                        if (Player* plrCaster = caster->ToPlayer())
                        {
                            if (Item* offItem = plrCaster->GetItemByPos(INVENTORY_SLOT_BAG_0, EQUIPMENT_SLOT_OFFHAND)) 
                                target->SetUInt32Value(UNIT_VIRTUAL_ITEM_SLOT_ID + 1, offItem->GetEntry()); 
                        }
                        else
                            target->SetUInt32Value(UNIT_VIRTUAL_ITEM_SLOT_ID + 1, caster->GetUInt32Value(UNIT_VIRTUAL_ITEM_SLOT_ID + 1));
                        break;
                    }
                    case SPELL_COPY_RANGED:
                    {
                        if (Player* plrCaster = caster->ToPlayer())
                        {
                            if (Item* rangedItem = plrCaster->GetItemByPos(INVENTORY_SLOT_BAG_0, EQUIPMENT_SLOT_RANGED)) 
                                target->SetUInt32Value(UNIT_VIRTUAL_ITEM_SLOT_ID + 2, rangedItem->GetEntry()); 
                        }
                        else
                            target->SetUInt32Value(UNIT_VIRTUAL_ITEM_SLOT_ID + 2, caster->GetUInt32Value(UNIT_VIRTUAL_ITEM_SLOT_ID + 2));
                        break;
                    }
                    default:
                        break;
                }
            }

            void Register()
            {
                OnEffect += SpellEffectFn(spell_generic_clone_weapon_SpellScript::HandleScriptEffect, EFFECT_0, SPELL_EFFECT_SCRIPT_EFFECT);
            }
        };

        SpellScript* GetSpellScript() const
        {
            return new spell_generic_clone_weapon_SpellScript();
        }
>>>>>>> 721f2f99
};

void AddSC_generic_spell_scripts()
{
    new spell_gen_absorb0_hitlimit1();
    new spell_gen_aura_of_anger();
    new spell_gen_burn_brutallus();
    new spell_gen_leeching_swarm();
    new spell_gen_parachute();
    new spell_gen_pet_summoned();
    new spell_gen_remove_flight_auras();
    new spell_gen_trick();
    new spell_gen_trick_or_treat();
    new spell_creature_permanent_feign_death();
    new spell_pvp_trinket_wotf_shared_cd();
    new spell_gen_animal_blood();
    new spell_gen_shroud_of_death();
    new spell_gen_divine_storm_cd_reset();
    new spell_gen_parachute_ic();
    new spell_gen_gunship_portal();
    new spell_gen_dungeon_credit();
    new spell_gen_venomhide_check();
    new spell_ashbringer_sound_effect();
    new spell_gen_profession_research();
<<<<<<< HEAD
    new spell_gen_mounting_check();
=======
    new spell_generic_clone();
    new spell_generic_clone_weapon();
>>>>>>> 721f2f99
}<|MERGE_RESOLUTION|>--- conflicted
+++ resolved
@@ -903,7 +903,6 @@
         }
 };
 
-<<<<<<< HEAD
 // 67039 Argent Squire/Gruntling - Mounting Check - Aura
 class spell_gen_mounting_check : public SpellScriptLoader
 {
@@ -941,7 +940,8 @@
     {
         return new spell_gen_mounting_check_AuraScript();
     }
-=======
+};
+
 class spell_generic_clone : public SpellScriptLoader
 {
     public:
@@ -1079,7 +1079,6 @@
         {
             return new spell_generic_clone_weapon_SpellScript();
         }
->>>>>>> 721f2f99
 };
 
 void AddSC_generic_spell_scripts()
@@ -1104,10 +1103,7 @@
     new spell_gen_venomhide_check();
     new spell_ashbringer_sound_effect();
     new spell_gen_profession_research();
-<<<<<<< HEAD
     new spell_gen_mounting_check();
-=======
     new spell_generic_clone();
     new spell_generic_clone_weapon();
->>>>>>> 721f2f99
 }