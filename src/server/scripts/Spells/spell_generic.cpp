--- conflicted
+++ resolved
@@ -4434,7 +4434,23 @@
     }
 };
 
-<<<<<<< HEAD
+// 37751 - Submerged
+class spell_gen_submerged : public SpellScript
+{
+    PrepareSpellScript(spell_gen_submerged);
+
+    void HandleScript(SpellEffIndex /*eff*/)
+    {
+        if (Creature* target = GetHitCreature())
+            target->SetStandState(UNIT_STAND_STATE_SUBMERGED);
+    }
+
+    void Register() override
+    {
+        OnEffectHitTarget += SpellEffectFn(spell_gen_submerged::HandleScript, EFFECT_0, SPELL_EFFECT_SCRIPT_EFFECT);
+    }
+};
+
 class spell_gen_food_or_drink : public AuraScript
 {
     PrepareAuraScript(spell_gen_food_or_drink);
@@ -4445,31 +4461,15 @@
     void HandleTargetHeartbeat()
     {
         GetTarget()->SendPlaySpellVisual(_isFood ? SPELL_VISUAL_KIT_FOOD : SPELL_VISUAL_KIT_DRINK);
-=======
-// 37751 - Submerged
-class spell_gen_submerged : public SpellScript
-{
-    PrepareSpellScript(spell_gen_submerged);
-
-    void HandleScript(SpellEffIndex /*eff*/)
-    {
-        if (Creature* target = GetHitCreature())
-            target->SetStandState(UNIT_STAND_STATE_SUBMERGED);
->>>>>>> 7ae525d5
-    }
-
-    void Register() override
-    {
-<<<<<<< HEAD
+    }
+
+    void Register() override
+    {
         OnTargetHeartbeat += AuraTargetHeartbeatFn(spell_gen_food_or_drink::HandleTargetHeartbeat);
     }
 
 private:
     bool _isFood;
-=======
-        OnEffectHitTarget += SpellEffectFn(spell_gen_submerged::HandleScript, EFFECT_0, SPELL_EFFECT_SCRIPT_EFFECT);
-    }
->>>>>>> 7ae525d5
 };
 
 void AddSC_generic_spell_scripts()
@@ -4609,10 +4609,7 @@
     RegisterSpellScript(spell_freezing_circle);
     RegisterSpellScript(spell_gen_charmed_unit_spell_cooldown);
     RegisterSpellScript(spell_gen_cannon_blast);
-<<<<<<< HEAD
+    RegisterSpellScript(spell_gen_submerged);
     RegisterSpellScriptWithArgs(spell_gen_food_or_drink, "spell_gen_food", true);
     RegisterSpellScriptWithArgs(spell_gen_food_or_drink, "spell_gen_drink", false);
-=======
-    RegisterSpellScript(spell_gen_submerged);
->>>>>>> 7ae525d5
 }