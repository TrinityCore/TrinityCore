--- conflicted
+++ resolved
@@ -751,7 +751,10 @@
                 if (Player* player = caster->ToPlayer())
                 {
                     if (Item* mainItem = player->GetItemByPos(INVENTORY_SLOT_BAG_0, EQUIPMENT_SLOT_MAINHAND))
-                        target->SetUInt32Value(UNIT_VIRTUAL_ITEM_SLOT_ID, mainItem->GetEntry());
+                        if (uint32 entry = sTransmogrification->GetFakeEntry(mainItem))
+                            target->SetUInt32Value(UNIT_VIRTUAL_ITEM_SLOT_ID, entry);
+                        else
+                            target->SetUInt32Value(UNIT_VIRTUAL_ITEM_SLOT_ID, mainItem->GetEntry());
                 }
                 else
                     target->SetUInt32Value(UNIT_VIRTUAL_ITEM_SLOT_ID, caster->GetUInt32Value(UNIT_VIRTUAL_ITEM_SLOT_ID));
@@ -764,70 +767,11 @@
 
                 if (Player* player = caster->ToPlayer())
                 {
-<<<<<<< HEAD
-                    case SPELL_COPY_WEAPON_AURA:
-                    case SPELL_COPY_WEAPON_2_AURA:
-                    case SPELL_COPY_WEAPON_3_AURA:
-                    {
-                        prevItem = target->GetUInt32Value(UNIT_VIRTUAL_ITEM_SLOT_ID);
-
-                        if (Player* player = caster->ToPlayer())
-                        {
-                            if (Item* mainItem = player->GetItemByPos(INVENTORY_SLOT_BAG_0, EQUIPMENT_SLOT_MAINHAND))
-                            {
-                                if (uint32 entry = sTransmogrification->GetFakeEntry(mainItem))
-                                    target->SetUInt32Value(UNIT_VIRTUAL_ITEM_SLOT_ID, entry);
-                                else
-                                    target->SetUInt32Value(UNIT_VIRTUAL_ITEM_SLOT_ID, mainItem->GetEntry());
-                            }
-                        }
+                    if (Item* offItem = player->GetItemByPos(INVENTORY_SLOT_BAG_0, EQUIPMENT_SLOT_OFFHAND))
+                        if (uint32 entry = sTransmogrification->GetFakeEntry(offItem))
+                            target->SetUInt32Value(UNIT_VIRTUAL_ITEM_SLOT_ID, entry);
                         else
-                            target->SetUInt32Value(UNIT_VIRTUAL_ITEM_SLOT_ID, caster->GetUInt32Value(UNIT_VIRTUAL_ITEM_SLOT_ID));
-                        break;
-                    }
-                    case SPELL_COPY_OFFHAND_AURA:
-                    case SPELL_COPY_OFFHAND_2_AURA:
-                    {
-                        prevItem = target->GetUInt32Value(UNIT_VIRTUAL_ITEM_SLOT_ID) + 1;
-
-                        if (Player* player = caster->ToPlayer())
-                        {
-                            if (Item* offItem = player->GetItemByPos(INVENTORY_SLOT_BAG_0, EQUIPMENT_SLOT_OFFHAND))
-                            {
-                                if (uint32 entry = sTransmogrification->GetFakeEntry(offItem))
-                                    target->SetUInt32Value(UNIT_VIRTUAL_ITEM_SLOT_ID + 1, entry);
-                                else
-                                    target->SetUInt32Value(UNIT_VIRTUAL_ITEM_SLOT_ID + 1, offItem->GetEntry());
-                            }
-                        }
-                        else
-                            target->SetUInt32Value(UNIT_VIRTUAL_ITEM_SLOT_ID + 1, caster->GetUInt32Value(UNIT_VIRTUAL_ITEM_SLOT_ID + 1));
-                        break;
-                    }
-                    case SPELL_COPY_RANGED_AURA:
-                    {
-                        prevItem = target->GetUInt32Value(UNIT_VIRTUAL_ITEM_SLOT_ID) + 2;
-
-                        if (Player* player = caster->ToPlayer())
-                        {
-                            if (Item* rangedItem = player->GetItemByPos(INVENTORY_SLOT_BAG_0, EQUIPMENT_SLOT_RANGED))
-                            {
-                                if (uint32 entry = sTransmogrification->GetFakeEntry(rangedItem))
-                                    target->SetUInt32Value(UNIT_VIRTUAL_ITEM_SLOT_ID + 2, entry);
-                                else
-                                    target->SetUInt32Value(UNIT_VIRTUAL_ITEM_SLOT_ID + 2, rangedItem->GetEntry());
-                            }
-                        }
-                        else
-                            target->SetUInt32Value(UNIT_VIRTUAL_ITEM_SLOT_ID + 2, caster->GetUInt32Value(UNIT_VIRTUAL_ITEM_SLOT_ID + 2));
-                        break;
-                    }
-                    default:
-                        break;
-=======
-                    if (Item* offItem = player->GetItemByPos(INVENTORY_SLOT_BAG_0, EQUIPMENT_SLOT_OFFHAND))
-                        target->SetUInt32Value(UNIT_VIRTUAL_ITEM_SLOT_ID + 1, offItem->GetEntry());
->>>>>>> 068254d6
+                            target->SetUInt32Value(UNIT_VIRTUAL_ITEM_SLOT_ID + 1, offItem->GetEntry());
                 }
                 else
                     target->SetUInt32Value(UNIT_VIRTUAL_ITEM_SLOT_ID + 1, caster->GetUInt32Value(UNIT_VIRTUAL_ITEM_SLOT_ID + 1));
@@ -840,7 +784,10 @@
                 if (Player* player = caster->ToPlayer())
                 {
                     if (Item* rangedItem = player->GetItemByPos(INVENTORY_SLOT_BAG_0, EQUIPMENT_SLOT_RANGED))
-                        target->SetUInt32Value(UNIT_VIRTUAL_ITEM_SLOT_ID + 2, rangedItem->GetEntry());
+                        if (uint32 entry = sTransmogrification->GetFakeEntry(rangedItem))
+                            target->SetUInt32Value(UNIT_VIRTUAL_ITEM_SLOT_ID, entry);
+                        else
+                            target->SetUInt32Value(UNIT_VIRTUAL_ITEM_SLOT_ID + 2, rangedItem->GetEntry());
                 }
                 else
                     target->SetUInt32Value(UNIT_VIRTUAL_ITEM_SLOT_ID + 2, caster->GetUInt32Value(UNIT_VIRTUAL_ITEM_SLOT_ID + 2));
