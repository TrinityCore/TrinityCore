--- conflicted
+++ resolved
@@ -130,52 +130,11 @@
 
 class spell_gen_parachute : public SpellScriptLoader
 {
-<<<<<<< HEAD
-public:
-    spell_gen_parachute() : SpellScriptLoader("spell_gen_parachute") { }
-
-    class spell_gen_parachute_AuraScript : public AuraScript
-    {
-        PrepareAuraScript(spell_gen_parachute_AuraScript)
-        bool Validate(SpellEntry const * /*spellEntry*/)
-        {
-            if (!sSpellStore.LookupEntry(SPELL_PARACHUTE))
-                return false;
-            if (!sSpellStore.LookupEntry(SPELL_PARACHUTE_BUFF))
-                return false;
-            if (!sSpellStore.LookupEntry(SPELL_PARACHUTE_ALT))
-                return false;
-            if (!sSpellStore.LookupEntry(SPELL_PARACHUTE_BUFF_ALT))
-                return false;
-            return true;
-        }
-=======
     public:
         spell_gen_parachute() : SpellScriptLoader("spell_gen_parachute") { }
->>>>>>> 6e158f90
 
         class spell_gen_parachute_AuraScript : public AuraScript
         {
-<<<<<<< HEAD
-            uint32 parachute;
-            uint32 buff;
-            if (GetId() == SPELL_PARACHUTE)
-            {
-                parachute = SPELL_PARACHUTE;
-                buff = SPELL_PARACHUTE_BUFF;
-            }
-            else if (GetId() == SPELL_PARACHUTE_ALT)
-            {
-                parachute = SPELL_PARACHUTE_ALT;
-                buff = SPELL_PARACHUTE_BUFF_ALT;
-            }
-            Unit* pTarget = GetTarget();
-            if (Player* pPlayerTarget = pTarget->ToPlayer())
-                if (pPlayerTarget->IsFalling())
-                {
-                    pPlayerTarget->RemoveAurasDueToSpell(parachute);
-                    pPlayerTarget->CastSpell(pPlayerTarget, buff, true);
-=======
             PrepareAuraScript(spell_gen_parachute_AuraScript);
 
             bool Validate(SpellEntry const* /*spellEntry*/)
@@ -183,6 +142,10 @@
                 if (!sSpellStore.LookupEntry(SPELL_PARACHUTE))
                     return false;
                 if (!sSpellStore.LookupEntry(SPELL_PARACHUTE_BUFF))
+                    return false;
+                if (!sSpellStore.LookupEntry(SPELL_PARACHUTE_ALT))
+                    return false;
+                if (!sSpellStore.LookupEntry(SPELL_PARACHUTE_BUFF_ALT))
                     return false;
                 return true;
             }
@@ -191,12 +154,25 @@
             {
                 if (Player* target = GetTarget()->ToPlayer())
                 {
-                    if (target->IsFalling())
+                    uint32 parachute;
+                    uint32 buff;
+                    if (GetId() == SPELL_PARACHUTE)
                     {
-                        target->RemoveAurasDueToSpell(SPELL_PARACHUTE);
-                        target->CastSpell(target, SPELL_PARACHUTE_BUFF, true);
+                        parachute = SPELL_PARACHUTE;
+                        buff = SPELL_PARACHUTE_BUFF;
                     }
->>>>>>> 6e158f90
+                    else if (GetId() == SPELL_PARACHUTE_ALT)
+                    {
+                        parachute = SPELL_PARACHUTE_ALT;
+                        buff = SPELL_PARACHUTE_BUFF_ALT;
+                    }
+                    Unit* pTarget = GetTarget();
+                    if (Player* pPlayerTarget = pTarget->ToPlayer())
+                        if (pPlayerTarget->IsFalling())
+                        {
+                            pPlayerTarget->RemoveAurasDueToSpell(parachute);
+                            pPlayerTarget->CastSpell(pPlayerTarget, buff, true);
+                        }
                 }
             }
 
