--- conflicted
+++ resolved
@@ -970,16 +970,12 @@
                 if (Player* player = caster->ToPlayer())
                 {
                     if (Item* mainItem = player->GetItemByPos(INVENTORY_SLOT_BAG_0, EQUIPMENT_SLOT_MAINHAND))
-<<<<<<< HEAD
                     {
                         if (mainItem->GetTransmog())
-                            target->SetUInt32Value(UNIT_VIRTUAL_ITEM_SLOT_ID, mainItem->GetTransmog());
+                            target->SetVirtualItem(0, mainItem->GetTransmog());
                         else
-                            target->SetUInt32Value(UNIT_VIRTUAL_ITEM_SLOT_ID, mainItem->GetEntry());
+                            target->SetVirtualItem(0, mainItem->GetEntry());
                     }
-=======
-                        target->SetVirtualItem(0, mainItem->GetEntry());
->>>>>>> 70767717
                 }
                 else
                     target->SetVirtualItem(0, caster->GetVirtualItemId(0));
@@ -993,16 +989,12 @@
                 if (Player* player = caster->ToPlayer())
                 {
                     if (Item* offItem = player->GetItemByPos(INVENTORY_SLOT_BAG_0, EQUIPMENT_SLOT_OFFHAND))
-<<<<<<< HEAD
                     {
                         if (offItem->GetTransmog())
-                            target->SetUInt32Value(UNIT_VIRTUAL_ITEM_SLOT_ID, offItem->GetTransmog());
+                            target->SetVirtualItem(1, offItem->GetTransmog());
                         else
-                            target->SetUInt32Value(UNIT_VIRTUAL_ITEM_SLOT_ID + 1, offItem->GetEntry());
+                            target->SetVirtualItem(1, offItem->GetEntry());
                     }
-=======
-                        target->SetVirtualItem(1, offItem->GetEntry());
->>>>>>> 70767717
                 }
                 else
                     target->SetVirtualItem(1, caster->GetVirtualItemId(1));
@@ -1015,16 +1007,12 @@
                 if (Player* player = caster->ToPlayer())
                 {
                     if (Item* rangedItem = player->GetItemByPos(INVENTORY_SLOT_BAG_0, EQUIPMENT_SLOT_RANGED))
-<<<<<<< HEAD
                     {
                         if (rangedItem->GetTransmog())
-                            target->SetUInt32Value(UNIT_VIRTUAL_ITEM_SLOT_ID, rangedItem->GetTransmog());
+                            target->SetVirtualItem(2, rangedItem->GetTransmog());
                         else
-                            target->SetUInt32Value(UNIT_VIRTUAL_ITEM_SLOT_ID + 2, rangedItem->GetEntry());
+                            target->SetVirtualItem(2, rangedItem->GetEntry());
                     }
-=======
-                        target->SetVirtualItem(2, rangedItem->GetEntry());
->>>>>>> 70767717
                 }
                 else
                     target->SetVirtualItem(2, caster->GetVirtualItemId(2));
