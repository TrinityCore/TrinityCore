--- conflicted
+++ resolved
@@ -2464,15 +2464,12 @@
     new spell_item_trigger_spell("spell_item_mechanical_dragonling", SPELL_MECHANICAL_DRAGONLING);
     // 23075 Mithril Mechanical Dragonling
     new spell_item_trigger_spell("spell_item_mithril_mechanical_dragonling", SPELL_MITHRIL_MECHANICAL_DRAGONLING);
-<<<<<<< HEAD
-=======
 
     new spell_item_arcane_shroud();
     new spell_item_blessing_of_ancient_kings();
     new spell_item_defibrillate("spell_item_goblin_jumper_cables", 67, SPELL_GOBLIN_JUMPER_CABLES_FAIL);
     new spell_item_defibrillate("spell_item_goblin_jumper_cables_xl", 50, SPELL_GOBLIN_JUMPER_CABLES_XL_FAIL);
     new spell_item_defibrillate("spell_item_gnomish_army_knife", 33);
->>>>>>> fd967ba4
     new spell_item_deviate_fish();
     new spell_item_flask_of_the_north();
     new spell_item_gnomish_death_ray();
