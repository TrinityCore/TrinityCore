--- conflicted
+++ resolved
@@ -1646,15 +1646,9 @@
         switch (urand(1, 2))
         {
             // Flip Out - ninja
-<<<<<<< HEAD
             case 1: spellId = (caster->ToPlayer()->GetNativeGender() == GENDER_MALE ? SPELL_FLIP_OUT_MALE : SPELL_FLIP_OUT_FEMALE); break;
             // Yaaarrrr - pirate
             case 2: spellId = (caster->ToPlayer()->GetNativeGender() == GENDER_MALE ? SPELL_YAAARRRR_MALE : SPELL_YAAARRRR_FEMALE); break;
-=======
-            case 1: spellId = (caster->GetGender() == GENDER_MALE ? SPELL_FLIP_OUT_MALE : SPELL_FLIP_OUT_FEMALE); break;
-            // Yaaarrrr - pirate
-            case 2: spellId = (caster->GetGender() == GENDER_MALE ? SPELL_YAAARRRR_MALE : SPELL_YAAARRRR_FEMALE); break;
->>>>>>> 401777d0
         }
         caster->CastSpell(caster, spellId, true);
     }
@@ -3545,11 +3539,7 @@
         if (Player* target = GetHitUnit()->ToPlayer())
         {
             target->HandleEmoteCommand(EMOTE_ONESHOT_TRAIN);
-<<<<<<< HEAD
-            if (EmotesTextSoundEntry const* soundEntry = FindTextSoundEmoteFor(TEXT_EMOTE_TRAIN, target->getRace(), target->GetGender()))
-=======
-            if (EmotesTextSoundEntry const* soundEntry = FindTextSoundEmoteFor(TEXT_EMOTE_TRAIN, target->GetRace(), target->GetGender()))
->>>>>>> 401777d0
+            if (EmotesTextSoundEntry const* soundEntry = FindTextSoundEmoteFor(TEXT_EMOTE_TRAIN, target->GetRace(), target->GetNativeGender()))
                 target->PlayDistanceSound(soundEntry->SoundId);
         }
     }
