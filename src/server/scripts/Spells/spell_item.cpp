--- conflicted
+++ resolved
@@ -2021,7 +2021,6 @@
 
     new spell_item_ashbringer();
     new spell_magic_eater_food();
-<<<<<<< HEAD
     new spell_item_shimmering_vessel();
     new spell_item_purify_helboar_meat();
     new spell_item_crystal_prison_dummy_dnd();
@@ -2040,7 +2039,5 @@
     new spell_item_unusual_compass();
     new spell_item_uded();
     new spell_item_chicken_cover();
-=======
     new spell_item_refocus();
->>>>>>> eef0c61b
 }