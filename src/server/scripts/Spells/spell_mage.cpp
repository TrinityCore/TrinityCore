--- conflicted
+++ resolved
@@ -943,7 +943,6 @@
     new spell_mage_summon_water_elemental();
     new spell_mage_orb();
     new spell_mage_living_bomb();
-<<<<<<< HEAD
     new spell_mage_cone_of_cold();
     new spell_mag_cauterize();
     new spell_mage_conjure_refreshment();
@@ -955,6 +954,4 @@
     new spell_mage_replenish_mana();	
     new spell_mage_water_elemental_freeze();
     new spell_mage_combustion();
-=======
->>>>>>> eb827170
 }