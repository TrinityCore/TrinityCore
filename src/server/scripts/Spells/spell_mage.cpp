--- conflicted
+++ resolved
@@ -152,14 +152,9 @@
         }
 };
 
-<<<<<<< HEAD
-// Frost Warding
-class spell_mage_frost_warding_trigger : public SpellScriptLoader
-=======
 // -543  - Fire Ward
 // -6143 - Frost Ward
 class spell_mage_fire_frost_ward : public SpellScriptLoader
->>>>>>> 864a85b8
 {
     public:
         spell_mage_fire_frost_ward() : SpellScriptLoader("spell_mage_fire_frost_ward") { }
