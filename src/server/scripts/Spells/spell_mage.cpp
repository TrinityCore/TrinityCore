--- conflicted
+++ resolved
@@ -92,12 +92,9 @@
     SPELL_MAGE_METEOR_MISSILE                    = 153564,
     SPELL_MAGE_MOLTEN_FURY                       = 458910,
     SPELL_MAGE_PHOENIX_FLAMES                    = 257541,
-<<<<<<< HEAD
-    SPELL_MAGE_PYROTECHNICS                      = 157644,
-=======
     SPELL_MAGE_PHOENIX_FLAMES_DAMAGE             = 257542,
     SPELL_MAGE_PYROBLAST                         = 11366,
->>>>>>> 2536890b
+    SPELL_MAGE_PYROTECHNICS                      = 157644,
     SPELL_MAGE_RADIANT_SPARK_PROC_BLOCKER        = 376105,
     SPELL_MAGE_RAY_OF_FROST_BONUS                = 208141,
     SPELL_MAGE_RAY_OF_FROST_FINGERS_OF_FROST     = 269748,
