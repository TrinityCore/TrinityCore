/*
 * This file is part of the TrinityCore Project. See AUTHORS file for Copyright information
 *
 * This program is free software; you can redistribute it and/or modify it
 * under the terms of the GNU General Public License as published by the
 * Free Software Foundation; either version 2 of the License, or (at your
 * option) any later version.
 *
 * This program is distributed in the hope that it will be useful, but WITHOUT
 * ANY WARRANTY; without even the implied warranty of MERCHANTABILITY or
 * FITNESS FOR A PARTICULAR PURPOSE. See the GNU General Public License for
 * more details.
 *
 * You should have received a copy of the GNU General Public License along
 * with this program. If not, see <http://www.gnu.org/licenses/>.
 */

/*
 * Scripts for spells with SPELLFAMILY_MAGE and SPELLFAMILY_GENERIC spells used by mage players.
 * Ordered alphabetically using scriptname.
 * Scriptnames of files in this file should be prefixed with "spell_mage_".
 */

#include "AreaTrigger.h"
#include "AreaTriggerAI.h"
#include "DB2Stores.h"
#include "GridNotifiers.h"
#include "ObjectAccessor.h"
#include "Player.h"
#include "ScriptMgr.h"
#include "SpellAuraEffects.h"
#include "SpellHistory.h"
#include "SpellMgr.h"
#include "SpellScript.h"
#include "TaskScheduler.h"
#include "TemporarySummon.h"

enum MageSpells
{
    SPELL_MAGE_ALTER_TIME_AURA                   = 110909,
    SPELL_MAGE_ALTER_TIME_VISUAL                 = 347402,
    SPELL_MAGE_ARCANE_ALTER_TIME_AURA            = 342246,
    SPELL_MAGE_ARCANE_BARRAGE_ENERGIZE           = 321529,
    SPELL_MAGE_ARCANE_BARRAGE_R3                 = 321526,
    SPELL_MAGE_ARCANE_CHARGE                     = 36032,
    SPELL_MAGE_ARCANE_MAGE                       = 137021,
    SPELL_MAGE_BLAZING_BARRIER_TRIGGER           = 235314,
    SPELL_MAGE_BLINK                             = 1953,
    SPELL_MAGE_BLIZZARD_DAMAGE                   = 190357,
    SPELL_MAGE_BLIZZARD_SLOW                     = 12486,
    SPELL_MAGE_CAUTERIZE_DOT                     = 87023,
    SPELL_MAGE_CAUTERIZED                        = 87024,
    SPELL_MAGE_CHILLED                           = 205708,
    SPELL_MAGE_COMET_STORM_DAMAGE                = 153596,
    SPELL_MAGE_COMET_STORM_VISUAL                = 228601,
    SPELL_MAGE_CONE_OF_COLD                      = 120,
    SPELL_MAGE_CONE_OF_COLD_SLOW                 = 212792,
    SPELL_MAGE_CONJURE_REFRESHMENT               = 116136,
    SPELL_MAGE_CONJURE_REFRESHMENT_TABLE         = 167145,
    SPELL_MAGE_DRAGONHAWK_FORM                   = 32818,
    SPELL_MAGE_ETHEREAL_BLINK                    = 410939,
    SPELL_MAGE_EVERWARM_SOCKS                    = 320913,
    SPELL_MAGE_FEEL_THE_BURN                     = 383391,
    SPELL_MAGE_FINGERS_OF_FROST                  = 44544,
    SPELL_MAGE_FIRE_BLAST                        = 108853,
    SPELL_MAGE_FIRESTARTER                       = 205026,
    SPELL_MAGE_FLAME_PATCH_AREATRIGGER           = 205470,
    SPELL_MAGE_FLAME_PATCH_DAMAGE                = 205472,
    SPELL_MAGE_FLAME_PATCH_TALENT                = 205037,
    SPELL_MAGE_FLURRY_DAMAGE                     = 228596,
    SPELL_MAGE_FROST_NOVA                        = 122,
    SPELL_MAGE_GIRAFFE_FORM                      = 32816,
    SPELL_MAGE_ICE_BARRIER                       = 11426,
    SPELL_MAGE_ICE_BLOCK                         = 45438,
    SPELL_MAGE_IGNITE                            = 12654,
<<<<<<< HEAD
    SPELL_MAGE_IMPROVED_SCORCH                   = 383608,
=======
    SPELL_MAGE_IMPROVED_COMBUSTION               = 383967,
>>>>>>> 1a282933
    SPELL_MAGE_INCANTERS_FLOW                    = 116267,
    SPELL_MAGE_LIVING_BOMB_EXPLOSION             = 44461,
    SPELL_MAGE_LIVING_BOMB_PERIODIC              = 217694,
    SPELL_MAGE_MANA_SURGE                        = 37445,
    SPELL_MAGE_MASTER_OF_TIME                    = 342249,
    SPELL_MAGE_METEOR_AREATRIGGER                = 177345,
    SPELL_MAGE_METEOR_BURN_DAMAGE                = 155158,
    SPELL_MAGE_METEOR_MISSILE                    = 153564,
    SPELL_MAGE_MOLTEN_FURY                       = 458910,
    SPELL_MAGE_PHOENIX_FLAMES                    = 257541,
    SPELL_MAGE_RADIANT_SPARK_PROC_BLOCKER        = 376105,
    SPELL_MAGE_RAY_OF_FROST_BONUS                = 208141,
    SPELL_MAGE_RAY_OF_FROST_FINGERS_OF_FROST     = 269748,
    SPELL_MAGE_REVERBERATE                       = 281482,
    SPELL_MAGE_RING_OF_FROST_DUMMY               = 91264,
    SPELL_MAGE_RING_OF_FROST_FREEZE              = 82691,
    SPELL_MAGE_RING_OF_FROST_SUMMON              = 113724,
    SPELL_MAGE_SCALD                             = 450746,
    SPELL_MAGE_SERPENT_FORM                      = 32817,
    SPELL_MAGE_SHEEP_FORM                        = 32820,
    SPELL_MAGE_SHIMMER                           = 212653,
    SPELL_MAGE_SLOW                              = 31589,
    SPELL_MAGE_SPONTANEOUS_COMBUSTION            = 451875,
    SPELL_MAGE_SQUIRREL_FORM                     = 32813,
    SPELL_MAGE_SUPERNOVA                         = 157980,
    SPELL_MAGE_TEMPEST_BARRIER_ABSORB            = 382290,
    SPELL_MAGE_WORGEN_FORM                       = 32819,
    SPELL_PET_NETHERWINDS_FATIGUED               = 160455,
    SPELL_MAGE_ICE_LANCE_TRIGGER                 = 228598,
    SPELL_MAGE_THERMAL_VOID                      = 155149,
    SPELL_MAGE_ICY_VEINS                         = 12472,
    SPELL_MAGE_CHAIN_REACTION_DUMMY              = 278309,
    SPELL_MAGE_CHAIN_REACTION                    = 278310,
    SPELL_MAGE_TOUCH_OF_THE_MAGI_EXPLODE         = 210833,
    SPELL_MAGE_WINTERS_CHILL                     = 228358
};

// 110909 - Alter Time Aura
// 342246 - Alter Time Aura
class spell_mage_alter_time_aura : public AuraScript
{
    bool Validate(SpellInfo const* /*spellInfo*/) override
    {
        return ValidateSpellInfo
        ({
            SPELL_MAGE_ALTER_TIME_VISUAL,
            SPELL_MAGE_MASTER_OF_TIME,
            SPELL_MAGE_BLINK,
        });
    }

    void OnApply(AuraEffect const* /*aurEff*/, AuraEffectHandleModes /*mode*/)
    {
        Unit* unit = GetTarget();
        _health = unit->GetHealth();
        _pos = unit->GetPosition();
    }

    void AfterRemove(AuraEffect const* /*aurEff*/, AuraEffectHandleModes /*mode*/)
    {
        Unit* unit = GetTarget();
        if (unit->GetDistance(_pos) <= 100.0f && GetTargetApplication()->GetRemoveMode() == AURA_REMOVE_BY_EXPIRE)
        {
            unit->SetHealth(_health);
            unit->NearTeleportTo(_pos);

            if (unit->HasAura(SPELL_MAGE_MASTER_OF_TIME))
            {
                SpellInfo const* blink = sSpellMgr->AssertSpellInfo(SPELL_MAGE_BLINK, DIFFICULTY_NONE);
                unit->GetSpellHistory()->ResetCharges(blink->ChargeCategoryId);
            }
            unit->CastSpell(unit, SPELL_MAGE_ALTER_TIME_VISUAL);
        }
    }

    void Register() override
    {
        OnEffectApply += AuraEffectApplyFn(spell_mage_alter_time_aura::OnApply, EFFECT_0, SPELL_AURA_OVERRIDE_ACTIONBAR_SPELLS, AURA_EFFECT_HANDLE_REAL);
        AfterEffectRemove += AuraEffectRemoveFn(spell_mage_alter_time_aura::AfterRemove, EFFECT_0, SPELL_AURA_OVERRIDE_ACTIONBAR_SPELLS, AURA_EFFECT_HANDLE_REAL);
    }

private:
    uint64 _health = 0;
    Position _pos;
};

// 127140 - Alter Time Active
// 342247 - Alter Time Active
class spell_mage_alter_time_active : public SpellScript
{
    bool Validate(SpellInfo const* /*spellInfo*/) override
    {
        return ValidateSpellInfo
        ({
            SPELL_MAGE_ALTER_TIME_AURA,
            SPELL_MAGE_ARCANE_ALTER_TIME_AURA,
        });
    }

    void RemoveAlterTimeAura(SpellEffIndex /*effIndex*/)
    {
        Unit* unit = GetCaster();
        unit->RemoveAura(SPELL_MAGE_ALTER_TIME_AURA, ObjectGuid::Empty, 0, AURA_REMOVE_BY_EXPIRE);
        unit->RemoveAura(SPELL_MAGE_ARCANE_ALTER_TIME_AURA, ObjectGuid::Empty, 0, AURA_REMOVE_BY_EXPIRE);
    }

    void Register() override
    {
        OnEffectHit += SpellEffectFn(spell_mage_alter_time_active::RemoveAlterTimeAura, EFFECT_0, SPELL_EFFECT_DUMMY);
    }
};

// 44425 - Arcane Barrage
class spell_mage_arcane_barrage : public SpellScript
{
    bool Validate(SpellInfo const* spellInfo) override
    {
        return ValidateSpellInfo({ SPELL_MAGE_ARCANE_BARRAGE_R3, SPELL_MAGE_ARCANE_BARRAGE_ENERGIZE })
            && ValidateSpellEffect({ { spellInfo->Id, EFFECT_1 } });
    }

    void ConsumeArcaneCharges()
    {
        Unit* caster = GetCaster();

        // Consume all arcane charges
        if (int32 arcaneCharges = -caster->ModifyPower(POWER_ARCANE_CHARGES, -caster->GetMaxPower(POWER_ARCANE_CHARGES), false))
            if (AuraEffect const* auraEffect = caster->GetAuraEffect(SPELL_MAGE_ARCANE_BARRAGE_R3, EFFECT_0, caster->GetGUID()))
                caster->CastSpell(caster, SPELL_MAGE_ARCANE_BARRAGE_ENERGIZE, { SPELLVALUE_BASE_POINT0, arcaneCharges * auraEffect->GetAmount() / 100 });
    }

    void HandleEffectHitTarget(SpellEffIndex /*effIndex*/)
    {
        if (GetHitUnit()->GetGUID() != _primaryTarget)
            SetHitDamage(CalculatePct(GetHitDamage(), GetEffectInfo(EFFECT_1).CalcValue(GetCaster())));
    }

    void MarkPrimaryTarget(SpellEffIndex /*effIndex*/)
    {
        _primaryTarget = GetHitUnit()->GetGUID();
    }

    void Register() override
    {
        OnEffectHitTarget += SpellEffectFn(spell_mage_arcane_barrage::HandleEffectHitTarget, EFFECT_0, SPELL_EFFECT_SCHOOL_DAMAGE);
        OnEffectLaunchTarget += SpellEffectFn(spell_mage_arcane_barrage::MarkPrimaryTarget, EFFECT_1, SPELL_EFFECT_DUMMY);
        AfterCast += SpellCastFn(spell_mage_arcane_barrage::ConsumeArcaneCharges);
    }

    ObjectGuid _primaryTarget;
};

// 195302 - Arcane Charge
class spell_mage_arcane_charge_clear : public SpellScript
{
    bool Validate(SpellInfo const* /*spellInfo*/) override
    {
        return ValidateSpellInfo({ SPELL_MAGE_ARCANE_CHARGE });
    }

    void RemoveArcaneCharge(SpellEffIndex /*effIndex*/)
    {
        GetHitUnit()->RemoveAurasDueToSpell(SPELL_MAGE_ARCANE_CHARGE);
    }

    void Register() override
    {
        OnEffectHitTarget += SpellEffectFn(spell_mage_arcane_charge_clear::RemoveArcaneCharge, EFFECT_0, SPELL_EFFECT_DUMMY);
    }
};

// 1449 - Arcane Explosion
class spell_mage_arcane_explosion : public SpellScript
{
    bool Validate(SpellInfo const* spellInfo) override
    {
        if (!ValidateSpellInfo({ SPELL_MAGE_ARCANE_MAGE, SPELL_MAGE_REVERBERATE }))
            return false;

        if (!ValidateSpellEffect({ { spellInfo->Id, EFFECT_1 } }))
            return false;

        return spellInfo->GetEffect(EFFECT_1).IsEffect(SPELL_EFFECT_SCHOOL_DAMAGE);
    }

    void CheckRequiredAuraForBaselineEnergize(SpellEffIndex effIndex)
    {
        if (!GetUnitTargetCountForEffect(EFFECT_1) || !GetCaster()->HasAura(SPELL_MAGE_ARCANE_MAGE))
            PreventHitDefaultEffect(effIndex);
    }

    void HandleReverberate(SpellEffIndex effIndex)
    {
        bool procTriggered = [&]()
        {
            Unit const* caster = GetCaster();
            AuraEffect const* triggerChance = caster->GetAuraEffect(SPELL_MAGE_REVERBERATE, EFFECT_0);
            if (!triggerChance)
                return false;

            AuraEffect const* requiredTargets = caster->GetAuraEffect(SPELL_MAGE_REVERBERATE, EFFECT_1);
            if (!requiredTargets)
                return false;

            return GetUnitTargetCountForEffect(EFFECT_1) >= requiredTargets->GetAmount() && roll_chance_i(triggerChance->GetAmount());
        }();

        if (!procTriggered)
            PreventHitDefaultEffect(effIndex);
    }

    void Register() override
    {
        OnEffectHitTarget += SpellEffectFn(spell_mage_arcane_explosion::CheckRequiredAuraForBaselineEnergize, EFFECT_0, SPELL_EFFECT_ENERGIZE);
        OnEffectHitTarget += SpellEffectFn(spell_mage_arcane_explosion::HandleReverberate, EFFECT_2, SPELL_EFFECT_ENERGIZE);
    }
};

// 235313 - Blazing Barrier
class spell_mage_blazing_barrier : public AuraScript
{
    bool Validate(SpellInfo const* /*spellInfo*/) override
    {
        return ValidateSpellInfo({ SPELL_MAGE_BLAZING_BARRIER_TRIGGER });
    }

    void CalculateAmount(AuraEffect const* /*aurEff*/, int32& amount, bool& canBeRecalculated)
    {
        canBeRecalculated = false;
        if (Unit* caster = GetCaster())
            amount = int32(caster->SpellBaseHealingBonusDone(GetSpellInfo()->GetSchoolMask()) * 7.0f);
    }

    void HandleProc(AuraEffect* /*aurEff*/, ProcEventInfo& eventInfo)
    {
        PreventDefaultAction();
        Unit* caster = eventInfo.GetDamageInfo()->GetVictim();
        Unit* target = eventInfo.GetDamageInfo()->GetAttacker();

        if (caster && target)
            caster->CastSpell(target, SPELL_MAGE_BLAZING_BARRIER_TRIGGER, true);
    }

    void Register() override
    {
        DoEffectCalcAmount += AuraEffectCalcAmountFn(spell_mage_blazing_barrier::CalculateAmount, EFFECT_0, SPELL_AURA_SCHOOL_ABSORB);
        OnEffectProc += AuraEffectProcFn(spell_mage_blazing_barrier::HandleProc, EFFECT_1, SPELL_AURA_PROC_TRIGGER_SPELL);
    }
};

// 190356 - Blizzard
// 4658 - AreaTrigger Create Properties
struct areatrigger_mage_blizzard : AreaTriggerAI
{
    areatrigger_mage_blizzard(AreaTrigger* areatrigger) : AreaTriggerAI(areatrigger), _tickTimer(TICK_PERIOD) { }

    static constexpr Milliseconds TICK_PERIOD = Milliseconds(1000);

    void OnUpdate(uint32 diff) override
    {
        _tickTimer -= Milliseconds(diff);

        while (_tickTimer <= 0s)
        {
            if (Unit* caster = at->GetCaster())
                caster->CastSpell(at->GetPosition(), SPELL_MAGE_BLIZZARD_DAMAGE);

            _tickTimer += TICK_PERIOD;
        }
    }

private:
    Milliseconds _tickTimer;
};

// 190357 - Blizzard (Damage)
class spell_mage_blizzard_damage : public SpellScript
{
    bool Validate(SpellInfo const* /*spellInfo*/) override
    {
        return ValidateSpellInfo({ SPELL_MAGE_BLIZZARD_SLOW });
    }

    void HandleSlow(SpellEffIndex /*effIndex*/)
    {
        GetCaster()->CastSpell(GetHitUnit(), SPELL_MAGE_BLIZZARD_SLOW, TRIGGERED_IGNORE_CAST_IN_PROGRESS);
    }

    void Register() override
    {
        OnEffectHitTarget += SpellEffectFn(spell_mage_blizzard_damage::HandleSlow, EFFECT_0, SPELL_EFFECT_SCHOOL_DAMAGE);
    }
};

// 198063 - Burning Determination
class spell_mage_burning_determination : public AuraScript
{
    bool CheckProc(ProcEventInfo& eventInfo)
    {
        if (SpellInfo const* spellInfo = eventInfo.GetSpellInfo())
            if (spellInfo->GetAllEffectsMechanicMask() & ((1 << MECHANIC_INTERRUPT) | (1 << MECHANIC_SILENCE)))
                return true;

        return false;
    }

    void Register() override
    {
        DoCheckProc += AuraCheckProcFn(spell_mage_burning_determination::CheckProc);
    }
};

// 86949 - Cauterize
class spell_mage_cauterize : public SpellScript
{
    void SuppressSpeedBuff(SpellEffIndex effIndex)
    {
        PreventHitDefaultEffect(effIndex);
    }

    void Register() override
    {
        OnEffectLaunch += SpellEffectFn(spell_mage_cauterize::SuppressSpeedBuff, EFFECT_2, SPELL_EFFECT_TRIGGER_SPELL);
    }
};

class spell_mage_cauterize_AuraScript : public AuraScript
{
    bool Validate(SpellInfo const* spellInfo) override
    {
        return ValidateSpellEffect({ { spellInfo->Id, EFFECT_2 } }) && ValidateSpellInfo
        ({
            SPELL_MAGE_CAUTERIZE_DOT,
            SPELL_MAGE_CAUTERIZED,
            spellInfo->GetEffect(EFFECT_2).TriggerSpell
        });
    }

    void HandleAbsorb(AuraEffect* /*aurEff*/, DamageInfo& dmgInfo, uint32& /*absorbAmount*/)
    {
        AuraEffect const* effect1 = GetEffect(EFFECT_1);
        if (!effect1 ||
            !GetTargetApplication()->HasEffect(EFFECT_1) ||
            dmgInfo.GetDamage() < GetTarget()->GetHealth() ||
            dmgInfo.GetDamage() > GetTarget()->GetMaxHealth() * 2 ||
            GetTarget()->HasAura(SPELL_MAGE_CAUTERIZED))
        {
            PreventDefaultAction();
            return;
        }

        GetTarget()->SetHealth(GetTarget()->CountPctFromMaxHealth(effect1->GetAmount()));
        GetTarget()->CastSpell(GetTarget(), GetEffectInfo(EFFECT_2).TriggerSpell, TRIGGERED_FULL_MASK);
        GetTarget()->CastSpell(GetTarget(), SPELL_MAGE_CAUTERIZE_DOT, TRIGGERED_FULL_MASK);
        GetTarget()->CastSpell(GetTarget(), SPELL_MAGE_CAUTERIZED, TRIGGERED_FULL_MASK);
    }

    void Register() override
    {
        OnEffectAbsorb += AuraEffectAbsorbFn(spell_mage_cauterize_AuraScript::HandleAbsorb, EFFECT_0);
    }
};

// 235219 - Cold Snap
class spell_mage_cold_snap : public SpellScript
{
    static uint32 constexpr SpellsToReset[] =
    {
        SPELL_MAGE_CONE_OF_COLD,
        SPELL_MAGE_ICE_BARRIER,
        SPELL_MAGE_ICE_BLOCK,
    };

    bool Validate(SpellInfo const* /*spellInfo*/) override
    {
        return ValidateSpellInfo(SpellsToReset) && ValidateSpellInfo({ SPELL_MAGE_FROST_NOVA });
    }

    void HandleDummy(SpellEffIndex /*effIndex*/)
    {
        for (uint32 spellId : SpellsToReset)
            GetCaster()->GetSpellHistory()->ResetCooldown(spellId, true);

        GetCaster()->GetSpellHistory()->RestoreCharge(sSpellMgr->AssertSpellInfo(SPELL_MAGE_FROST_NOVA, GetCastDifficulty())->ChargeCategoryId);
    }

    void Register() override
    {
        OnEffectHit += SpellEffectFn(spell_mage_cold_snap::HandleDummy, EFFECT_0, SPELL_EFFECT_SCRIPT_EFFECT);
    }
};

class CometStormEvent : public BasicEvent
{
public:
    CometStormEvent(Unit* caster, ObjectGuid originalCastId, Position const& dest) : _caster(caster), _originalCastId(originalCastId), _dest(dest), _count(0) { }

    bool Execute(uint64 time, uint32 /*diff*/) override
    {
        Position destPosition = {_dest.GetPositionX() + frand(-3.0f, 3.0f), _dest.GetPositionY() + frand(-3.0f, 3.0f), _dest.GetPositionZ()};
        _caster->CastSpell(destPosition, SPELL_MAGE_COMET_STORM_VISUAL,
            CastSpellExtraArgs(TRIGGERED_IGNORE_CAST_IN_PROGRESS).SetOriginalCastId(_originalCastId));
        ++_count;

        if (_count >= 7)
            return true;

        _caster->m_Events.AddEvent(this, Milliseconds(time) + randtime(100ms, 275ms));
        return false;
    }

private:
    Unit* _caster;
    ObjectGuid _originalCastId;
    Position _dest;
    uint8 _count;
};

// 153595 - Comet Storm (launch)
class spell_mage_comet_storm : public SpellScript
{
    bool Validate(SpellInfo const* /*spellInfo*/) override
    {
        return ValidateSpellInfo({ SPELL_MAGE_COMET_STORM_VISUAL });
    }

    void EffectHit(SpellEffIndex /*effIndex*/)
    {
        GetCaster()->m_Events.AddEventAtOffset(new CometStormEvent(GetCaster(), GetSpell()->m_castId, *GetHitDest()), randtime(100ms, 275ms));
    }

    void Register() override
    {
        OnEffectHit += SpellEffectFn(spell_mage_comet_storm::EffectHit, EFFECT_0, SPELL_EFFECT_DUMMY);
    }
};

// 228601 - Comet Storm (damage)
class spell_mage_comet_storm_damage : public SpellScript
{
    bool Validate(SpellInfo const* /*spellInfo*/) override
    {
        return ValidateSpellInfo({ SPELL_MAGE_COMET_STORM_DAMAGE });
    }

    void HandleEffectHitTarget(SpellEffIndex /*effIndex*/)
    {
        GetCaster()->CastSpell(*GetHitDest(), SPELL_MAGE_COMET_STORM_DAMAGE,
            CastSpellExtraArgs(TRIGGERED_IGNORE_CAST_IN_PROGRESS).SetOriginalCastId(GetSpell()->m_originalCastId));
    }

    void Register() override
    {
        OnEffectHit += SpellEffectFn(spell_mage_comet_storm_damage::HandleEffectHitTarget, EFFECT_0, SPELL_EFFECT_DUMMY);
    }
};

// 120 - Cone of Cold
class spell_mage_cone_of_cold : public SpellScript
{
    bool Validate(SpellInfo const* /*spellInfo*/) override
    {
        return ValidateSpellInfo({ SPELL_MAGE_CONE_OF_COLD_SLOW });
    }

    void HandleSlow(SpellEffIndex /*effIndex*/)
    {
        GetCaster()->CastSpell(GetHitUnit(), SPELL_MAGE_CONE_OF_COLD_SLOW, true);
    }

    void Register() override
    {
        OnEffectHitTarget += SpellEffectFn(spell_mage_cone_of_cold::HandleSlow, EFFECT_0, SPELL_EFFECT_SCHOOL_DAMAGE);
    }
};

// 190336 - Conjure Refreshment
class spell_mage_conjure_refreshment : public SpellScript
{
    bool Validate(SpellInfo const* /*spellInfo*/) override
    {
        return ValidateSpellInfo
        ({
            SPELL_MAGE_CONJURE_REFRESHMENT,
            SPELL_MAGE_CONJURE_REFRESHMENT_TABLE
        });
    }

    void HandleDummy(SpellEffIndex /*effIndex*/)
    {
        if (Player* caster = GetCaster()->ToPlayer())
        {
            Group* group = caster->GetGroup();
            if (group)
                caster->CastSpell(caster, SPELL_MAGE_CONJURE_REFRESHMENT_TABLE, true);
            else
                caster->CastSpell(caster, SPELL_MAGE_CONJURE_REFRESHMENT, true);
        }
    }

    void Register() override
    {
        OnEffectHitTarget += SpellEffectFn(spell_mage_conjure_refreshment::HandleDummy, EFFECT_0, SPELL_EFFECT_DUMMY);
    }
};

// 410939 - Ethereal Blink
class spell_mage_ethereal_blink : public AuraScript
{
    bool Validate(SpellInfo const* /*spellInfo*/) override
    {
        return ValidateSpellInfo({ SPELL_MAGE_BLINK, SPELL_MAGE_SHIMMER });
    }

    void HandleProc(AuraEffect* aurEff, ProcEventInfo& procInfo)
    {
        PreventDefaultAction();

        // this proc only works for players because teleport relocation happens after an ACK
        GetTarget()->CastSpell(*procInfo.GetProcSpell()->m_targets.GetDst(), aurEff->GetSpellEffectInfo().TriggerSpell, CastSpellExtraArgs(aurEff)
            .SetTriggeringSpell(procInfo.GetProcSpell())
            .SetCustomArg(GetTarget()->GetPosition()));
    }

    void Register() override
    {
        OnEffectProc += AuraEffectProcFn(spell_mage_ethereal_blink::HandleProc, EFFECT_1, SPELL_AURA_PROC_TRIGGER_SPELL);
    }
};

// 410941 - Ethereal Blink
class spell_mage_ethereal_blink_triggered : public SpellScript
{
    bool Validate(SpellInfo const* /*spellInfo*/) override
    {
        return ValidateSpellInfo({ SPELL_MAGE_BLINK, SPELL_MAGE_SHIMMER, SPELL_MAGE_SLOW })
            && ValidateSpellEffect({ { SPELL_MAGE_ETHEREAL_BLINK, EFFECT_3 } });
    }

    void FilterTargets(std::list<WorldObject*>& targets)
    {
        Position const* src = std::any_cast<Position>(&GetSpell()->m_customArg);
        WorldLocation const* dst = GetExplTargetDest();
        if (!src || !dst)
        {
            targets.clear();
            return;
        }

        targets.remove_if([&](WorldObject* target)
        {
            return !target->IsInBetween(*src, *dst, (target->GetCombatReach() + GetCaster()->GetCombatReach()) / 2.0f);
        });

        AuraEffect const* reductionEffect = GetCaster()->GetAuraEffect(SPELL_MAGE_ETHEREAL_BLINK, EFFECT_2);
        if (!reductionEffect)
            return;

        Seconds reduction = Seconds(reductionEffect->GetAmount()) * targets.size();

        if (AuraEffect const* cap = GetCaster()->GetAuraEffect(SPELL_MAGE_ETHEREAL_BLINK, EFFECT_3))
            if (reduction > Seconds(cap->GetAmount()))
                reduction = Seconds(cap->GetAmount());

        if (reduction > 0s)
        {
            GetCaster()->GetSpellHistory()->ModifyCooldown(SPELL_MAGE_BLINK, -reduction);
            GetCaster()->GetSpellHistory()->ModifyCooldown(SPELL_MAGE_SHIMMER, -reduction);
        }
    }

    void TriggerSlow(SpellEffIndex /*effIndex*/)
    {
        int32 effectivenessPct = 100;
        if (AuraEffect const* effectivenessEffect = GetCaster()->GetAuraEffect(SPELL_MAGE_ETHEREAL_BLINK, EFFECT_1))
            effectivenessPct = effectivenessEffect->GetAmount();

        int32 slowPct = sSpellMgr->AssertSpellInfo(SPELL_MAGE_SLOW, DIFFICULTY_NONE)->GetEffect(EFFECT_0).CalcBaseValue(GetCaster(), GetHitUnit(), 0, -1);
        ApplyPct(slowPct, effectivenessPct);

        GetCaster()->CastSpell(GetHitUnit(), SPELL_MAGE_SLOW, CastSpellExtraArgs(GetSpell())
            .AddSpellMod(SPELLVALUE_BASE_POINT0, slowPct));
    }

    void Register() override
    {
        OnObjectAreaTargetSelect += SpellObjectAreaTargetSelectFn(spell_mage_ethereal_blink_triggered::FilterTargets, EFFECT_0, TARGET_UNIT_DEST_AREA_ENEMY);
        OnEffectHitTarget += SpellEffectFn(spell_mage_ethereal_blink_triggered::TriggerSlow, EFFECT_0, SPELL_EFFECT_DUMMY);
    }
};

// 383395 - Feel the Burn
class spell_mage_feel_the_burn : public AuraScript
{
    bool Validate(SpellInfo const* /*spellInfo*/) override
    {
        return ValidateSpellInfo({ SPELL_MAGE_FEEL_THE_BURN });
    }

    void CalcAmount(AuraEffect const* /*aurEff*/, int32& amount, bool& canBeRecalculated)
    {
        if (Unit* caster = GetCaster())
            if (AuraEffect const* valueHolder = caster->GetAuraEffect(SPELL_MAGE_FEEL_THE_BURN, EFFECT_0))
                amount = valueHolder->GetAmount();

        canBeRecalculated = false;
    }

    void Register() override
    {
        DoEffectCalcAmount += AuraEffectCalcAmountFn(spell_mage_feel_the_burn::CalcAmount, EFFECT_0, SPELL_AURA_MASTERY);
    }
};

// 112965 - Fingers of Frost
class spell_mage_fingers_of_frost : public AuraScript
{
    bool Validate(SpellInfo const* /*spellInfo*/) override
    {
        return ValidateSpellInfo({ SPELL_MAGE_FINGERS_OF_FROST });
    }

    bool CheckFrostboltProc(AuraEffect const* aurEff, ProcEventInfo& eventInfo)
    {
        return eventInfo.GetSpellInfo() && eventInfo.GetSpellInfo()->IsAffected(SPELLFAMILY_MAGE, flag128(0, 0x2000000, 0, 0))
            && roll_chance_i(aurEff->GetAmount());
    }

    bool CheckFrozenOrbProc(AuraEffect const* aurEff, ProcEventInfo& eventInfo)
    {
        return eventInfo.GetSpellInfo() && eventInfo.GetSpellInfo()->IsAffected(SPELLFAMILY_MAGE, flag128(0, 0, 0x80, 0))
            && roll_chance_i(aurEff->GetAmount());
    }

    void Trigger(AuraEffect* aurEff, ProcEventInfo& eventInfo)
    {
        eventInfo.GetActor()->CastSpell(GetTarget(), SPELL_MAGE_FINGERS_OF_FROST, aurEff);
    }

    void Register() override
    {
        DoCheckEffectProc += AuraCheckEffectProcFn(spell_mage_fingers_of_frost::CheckFrostboltProc, EFFECT_0, SPELL_AURA_DUMMY);
        DoCheckEffectProc += AuraCheckEffectProcFn(spell_mage_fingers_of_frost::CheckFrozenOrbProc, EFFECT_1, SPELL_AURA_DUMMY);
        AfterEffectProc += AuraEffectProcFn(spell_mage_fingers_of_frost::Trigger, EFFECT_0, SPELL_AURA_DUMMY);
        AfterEffectProc += AuraEffectProcFn(spell_mage_fingers_of_frost::Trigger, EFFECT_1, SPELL_AURA_DUMMY);
    }
};

// 133 - Fireball
// 11366 - Pyroblast
class spell_mage_firestarter : public SpellScript
{
    bool Validate(SpellInfo const* /*spellInfo*/) override
    {
        return ValidateSpellInfo({ SPELL_MAGE_FIRESTARTER });
    }

    void CalcCritChance(Unit const* victim, float& critChance)
    {
        if (AuraEffect const* aurEff = GetCaster()->GetAuraEffect(SPELL_MAGE_FIRESTARTER, EFFECT_0))
            if (victim->GetHealthPct() >= aurEff->GetAmount())
                critChance = 100.0f;
    }

    void Register() override
    {
        OnCalcCritChance += SpellOnCalcCritChanceFn(spell_mage_firestarter::CalcCritChance);
    }
};

// 321712 - Pyroblast
class spell_mage_firestarter_dots : public AuraScript
{
    bool Validate(SpellInfo const* /*spellInfo*/) override
    {
        return ValidateSpellInfo({ SPELL_MAGE_FIRESTARTER });
    }

    void CalcCritChance(AuraEffect const* /*aurEff*/, Unit const* victim, float& critChance)
    {
        if (AuraEffect const* aurEff = GetCaster()->GetAuraEffect(SPELL_MAGE_FIRESTARTER, EFFECT_0))
            if (victim->GetHealthPct() >= aurEff->GetAmount())
                critChance = 100.0f;
    }

    void Register() override
    {
        DoEffectCalcCritChance += AuraEffectCalcCritChanceFn(spell_mage_firestarter_dots::CalcCritChance, EFFECT_ALL, SPELL_AURA_PERIODIC_DAMAGE);
    }
};

// 108853 - Fire Blast
class spell_mage_fire_blast : public SpellScript
{
    void CalcCritChance(Unit const* /*victim*/, float& critChance) const
    {
        critChance = 100.0f;
    }

    void Register() override
    {
        OnCalcCritChance += SpellOnCalcCritChanceFn(spell_mage_fire_blast::CalcCritChance);
    }
};

// 205029 - Flame On
class spell_mage_flame_on : public AuraScript
{
   bool Validate(SpellInfo const* spellInfo) override
   {
       return ValidateSpellInfo({ SPELL_MAGE_FIRE_BLAST })
           && sSpellCategoryStore.HasRecord(sSpellMgr->AssertSpellInfo(SPELL_MAGE_FIRE_BLAST, DIFFICULTY_NONE)->ChargeCategoryId)
           && ValidateSpellEffect({ { spellInfo->Id, EFFECT_2 } });
   }

   void CalculateAmount(AuraEffect const* /*aurEff*/, int32& amount, bool& canBeRecalculated)
   {
       canBeRecalculated = false;
       amount = -GetPctOf(GetEffectInfo(EFFECT_2).CalcValue() * IN_MILLISECONDS, sSpellCategoryStore.AssertEntry(sSpellMgr->AssertSpellInfo(SPELL_MAGE_FIRE_BLAST, DIFFICULTY_NONE)->ChargeCategoryId)->ChargeRecoveryTime);
   }

   void Register() override
   {
        DoEffectCalcAmount += AuraEffectCalcAmountFn(spell_mage_flame_on::CalculateAmount, EFFECT_1, SPELL_AURA_CHARGE_RECOVERY_MULTIPLIER);
   }
};

// 205037 - Flame Patch (attached to 2120 - Flamestrike)
class spell_mage_flame_patch : public SpellScript
{
    bool Validate(SpellInfo const* /*spellInfo*/) override
    {
        return ValidateSpellInfo({ SPELL_MAGE_FLAME_PATCH_TALENT, SPELL_MAGE_FLAME_PATCH_AREATRIGGER });
    }

    bool Load() override
    {
        return GetCaster()->HasAura(SPELL_MAGE_FLAME_PATCH_TALENT);
    }

    void HandleFlamePatch() const
    {
        GetCaster()->CastSpell(GetExplTargetDest()->GetPosition(), SPELL_MAGE_FLAME_PATCH_AREATRIGGER, CastSpellExtraArgsInit{
            .TriggerFlags = TRIGGERED_IGNORE_CAST_IN_PROGRESS | TRIGGERED_DONT_REPORT_CAST_ERROR,
            .TriggeringSpell = GetSpell()
        });
    }

    void Register() override
    {
        AfterCast += SpellCastFn(spell_mage_flame_patch::HandleFlamePatch);
    }
};

// 205470 - Flame Patch
// Id - 6122
struct at_mage_flame_patch : public AreaTriggerAI
{
    using AreaTriggerAI::AreaTriggerAI;

    void OnCreate(Spell const* /*creatingSpell*/) override
    {
        _scheduler.Schedule(1s, [this](TaskContext task)
        {
            if (Unit* caster = at->GetCaster())
                caster->CastSpell(at->GetPosition(), SPELL_MAGE_FLAME_PATCH_DAMAGE, TRIGGERED_IGNORE_CAST_IN_PROGRESS | TRIGGERED_DONT_REPORT_CAST_ERROR);
            task.Repeat(1s);
        });
    }

    void OnUpdate(uint32 diff) override
    {
        _scheduler.Update(diff);
    }

private:
    TaskScheduler _scheduler;
};

// 44614 - Flurry
class spell_mage_flurry : public SpellScript
{
    class FlurryEvent : public BasicEvent
    {
    public:
        FlurryEvent(Unit* caster, ObjectGuid const& target, ObjectGuid const& originalCastId, int32 count)
            : _caster(caster), _target(target), _originalCastId(originalCastId), _count(count) { }

        bool Execute(uint64 time, uint32 /*diff*/) override
        {
            Unit* target = ObjectAccessor::GetUnit(*_caster, _target);

            if (!target)
                return true;

            _caster->CastSpell(target, SPELL_MAGE_FLURRY_DAMAGE, CastSpellExtraArgs(TRIGGERED_IGNORE_CAST_IN_PROGRESS).SetOriginalCastId(_originalCastId));

            if (!--_count)
                return true;

            _caster->m_Events.AddEvent(this, Milliseconds(time) + randtime(300ms, 400ms));
            return false;
        }

    private:
        Unit* _caster;
        ObjectGuid _target;
        ObjectGuid _originalCastId;
        int32 _count;
    };

    bool Validate(SpellInfo const* /*spellInfo*/) override
    {
        return ValidateSpellInfo({ SPELL_MAGE_FLURRY_DAMAGE });
    }

    void EffectHit(SpellEffIndex /*effIndex*/) const
    {
        GetCaster()->m_Events.AddEventAtOffset(new FlurryEvent(GetCaster(), GetHitUnit()->GetGUID(), GetSpell()->m_castId, GetEffectValue() - 1), randtime(300ms, 400ms));
    }

    void Register() override
    {
        OnEffectHitTarget += SpellEffectFn(spell_mage_flurry::EffectHit, EFFECT_0, SPELL_EFFECT_DUMMY);
    }
};

// 228354 - Flurry (damage)
class spell_mage_flurry_damage : public SpellScript
{
    bool Validate(SpellInfo const* /*spellInfo*/) override
    {
        return ValidateSpellInfo({ SPELL_MAGE_WINTERS_CHILL });
    }

    void HandleDamage(SpellEffIndex /*effIndex*/) const
    {
        GetCaster()->CastSpell(GetHitUnit(), SPELL_MAGE_WINTERS_CHILL, true);
    }

    void Register() override
    {
        OnEffectHitTarget += SpellEffectFn(spell_mage_flurry_damage::HandleDamage, EFFECT_1, SPELL_EFFECT_SCHOOL_DAMAGE);
    }
};

// 116 - Frostbolt
class spell_mage_frostbolt : public SpellScript
{
    bool Validate(SpellInfo const* /*spell*/) override
    {
        return ValidateSpellInfo({ SPELL_MAGE_CHILLED });
    }

    void HandleChilled()
    {
        if (Unit* target = GetHitUnit())
            GetCaster()->CastSpell(target, SPELL_MAGE_CHILLED, TRIGGERED_IGNORE_CAST_IN_PROGRESS);
    }

    void Register() override
    {
        OnHit += SpellHitFn(spell_mage_frostbolt::HandleChilled);
    }
};

// 386737 - Hyper Impact
class spell_mage_hyper_impact : public AuraScript
{
    bool Validate(SpellInfo const* /*spellInfo*/) override
    {
        return ValidateSpellInfo({ SPELL_MAGE_SUPERNOVA });
    }

    void HandleProc(AuraEffect* /*aurEff*/, ProcEventInfo& eventInfo)
    {
        eventInfo.GetActor()->CastSpell(eventInfo.GetActionTarget(), SPELL_MAGE_SUPERNOVA, true);
    }

    void Register() override
    {
        OnEffectProc += AuraEffectProcFn(spell_mage_hyper_impact::HandleProc, EFFECT_0, SPELL_AURA_DUMMY);
    }
};

// 11426 - Ice Barrier
class spell_mage_ice_barrier : public AuraScript
{
    bool Validate(SpellInfo const* /*spellInfo*/) override
    {
        return ValidateSpellInfo
        ({
            SPELL_MAGE_CHILLED
        });
    }

    void CalculateAmount(AuraEffect const* /*aurEff*/, int32& amount, bool& canBeRecalculated) const
    {
        canBeRecalculated = false;
        amount = CalculatePct(GetUnitOwner()->GetMaxHealth(), GetEffectInfo(EFFECT_1).CalcValue());
        if (Player const* player = GetUnitOwner()->ToPlayer())
            AddPct(amount, player->GetRatingBonusValue(CR_VERSATILITY_DAMAGE_DONE) + player->GetTotalAuraModifier(SPELL_AURA_MOD_VERSATILITY));
    }

    void HandleProc(AuraEffect* /*aurEff*/, ProcEventInfo& eventInfo)
    {
        Unit* caster = eventInfo.GetDamageInfo()->GetVictim();
        Unit* target = eventInfo.GetDamageInfo()->GetAttacker();

        if (caster && target)
            caster->CastSpell(target, SPELL_MAGE_CHILLED, true);
    }

    void Register() override
    {
        DoEffectCalcAmount += AuraEffectCalcAmountFn(spell_mage_ice_barrier::CalculateAmount, EFFECT_0, SPELL_AURA_SCHOOL_ABSORB);
        OnEffectProc += AuraEffectProcFn(spell_mage_ice_barrier::HandleProc, EFFECT_0, SPELL_AURA_SCHOOL_ABSORB);
    }
};

// 45438 - Ice Block
class spell_mage_ice_block : public SpellScript
{
    bool Validate(SpellInfo const* /*spellInfo*/) override
    {
        return ValidateSpellInfo({ SPELL_MAGE_EVERWARM_SOCKS });
    }

    void PreventStunWithEverwarmSocks(WorldObject*& target)
    {
        if (GetCaster()->HasAura(SPELL_MAGE_EVERWARM_SOCKS))
            target = nullptr;
    }

    void PreventEverwarmSocks(WorldObject*& target)
    {
        if (!GetCaster()->HasAura(SPELL_MAGE_EVERWARM_SOCKS))
            target = nullptr;
    }

    void Register() override
    {
        OnObjectTargetSelect += SpellObjectTargetSelectFn(spell_mage_ice_block::PreventStunWithEverwarmSocks, EFFECT_0, TARGET_UNIT_CASTER);
        OnObjectTargetSelect += SpellObjectTargetSelectFn(spell_mage_ice_block::PreventEverwarmSocks, EFFECT_5, TARGET_UNIT_CASTER);
        OnObjectTargetSelect += SpellObjectTargetSelectFn(spell_mage_ice_block::PreventEverwarmSocks, EFFECT_6, TARGET_UNIT_CASTER);
    }
};

// Ice Lance - 30455
class spell_mage_ice_lance : public SpellScript
{
    bool Validate(SpellInfo const* /*spellInfo*/) override
    {
        return ValidateSpellInfo
        ({
            SPELL_MAGE_ICE_LANCE_TRIGGER,
            SPELL_MAGE_THERMAL_VOID,
            SPELL_MAGE_ICY_VEINS,
            SPELL_MAGE_CHAIN_REACTION_DUMMY,
            SPELL_MAGE_CHAIN_REACTION,
            SPELL_MAGE_FINGERS_OF_FROST
        });
    }

    void IndexTarget(SpellEffIndex /*effIndex*/)
    {
        _orderedTargets.push_back(GetHitUnit()->GetGUID());
    }

    void HandleOnHit(SpellEffIndex /*effIndex*/)
    {
        Unit* caster = GetCaster();
        Unit* target = GetHitUnit();

        std::ptrdiff_t index = std::distance(_orderedTargets.begin(), std::find(_orderedTargets.begin(), _orderedTargets.end(), target->GetGUID()));

        if (index == 0 // only primary target triggers these benefits
            && target->HasAuraState(AURA_STATE_FROZEN, GetSpellInfo(), caster))
        {
            // Thermal Void
            if (Aura const* thermalVoid = caster->GetAura(SPELL_MAGE_THERMAL_VOID))
                if (!thermalVoid->GetSpellInfo()->GetEffects().empty())
                    if (Aura* icyVeins = caster->GetAura(SPELL_MAGE_ICY_VEINS))
                        icyVeins->SetDuration(icyVeins->GetDuration() + thermalVoid->GetSpellInfo()->GetEffect(EFFECT_0).CalcValue(caster) * IN_MILLISECONDS);

            // Chain Reaction
            if (caster->HasAura(SPELL_MAGE_CHAIN_REACTION_DUMMY))
                caster->CastSpell(caster, SPELL_MAGE_CHAIN_REACTION, true);
        }

        // put target index for chain value multiplier into EFFECT_1 base points, otherwise triggered spell doesn't know which damage multiplier to apply
        CastSpellExtraArgs args;
        args.TriggerFlags = TRIGGERED_FULL_MASK;
        args.AddSpellMod(SPELLVALUE_BASE_POINT1, index);
        caster->CastSpell(target, SPELL_MAGE_ICE_LANCE_TRIGGER, args);
    }

    void Register() override
    {
        OnEffectLaunchTarget += SpellEffectFn(spell_mage_ice_lance::IndexTarget, EFFECT_0, SPELL_EFFECT_SCRIPT_EFFECT);
        OnEffectHitTarget += SpellEffectFn(spell_mage_ice_lance::HandleOnHit, EFFECT_0, SPELL_EFFECT_SCRIPT_EFFECT);
    }

    std::vector<ObjectGuid> _orderedTargets;
};

// 228598 - Ice Lance
class spell_mage_ice_lance_damage : public SpellScript
{
    void ApplyDamageMultiplier(SpellEffIndex /*effIndex*/)
    {
        SpellValue const* spellValue = GetSpellValue();
        if (spellValue->CustomBasePointsMask & (1 << EFFECT_1))
        {
            int32 originalDamage = GetHitDamage();
            float targetIndex = float(spellValue->EffectBasePoints[EFFECT_1]);
            float multiplier = std::pow(GetEffectInfo().CalcDamageMultiplier(GetCaster(), GetSpell()), targetIndex);
            SetHitDamage(int32(originalDamage * multiplier));
        }
    }

    void Register() override
    {
        OnEffectHitTarget += SpellEffectFn(spell_mage_ice_lance_damage::ApplyDamageMultiplier, EFFECT_0, SPELL_EFFECT_SCHOOL_DAMAGE);
    }
};

// 12846 - Ignite
class spell_mage_ignite : public AuraScript
{
    bool Validate(SpellInfo const* /*spellInfo*/) override
    {
        return ValidateSpellInfo({ SPELL_MAGE_IGNITE });
    }

    bool CheckProc(ProcEventInfo& eventInfo)
    {
        return eventInfo.GetProcTarget() != nullptr;
    }

    void HandleProc(AuraEffect* aurEff, ProcEventInfo& eventInfo)
    {
        PreventDefaultAction();

        SpellInfo const* igniteDot = sSpellMgr->AssertSpellInfo(SPELL_MAGE_IGNITE, GetCastDifficulty());
        int32 pct = aurEff->GetAmount();

        ASSERT(igniteDot->GetMaxTicks() > 0);
        int32 amount = int32(CalculatePct(eventInfo.GetDamageInfo()->GetDamage(), pct) / igniteDot->GetMaxTicks());

        CastSpellExtraArgs args(aurEff);
        args.AddSpellMod(SPELLVALUE_BASE_POINT0, amount);
        GetTarget()->CastSpell(eventInfo.GetProcTarget(), SPELL_MAGE_IGNITE, args);
    }

    void Register() override
    {
        DoCheckProc += AuraCheckProcFn(spell_mage_ignite::CheckProc);
        OnEffectProc += AuraEffectProcFn(spell_mage_ignite::HandleProc, EFFECT_0, SPELL_AURA_DUMMY);
    }
};

// 37447 - Improved Mana Gems
// 61062 - Improved Mana Gems
class spell_mage_imp_mana_gems : public AuraScript
{
    bool Validate(SpellInfo const* /*spellInfo*/) override
    {
        return ValidateSpellInfo({ SPELL_MAGE_MANA_SURGE });
    }

    void HandleProc(AuraEffect* /*aurEff*/, ProcEventInfo& eventInfo)
    {
        PreventDefaultAction();
        eventInfo.GetActor()->CastSpell(nullptr, SPELL_MAGE_MANA_SURGE, true);
    }

    void Register() override
    {
        OnEffectProc += AuraEffectProcFn(spell_mage_imp_mana_gems::HandleProc, EFFECT_1, SPELL_AURA_DUMMY);
    }
};

<<<<<<< HEAD
// 383604 - Improved Scorch
class spell_mage_improved_scorch : public AuraScript
{
    bool Validate(SpellInfo const* /*spellInfo*/) override
    {
        return ValidateSpellInfo({ SPELL_MAGE_IMPROVED_SCORCH });
    }

    static bool CheckProc(AuraEffect const* aurEff, ProcEventInfo const& eventInfo)
    {
        return eventInfo.GetProcTarget()->GetHealthPct() < aurEff->GetAmount();
    }

    void HandleProc(AuraEffect const* aurEff, ProcEventInfo& eventInfo) const
    {
        eventInfo.GetActor()->CastSpell(eventInfo.GetActionTarget(), SPELL_MAGE_IMPROVED_SCORCH, CastSpellExtraArgsInit{
            .TriggerFlags = TRIGGERED_IGNORE_CAST_IN_PROGRESS | TRIGGERED_DONT_REPORT_CAST_ERROR,
            .TriggeringAura = aurEff
        });
=======
// 383967 - Improved Combustion (attached to 190319 - Combustion)
class spell_mage_improved_combustion : public AuraScript
{
    bool Load() override
    {
        return GetUnitOwner()->HasAura(SPELL_MAGE_IMPROVED_COMBUSTION);
    }

    void CalcAmount(AuraEffect const* /*aurEff*/, int32& amount, bool const& /*canBeRecalculated*/) const
    {
        if (AuraEffect const* amountHolder = GetEffect(EFFECT_2))
        {
            int32 critRating = GetUnitOwner()->ToPlayer()->m_activePlayerData->CombatRatings[CR_CRIT_SPELL];
            amount = CalculatePct(critRating, amountHolder->GetAmount());
        }
    }

    void UpdatePeriodic(AuraEffect const* aurEff) const
    {
        if (AuraEffect* bonus = GetEffect(EFFECT_1))
            bonus->RecalculateAmount(aurEff);
>>>>>>> 1a282933
    }

    void Register() override
    {
<<<<<<< HEAD
        DoCheckEffectProc += AuraCheckEffectProcFn(spell_mage_improved_scorch::CheckProc, EFFECT_0, SPELL_AURA_DUMMY);
        OnEffectProc += AuraEffectProcFn(spell_mage_improved_scorch::HandleProc, EFFECT_0, SPELL_AURA_DUMMY);
=======
        DoEffectCalcAmount += AuraEffectCalcAmountFn(spell_mage_improved_combustion::CalcAmount, EFFECT_1, SPELL_AURA_MOD_RATING);
        OnEffectPeriodic += AuraEffectPeriodicFn(spell_mage_improved_combustion::UpdatePeriodic, EFFECT_2, SPELL_AURA_PERIODIC_DUMMY);
>>>>>>> 1a282933
    }
};

// 1463 - Incanter's Flow
class spell_mage_incanters_flow : public AuraScript
{
    bool Validate(SpellInfo const* /*spellInfo*/) override
    {
        return ValidateSpellInfo({ SPELL_MAGE_INCANTERS_FLOW });
    }

    void HandlePeriodicTick(AuraEffect const* /*aurEff*/)
    {
        // Incanter's flow should not cycle out of combat
        if (!GetTarget()->IsInCombat())
            return;

        if (Aura* aura = GetTarget()->GetAura(SPELL_MAGE_INCANTERS_FLOW))
        {
            uint32 stacks = aura->GetStackAmount();

            // Force always to values between 1 and 5
            if ((modifier == -1 && stacks == 1) || (modifier == 1 && stacks == 5))
            {
                modifier *= -1;
                return;
            }

            aura->ModStackAmount(modifier);
        }
        else
            GetTarget()->CastSpell(GetTarget(), SPELL_MAGE_INCANTERS_FLOW, true);
    }

    void Register() override
    {
        OnEffectPeriodic += AuraEffectPeriodicFn(spell_mage_incanters_flow::HandlePeriodicTick, EFFECT_0, SPELL_AURA_PERIODIC_DUMMY);
    }

private:
    int8 modifier = 1;
};

// 44457 - Living Bomb
class spell_mage_living_bomb : public SpellScript
{
    bool Validate(SpellInfo const* /*spellInfo*/) override
    {
        return ValidateSpellInfo({ SPELL_MAGE_LIVING_BOMB_PERIODIC });
    }

    void HandleDummy(SpellEffIndex effIndex)
    {
        PreventHitDefaultEffect(effIndex);
        GetCaster()->CastSpell(GetHitUnit(), SPELL_MAGE_LIVING_BOMB_PERIODIC, CastSpellExtraArgs(TRIGGERED_FULL_MASK).AddSpellMod(SPELLVALUE_BASE_POINT2, 1));
    }

    void Register() override
    {
        OnEffectHitTarget += SpellEffectFn(spell_mage_living_bomb::HandleDummy, EFFECT_0, SPELL_EFFECT_DUMMY);
    }
};

// 44461 - Living Bomb
class spell_mage_living_bomb_explosion : public SpellScript
{
    bool Validate(SpellInfo const* spellInfo) override
    {
        return spellInfo->NeedsExplicitUnitTarget() && ValidateSpellInfo({ SPELL_MAGE_LIVING_BOMB_PERIODIC });
    }

    void FilterTargets(std::list<WorldObject*>& targets)
    {
        targets.remove(GetExplTargetWorldObject());
    }

    void HandleSpread(SpellEffIndex /*effIndex*/)
    {
        if (GetSpellValue()->EffectBasePoints[EFFECT_0] > 0)
            GetCaster()->CastSpell(GetHitUnit(), SPELL_MAGE_LIVING_BOMB_PERIODIC, CastSpellExtraArgs(TRIGGERED_FULL_MASK).AddSpellMod(SPELLVALUE_BASE_POINT2, 0));
    }

    void Register() override
    {
        OnObjectAreaTargetSelect += SpellObjectAreaTargetSelectFn(spell_mage_living_bomb_explosion::FilterTargets, EFFECT_1, TARGET_UNIT_DEST_AREA_ENEMY);
        OnEffectHitTarget += SpellEffectFn(spell_mage_living_bomb_explosion::HandleSpread, EFFECT_1, SPELL_EFFECT_SCHOOL_DAMAGE);
    }
};

// 217694 - Living Bomb
class spell_mage_living_bomb_periodic : public AuraScript
{
    bool Validate(SpellInfo const* /*spellInfo*/) override
    {
        return ValidateSpellInfo({ SPELL_MAGE_LIVING_BOMB_EXPLOSION });
    }

    void AfterRemove(AuraEffect const* aurEff, AuraEffectHandleModes /*mode*/)
    {
        if (GetTargetApplication()->GetRemoveMode() != AURA_REMOVE_BY_EXPIRE)
            return;

        if (Unit* caster = GetCaster())
            caster->CastSpell(GetTarget(), SPELL_MAGE_LIVING_BOMB_EXPLOSION, CastSpellExtraArgs(TRIGGERED_FULL_MASK).AddSpellMod(SPELLVALUE_BASE_POINT0, aurEff->GetAmount()));
    }

    void Register() override
    {
        AfterEffectRemove += AuraEffectRemoveFn(spell_mage_living_bomb_periodic::AfterRemove, EFFECT_2, SPELL_AURA_DUMMY, AURA_EFFECT_HANDLE_REAL);
    }
};

// 153561 - Meteor
class spell_mage_meteor : public SpellScript
{
    bool Validate(SpellInfo const* /*spellInfo*/) override
    {
        return ValidateSpellInfo({ SPELL_MAGE_METEOR_AREATRIGGER });
    }

    void EffectHit(SpellEffIndex /*effIndex*/)
    {
        GetCaster()->CastSpell(*GetHitDest(), SPELL_MAGE_METEOR_AREATRIGGER, CastSpellExtraArgsInit{
            .TriggerFlags = TRIGGERED_IGNORE_CAST_IN_PROGRESS | TRIGGERED_DONT_REPORT_CAST_ERROR,
            .TriggeringSpell = GetSpell()
        });
    }

    void Register() override
    {
        OnEffectHit += SpellEffectFn(spell_mage_meteor::EffectHit, EFFECT_0, SPELL_EFFECT_DUMMY);
    }
};

// 177345 - Meteor
// Id - 3467
struct at_mage_meteor : public AreaTriggerAI
{
    using AreaTriggerAI::AreaTriggerAI;

    void OnRemove() override
    {
        if (Unit* caster = at->GetCaster())
            caster->CastSpell(at->GetPosition(), SPELL_MAGE_METEOR_MISSILE);
    }
};

// 175396 - Meteor Burn
// Id - 1712
struct at_mage_meteor_burn : public AreaTriggerAI
{
    using AreaTriggerAI::AreaTriggerAI;

    void OnUnitEnter(Unit* unit) override
    {
        if (Unit* caster = at->GetCaster())
            if (caster->IsValidAttackTarget(unit))
                caster->CastSpell(unit, SPELL_MAGE_METEOR_BURN_DAMAGE, TRIGGERED_IGNORE_CAST_IN_PROGRESS | TRIGGERED_DONT_REPORT_CAST_ERROR);
    }

    void OnUnitExit(Unit* unit) override
    {
        unit->RemoveAurasDueToSpell(SPELL_MAGE_METEOR_BURN_DAMAGE, at->GetCasterGuid());
    }
};

// 457803 - Molten Fury
class spell_mage_molten_fury : public AuraScript
{
    bool Validate(SpellInfo const* /*spellInfo*/) override
    {
        return ValidateSpellInfo({ SPELL_MAGE_MOLTEN_FURY });
    }

    static void HandleEffectProc(AuraEffect const* aurEff, ProcEventInfo const& eventInfo)
    {
        if (!eventInfo.GetActionTarget()->HealthAbovePct(aurEff->GetAmount()))
            eventInfo.GetActor()->CastSpell(eventInfo.GetActionTarget(), SPELL_MAGE_MOLTEN_FURY, CastSpellExtraArgsInit{
                .TriggerFlags = TRIGGERED_IGNORE_CAST_IN_PROGRESS | TRIGGERED_DONT_REPORT_CAST_ERROR,
                .TriggeringAura = aurEff
            });
        else
            eventInfo.GetActionTarget()->RemoveAurasDueToSpell(SPELL_MAGE_MOLTEN_FURY, eventInfo.GetActor()->GetGUID());
    }

    void Register() override
    {
        OnEffectProc += AuraEffectProcFn(spell_mage_molten_fury::HandleEffectProc, EFFECT_0, SPELL_AURA_DUMMY);
    }
};

enum SilvermoonPolymorph
{
    NPC_AUROSALIA       = 18744
};

/// @todo move out of here and rename - not a mage spell
// 32826 - Polymorph (Visual)
class spell_mage_polymorph_visual : public SpellScript
{
    static const uint32 PolymorhForms[6];

    bool Validate(SpellInfo const* /*spellInfo*/) override
    {
        return ValidateSpellInfo(PolymorhForms);
    }

    void HandleDummy(SpellEffIndex /*effIndex*/)
    {
        if (Unit* target = GetCaster()->FindNearestCreature(NPC_AUROSALIA, 30.0f))
            if (target->GetTypeId() == TYPEID_UNIT)
                target->CastSpell(target, PolymorhForms[urand(0, 5)], true);
    }

    void Register() override
    {
        // add dummy effect spell handler to Polymorph visual
        OnEffectHitTarget += SpellEffectFn(spell_mage_polymorph_visual::HandleDummy, EFFECT_0, SPELL_EFFECT_DUMMY);
    }
};

uint32 const spell_mage_polymorph_visual::PolymorhForms[6] =
{
    SPELL_MAGE_SQUIRREL_FORM,
    SPELL_MAGE_GIRAFFE_FORM,
    SPELL_MAGE_SERPENT_FORM,
    SPELL_MAGE_DRAGONHAWK_FORM,
    SPELL_MAGE_WORGEN_FORM,
    SPELL_MAGE_SHEEP_FORM
};

// 235450 - Prismatic Barrier
class spell_mage_prismatic_barrier : public AuraScript
{
    bool Validate(SpellInfo const* spellInfo) override
    {
        return ValidateSpellEffect({ { spellInfo->Id, EFFECT_5 } });
    }

    void CalculateAmount(AuraEffect const* /*aurEff*/, int32& amount, bool& canBeRecalculated)
    {
        canBeRecalculated = false;
        if (Unit* caster = GetCaster())
            amount = int32(CalculatePct(caster->GetMaxHealth(), GetEffectInfo(EFFECT_5).CalcValue(caster)));
    }

    void Register() override
    {
        DoEffectCalcAmount += AuraEffectCalcAmountFn(spell_mage_prismatic_barrier::CalculateAmount, EFFECT_0, SPELL_AURA_SCHOOL_ABSORB);
    }
};

// 376103 - Radiant Spark
class spell_mage_radiant_spark : public AuraScript
{
    bool Validate(SpellInfo const* /*spellInfo*/) override
    {
        return ValidateSpellInfo({ SPELL_MAGE_RADIANT_SPARK_PROC_BLOCKER });
    }

    bool CheckProc(AuraEffect const* /*aurEff*/, ProcEventInfo& procInfo)
    {
        return !procInfo.GetProcTarget()->HasAura(SPELL_MAGE_RADIANT_SPARK_PROC_BLOCKER, GetCasterGUID());
    }

    void HandleProc(AuraEffect* aurEff, ProcEventInfo& procInfo)
    {
        Aura* vulnerability = procInfo.GetProcTarget()->GetAura(aurEff->GetSpellEffectInfo().TriggerSpell, GetCasterGUID());
        if (vulnerability && vulnerability->GetStackAmount() == vulnerability->CalcMaxStackAmount())
        {
            PreventDefaultAction();
            vulnerability->Remove();
            GetTarget()->CastSpell(GetTarget(), SPELL_MAGE_RADIANT_SPARK_PROC_BLOCKER, true);
        }
    }

    void Register() override
    {
        OnEffectProc += AuraEffectProcFn(spell_mage_radiant_spark::HandleProc, EFFECT_2, SPELL_AURA_PROC_TRIGGER_SPELL);
    }
};

// 205021 - Ray of Frost
class spell_mage_ray_of_frost : public SpellScript
{
    bool Validate(SpellInfo const* /*spellInfo*/) override
    {
        return ValidateSpellInfo ({ SPELL_MAGE_RAY_OF_FROST_FINGERS_OF_FROST });
    }

    void HandleOnHit()
    {
        if (Unit* caster = GetCaster())
            caster->CastSpell(caster, SPELL_MAGE_RAY_OF_FROST_FINGERS_OF_FROST, TRIGGERED_IGNORE_CAST_IN_PROGRESS);
    }

    void Register() override
    {
        OnHit += SpellHitFn(spell_mage_ray_of_frost::HandleOnHit);
    }
};

class spell_mage_ray_of_frost_aura : public AuraScript
{
    bool Validate(SpellInfo const* /*spellInfo*/) override
    {
        return ValidateSpellInfo ({ SPELL_MAGE_RAY_OF_FROST_BONUS, SPELL_MAGE_RAY_OF_FROST_FINGERS_OF_FROST });
    }

    void HandleEffectPeriodic(AuraEffect const* aurEff)
    {
        if (Unit* caster = GetCaster())
        {
            if (aurEff->GetTickNumber() > 1) // First tick should deal base damage
               caster->CastSpell(caster, SPELL_MAGE_RAY_OF_FROST_BONUS, true);
        }
    }

    void OnRemove(AuraEffect const* /*aurEff*/, AuraEffectHandleModes /*mode*/)
    {
        if (Unit* caster = GetCaster())
            caster->RemoveAurasDueToSpell(SPELL_MAGE_RAY_OF_FROST_FINGERS_OF_FROST);
    }

    void Register() override
    {
        OnEffectPeriodic += AuraEffectPeriodicFn(spell_mage_ray_of_frost_aura::HandleEffectPeriodic, EFFECT_1, SPELL_AURA_PERIODIC_DAMAGE);
        AfterEffectRemove += AuraEffectRemoveFn(spell_mage_ray_of_frost_aura::OnRemove, EFFECT_1, SPELL_AURA_PERIODIC_DAMAGE, AURA_EFFECT_HANDLE_REAL);
    }
};

// 136511 - Ring of Frost
class spell_mage_ring_of_frost : public AuraScript
{
    bool Validate(SpellInfo const* /*spellInfo*/) override
    {
        return ValidateSpellInfo({ SPELL_MAGE_RING_OF_FROST_SUMMON, SPELL_MAGE_RING_OF_FROST_FREEZE })
            && ValidateSpellEffect({ { SPELL_MAGE_RING_OF_FROST_SUMMON, EFFECT_0 } });
    }

    void HandleEffectPeriodic(AuraEffect const* /*aurEff*/)
    {
        if (TempSummon* ringOfFrost = GetRingOfFrostMinion())
            GetTarget()->CastSpell(ringOfFrost->GetPosition(), SPELL_MAGE_RING_OF_FROST_FREEZE, true);
    }

    void Apply(AuraEffect const* /*aurEff*/, AuraEffectHandleModes /*mode*/)
    {
        std::list<TempSummon*> minions;
        GetTarget()->GetAllMinionsByEntry(minions, sSpellMgr->AssertSpellInfo(SPELL_MAGE_RING_OF_FROST_SUMMON, GetCastDifficulty())->GetEffect(EFFECT_0).MiscValue);

        // Get the last summoned RoF, save it and despawn older ones
        for (TempSummon* summon : minions)
        {
            if (TempSummon* ringOfFrost = GetRingOfFrostMinion())
            {
                if (summon->GetTimer() > ringOfFrost->GetTimer())
                {
                    ringOfFrost->DespawnOrUnsummon();
                    _ringOfFrostGUID = summon->GetGUID();
                }
                else
                    summon->DespawnOrUnsummon();
            }
            else
                _ringOfFrostGUID = summon->GetGUID();
        }
    }

    void Register() override
    {
        OnEffectPeriodic += AuraEffectPeriodicFn(spell_mage_ring_of_frost::HandleEffectPeriodic, EFFECT_0, SPELL_AURA_PERIODIC_TRIGGER_SPELL);
        OnEffectApply += AuraEffectApplyFn(spell_mage_ring_of_frost::Apply, EFFECT_0, SPELL_AURA_PERIODIC_TRIGGER_SPELL, AURA_EFFECT_HANDLE_REAL_OR_REAPPLY_MASK);
    }

private:
    TempSummon* GetRingOfFrostMinion() const
    {
        if (Creature* creature = ObjectAccessor::GetCreature(*GetOwner(), _ringOfFrostGUID))
            return creature->ToTempSummon();
        return nullptr;
    }

    ObjectGuid _ringOfFrostGUID;
};

// 82691 - Ring of Frost (freeze efect)
class spell_mage_ring_of_frost_freeze : public SpellScript
{
    bool Validate(SpellInfo const* /*spellInfo*/) override
    {
        return ValidateSpellInfo({ SPELL_MAGE_RING_OF_FROST_SUMMON, SPELL_MAGE_RING_OF_FROST_FREEZE })
            && ValidateSpellEffect({ { SPELL_MAGE_RING_OF_FROST_SUMMON, EFFECT_0 } });
    }

    void FilterTargets(std::list<WorldObject*>& targets)
    {
        WorldLocation const* dest = GetExplTargetDest();
        float outRadius = sSpellMgr->AssertSpellInfo(SPELL_MAGE_RING_OF_FROST_SUMMON, GetCastDifficulty())->GetEffect(EFFECT_0).CalcRadius(nullptr, SpellTargetIndex::TargetB);
        float inRadius = 6.5f;

        targets.remove_if([dest, outRadius, inRadius](WorldObject* target)
        {
            Unit* unit = target->ToUnit();
            if (!unit)
                return true;
            return unit->HasAura(SPELL_MAGE_RING_OF_FROST_DUMMY) || unit->HasAura(SPELL_MAGE_RING_OF_FROST_FREEZE) || unit->GetExactDist(dest) > outRadius || unit->GetExactDist(dest) < inRadius;
        });
    }

    void Register() override
    {
        OnObjectAreaTargetSelect += SpellObjectAreaTargetSelectFn(spell_mage_ring_of_frost_freeze::FilterTargets, EFFECT_0, TARGET_UNIT_DEST_AREA_ENEMY);
    }
};

class spell_mage_ring_of_frost_freeze_AuraScript : public AuraScript
{
    bool Validate(SpellInfo const* /*spellInfo*/) override
    {
        return ValidateSpellInfo({ SPELL_MAGE_RING_OF_FROST_DUMMY });
    }

    void OnRemove(AuraEffect const* /*aurEff*/, AuraEffectHandleModes /*mode*/)
    {
        if (GetTargetApplication()->GetRemoveMode() != AURA_REMOVE_BY_EXPIRE)
            if (GetCaster())
                GetCaster()->CastSpell(GetTarget(), SPELL_MAGE_RING_OF_FROST_DUMMY, true);
    }

    void Register() override
    {
        AfterEffectRemove += AuraEffectRemoveFn(spell_mage_ring_of_frost_freeze_AuraScript::OnRemove, EFFECT_0, SPELL_AURA_MOD_STUN, AURA_EFFECT_HANDLE_REAL);
    }
};

// 450746 - Scald (attached to 2948 - Scorch)
class spell_mage_scald : public SpellScript
{
    bool Validate(SpellInfo const* spellInfo) override
    {
        return ValidateSpellInfo({ SPELL_MAGE_SCALD })
            && ValidateSpellEffect({ { spellInfo->Id, EFFECT_1 } });
    }

    bool Load() override
    {
        return GetCaster()->HasAura(SPELL_MAGE_SCALD);
    }

    void CalculateDamage(SpellEffectInfo const& /*spellEffectInfo*/, Unit const* victim, int32& /*damage*/, int32& /*flatMod*/, float& pctMod) const
    {
        if (!victim->HealthBelowPct(GetEffectInfo(EFFECT_1).CalcValue(GetCaster())))
            return;

        if (AuraEffect const* aurEff = GetCaster()->GetAuraEffect(SPELL_MAGE_SCALD, EFFECT_0))
            AddPct(pctMod, aurEff->GetAmount());
    }

    void Register() override
    {
        CalcDamage += SpellCalcDamageFn(spell_mage_scald::CalculateDamage);
    }
};

// 451875 - Spontaneous Combustion (attached to 190319 - Combustion)
class spell_mage_spontaneous_combustion : public SpellScript
{
    bool Validate(SpellInfo const* /*spellInfo*/) override
    {
        return ValidateSpellInfo({ SPELL_MAGE_SPONTANEOUS_COMBUSTION, SPELL_MAGE_FIRE_BLAST, SPELL_MAGE_PHOENIX_FLAMES });
    }

    bool Load() override
    {
        return GetCaster()->HasAura(SPELL_MAGE_SPONTANEOUS_COMBUSTION);
    }

    void HandleCharges() const
    {
        GetCaster()->GetSpellHistory()->ResetCharges(sSpellMgr->AssertSpellInfo(SPELL_MAGE_FIRE_BLAST, DIFFICULTY_NONE)->ChargeCategoryId);
        GetCaster()->GetSpellHistory()->ResetCharges(sSpellMgr->AssertSpellInfo(SPELL_MAGE_PHOENIX_FLAMES, DIFFICULTY_NONE)->ChargeCategoryId);
    }

    void Register() override
    {
        AfterCast += SpellCastFn(spell_mage_spontaneous_combustion::HandleCharges);
    }
};

// 157980 - Supernova
class spell_mage_supernova : public SpellScript
{
    void HandleDamage(SpellEffIndex /*effIndex*/)
    {
        if (GetExplTargetUnit() == GetHitUnit())
        {
            uint32 damage = GetHitDamage();
            AddPct(damage, GetEffectInfo(EFFECT_0).CalcValue());
            SetHitDamage(damage);
        }
    }

    void Register() override
    {
        OnEffectHitTarget += SpellEffectFn(spell_mage_supernova::HandleDamage, EFFECT_1, SPELL_EFFECT_SCHOOL_DAMAGE);
    }
};

// 382289 - Tempest Barrier
class spell_mage_tempest_barrier : public AuraScript
{
    bool Validate(SpellInfo const* /*spellInfo*/) override
    {
        return ValidateSpellInfo({ SPELL_MAGE_TEMPEST_BARRIER_ABSORB });
    }

    void HandleEffectProc(AuraEffect const* aurEff, ProcEventInfo const& /*eventInfo*/)
    {
        PreventDefaultAction();
        Unit* target = GetTarget();
        int32 amount = CalculatePct(target->GetMaxHealth(), aurEff->GetAmount());
        target->CastSpell(target, SPELL_MAGE_TEMPEST_BARRIER_ABSORB, CastSpellExtraArgsInit{
            .TriggerFlags = TRIGGERED_IGNORE_CAST_IN_PROGRESS | TRIGGERED_DONT_REPORT_CAST_ERROR,
            .TriggeringAura = aurEff,
            .SpellValueOverrides = { { SPELLVALUE_BASE_POINT0, amount } }
        });
    }

    void Register() override
    {
        OnEffectProc += AuraEffectProcFn(spell_mage_tempest_barrier::HandleEffectProc, EFFECT_0, SPELL_AURA_PROC_TRIGGER_SPELL);
    }
};

// 210824 - Touch of the Magi (Aura)
class spell_mage_touch_of_the_magi_aura : public AuraScript
{
    bool Validate(SpellInfo const* /*spellInfo*/) override
    {
        return ValidateSpellInfo({ SPELL_MAGE_TOUCH_OF_THE_MAGI_EXPLODE });
    }

    void HandleProc(AuraEffect* aurEff, ProcEventInfo& eventInfo)
    {
        DamageInfo* damageInfo = eventInfo.GetDamageInfo();
        if (damageInfo)
        {
            if (damageInfo->GetAttacker() == GetCaster() && damageInfo->GetVictim() == GetTarget())
            {
                uint32 extra = CalculatePct(damageInfo->GetDamage(), 25);
                if (extra > 0)
                    aurEff->ChangeAmount(aurEff->GetAmount() + extra);
            }
        }
    }

    void AfterRemove(AuraEffect const* aurEff, AuraEffectHandleModes /*mode*/)
    {
        int32 amount = aurEff->GetAmount();
        if (!amount || GetTargetApplication()->GetRemoveMode() != AURA_REMOVE_BY_EXPIRE)
            return;

        if (Unit* caster = GetCaster())
            caster->CastSpell(GetTarget(), SPELL_MAGE_TOUCH_OF_THE_MAGI_EXPLODE, CastSpellExtraArgs(TRIGGERED_FULL_MASK).AddSpellMod(SPELLVALUE_BASE_POINT0, amount));
    }

    void Register() override
    {
        OnEffectProc += AuraEffectProcFn(spell_mage_touch_of_the_magi_aura::HandleProc, EFFECT_0, SPELL_AURA_DUMMY);
        AfterEffectRemove += AuraEffectRemoveFn(spell_mage_touch_of_the_magi_aura::AfterRemove, EFFECT_0, SPELL_AURA_DUMMY, AURA_EFFECT_HANDLE_REAL);
    }
};

// 33395 Water Elemental's Freeze
class spell_mage_water_elemental_freeze : public SpellScript
{
    bool Validate(SpellInfo const* /*spellInfo*/) override
    {
        return ValidateSpellInfo({ SPELL_MAGE_FINGERS_OF_FROST });
    }

    void HandleImprovedFreeze()
    {
        Unit* owner = GetCaster()->GetOwner();
        if (!owner)
            return;

        owner->CastSpell(owner, SPELL_MAGE_FINGERS_OF_FROST, true);
    }

    void Register() override
    {
        AfterHit += SpellHitFn(spell_mage_water_elemental_freeze::HandleImprovedFreeze);
    }
};

void AddSC_mage_spell_scripts()
{
    RegisterSpellScript(spell_mage_alter_time_aura);
    RegisterSpellScript(spell_mage_alter_time_active);
    RegisterSpellScript(spell_mage_arcane_barrage);
    RegisterSpellScript(spell_mage_arcane_charge_clear);
    RegisterSpellScript(spell_mage_arcane_explosion);
    RegisterSpellScript(spell_mage_blazing_barrier);
    RegisterAreaTriggerAI(areatrigger_mage_blizzard);
    RegisterSpellScript(spell_mage_blizzard_damage);
    RegisterSpellScript(spell_mage_burning_determination);
    RegisterSpellAndAuraScriptPair(spell_mage_cauterize, spell_mage_cauterize_AuraScript);
    RegisterSpellScript(spell_mage_cold_snap);
    RegisterSpellScript(spell_mage_comet_storm);
    RegisterSpellScript(spell_mage_comet_storm_damage);
    RegisterSpellScript(spell_mage_cone_of_cold);
    RegisterSpellScript(spell_mage_conjure_refreshment);
    RegisterSpellScript(spell_mage_ethereal_blink);
    RegisterSpellScript(spell_mage_ethereal_blink_triggered);
    RegisterSpellScript(spell_mage_feel_the_burn);
    RegisterSpellScript(spell_mage_fingers_of_frost);
    RegisterSpellScript(spell_mage_firestarter);
    RegisterSpellScript(spell_mage_firestarter_dots);
    RegisterSpellScript(spell_mage_fire_blast);
    RegisterSpellScript(spell_mage_flame_on);
    RegisterSpellScript(spell_mage_flame_patch);
    RegisterAreaTriggerAI(at_mage_flame_patch);
    RegisterSpellScript(spell_mage_flurry);
    RegisterSpellScript(spell_mage_flurry_damage);
    RegisterSpellScript(spell_mage_frostbolt);
    RegisterSpellScript(spell_mage_hyper_impact);
    RegisterSpellScript(spell_mage_ice_barrier);
    RegisterSpellScript(spell_mage_ice_block);
    RegisterSpellScript(spell_mage_ice_lance);
    RegisterSpellScript(spell_mage_ice_lance_damage);
    RegisterSpellScript(spell_mage_ignite);
    RegisterSpellScript(spell_mage_imp_mana_gems);
<<<<<<< HEAD
    RegisterSpellScript(spell_mage_improved_scorch);
=======
    RegisterSpellScript(spell_mage_improved_combustion);
>>>>>>> 1a282933
    RegisterSpellScript(spell_mage_incanters_flow);
    RegisterSpellScript(spell_mage_living_bomb);
    RegisterSpellScript(spell_mage_living_bomb_explosion);
    RegisterSpellScript(spell_mage_living_bomb_periodic);
    RegisterSpellScript(spell_mage_meteor);
    RegisterAreaTriggerAI(at_mage_meteor);
    RegisterAreaTriggerAI(at_mage_meteor_burn);
    RegisterSpellScript(spell_mage_molten_fury);
    RegisterSpellScript(spell_mage_polymorph_visual);
    RegisterSpellScript(spell_mage_prismatic_barrier);
    RegisterSpellScript(spell_mage_radiant_spark);
    RegisterSpellAndAuraScriptPair(spell_mage_ray_of_frost, spell_mage_ray_of_frost_aura);
    RegisterSpellScript(spell_mage_ring_of_frost);
    RegisterSpellAndAuraScriptPair(spell_mage_ring_of_frost_freeze, spell_mage_ring_of_frost_freeze_AuraScript);
    RegisterSpellScript(spell_mage_scald);
    RegisterSpellScript(spell_mage_spontaneous_combustion);
    RegisterSpellScript(spell_mage_supernova);
    RegisterSpellScript(spell_mage_tempest_barrier);
    RegisterSpellScript(spell_mage_touch_of_the_magi_aura);
    RegisterSpellScript(spell_mage_water_elemental_freeze);
}<|MERGE_RESOLUTION|>--- conflicted
+++ resolved
@@ -73,11 +73,8 @@
     SPELL_MAGE_ICE_BARRIER                       = 11426,
     SPELL_MAGE_ICE_BLOCK                         = 45438,
     SPELL_MAGE_IGNITE                            = 12654,
-<<<<<<< HEAD
+    SPELL_MAGE_IMPROVED_COMBUSTION               = 383967,
     SPELL_MAGE_IMPROVED_SCORCH                   = 383608,
-=======
-    SPELL_MAGE_IMPROVED_COMBUSTION               = 383967,
->>>>>>> 1a282933
     SPELL_MAGE_INCANTERS_FLOW                    = 116267,
     SPELL_MAGE_LIVING_BOMB_EXPLOSION             = 44461,
     SPELL_MAGE_LIVING_BOMB_PERIODIC              = 217694,
@@ -1161,7 +1158,36 @@
     }
 };
 
-<<<<<<< HEAD
+// 383967 - Improved Combustion (attached to 190319 - Combustion)
+class spell_mage_improved_combustion : public AuraScript
+{
+    bool Load() override
+    {
+        return GetUnitOwner()->HasAura(SPELL_MAGE_IMPROVED_COMBUSTION);
+    }
+
+    void CalcAmount(AuraEffect const* /*aurEff*/, int32& amount, bool const& /*canBeRecalculated*/) const
+    {
+        if (AuraEffect const* amountHolder = GetEffect(EFFECT_2))
+        {
+            int32 critRating = GetUnitOwner()->ToPlayer()->m_activePlayerData->CombatRatings[CR_CRIT_SPELL];
+            amount = CalculatePct(critRating, amountHolder->GetAmount());
+        }
+    }
+
+    void UpdatePeriodic(AuraEffect const* aurEff) const
+    {
+        if (AuraEffect* bonus = GetEffect(EFFECT_1))
+            bonus->RecalculateAmount(aurEff);
+    }
+
+    void Register() override
+    {
+        DoEffectCalcAmount += AuraEffectCalcAmountFn(spell_mage_improved_combustion::CalcAmount, EFFECT_1, SPELL_AURA_MOD_RATING);
+        OnEffectPeriodic += AuraEffectPeriodicFn(spell_mage_improved_combustion::UpdatePeriodic, EFFECT_2, SPELL_AURA_PERIODIC_DUMMY);
+    }
+};
+
 // 383604 - Improved Scorch
 class spell_mage_improved_scorch : public AuraScript
 {
@@ -1181,40 +1207,12 @@
             .TriggerFlags = TRIGGERED_IGNORE_CAST_IN_PROGRESS | TRIGGERED_DONT_REPORT_CAST_ERROR,
             .TriggeringAura = aurEff
         });
-=======
-// 383967 - Improved Combustion (attached to 190319 - Combustion)
-class spell_mage_improved_combustion : public AuraScript
-{
-    bool Load() override
-    {
-        return GetUnitOwner()->HasAura(SPELL_MAGE_IMPROVED_COMBUSTION);
-    }
-
-    void CalcAmount(AuraEffect const* /*aurEff*/, int32& amount, bool const& /*canBeRecalculated*/) const
-    {
-        if (AuraEffect const* amountHolder = GetEffect(EFFECT_2))
-        {
-            int32 critRating = GetUnitOwner()->ToPlayer()->m_activePlayerData->CombatRatings[CR_CRIT_SPELL];
-            amount = CalculatePct(critRating, amountHolder->GetAmount());
-        }
-    }
-
-    void UpdatePeriodic(AuraEffect const* aurEff) const
-    {
-        if (AuraEffect* bonus = GetEffect(EFFECT_1))
-            bonus->RecalculateAmount(aurEff);
->>>>>>> 1a282933
-    }
-
-    void Register() override
-    {
-<<<<<<< HEAD
+    }
+
+    void Register() override
+    {
         DoCheckEffectProc += AuraCheckEffectProcFn(spell_mage_improved_scorch::CheckProc, EFFECT_0, SPELL_AURA_DUMMY);
         OnEffectProc += AuraEffectProcFn(spell_mage_improved_scorch::HandleProc, EFFECT_0, SPELL_AURA_DUMMY);
-=======
-        DoEffectCalcAmount += AuraEffectCalcAmountFn(spell_mage_improved_combustion::CalcAmount, EFFECT_1, SPELL_AURA_MOD_RATING);
-        OnEffectPeriodic += AuraEffectPeriodicFn(spell_mage_improved_combustion::UpdatePeriodic, EFFECT_2, SPELL_AURA_PERIODIC_DUMMY);
->>>>>>> 1a282933
     }
 };
 
@@ -1849,11 +1847,8 @@
     RegisterSpellScript(spell_mage_ice_lance_damage);
     RegisterSpellScript(spell_mage_ignite);
     RegisterSpellScript(spell_mage_imp_mana_gems);
-<<<<<<< HEAD
+    RegisterSpellScript(spell_mage_improved_combustion);
     RegisterSpellScript(spell_mage_improved_scorch);
-=======
-    RegisterSpellScript(spell_mage_improved_combustion);
->>>>>>> 1a282933
     RegisterSpellScript(spell_mage_incanters_flow);
     RegisterSpellScript(spell_mage_living_bomb);
     RegisterSpellScript(spell_mage_living_bomb_explosion);
