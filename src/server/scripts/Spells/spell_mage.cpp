--- conflicted
+++ resolved
@@ -623,16 +623,6 @@
             PrepareAuraScript(spell_mage_glyph_of_ice_block_AuraScript);
 
             bool Validate(SpellInfo const* /*spellInfo*/) override
-<<<<<<< HEAD
-=======
-            {
-                if (!sSpellMgr->GetSpellInfo(SPELL_MAGE_SHATTERED_BARRIER))
-                    return false;
-                return true;
-            }
-
-            void CalculateAmount(AuraEffect const* aurEff, int32& amount, bool& canBeRecalculated)
->>>>>>> 31eb2c5e
             {
                 if (!sSpellMgr->GetSpellInfo(SPELL_MAGE_FROST_NOVA))
                     return false;
@@ -682,26 +672,9 @@
                 GetTarget()->RemoveAurasByType(SPELL_AURA_MOD_DECREASE_SPEED);
             }
 
-            void AfterRemove(AuraEffect const* aurEff, AuraEffectHandleModes /*mode*/)
-            {
-                // Shattered Barrier
-                // Procs only if removed by damage.
-                if (aurEff->GetAmount() <= 0)
-                    if (Unit* caster = GetCaster())
-                        if (AuraEffect* dummy = caster->GetDummyAuraEffect(SPELLFAMILY_MAGE, SPELL_ICON_MAGE_SHATTERED_BARRIER, EFFECT_0))
-                            if (roll_chance_i(dummy->GetSpellInfo()->ProcChance))
-                                caster->CastSpell(GetTarget(), SPELL_MAGE_SHATTERED_BARRIER, true, nullptr, aurEff);
-            }
-
-            void Register() override
-            {
-<<<<<<< HEAD
+            void Register() override
+            {
                 OnEffectProc += AuraEffectProcFn(spell_mage_glyph_of_icy_veins_AuraScript::HandleEffectProc, EFFECT_0, SPELL_AURA_DUMMY);
-=======
-                DoEffectCalcAmount += AuraEffectCalcAmountFn(spell_mage_ice_barrier_AuraScript::CalculateAmount, EFFECT_0, SPELL_AURA_SCHOOL_ABSORB);
-                AfterEffectAbsorb += AuraEffectAbsorbFn(spell_mage_ice_barrier_AuraScript::Trigger, EFFECT_0);
-                AfterEffectRemove += AuraEffectRemoveFn(spell_mage_ice_barrier_AuraScript::AfterRemove, EFFECT_0, SPELL_AURA_SCHOOL_ABSORB, AURA_EFFECT_HANDLE_REAL);
->>>>>>> 31eb2c5e
             }
         };
 
@@ -821,6 +794,7 @@
            void Register()
            {
                 DoEffectCalcAmount += AuraEffectCalcAmountFn(spell_mage_ice_barrier_AuraScript::CalculateAmount, EFFECT_0, SPELL_AURA_SCHOOL_ABSORB);
+                AfterEffectRemove += AuraEffectRemoveFn(spell_mage_ice_barrier_AuraScript::AfterRemove, EFFECT_0, SPELL_AURA_SCHOOL_ABSORB, AURA_EFFECT_HANDLE_REAL);
                 AfterEffectRemove += AuraEffectRemoveFn(spell_mage_ice_barrier_AuraScript::AfterRemove, EFFECT_0, SPELL_AURA_SCHOOL_ABSORB, AURA_EFFECT_HANDLE_REAL);
            }
        };
