/*
 * Copyright (C) 2008-2014 TrinityCore <http://www.trinitycore.org/>
 *
 * This program is free software; you can redistribute it and/or modify it
 * under the terms of the GNU General Public License as published by the
 * Free Software Foundation; either version 2 of the License, or (at your
 * option) any later version.
 *
 * This program is distributed in the hope that it will be useful, but WITHOUT
 * ANY WARRANTY; without even the implied warranty of MERCHANTABILITY or
 * FITNESS FOR A PARTICULAR PURPOSE. See the GNU General Public License for
 * more details.
 *
 * You should have received a copy of the GNU General Public License along
 * with this program. If not, see <http://www.gnu.org/licenses/>.
 */

/*
 * Scripts for spells with SPELLFAMILY_MAGE and SPELLFAMILY_GENERIC spells used by mage players.
 * Ordered alphabetically using scriptname.
 * Scriptnames of files in this file should be prefixed with "spell_mage_".
 */

#include "Player.h"
#include "ScriptMgr.h"
#include "SpellScript.h"
#include "SpellAuraEffects.h"
#include "Pet.h"
#include "GridNotifiers.h"

enum MageSpells
{
    SPELL_ARCANCE_POTENCY_RANK_1                 = 31571,
    SPELL_ARCANCE_POTENCY_RANK_2                 = 31572,
    SPELL_ARCANCE_POTENCY_TRIGGER_RANK_1         = 57529,
    SPELL_ARCANCE_POTENCY_TRIGGER_RANK_2         = 57531,
    SPELL_MAGE_BLAZING_SPEED                     = 31643,
    SPELL_MAGE_BURNOUT                           = 29077,
    SPELL_MAGE_COLD_SNAP                         = 11958,
    SPELL_MAGE_FOCUS_MAGIC_PROC                  = 54648,
    SPELL_MAGE_FROST_NOVA                        = 122,
    SPELL_MAGE_FROST_WARDING_R1                  = 11189,
    SPELL_MAGE_FROST_WARDING_TRIGGERED           = 57776,
    SPELL_MAGE_IMPROVED_POLYMORPH_RANK_1         = 11210,
    SPELL_MAGE_IMPROVED_POLYMORPH_STUN_RANK_1    = 83046,
    SPELL_MAGE_IMPROVED_POLYMORPH_MARKER         = 87515,
    SPELL_MAGE_INCANTERS_ABSORBTION_R1           = 44394,
    SPELL_MAGE_INCANTERS_ABSORBTION_TRIGGERED    = 44413,
    SPELL_MAGE_IGNITE                            = 12654,
    SPELL_MAGE_MASTER_OF_ELEMENTS_ENERGIZE       = 29077,
    SPELL_MAGE_PERMAFROST                        = 91394,
    SPELL_MAGE_SLOW                              = 31589,
    SPELL_MAGE_SQUIRREL_FORM                     = 32813,
    SPELL_MAGE_GIRAFFE_FORM                      = 32816,
    SPELL_MAGE_SERPENT_FORM                      = 32817,
    SPELL_MAGE_DRAGONHAWK_FORM                   = 32818,
    SPELL_MAGE_WORGEN_FORM                       = 32819,
    SPELL_MAGE_SHEEP_FORM                        = 32820,
    SPELL_MAGE_GLYPH_OF_ETERNAL_WATER            = 70937,
    SPELL_MAGE_SUMMON_WATER_ELEMENTAL_PERMANENT  = 70908,
    SPELL_MAGE_SUMMON_WATER_ELEMENTAL_TEMPORARY  = 70907,
    SPELL_MAGE_GLYPH_OF_BLAST_WAVE               = 62126,

    SPELL_MAGE_FLAMESTRIKE                       = 2120,

    SPELL_MAGE_CHILLED_R1                        = 12484,
    SPELL_MAGE_CHILLED_R2                        = 12485,

    SPELL_MAGE_CONE_OF_COLD_AURA_R1              = 11190,
    SPELL_MAGE_CONE_OF_COLD_AURA_R2              = 12489,
    SPELL_MAGE_CONE_OF_COLD_TRIGGER_R1           = 83301,
    SPELL_MAGE_CONE_OF_COLD_TRIGGER_R2           = 83302,

    SPELL_MAGE_SHATTERED_BARRIER_R1              = 44745,
    SPELL_MAGE_SHATTERED_BARRIER_R2              = 54787,
    SPELL_MAGE_SHATTERED_BARRIER_FREEZE_R1       = 55080,
    SPELL_MAGE_SHATTERED_BARRIER_FREEZE_R2       = 83073,

    SPELL_MAGE_IMPROVED_MANA_GEM_TRIGGERED       = 83098,

    SPELL_MAGE_RING_OF_FROST_SUMMON              = 82676,
    SPELL_MAGE_RING_OF_FROST_FREEZE              = 82691,
    SPELL_MAGE_RING_OF_FROST_DUMMY               = 91264,

    SPELL_MAGE_FINGERS_OF_FROST                  = 44544,
    SPELL_MAGE_TEMPORAL_DISPLACEMENT             = 80354,
};

enum MageIcons
{
    ICON_MAGE_SHATTER                            = 976,
    ICON_MAGE_IMPROVED_FLAMESTRIKE               = 37,
    ICON_MAGE_IMPROVED_FREEZE                    = 94,
    ICON_MAGE_INCANTER_S_ABSORPTION              = 2941,
    ICON_MAGE_IMPROVED_MANA_GEM                  = 1036
};

enum MiscSpells
{
    SPELL_HUNTER_INSANITY                        = 95809,
    SPELL_PRIEST_SHADOW_WORD_DEATH               = 32409,
    SPELL_SHAMAN_EXHAUSTION                      = 57723,
    SPELL_SHAMAN_SATED                           = 57724
};

// -31571 - Arcane Potency
class spell_mage_arcane_potency : public SpellScriptLoader
{
    public:
        spell_mage_arcane_potency () : SpellScriptLoader("spell_mage_arcane_potency") { }

        class spell_mage_arcane_potency_AuraScript : public AuraScript
        {
            PrepareAuraScript(spell_mage_arcane_potency_AuraScript);

            bool Validate(SpellInfo const* /*spellInfo*/) override
            {
                if (!sSpellMgr->GetSpellInfo(SPELL_ARCANCE_POTENCY_RANK_1) ||
                    !sSpellMgr->GetSpellInfo(SPELL_ARCANCE_POTENCY_RANK_2) ||
                    !sSpellMgr->GetSpellInfo(SPELL_ARCANCE_POTENCY_TRIGGER_RANK_1) ||
                    !sSpellMgr->GetSpellInfo(SPELL_ARCANCE_POTENCY_TRIGGER_RANK_2))
                    return false;
                return true;
            }

            void HandleProc(AuraEffect const* aurEff, ProcEventInfo& /*eventInfo*/)
            {
                PreventDefaultAction();
                uint32 spellId = 0;

                if (GetSpellInfo()->Id == SPELL_ARCANCE_POTENCY_RANK_1)
                    spellId = SPELL_ARCANCE_POTENCY_TRIGGER_RANK_1;
                else if (GetSpellInfo()->Id == SPELL_ARCANCE_POTENCY_RANK_2)
                    spellId = SPELL_ARCANCE_POTENCY_TRIGGER_RANK_2;
                if (!spellId)
                    return;

                GetTarget()->CastSpell(GetTarget(), spellId, true, NULL, aurEff);

            }

            void Register() override
            {
                OnEffectProc += AuraEffectProcFn(spell_mage_arcane_potency_AuraScript::HandleProc, EFFECT_0, SPELL_AURA_DUMMY);
            }
        };

        AuraScript* GetAuraScript() const override
        {
            return new spell_mage_arcane_potency_AuraScript();
        }
};

// Incanter's Absorbtion
class spell_mage_incanters_absorbtion_base_AuraScript : public AuraScript
{
    public:
        bool Validate(SpellInfo const* /*spellInfo*/) override
        {
            if (!sSpellMgr->GetSpellInfo(SPELL_MAGE_INCANTERS_ABSORBTION_TRIGGERED))
                return false;
            if (!sSpellMgr->GetSpellInfo(SPELL_MAGE_INCANTERS_ABSORBTION_R1))
                return false;
            return true;
        }

        void Trigger(AuraEffect* aurEff, DamageInfo& /*dmgInfo*/, uint32& absorbAmount)
        {
            Unit* target = GetTarget();

            if (AuraEffect* talentAurEff = target->GetAuraEffectOfRankedSpell(SPELL_MAGE_INCANTERS_ABSORBTION_R1, EFFECT_0))
            {
                int32 bp = CalculatePct(absorbAmount, talentAurEff->GetAmount());
                target->CastCustomSpell(target, SPELL_MAGE_INCANTERS_ABSORBTION_TRIGGERED, &bp, NULL, NULL, true, NULL, aurEff);
            }
        }
};

// 11113 - Blast Wave
class spell_mage_blast_wave : public SpellScriptLoader
{
    public:
        spell_mage_blast_wave() : SpellScriptLoader("spell_mage_blast_wave") { }

        class spell_mage_blast_wave_SpellScript : public SpellScript
        {
            PrepareSpellScript(spell_mage_blast_wave_SpellScript);

            bool Validate(SpellInfo const* /*spellInfo*/) override
            {
                if (!sSpellMgr->GetSpellInfo(SPELL_MAGE_FLAMESTRIKE))
                    return false;
                return true;
            }

            void CountTargets(std::list<WorldObject*>& targetList)
            {
                _targetCount = targetList.size();
            }

            void HandleImprovedFlamestrike()
            {
                if (_targetCount >= 2)
                    if (AuraEffect* aurEff = GetCaster()->GetAuraEffect(SPELL_AURA_DUMMY, SPELLFAMILY_MAGE, ICON_MAGE_IMPROVED_FLAMESTRIKE, EFFECT_0))
                        if (roll_chance_i(aurEff->GetAmount()))
                        {
                            float x, y, z;
                            WorldLocation const* loc = GetExplTargetDest();
                            if (!loc)
                                return;

                            loc->GetPosition(x, y, z);
                            GetCaster()->CastSpell(x, y, z, SPELL_MAGE_FLAMESTRIKE, true);
                        }
            }

            void Register() override
            {
                OnObjectAreaTargetSelect += SpellObjectAreaTargetSelectFn(spell_mage_blast_wave_SpellScript::CountTargets, EFFECT_0, TARGET_UNIT_DEST_AREA_ENEMY);
                AfterCast += SpellCastFn(spell_mage_blast_wave_SpellScript::HandleImprovedFlamestrike);
            }

        private:
            uint32 _targetCount;
        };

        SpellScript* GetSpellScript() const override
        {
            return new spell_mage_blast_wave_SpellScript();
        }
};

// -31641 - Blazing Speed
class spell_mage_blazing_speed : public SpellScriptLoader
{
    public:
        spell_mage_blazing_speed() : SpellScriptLoader("spell_mage_blazing_speed") { }

        class spell_mage_blazing_speed_AuraScript : public AuraScript
        {
            PrepareAuraScript(spell_mage_blazing_speed_AuraScript);

            bool Validate(SpellInfo const* /*spellInfo*/) override
            {
                if (!sSpellMgr->GetSpellInfo(SPELL_MAGE_BLAZING_SPEED))
                    return false;
                return true;
            }

<<<<<<< HEAD
            void OnProc(AuraEffect const* aurEff, ProcEventInfo& /*eventInfo*/)
=======
            bool CheckProc(ProcEventInfo& eventInfo)
            {
                return eventInfo.GetDamageInfo()->GetSpellInfo() != nullptr;
            }

            void HandleProc(AuraEffect const* aurEff, ProcEventInfo& eventInfo)
>>>>>>> 1866d8cc
            {
                PreventDefaultAction();
                GetTarget()->CastSpell(GetTarget(), SPELL_MAGE_BLAZING_SPEED, true, NULL, aurEff);
            }

            void Register() override
            {
                OnEffectProc += AuraEffectProcFn(spell_mage_blazing_speed_AuraScript::OnProc, EFFECT_0, SPELL_AURA_PROC_TRIGGER_SPELL);
            }
        };

        AuraScript* GetAuraScript() const override
        {
            return new spell_mage_blazing_speed_AuraScript();
        }
};

// 42208 - Blizzard
/// Updated 4.3.4
class spell_mage_blizzard : public SpellScriptLoader
{
   public:
       spell_mage_blizzard() : SpellScriptLoader("spell_mage_blizzard") { }

       class spell_mage_blizzard_SpellScript : public SpellScript
       {
           PrepareSpellScript(spell_mage_blizzard_SpellScript);

           bool Validate(SpellInfo const* /*spellInfo*/)
           {
               if (!sSpellMgr->GetSpellInfo(SPELL_MAGE_CHILLED_R1))
                   return false;
               if (!sSpellMgr->GetSpellInfo(SPELL_MAGE_CHILLED_R2))
                   return false;
               return true;
           }

           void AddChillEffect(SpellEffIndex /*effIndex*/)
           {
               Unit* caster = GetCaster();
               if (Unit* unitTarget = GetHitUnit())
               {
                   if (caster->IsScriptOverriden(GetSpellInfo(), 836))
                       caster->CastSpell(unitTarget, SPELL_MAGE_CHILLED_R1, true);
                   else if (caster->IsScriptOverriden(GetSpellInfo(), 988))
                       caster->CastSpell(unitTarget, SPELL_MAGE_CHILLED_R2, true);
               }
           }

           void Register()
           {
               OnEffectHitTarget += SpellEffectFn(spell_mage_blizzard_SpellScript::AddChillEffect, EFFECT_0, SPELL_EFFECT_SCHOOL_DAMAGE);
           }
       };

       SpellScript* GetSpellScript() const
       {
           return new spell_mage_blizzard_SpellScript();
       }
};

// 11958 - Cold Snap
class spell_mage_cold_snap : public SpellScriptLoader
{
    public:
        spell_mage_cold_snap() : SpellScriptLoader("spell_mage_cold_snap") { }

        class spell_mage_cold_snap_SpellScript : public SpellScript
        {
            PrepareSpellScript(spell_mage_cold_snap_SpellScript);

            bool Load() override
            {
                return GetCaster()->GetTypeId() == TYPEID_PLAYER;
            }

            void HandleDummy(SpellEffIndex /*effIndex*/)
            {
                Player* caster = GetCaster()->ToPlayer();
                // immediately finishes the cooldown on Frost spells
                const SpellCooldowns& cm = caster->GetSpellCooldownMap();
                for (SpellCooldowns::const_iterator itr = cm.begin(); itr != cm.end();)
                {
                    SpellInfo const* spellInfo = sSpellMgr->EnsureSpellInfo(itr->first);

                    if (spellInfo->SpellFamilyName == SPELLFAMILY_MAGE &&
                        (spellInfo->GetSchoolMask() & SPELL_SCHOOL_MASK_FROST) &&
                        spellInfo->Id != SPELL_MAGE_COLD_SNAP && spellInfo->GetRecoveryTime() > 0)
                    {
                        caster->RemoveSpellCooldown((itr++)->first, true);
                    }
                    else
                        ++itr;
                }
            }

            void Register() override
            {
                OnEffectHit += SpellEffectFn(spell_mage_cold_snap_SpellScript::HandleDummy, EFFECT_0, SPELL_EFFECT_DUMMY);
            }
        };

        SpellScript* GetSpellScript() const override
        {
            return new spell_mage_cold_snap_SpellScript();
        }
};

// 120 - Cone of Cold
/// Updated 4.3.4
class spell_mage_cone_of_cold : public SpellScriptLoader
{
    public:
        spell_mage_cone_of_cold() : SpellScriptLoader("spell_mage_cone_of_cold") { }

        class spell_mage_cone_of_cold_SpellScript : public SpellScript
        {
            PrepareSpellScript(spell_mage_cone_of_cold_SpellScript);

            void HandleConeOfColdScript(SpellEffIndex /*effIndex*/)
            {
                Unit* caster = GetCaster();
                if (Unit* unitTarget = GetHitUnit())
                {
                    if (caster->HasAura(SPELL_MAGE_CONE_OF_COLD_AURA_R1)) // Improved Cone of Cold Rank 1
                        unitTarget->CastSpell(unitTarget, SPELL_MAGE_CONE_OF_COLD_TRIGGER_R1, true);
                    else if (caster->HasAura(SPELL_MAGE_CONE_OF_COLD_AURA_R2)) // Improved Cone of Cold Rank 2
                        unitTarget->CastSpell(unitTarget, SPELL_MAGE_CONE_OF_COLD_TRIGGER_R2, true);
                }
            }

            void Register() override
            {
                OnEffectHitTarget += SpellEffectFn(spell_mage_cone_of_cold_SpellScript::HandleConeOfColdScript, EFFECT_0, SPELL_EFFECT_APPLY_AURA);
            }
        };

        SpellScript* GetSpellScript() const override
        {
            return new spell_mage_cone_of_cold_SpellScript();
        }
};

// 42955 Conjure Refreshment
/// Updated 4.3.4
struct ConjureRefreshmentData
{
    uint32 minLevel;
    uint32 maxLevel;
    uint32 spellId;
};

uint8 const MAX_CONJURE_REFRESHMENT_SPELLS = 7;
ConjureRefreshmentData const _conjureData[MAX_CONJURE_REFRESHMENT_SPELLS] =
{
    { 33, 43, 92739 },
    { 44, 53, 92799 },
    { 54, 63, 92802 },
    { 64, 73, 92805 },
    { 74, 79, 74625 },
    { 80, 84, 92822 },
    { 85, 85, 92727 }
};

// 42955 - Conjure Refreshment
class spell_mage_conjure_refreshment : public SpellScriptLoader
{
    public:
        spell_mage_conjure_refreshment() : SpellScriptLoader("spell_mage_conjure_refreshment") { }

        class spell_mage_conjure_refreshment_SpellScript : public SpellScript
        {
            PrepareSpellScript(spell_mage_conjure_refreshment_SpellScript);

            bool Validate(SpellInfo const* /*spellInfo*/) override
            {
                for (uint8 i = 0; i < MAX_CONJURE_REFRESHMENT_SPELLS; ++i)
                    if (!sSpellMgr->GetSpellInfo(_conjureData[i].spellId))
                        return false;
                return true;
            }

            bool Load() override
            {
                if (GetCaster()->GetTypeId() != TYPEID_PLAYER)
                    return false;
                return true;
            }

            void HandleDummy(SpellEffIndex /*effIndex*/)
            {
                uint8 level = GetHitUnit()->getLevel();
                for (uint8 i = 0; i < MAX_CONJURE_REFRESHMENT_SPELLS; ++i)
                {
                    ConjureRefreshmentData const& spellData = _conjureData[i];
                    if (level < spellData.minLevel || level > spellData.maxLevel)
                        continue;
                    GetHitUnit()->CastSpell(GetHitUnit(), spellData.spellId);
                    break;
                }
            }

            void Register() override
            {
                OnEffectHitTarget += SpellEffectFn(spell_mage_conjure_refreshment_SpellScript::HandleDummy, EFFECT_0, SPELL_EFFECT_DUMMY);
            }
        };

        SpellScript* GetSpellScript() const override
        {
            return new spell_mage_conjure_refreshment_SpellScript();
        }
};

// 543  - Fire War
class spell_mage_fire_frost_ward : public SpellScriptLoader
{
    public:
        spell_mage_fire_frost_ward() : SpellScriptLoader("spell_mage_fire_frost_ward") { }

        class spell_mage_fire_frost_ward_AuraScript : public spell_mage_incanters_absorbtion_base_AuraScript
        {
            PrepareAuraScript(spell_mage_fire_frost_ward_AuraScript);

            bool Validate(SpellInfo const* /*spellInfo*/) override
            {
                if (!sSpellMgr->GetSpellInfo(SPELL_MAGE_FROST_WARDING_TRIGGERED) ||
                    !sSpellMgr->GetSpellInfo(SPELL_MAGE_FROST_WARDING_R1))
                    return false;
                return true;
            }

            void CalculateAmount(AuraEffect const* /*aurEff*/, int32& amount, bool& canBeRecalculated)
            {
                canBeRecalculated = false;
                if (Unit* caster = GetCaster())
                {
                    // +80.68% from sp bonus
                    float bonus = 0.8068f;

                    bonus *= caster->SpellBaseHealingBonusDone(GetSpellInfo()->GetSchoolMask());
                    bonus *= caster->CalculateLevelPenalty(GetSpellInfo());

                    amount += int32(bonus);
                }
            }

            void Absorb(AuraEffect* aurEff, DamageInfo& dmgInfo, uint32& absorbAmount)
            {
                Unit* target = GetTarget();
                if (AuraEffect* talentAurEff = target->GetAuraEffectOfRankedSpell(SPELL_MAGE_FROST_WARDING_R1, EFFECT_0))
                {
                    int32 chance = talentAurEff->GetSpellInfo()->Effects[EFFECT_1].CalcValue(); // SPELL_EFFECT_DUMMY with NO_TARGET

                    if (roll_chance_i(chance))
                    {
                        int32 bp = dmgInfo.GetDamage();
                        dmgInfo.AbsorbDamage(bp);
                        target->CastCustomSpell(target, SPELL_MAGE_FROST_WARDING_TRIGGERED, &bp, NULL, NULL, true, NULL, aurEff);
                        absorbAmount = 0;
                        PreventDefaultAction();
                    }
                }
            }

            void Register() override
            {
                DoEffectCalcAmount += AuraEffectCalcAmountFn(spell_mage_fire_frost_ward_AuraScript::CalculateAmount, EFFECT_0, SPELL_AURA_SCHOOL_ABSORB);
                OnEffectAbsorb += AuraEffectAbsorbFn(spell_mage_fire_frost_ward_AuraScript::Absorb, EFFECT_0);
                AfterEffectAbsorb += AuraEffectAbsorbFn(spell_mage_fire_frost_ward_AuraScript::Trigger, EFFECT_0);
            }
        };

        AuraScript* GetAuraScript() const override
        {
            return new spell_mage_fire_frost_ward_AuraScript();
        }
};

// 54646 - Focus Magic
class spell_mage_focus_magic : public SpellScriptLoader
{
    public:
        spell_mage_focus_magic() : SpellScriptLoader("spell_mage_focus_magic") { }

        class spell_mage_focus_magic_AuraScript : public AuraScript
        {
            PrepareAuraScript(spell_mage_focus_magic_AuraScript);

            bool Validate(SpellInfo const* /*spellInfo*/) override
            {
                if (!sSpellMgr->GetSpellInfo(SPELL_MAGE_FOCUS_MAGIC_PROC))
                    return false;
                return true;
            }

            bool Load() override
            {
                _procTarget = NULL;
                return true;
            }

            bool CheckProc(ProcEventInfo& /*eventInfo*/)
            {
                _procTarget = GetCaster();
                return _procTarget && _procTarget->IsAlive();
            }

            void HandleProc(AuraEffect const* aurEff, ProcEventInfo& /*eventInfo*/)
            {
                PreventDefaultAction();
                GetTarget()->CastSpell(_procTarget, SPELL_MAGE_FOCUS_MAGIC_PROC, true, NULL, aurEff);
            }

            void Register() override
            {
                DoCheckProc += AuraCheckProcFn(spell_mage_focus_magic_AuraScript::CheckProc);
                OnEffectProc += AuraEffectProcFn(spell_mage_focus_magic_AuraScript::HandleProc, EFFECT_0, SPELL_AURA_MOD_SPELL_CRIT_CHANCE);
            }

        private:
            Unit* _procTarget;
        };

        AuraScript* GetAuraScript() const override
        {
            return new spell_mage_focus_magic_AuraScript();
        }
};

// 116 - Frostbolt
/// Updated 4.3.4
class spell_mage_frostbolt : public SpellScriptLoader
{
   public:
       spell_mage_frostbolt() : SpellScriptLoader("spell_mage_frostbolt") { }

       class spell_mage_frostbolt_SpellScript : public SpellScript
       {
           PrepareSpellScript(spell_mage_frostbolt_SpellScript);

           void RecalculateDamage(SpellEffIndex /*effIndex*/)
           {
               if (GetHitUnit() && GetHitUnit()->HasAuraState(AURA_STATE_FROZEN, GetSpellInfo(), GetCaster()))
               {
                   if (AuraEffect* aurEff = GetCaster()->GetAuraEffect(SPELL_AURA_DUMMY, SPELLFAMILY_MAGE, ICON_MAGE_SHATTER, EFFECT_1))
                   {
                       int32 damage = GetHitDamage();
                       AddPct(damage, aurEff->GetAmount());
                       SetHitDamage(damage);
                   }
               }
           }

           void Register()
           {
               OnEffectHitTarget += SpellEffectFn(spell_mage_frostbolt_SpellScript::RecalculateDamage, EFFECT_1, SPELL_EFFECT_SCHOOL_DAMAGE);
           }
       };

       SpellScript* GetSpellScript() const
       {
           return new spell_mage_frostbolt_SpellScript();
       }
};

// 56372 - Glyph of Ice Block
class spell_mage_glyph_of_ice_block : public SpellScriptLoader
{
    public:
        spell_mage_glyph_of_ice_block() : SpellScriptLoader("spell_mage_glyph_of_ice_block") { }

        class spell_mage_glyph_of_ice_block_AuraScript : public AuraScript
        {
            PrepareAuraScript(spell_mage_glyph_of_ice_block_AuraScript);

            bool Validate(SpellInfo const* /*spellInfo*/) override
            {
                if (!sSpellMgr->GetSpellInfo(SPELL_MAGE_FROST_NOVA))
                    return false;
                return true;
            }

            bool CheckProc(ProcEventInfo& /*eventInfo*/)
            {
                return GetTarget()->GetTypeId() == TYPEID_PLAYER;
            }

            void HandleEffectProc(AuraEffect const* /*aurEff*/, ProcEventInfo& /*eventInfo*/)
            {
                PreventDefaultAction();
                // Remove Frost Nova cooldown
                GetTarget()->ToPlayer()->RemoveSpellCooldown(SPELL_MAGE_FROST_NOVA, true);
            }

            void Register() override
            {
                DoCheckProc += AuraCheckProcFn(spell_mage_glyph_of_ice_block_AuraScript::CheckProc);
                OnEffectProc += AuraEffectProcFn(spell_mage_glyph_of_ice_block_AuraScript::HandleEffectProc, EFFECT_0, SPELL_AURA_DUMMY);
            }
        };

        AuraScript* GetAuraScript() const override
        {
            return new spell_mage_glyph_of_ice_block_AuraScript();
        }
};

// 56374 - Glyph of Icy Veins
class spell_mage_glyph_of_icy_veins : public SpellScriptLoader
{
    public:
        spell_mage_glyph_of_icy_veins() : SpellScriptLoader("spell_mage_glyph_of_icy_veins") { }

        class spell_mage_glyph_of_icy_veins_AuraScript : public AuraScript
        {
            PrepareAuraScript(spell_mage_glyph_of_icy_veins_AuraScript);

            void HandleEffectProc(AuraEffect const* /*aurEff*/, ProcEventInfo& /*eventInfo*/)
            {
                PreventDefaultAction();

                GetTarget()->RemoveAurasByType(SPELL_AURA_HASTE_SPELLS, 0, 0, true, false);
                GetTarget()->RemoveAurasByType(SPELL_AURA_MOD_DECREASE_SPEED);
            }

            void Register() override
            {
                OnEffectProc += AuraEffectProcFn(spell_mage_glyph_of_icy_veins_AuraScript::HandleEffectProc, EFFECT_0, SPELL_AURA_DUMMY);
            }
        };

        AuraScript* GetAuraScript() const override
        {
            return new spell_mage_glyph_of_icy_veins_AuraScript();
        }
};

// 56375 - Glyph of Polymorph
class spell_mage_glyph_of_polymorph : public SpellScriptLoader
{
    public:
        spell_mage_glyph_of_polymorph() : SpellScriptLoader("spell_mage_glyph_of_polymorph") { }

        class spell_mage_glyph_of_polymorph_AuraScript : public AuraScript
        {
            PrepareAuraScript(spell_mage_glyph_of_polymorph_AuraScript);

            bool Validate(SpellInfo const* /*spellInfo*/) override
            {
                if (!sSpellMgr->GetSpellInfo(SPELL_PRIEST_SHADOW_WORD_DEATH))
                    return false;
                return true;
            }

<<<<<<< HEAD
            void HandleEffectProc(AuraEffect const* /*aurEff*/, ProcEventInfo& eventInfo)
=======
            bool CheckProc(ProcEventInfo& eventInfo)
            {
                return eventInfo.GetProcTarget() != nullptr;
            }

            void HandleProc(AuraEffect const* aurEff, ProcEventInfo& eventInfo)
>>>>>>> 1866d8cc
            {
                PreventDefaultAction();
                Unit* target = eventInfo.GetProcTarget();

                target->RemoveAurasByType(SPELL_AURA_PERIODIC_DAMAGE, 0, target->GetAura(SPELL_PRIEST_SHADOW_WORD_DEATH)); // SW:D shall not be removed.
                target->RemoveAurasByType(SPELL_AURA_PERIODIC_DAMAGE_PERCENT);
                target->RemoveAurasByType(SPELL_AURA_PERIODIC_LEECH);
            }

            void Register() override
            {
                OnEffectProc += AuraEffectProcFn(spell_mage_glyph_of_polymorph_AuraScript::HandleEffectProc, EFFECT_0, SPELL_AURA_DUMMY);
            }
        };

        AuraScript* GetAuraScript() const override
        {
            return new spell_mage_glyph_of_polymorph_AuraScript();
        }
};

// 44457 - Living Bomb
class spell_mage_living_bomb : public SpellScriptLoader
{
    public:
        spell_mage_living_bomb() : SpellScriptLoader("spell_mage_living_bomb") { }

        class spell_mage_living_bomb_AuraScript : public AuraScript
        {
            PrepareAuraScript(spell_mage_living_bomb_AuraScript);

            bool Validate(SpellInfo const* spellInfo)
            {
                if (!sSpellMgr->GetSpellInfo(uint32(spellInfo->Effects[EFFECT_1].CalcValue())))
                    return false;
                return true;
            }

            void AfterRemove(AuraEffect const* aurEff, AuraEffectHandleModes /*mode*/)
            {
                AuraRemoveMode removeMode = GetTargetApplication()->GetRemoveMode();
                if (removeMode != AURA_REMOVE_BY_ENEMY_SPELL && removeMode != AURA_REMOVE_BY_EXPIRE)
                    return;

                if (Unit* caster = GetCaster())
                    caster->CastSpell(GetTarget(), uint32(aurEff->GetAmount()), true, NULL, aurEff);
            }

            void Register() override
            {
                AfterEffectRemove += AuraEffectRemoveFn(spell_mage_living_bomb_AuraScript::AfterRemove, EFFECT_1, SPELL_AURA_DUMMY, AURA_EFFECT_HANDLE_REAL);
            }
        };

        AuraScript* GetAuraScript() const override
        {
            return new spell_mage_living_bomb_AuraScript();
        }
};

// 11426 - Ice Barrier
/// Updated 4.3.4
class spell_mage_ice_barrier : public SpellScriptLoader
{
   public:
       spell_mage_ice_barrier() : SpellScriptLoader("spell_mage_ice_barrier") { }

       class spell_mage_ice_barrier_AuraScript : public AuraScript
       {
           PrepareAuraScript(spell_mage_ice_barrier_AuraScript);

           void CalculateAmount(AuraEffect const* /*aurEff*/, int32& amount, bool& canBeRecalculated)
           {
               canBeRecalculated = false;
               if (Unit* caster = GetCaster())
                   amount += int32(0.87f * caster->SpellBaseHealingBonusDone(GetSpellInfo()->GetSchoolMask()));
           }

           void AfterRemove(AuraEffect const* /*aurEff*/, AuraEffectHandleModes /*mode*/)
           {
               if (GetTargetApplication()->GetRemoveMode() != AURA_REMOVE_BY_ENEMY_SPELL)
                   return;

               if (GetTarget()->HasAura(SPELL_MAGE_SHATTERED_BARRIER_R1))
                   GetTarget()->CastSpell(GetTarget(), SPELL_MAGE_SHATTERED_BARRIER_FREEZE_R1, true);
               else if (GetTarget()->HasAura(SPELL_MAGE_SHATTERED_BARRIER_R2))
                   GetTarget()->CastSpell(GetTarget(), SPELL_MAGE_SHATTERED_BARRIER_FREEZE_R2, true);
           }

           void Register()
           {
                DoEffectCalcAmount += AuraEffectCalcAmountFn(spell_mage_ice_barrier_AuraScript::CalculateAmount, EFFECT_0, SPELL_AURA_SCHOOL_ABSORB);
                AfterEffectRemove += AuraEffectRemoveFn(spell_mage_ice_barrier_AuraScript::AfterRemove, EFFECT_0, SPELL_AURA_SCHOOL_ABSORB, AURA_EFFECT_HANDLE_REAL);
           }
       };

       AuraScript* GetAuraScript() const override
       {
           return new spell_mage_ice_barrier_AuraScript();
       }
};

// -11119 - Ignite
class spell_mage_ignite : public SpellScriptLoader
{
    public:
        spell_mage_ignite() : SpellScriptLoader("spell_mage_ignite") { }

        class spell_mage_ignite_AuraScript : public AuraScript
        {
            PrepareAuraScript(spell_mage_ignite_AuraScript);

            bool Validate(SpellInfo const* /*spellInfo*/) override
            {
                if (!sSpellMgr->GetSpellInfo(SPELL_MAGE_IGNITE))
                    return false;
                return true;
            }

            bool CheckProc(ProcEventInfo& eventInfo)
            {
                return eventInfo.GetProcTarget();
            }

            void HandleProc(AuraEffect const* aurEff, ProcEventInfo& eventInfo)
            {
                PreventDefaultAction();

                SpellInfo const* igniteDot = sSpellMgr->EnsureSpellInfo(SPELL_MAGE_IGNITE);
                int32 pct = 8 * GetSpellInfo()->GetRank();

                int32 amount = int32(CalculatePct(eventInfo.GetDamageInfo()->GetDamage(), pct) / igniteDot->GetMaxTicks());
                amount += eventInfo.GetProcTarget()->GetRemainingPeriodicAmount(eventInfo.GetActor()->GetGUID(), SPELL_MAGE_IGNITE, SPELL_AURA_PERIODIC_DAMAGE);
                GetTarget()->CastCustomSpell(SPELL_MAGE_IGNITE, SPELLVALUE_BASE_POINT0, amount, eventInfo.GetProcTarget(), true, NULL, aurEff);
            }

            void Register() override
            {
                DoCheckProc += AuraCheckProcFn(spell_mage_ignite_AuraScript::CheckProc);
                OnEffectProc += AuraEffectProcFn(spell_mage_ignite_AuraScript::HandleProc, EFFECT_0, SPELL_AURA_DUMMY);
            }
        };

        AuraScript* GetAuraScript() const override
        {
            return new spell_mage_ignite_AuraScript();
        }
};

// 543 - Mage Ward
/// Updated 4.3.4
class spell_mage_mage_ward : public SpellScriptLoader
{
   public:
       spell_mage_mage_ward() : SpellScriptLoader("spell_mage_mage_ward") { }

       class spell_mage_mage_ward_AuraScript : public AuraScript
       {
           PrepareAuraScript(spell_mage_mage_ward_AuraScript);

           void HandleAbsorb(AuraEffect* /*aurEff*/, DamageInfo & /*dmgInfo*/, uint32 & absorbAmount)
           {
               if (AuraEffect* aurEff = GetTarget()->GetAuraEffect(SPELL_AURA_DUMMY, SPELLFAMILY_GENERIC, ICON_MAGE_INCANTER_S_ABSORPTION, EFFECT_0))
               {
                   int32 bp = CalculatePct(absorbAmount, aurEff->GetAmount());
                   GetTarget()->CastCustomSpell(GetTarget(), SPELL_MAGE_INCANTERS_ABSORBTION_TRIGGERED, &bp, NULL, NULL, true);
               }
           }

            void Register() override
           {
               AfterEffectAbsorb += AuraEffectAbsorbFn(spell_mage_mage_ward_AuraScript::HandleAbsorb, EFFECT_0);
           }
       };

        AuraScript* GetAuraScript() const override
       {
           return new spell_mage_mage_ward_AuraScript();
       }
};

// 1463 - Mana Shield
/// Updated 4.3.4
class spell_mage_mana_shield : public SpellScriptLoader
{
    public:
       spell_mage_mana_shield() : SpellScriptLoader("spell_mage_mana_shield") { }

       class spell_mage_mana_shield_AuraScript : public AuraScript
       {
           PrepareAuraScript(spell_mage_mana_shield_AuraScript);

           void HandleAbsorb(AuraEffect* /*aurEff*/, DamageInfo & /*dmgInfo*/, uint32 & absorbAmount)
           {
               if (AuraEffect* aurEff = GetTarget()->GetAuraEffect(SPELL_AURA_DUMMY, SPELLFAMILY_GENERIC, ICON_MAGE_INCANTER_S_ABSORPTION, EFFECT_0))
               {
                   int32 bp = CalculatePct(absorbAmount, aurEff->GetAmount());
                   GetTarget()->CastCustomSpell(GetTarget(), SPELL_MAGE_INCANTERS_ABSORBTION_TRIGGERED, &bp, NULL, NULL, true);
               }
           }

           void AfterRemove(AuraEffect const* /*aurEff*/, AuraEffectHandleModes /*mode*/)
           {
               if (GetTargetApplication()->GetRemoveMode() == AURA_REMOVE_BY_ENEMY_SPELL)
                   GetTarget()->CastSpell(GetTarget(), SPELL_MAGE_INCANTERS_ABSORBTION_R1, true);
           }

           void Register() override
           {
                AfterEffectManaShield += AuraEffectManaShieldFn(spell_mage_mana_shield_AuraScript::HandleAbsorb, EFFECT_0);
                AfterEffectRemove += AuraEffectRemoveFn(spell_mage_mana_shield_AuraScript::AfterRemove, EFFECT_0, SPELL_AURA_MANA_SHIELD, AURA_EFFECT_HANDLE_REAL);
           }
       };

        AuraScript* GetAuraScript() const override
       {
           return new spell_mage_mana_shield_AuraScript();
       }
};

// -29074 - Master of Elements
class spell_mage_master_of_elements : public SpellScriptLoader
{
    public:
        spell_mage_master_of_elements() : SpellScriptLoader("spell_mage_master_of_elements") { }

        class spell_mage_master_of_elements_AuraScript : public AuraScript
        {
            PrepareAuraScript(spell_mage_master_of_elements_AuraScript);

            bool Validate(SpellInfo const* /*spellInfo*/) override
            {
                if (!sSpellMgr->GetSpellInfo(SPELL_MAGE_MASTER_OF_ELEMENTS_ENERGIZE))
                    return false;
                return true;
            }

            bool CheckProc(ProcEventInfo& eventInfo)
            {
                return eventInfo.GetDamageInfo()->GetSpellInfo() != nullptr;
            }

            void HandleProc(AuraEffect const* aurEff, ProcEventInfo& eventInfo)
            {
                PreventDefaultAction();

                int32 mana = int32(eventInfo.GetDamageInfo()->GetSpellInfo()->CalcPowerCost(GetTarget(), eventInfo.GetDamageInfo()->GetSchoolMask()));
                mana = CalculatePct(mana, aurEff->GetAmount());

                if (mana > 0)
                    GetTarget()->CastCustomSpell(SPELL_MAGE_MASTER_OF_ELEMENTS_ENERGIZE, SPELLVALUE_BASE_POINT0, mana, GetTarget(), true, NULL, aurEff);
            }

            void Register() override
            {
                DoCheckProc += AuraCheckProcFn(spell_mage_master_of_elements_AuraScript::CheckProc);
                OnEffectProc += AuraEffectProcFn(spell_mage_master_of_elements_AuraScript::HandleProc, EFFECT_0, SPELL_AURA_DUMMY);
            }
        };

        AuraScript* GetAuraScript() const override
        {
            return new spell_mage_master_of_elements_AuraScript();
        }
};

// 86181 - Nether Vortex
class spell_mage_nether_vortex : public SpellScriptLoader
{
    public:
        spell_mage_nether_vortex() : SpellScriptLoader("spell_mage_nether_vortex") { }

        class spell_mage_nether_vortex_AuraScript : public AuraScript
        {
            PrepareAuraScript(spell_mage_nether_vortex_AuraScript);

            bool Validate(SpellInfo const* /*spellInfo*/) override
            {
                if (!sSpellMgr->GetSpellInfo(SPELL_MAGE_SLOW))
                    return false;
               return true;
            }

            bool DoCheck(ProcEventInfo& eventInfo)
            {
                if (Aura* aura = eventInfo.GetProcTarget()->GetAura(SPELL_MAGE_SLOW))
                    if (aura->GetCasterGUID() != GetTarget()->GetGUID())
                        return false;

                return true;
            }

            void HandleEffectProc(AuraEffect const* aurEff, ProcEventInfo& eventInfo)
            {
                PreventDefaultAction();
                GetTarget()->CastSpell(eventInfo.GetProcTarget(), SPELL_MAGE_SLOW, true, NULL, aurEff);
            }

            void Register() override
            {
                DoCheckProc += AuraCheckProcFn(spell_mage_nether_vortex_AuraScript::DoCheck);
                OnEffectProc += AuraEffectProcFn(spell_mage_nether_vortex_AuraScript::HandleEffectProc, EFFECT_0, SPELL_AURA_DUMMY);
            }
        };

        AuraScript* GetAuraScript() const override
        {
            return new spell_mage_nether_vortex_AuraScript();
        }
};

// -11175 - Permafrost
class spell_mage_permafrost : public SpellScriptLoader
{
    public:
        spell_mage_permafrost() : SpellScriptLoader("spell_mage_permafrost") { }

        class spell_mage_permafrost_AuraScript : public AuraScript
        {
            PrepareAuraScript(spell_mage_permafrost_AuraScript);

            bool Validate(SpellInfo const* /*spellInfo*/) override
            {
                if (!sSpellMgr->GetSpellInfo(SPELL_MAGE_PERMAFROST))
                    return false;
               return true;
            }

            bool DoCheck(ProcEventInfo& eventInfo)
            {
                return GetTarget()->GetGuardianPet() && eventInfo.GetDamageInfo()->GetDamage();
            }

            void HandleEffectProc(AuraEffect const* aurEff, ProcEventInfo& eventInfo)
            {
                PreventDefaultAction();

                int32 heal = int32(CalculatePct(eventInfo.GetDamageInfo()->GetDamage(), aurEff->GetAmount()));
                GetTarget()->CastCustomSpell(SPELL_MAGE_PERMAFROST, SPELLVALUE_BASE_POINT0, heal, (Unit*)NULL, true, NULL, aurEff);
            }

            void Register() override
            {
                DoCheckProc += AuraCheckProcFn(spell_mage_permafrost_AuraScript::DoCheck);
                OnEffectProc += AuraEffectProcFn(spell_mage_permafrost_AuraScript::HandleEffectProc, EFFECT_0, SPELL_AURA_DUMMY);
            }
        };

        AuraScript* GetAuraScript() const override
        {
            return new spell_mage_permafrost_AuraScript();
        }
};

// 118 - Polymorph
class spell_mage_polymorph : public SpellScriptLoader
{
    public:
        spell_mage_polymorph() : SpellScriptLoader("spell_mage_polymorph") { }

        class spell_mage_polymorph_AuraScript : public AuraScript
        {
            PrepareAuraScript(spell_mage_polymorph_AuraScript);

            bool Validate(SpellInfo const* /*spellInfo*/) override
            {
                if (!sSpellMgr->GetSpellInfo(SPELL_MAGE_IMPROVED_POLYMORPH_RANK_1) ||
                    !sSpellMgr->GetSpellInfo(SPELL_MAGE_IMPROVED_POLYMORPH_STUN_RANK_1) ||
                    !sSpellMgr->GetSpellInfo(SPELL_MAGE_IMPROVED_POLYMORPH_MARKER))
                    return false;
               return true;
            }

            bool Load() override
            {
                _caster = NULL;
                return true;
            }

            bool DoCheck(ProcEventInfo& eventInfo)
            {
                _caster = GetCaster();
                return _caster && eventInfo.GetDamageInfo();
            }

            void HandleEffectProc(AuraEffect const* aurEff, ProcEventInfo& /*eventInfo*/)
            {
                PreventDefaultAction();
                // Improved Polymorph
                if (AuraEffect const* improvedPolymorph = _caster->GetAuraEffectOfRankedSpell(SPELL_MAGE_IMPROVED_POLYMORPH_RANK_1, EFFECT_0))
                {
                    if (_caster->HasAura(SPELL_MAGE_IMPROVED_POLYMORPH_MARKER))
                        return;

                    GetTarget()->CastSpell(GetTarget(), sSpellMgr->GetSpellWithRank(SPELL_MAGE_IMPROVED_POLYMORPH_STUN_RANK_1, improvedPolymorph->GetSpellInfo()->GetRank()), true, NULL, aurEff);
                    _caster->CastSpell(_caster, SPELL_MAGE_IMPROVED_POLYMORPH_MARKER, true, NULL, aurEff);
                }
            }

            void Register() override
            {
                DoCheckProc += AuraCheckProcFn(spell_mage_polymorph_AuraScript::DoCheck);
                OnEffectProc += AuraEffectProcFn(spell_mage_polymorph_AuraScript::HandleEffectProc, EFFECT_0, SPELL_AURA_MOD_CONFUSE);
            }

        private:
            Unit* _caster;
        };

        AuraScript* GetAuraScript() const override
        {
            return new spell_mage_polymorph_AuraScript();
        }
};

enum SilvermoonPolymorph
{
    NPC_AUROSALIA       = 18744
};

/// @todo move out of here and rename - not a mage spell
// 32826 - Polymorph (Visual)
class spell_mage_polymorph_cast_visual : public SpellScriptLoader
{
    public:
        spell_mage_polymorph_cast_visual() : SpellScriptLoader("spell_mage_polymorph_visual") { }

        class spell_mage_polymorph_cast_visual_SpellScript : public SpellScript
        {
            PrepareSpellScript(spell_mage_polymorph_cast_visual_SpellScript);

            static const uint32 PolymorhForms[6];

            bool Validate(SpellInfo const* /*spellInfo*/) override
            {
                // check if spell ids exist in dbc
                for (uint32 i = 0; i < 6; i++)
                    if (!sSpellMgr->GetSpellInfo(PolymorhForms[i]))
                        return false;
                return true;
            }

            void HandleDummy(SpellEffIndex /*effIndex*/)
            {
                if (Unit* target = GetCaster()->FindNearestCreature(NPC_AUROSALIA, 30.0f))
                    if (target->GetTypeId() == TYPEID_UNIT)
                        target->CastSpell(target, PolymorhForms[urand(0, 5)], true);
            }

            void Register() override
            {
                // add dummy effect spell handler to Polymorph visual
                OnEffectHitTarget += SpellEffectFn(spell_mage_polymorph_cast_visual_SpellScript::HandleDummy, EFFECT_0, SPELL_EFFECT_DUMMY);
            }
        };

        SpellScript* GetSpellScript() const override
        {
            return new spell_mage_polymorph_cast_visual_SpellScript();
        }
};

uint32 const spell_mage_polymorph_cast_visual::spell_mage_polymorph_cast_visual_SpellScript::PolymorhForms[6] =
{
    SPELL_MAGE_SQUIRREL_FORM,
    SPELL_MAGE_GIRAFFE_FORM,
    SPELL_MAGE_SERPENT_FORM,
    SPELL_MAGE_DRAGONHAWK_FORM,
    SPELL_MAGE_WORGEN_FORM,
    SPELL_MAGE_SHEEP_FORM
};

// 5405  - Replenish Mana (Mana Gem)
/// Updated 4.3.4
class spell_mage_replenish_mana : public SpellScriptLoader
{
   public:
       spell_mage_replenish_mana() : SpellScriptLoader("spell_mage_replenish_mana") { }

       class spell_mage_replenish_mana_SpellScript : public SpellScript
       {
           PrepareSpellScript(spell_mage_replenish_mana_SpellScript);

           bool Validate(SpellInfo const* /*spellInfo*/)
           {
               if (!sSpellMgr->GetSpellInfo(SPELL_MAGE_IMPROVED_MANA_GEM_TRIGGERED))
                   return false;
               return true;
           }

           void HandleImprovedManaGem()
           {
               if (AuraEffect* aurEff = GetCaster()->GetAuraEffect(SPELL_AURA_DUMMY, SPELLFAMILY_MAGE, ICON_MAGE_IMPROVED_MANA_GEM, EFFECT_0))
               {
                   int32 bp = CalculatePct(GetCaster()->GetMaxPower(POWER_MANA), aurEff->GetAmount());
                   GetCaster()->CastCustomSpell(GetCaster(), SPELL_MAGE_IMPROVED_MANA_GEM_TRIGGERED, &bp, &bp, NULL, true);
               }
           }

           void Register()
           {
               AfterCast += SpellCastFn(spell_mage_replenish_mana_SpellScript::HandleImprovedManaGem);
           }
       };

       SpellScript* GetSpellScript() const
       {
           return new spell_mage_replenish_mana_SpellScript();
       }
};

// 82676 - Ring of Frost
/// Updated 4.3.4
class spell_mage_ring_of_frost : public SpellScriptLoader
{
    public:
        spell_mage_ring_of_frost() : SpellScriptLoader("spell_mage_ring_of_frost") { }

        class spell_mage_ring_of_frost_AuraScript : public AuraScript
        {
            PrepareAuraScript(spell_mage_ring_of_frost_AuraScript);

            bool Validate(SpellInfo const* /*spellInfo*/) override
            {
                if (!sSpellMgr->GetSpellInfo(SPELL_MAGE_RING_OF_FROST_SUMMON))
                    return false;
                if (!sSpellMgr->GetSpellInfo(SPELL_MAGE_RING_OF_FROST_FREEZE))
                    return false;
                if (!sSpellMgr->GetSpellInfo(SPELL_MAGE_RING_OF_FROST_DUMMY))
                    return false;
                return true;
            }

            bool Load() override
            {
                ringOfFrost = NULL;
                return true;
            }

            void HandleEffectPeriodic(AuraEffect const* /*aurEff*/)
            {
                if (ringOfFrost)
                    if (GetMaxDuration() - (int32)ringOfFrost->GetTimer() >= sSpellMgr->GetSpellInfo(SPELL_MAGE_RING_OF_FROST_DUMMY)->GetDuration())
                        GetTarget()->CastSpell(ringOfFrost->GetPositionX(), ringOfFrost->GetPositionY(), ringOfFrost->GetPositionZ(), SPELL_MAGE_RING_OF_FROST_FREEZE, true);
            }

            void Apply(AuraEffect const* /*aurEff*/, AuraEffectHandleModes /*mode*/)
            {
                std::list<Creature*> MinionList;
                GetTarget()->GetAllMinionsByEntry(MinionList, GetSpellInfo()->Effects[EFFECT_0].MiscValue);

                // Get the last summoned RoF, save it and despawn older ones
                for (std::list<Creature*>::iterator itr = MinionList.begin(); itr != MinionList.end(); itr++)
                {
                    TempSummon* summon = (*itr)->ToTempSummon();

                    if (ringOfFrost && summon)
                    {
                        if (summon->GetTimer() > ringOfFrost->GetTimer())
                        {
                            ringOfFrost->DespawnOrUnsummon();
                            ringOfFrost = summon;
                        }
                        else
                            summon->DespawnOrUnsummon();
                    }
                    else if (summon)
                        ringOfFrost = summon;
                }
            }

            TempSummon* ringOfFrost;

            void Register() override
            {
                 OnEffectPeriodic += AuraEffectPeriodicFn(spell_mage_ring_of_frost_AuraScript::HandleEffectPeriodic, EFFECT_1, SPELL_AURA_PERIODIC_TRIGGER_SPELL);
                 OnEffectApply += AuraEffectApplyFn(spell_mage_ring_of_frost_AuraScript::Apply, EFFECT_1, SPELL_AURA_PERIODIC_TRIGGER_SPELL, AURA_EFFECT_HANDLE_REAL_OR_REAPPLY_MASK);
            }
        };

        AuraScript* GetAuraScript() const override
        {
            return new spell_mage_ring_of_frost_AuraScript();
        }
};

// 82691 - Ring of Frost (freeze efect)
/// Updated 4.3.4
class spell_mage_ring_of_frost_freeze : public SpellScriptLoader
{
    public:
        spell_mage_ring_of_frost_freeze() : SpellScriptLoader("spell_mage_ring_of_frost_freeze") { }

        class spell_mage_ring_of_frost_freeze_SpellScript : public SpellScript
        {
            PrepareSpellScript(spell_mage_ring_of_frost_freeze_SpellScript);

            bool Validate(SpellInfo const* /*spellInfo*/) override
            {
                if (!sSpellMgr->GetSpellInfo(SPELL_MAGE_RING_OF_FROST_SUMMON))
                    return false;
                if (!sSpellMgr->GetSpellInfo(SPELL_MAGE_RING_OF_FROST_FREEZE))
                    return false;
                return true;
            }

            void FilterTargets(std::list<WorldObject*>& targets)
            {
                float outRadius = sSpellMgr->GetSpellInfo(SPELL_MAGE_RING_OF_FROST_SUMMON)->Effects[EFFECT_0].CalcRadius();
                float inRadius  = 4.7f;

                for (std::list<WorldObject*>::iterator itr = targets.begin(); itr != targets.end(); ++itr)
                    if (Unit* unit = (*itr)->ToUnit())
                        if (unit->HasAura(SPELL_MAGE_RING_OF_FROST_DUMMY) || unit->HasAura(SPELL_MAGE_RING_OF_FROST_FREEZE) || unit->GetExactDist(GetExplTargetDest()) > outRadius || unit->GetExactDist(GetExplTargetDest()) < inRadius)
                            targets.erase(itr--);
            }

            void Register() override
            {
                OnObjectAreaTargetSelect += SpellObjectAreaTargetSelectFn(spell_mage_ring_of_frost_freeze_SpellScript::FilterTargets, EFFECT_0, TARGET_UNIT_DEST_AREA_ENEMY);
            }
        };

        SpellScript* GetSpellScript() const override
        {
            return new spell_mage_ring_of_frost_freeze_SpellScript();
        }

        class spell_mage_ring_of_frost_freeze_AuraScript : public AuraScript
        {
            PrepareAuraScript(spell_mage_ring_of_frost_freeze_AuraScript);

            bool Validate(SpellInfo const* /*spellInfo*/) override
            {
                if (!sSpellMgr->GetSpellInfo(SPELL_MAGE_RING_OF_FROST_DUMMY))
                    return false;
                return true;
            }

            void OnRemove(AuraEffect const* /*aurEff*/, AuraEffectHandleModes /*mode*/)
            {
                if (GetTargetApplication()->GetRemoveMode() != AURA_REMOVE_BY_EXPIRE)
                    if (GetCaster())
                        GetCaster()->CastSpell(GetTarget(), SPELL_MAGE_RING_OF_FROST_DUMMY, true);
            }

            void Register() override
            {
                AfterEffectRemove += AuraEffectRemoveFn(spell_mage_ring_of_frost_freeze_AuraScript::OnRemove, EFFECT_0, SPELL_AURA_MOD_STUN, AURA_EFFECT_HANDLE_REAL);
            }
        };

        AuraScript* GetAuraScript() const override
        {
            return new spell_mage_ring_of_frost_freeze_AuraScript();
        }
};

// 80353 - Time Warp
class spell_mage_time_warp : public SpellScriptLoader
{
    public:
        spell_mage_time_warp() : SpellScriptLoader("spell_mage_time_warp") { }

        class spell_mage_time_warp_SpellScript : public SpellScript
        {
            PrepareSpellScript(spell_mage_time_warp_SpellScript);

            bool Validate(SpellInfo const* /*spellInfo*/) override
            {
                if (!sSpellMgr->GetSpellInfo(SPELL_MAGE_TEMPORAL_DISPLACEMENT)
                    || !sSpellMgr->GetSpellInfo(SPELL_HUNTER_INSANITY)
                    || !sSpellMgr->GetSpellInfo(SPELL_SHAMAN_EXHAUSTION)
                    || !sSpellMgr->GetSpellInfo(SPELL_SHAMAN_SATED))
                    return false;
                return true;
            }

            void RemoveInvalidTargets(std::list<WorldObject*>& targets)
            {
                targets.remove_if(Trinity::UnitAuraCheck(true, SPELL_MAGE_TEMPORAL_DISPLACEMENT));
                targets.remove_if(Trinity::UnitAuraCheck(true, SPELL_HUNTER_INSANITY));
                targets.remove_if(Trinity::UnitAuraCheck(true, SPELL_SHAMAN_EXHAUSTION));
                targets.remove_if(Trinity::UnitAuraCheck(true, SPELL_SHAMAN_SATED));
            }

            void ApplyDebuff()
            {
                if (Unit* target = GetHitUnit())
                    target->CastSpell(target, SPELL_MAGE_TEMPORAL_DISPLACEMENT, true);
            }

            void Register() override
            {
                OnObjectAreaTargetSelect += SpellObjectAreaTargetSelectFn(spell_mage_time_warp_SpellScript::RemoveInvalidTargets, EFFECT_ALL, TARGET_UNIT_CASTER_AREA_RAID);
                AfterHit += SpellHitFn(spell_mage_time_warp_SpellScript::ApplyDebuff);
            }
        };

        SpellScript* GetSpellScript() const override
        {
            return new spell_mage_time_warp_SpellScript();
        }
};

// 33395 Water Elemental's Freeze
/// Updated 4.3.4
class spell_mage_water_elemental_freeze : public SpellScriptLoader
{
   public:
       spell_mage_water_elemental_freeze() : SpellScriptLoader("spell_mage_water_elemental_freeze") { }

       class spell_mage_water_elemental_freeze_SpellScript : public SpellScript
       {
           PrepareSpellScript(spell_mage_water_elemental_freeze_SpellScript);

           bool Validate(SpellInfo const* /*spellInfo*/)
           {
               if (!sSpellMgr->GetSpellInfo(SPELL_MAGE_FINGERS_OF_FROST))
                   return false;
               return true;
           }

           void CountTargets(std::list<WorldObject*>& targetList)
           {
               _didHit = !targetList.empty();
           }

           void HandleImprovedFreeze()
           {
               if (!_didHit)
                   return;

               Unit* owner = GetCaster()->GetOwner();
               if (!owner)
                   return;

               if (AuraEffect* aurEff = owner->GetAuraEffect(SPELL_AURA_DUMMY, SPELLFAMILY_MAGE, ICON_MAGE_IMPROVED_FREEZE, EFFECT_0))
               {
                   if (roll_chance_i(aurEff->GetAmount()))
                       owner->CastCustomSpell(SPELL_MAGE_FINGERS_OF_FROST, SPELLVALUE_AURA_STACK, 2, owner, true);
               }
           }

           void Register()
           {
               OnObjectAreaTargetSelect += SpellObjectAreaTargetSelectFn(spell_mage_water_elemental_freeze_SpellScript::CountTargets, EFFECT_0, TARGET_UNIT_DEST_AREA_ENEMY);
               AfterCast += SpellCastFn(spell_mage_water_elemental_freeze_SpellScript::HandleImprovedFreeze);
           }

       private:
           bool _didHit;
       };

       SpellScript* GetSpellScript() const
       {
           return new spell_mage_water_elemental_freeze_SpellScript();
       }
};

void AddSC_mage_spell_scripts()
{
    new spell_mage_arcane_potency();
    new spell_mage_blast_wave();
    new spell_mage_blazing_speed();
    new spell_mage_blizzard();
    new spell_mage_cold_snap();
    new spell_mage_cone_of_cold();
    new spell_mage_conjure_refreshment();
    new spell_mage_fire_frost_ward();
    new spell_mage_focus_magic();
    new spell_mage_frostbolt();
    new spell_mage_ice_barrier();
    new spell_mage_ignite();
    new spell_mage_glyph_of_ice_block();
    new spell_mage_glyph_of_icy_veins();
    new spell_mage_glyph_of_polymorph();
    new spell_mage_living_bomb();
    new spell_mage_mage_ward();
    new spell_mage_mana_shield();
    new spell_mage_master_of_elements();
    new spell_mage_nether_vortex();
    new spell_mage_permafrost();
    new spell_mage_polymorph();
    new spell_mage_polymorph_cast_visual();
    new spell_mage_replenish_mana();
    new spell_mage_ring_of_frost();
    new spell_mage_ring_of_frost_freeze();
    new spell_mage_time_warp();
    new spell_mage_water_elemental_freeze();
}<|MERGE_RESOLUTION|>--- conflicted
+++ resolved
@@ -247,16 +247,7 @@
                 return true;
             }
 
-<<<<<<< HEAD
             void OnProc(AuraEffect const* aurEff, ProcEventInfo& /*eventInfo*/)
-=======
-            bool CheckProc(ProcEventInfo& eventInfo)
-            {
-                return eventInfo.GetDamageInfo()->GetSpellInfo() != nullptr;
-            }
-
-            void HandleProc(AuraEffect const* aurEff, ProcEventInfo& eventInfo)
->>>>>>> 1866d8cc
             {
                 PreventDefaultAction();
                 GetTarget()->CastSpell(GetTarget(), SPELL_MAGE_BLAZING_SPEED, true, NULL, aurEff);
@@ -712,16 +703,7 @@
                 return true;
             }
 
-<<<<<<< HEAD
             void HandleEffectProc(AuraEffect const* /*aurEff*/, ProcEventInfo& eventInfo)
-=======
-            bool CheckProc(ProcEventInfo& eventInfo)
-            {
-                return eventInfo.GetProcTarget() != nullptr;
-            }
-
-            void HandleProc(AuraEffect const* aurEff, ProcEventInfo& eventInfo)
->>>>>>> 1866d8cc
             {
                 PreventDefaultAction();
                 Unit* target = eventInfo.GetProcTarget();
