/*
 * Copyright (C) 2008-2019 TrinityCore <https://www.trinitycore.org/>
 *
 * This program is free software; you can redistribute it and/or modify it
 * under the terms of the GNU General Public License as published by the
 * Free Software Foundation; either version 2 of the License, or (at your
 * option) any later version.
 *
 * This program is distributed in the hope that it will be useful, but WITHOUT
 * ANY WARRANTY; without even the implied warranty of MERCHANTABILITY or
 * FITNESS FOR A PARTICULAR PURPOSE. See the GNU General Public License for
 * more details.
 *
 * You should have received a copy of the GNU General Public License along
 * with this program. If not, see <http://www.gnu.org/licenses/>.
 */

/*
 * Spells used in holidays/game events that do not fit any other category.
 * Ordered alphabetically using scriptname.
 * Scriptnames in this file should be prefixed with "spell_#holidayname_".
 */

#include "ScriptMgr.h"
#include "CellImpl.h"
#include "CreatureAIImpl.h"
#include "GridNotifiersImpl.h"
#include "Player.h"
#include "SpellAuraEffects.h"
#include "SpellScript.h"
#include "Vehicle.h"
#include "World.h"

// 45102 Romantic Picnic
enum SpellsPicnic
{
    SPELL_BASKET_CHECK              = 45119, // Holiday - Valentine - Romantic Picnic Near Basket Check
    SPELL_MEAL_PERIODIC             = 45103, // Holiday - Valentine - Romantic Picnic Meal Periodic - effect dummy
    SPELL_MEAL_EAT_VISUAL           = 45120, // Holiday - Valentine - Romantic Picnic Meal Eat Visual
    //SPELL_MEAL_PARTICLE             = 45114, // Holiday - Valentine - Romantic Picnic Meal Particle - unused
    SPELL_DRINK_VISUAL              = 45121, // Holiday - Valentine - Romantic Picnic Drink Visual
    SPELL_ROMANTIC_PICNIC_ACHIEV    = 45123, // Romantic Picnic periodic = 5000
};

class spell_love_is_in_the_air_romantic_picnic : public SpellScriptLoader
{
    public:
        spell_love_is_in_the_air_romantic_picnic() : SpellScriptLoader("spell_love_is_in_the_air_romantic_picnic") { }

        class spell_love_is_in_the_air_romantic_picnic_AuraScript : public AuraScript
        {
            PrepareAuraScript(spell_love_is_in_the_air_romantic_picnic_AuraScript);

            void OnApply(AuraEffect const* /*aurEff*/, AuraEffectHandleModes /*mode*/)
            {
                Unit* target = GetTarget();
                target->SetStandState(UNIT_STAND_STATE_SIT);
                target->CastSpell(target, SPELL_MEAL_PERIODIC, false);
            }

            void OnPeriodic(AuraEffect const* /*aurEff*/)
            {
                // Every 5 seconds
                Unit* target = GetTarget();
                Unit* caster = GetCaster();

                // If our player is no longer sit, remove all auras
                if (target->GetStandState() != UNIT_STAND_STATE_SIT)
                {
                    target->RemoveAura(SPELL_ROMANTIC_PICNIC_ACHIEV);
                    target->RemoveAura(GetAura());
                    return;
                }

                target->CastSpell(target, SPELL_BASKET_CHECK, false); // unknown use, it targets Romantic Basket
                target->CastSpell(target, RAND(SPELL_MEAL_EAT_VISUAL, SPELL_DRINK_VISUAL), false);

                bool foundSomeone = false;
                // For nearby players, check if they have the same aura. If so, cast Romantic Picnic (45123)
                // required by achievement and "hearts" visual
                std::list<Player*> playerList;
                Trinity::AnyPlayerInObjectRangeCheck checker(target, INTERACTION_DISTANCE*2);
                Trinity::PlayerListSearcher<Trinity::AnyPlayerInObjectRangeCheck> searcher(target, playerList, checker);
                Cell::VisitWorldObjects(target, searcher, INTERACTION_DISTANCE * 2);
                for (std::list<Player*>::const_iterator itr = playerList.begin(); itr != playerList.end(); ++itr)
                {
                    if ((*itr) != target && (*itr)->HasAura(GetId())) // && (*itr)->GetStandState() == UNIT_STAND_STATE_SIT)
                    {
                        if (caster)
                        {
                            caster->CastSpell(*itr, SPELL_ROMANTIC_PICNIC_ACHIEV, true);
                            caster->CastSpell(target, SPELL_ROMANTIC_PICNIC_ACHIEV, true);
                        }
                        foundSomeone = true;
                        // break;
                    }
                }

                if (!foundSomeone && target->HasAura(SPELL_ROMANTIC_PICNIC_ACHIEV))
                    target->RemoveAura(SPELL_ROMANTIC_PICNIC_ACHIEV);
            }

            void Register() override
            {
                AfterEffectApply += AuraEffectApplyFn(spell_love_is_in_the_air_romantic_picnic_AuraScript::OnApply, EFFECT_0, SPELL_AURA_PERIODIC_DUMMY, AURA_EFFECT_HANDLE_REAL);
                OnEffectPeriodic += AuraEffectPeriodicFn(spell_love_is_in_the_air_romantic_picnic_AuraScript::OnPeriodic, EFFECT_0, SPELL_AURA_PERIODIC_DUMMY);
            }
        };

        AuraScript* GetAuraScript() const override
        {
            return new spell_love_is_in_the_air_romantic_picnic_AuraScript();
        }
};

enum HallowEndCandysSpells
{
    SPELL_HALLOWS_END_CANDY_ORANGE_GIANT          = 24924, // Effect 1: Apply Aura: Mod Size, Value: 30%
    SPELL_HALLOWS_END_CANDY_SKELETON              = 24925, // Effect 1: Apply Aura: Change Model (Skeleton). Effect 2: Apply Aura: Underwater Breathing
    SPELL_HALLOWS_END_CANDY_PIRATE                = 24926, // Effect 1: Apply Aura: Increase Swim Speed, Value: 50%
    SPELL_HALLOWS_END_CANDY_GHOST                 = 24927, // Effect 1: Apply Aura: Levitate / Hover. Effect 2: Apply Aura: Slow Fall, Effect 3: Apply Aura: Water Walking
    SPELL_HALLOWS_END_CANDY_FEMALE_DEFIAS_PIRATE  = 44742, // Effect 1: Apply Aura: Change Model (Defias Pirate, Female). Effect 2: Increase Swim Speed, Value: 50%
    SPELL_HALLOWS_END_CANDY_MALE_DEFIAS_PIRATE    = 44743  // Effect 1: Apply Aura: Change Model (Defias Pirate, Male).   Effect 2: Increase Swim Speed, Value: 50%
};

// 24930 - Hallow's End Candy
class spell_hallow_end_candy : public SpellScriptLoader
{
    public:
        spell_hallow_end_candy() : SpellScriptLoader("spell_hallow_end_candy") { }

        class spell_hallow_end_candy_SpellScript : public SpellScript
        {
            PrepareSpellScript(spell_hallow_end_candy_SpellScript);

            bool Validate(SpellInfo const* /*spellInfo*/) override
            {
                return ValidateSpellInfo(spells);
            }

            void HandleDummy(SpellEffIndex /*effIndex*/)
            {
                GetCaster()->CastSpell(GetCaster(), spells[urand(0, 3)], true);
            }

            void Register() override
            {
                OnEffectHit += SpellEffectFn(spell_hallow_end_candy_SpellScript::HandleDummy, EFFECT_0, SPELL_EFFECT_DUMMY);
            }

        private:
            static uint32 const spells[4];
        };

        SpellScript* GetSpellScript() const override
        {
            return new spell_hallow_end_candy_SpellScript();
        }
};

uint32 const spell_hallow_end_candy::spell_hallow_end_candy_SpellScript::spells[4] =
{
    SPELL_HALLOWS_END_CANDY_ORANGE_GIANT,
    SPELL_HALLOWS_END_CANDY_SKELETON,
    SPELL_HALLOWS_END_CANDY_PIRATE,
    SPELL_HALLOWS_END_CANDY_GHOST
};

// 24926 - Hallow's End Candy
class spell_hallow_end_candy_pirate : public SpellScriptLoader
{
    public:
        spell_hallow_end_candy_pirate() : SpellScriptLoader("spell_hallow_end_candy_pirate") { }

        class spell_hallow_end_candy_pirate_AuraScript : public AuraScript
        {
            PrepareAuraScript(spell_hallow_end_candy_pirate_AuraScript);

            bool Validate(SpellInfo const* /*spellInfo*/) override
            {
                return ValidateSpellInfo(
                {
                    SPELL_HALLOWS_END_CANDY_FEMALE_DEFIAS_PIRATE,
                    SPELL_HALLOWS_END_CANDY_MALE_DEFIAS_PIRATE
                });
            }

            void HandleApply(AuraEffect const* /*aurEff*/, AuraEffectHandleModes /*mode*/)
            {
<<<<<<< HEAD
                uint8 gender = GetTarget()->GetTypeId() == TYPEID_PLAYER ? GetTarget()->ToPlayer()->GetNativeGender() : GetTarget()->GetGender();
                uint32 spell = gender == GENDER_FEMALE ? SPELL_HALLOWS_END_CANDY_FEMALE_DEFIAS_PIRATE : SPELL_HALLOWS_END_CANDY_MALE_DEFIAS_PIRATE;
=======
                uint32 spell = GetTarget()->GetGender() == GENDER_FEMALE ? SPELL_HALLOWS_END_CANDY_FEMALE_DEFIAS_PIRATE : SPELL_HALLOWS_END_CANDY_MALE_DEFIAS_PIRATE;
>>>>>>> 401777d0
                GetTarget()->CastSpell(GetTarget(), spell, true);
            }

            void HandleRemove(AuraEffect const* /*aurEff*/, AuraEffectHandleModes /*mode*/)
            {
<<<<<<< HEAD
                uint8 gender = GetTarget()->GetTypeId() == TYPEID_PLAYER ? GetTarget()->ToPlayer()->GetNativeGender() : GetTarget()->GetGender();
                uint32 spell = gender == GENDER_FEMALE ? SPELL_HALLOWS_END_CANDY_FEMALE_DEFIAS_PIRATE : SPELL_HALLOWS_END_CANDY_MALE_DEFIAS_PIRATE;
=======
                uint32 spell = GetTarget()->GetGender() == GENDER_FEMALE ? SPELL_HALLOWS_END_CANDY_FEMALE_DEFIAS_PIRATE : SPELL_HALLOWS_END_CANDY_MALE_DEFIAS_PIRATE;
>>>>>>> 401777d0
                GetTarget()->RemoveAurasDueToSpell(spell);
            }

            void Register() override
            {
                AfterEffectApply += AuraEffectApplyFn(spell_hallow_end_candy_pirate_AuraScript::HandleApply, EFFECT_0, SPELL_AURA_MOD_INCREASE_SWIM_SPEED, AURA_EFFECT_HANDLE_REAL);
                AfterEffectRemove += AuraEffectRemoveFn(spell_hallow_end_candy_pirate_AuraScript::HandleRemove, EFFECT_0, SPELL_AURA_MOD_INCREASE_SWIM_SPEED, AURA_EFFECT_HANDLE_REAL);
            }
        };

        AuraScript* GetAuraScript() const override
        {
            return new spell_hallow_end_candy_pirate_AuraScript();
        }
};

// 24750 Trick
enum TrickSpells
{
    SPELL_PIRATE_COSTUME_MALE           = 24708,
    SPELL_PIRATE_COSTUME_FEMALE         = 24709,
    SPELL_NINJA_COSTUME_MALE            = 24710,
    SPELL_NINJA_COSTUME_FEMALE          = 24711,
    SPELL_LEPER_GNOME_COSTUME_MALE      = 24712,
    SPELL_LEPER_GNOME_COSTUME_FEMALE    = 24713,
    SPELL_SKELETON_COSTUME              = 24723,
    SPELL_GHOST_COSTUME_MALE            = 24735,
    SPELL_GHOST_COSTUME_FEMALE          = 24736,
    SPELL_TRICK_BUFF                    = 24753,
};

class spell_hallow_end_trick : public SpellScriptLoader
{
    public:
        spell_hallow_end_trick() : SpellScriptLoader("spell_hallow_end_trick") { }

        class spell_hallow_end_trick_SpellScript : public SpellScript
        {
            PrepareSpellScript(spell_hallow_end_trick_SpellScript);

            bool Validate(SpellInfo const* /*spell*/) override
            {
                return ValidateSpellInfo(
                {
                    SPELL_PIRATE_COSTUME_MALE,
                    SPELL_PIRATE_COSTUME_FEMALE,
                    SPELL_NINJA_COSTUME_MALE,
                    SPELL_NINJA_COSTUME_FEMALE,
                    SPELL_LEPER_GNOME_COSTUME_MALE,
                    SPELL_LEPER_GNOME_COSTUME_FEMALE,
                    SPELL_SKELETON_COSTUME,
                    SPELL_GHOST_COSTUME_MALE,
                    SPELL_GHOST_COSTUME_FEMALE,
                    SPELL_TRICK_BUFF
                });
            }

            void HandleScript(SpellEffIndex /*effIndex*/)
            {
                Unit* caster = GetCaster();
                if (Player* target = GetHitPlayer())
                {
<<<<<<< HEAD
                    uint8 gender = target->GetNativeGender();
=======
                    uint8 gender = target->GetGender();
>>>>>>> 401777d0
                    uint32 spellId = SPELL_TRICK_BUFF;
                    switch (urand(0, 5))
                    {
                        case 1:
                            spellId = gender ? SPELL_LEPER_GNOME_COSTUME_FEMALE : SPELL_LEPER_GNOME_COSTUME_MALE;
                            break;
                        case 2:
                            spellId = gender ? SPELL_PIRATE_COSTUME_FEMALE : SPELL_PIRATE_COSTUME_MALE;
                            break;
                        case 3:
                            spellId = gender ? SPELL_GHOST_COSTUME_FEMALE : SPELL_GHOST_COSTUME_MALE;
                            break;
                        case 4:
                            spellId = gender ? SPELL_NINJA_COSTUME_FEMALE : SPELL_NINJA_COSTUME_MALE;
                            break;
                        case 5:
                            spellId = SPELL_SKELETON_COSTUME;
                            break;
                        default:
                            break;
                    }

                    caster->CastSpell(target, spellId, true);
                }
            }

            void Register() override
            {
                OnEffectHitTarget += SpellEffectFn(spell_hallow_end_trick_SpellScript::HandleScript, EFFECT_0, SPELL_EFFECT_SCRIPT_EFFECT);
            }
        };

        SpellScript* GetSpellScript() const override
        {
            return new spell_hallow_end_trick_SpellScript();
        }
};

// 24751 Trick or Treat
enum TrickOrTreatSpells
{
    SPELL_TRICK                 = 24714,
    SPELL_TREAT                 = 24715,
    SPELL_TRICKED_OR_TREATED    = 24755,
    SPELL_TRICKY_TREAT_SPEED    = 42919,
    SPELL_TRICKY_TREAT_TRIGGER  = 42965,
    SPELL_UPSET_TUMMY           = 42966
};

class spell_hallow_end_trick_or_treat : public SpellScriptLoader
{
    public:
        spell_hallow_end_trick_or_treat() : SpellScriptLoader("spell_hallow_end_trick_or_treat") { }

        class spell_hallow_end_trick_or_treat_SpellScript : public SpellScript
        {
            PrepareSpellScript(spell_hallow_end_trick_or_treat_SpellScript);

            bool Validate(SpellInfo const* /*spell*/) override
            {
                return ValidateSpellInfo({ SPELL_TRICK, SPELL_TREAT, SPELL_TRICKED_OR_TREATED });
            }

            void HandleScript(SpellEffIndex /*effIndex*/)
            {
                Unit* caster = GetCaster();
                if (Player* target = GetHitPlayer())
                {
                    caster->CastSpell(target, roll_chance_i(50) ? SPELL_TRICK : SPELL_TREAT, true);
                    caster->CastSpell(target, SPELL_TRICKED_OR_TREATED, true);
                }
            }

            void Register() override
            {
                OnEffectHitTarget += SpellEffectFn(spell_hallow_end_trick_or_treat_SpellScript::HandleScript, EFFECT_0, SPELL_EFFECT_SCRIPT_EFFECT);
            }
        };

        SpellScript* GetSpellScript() const override
        {
            return new spell_hallow_end_trick_or_treat_SpellScript();
        }
};

class spell_hallow_end_tricky_treat : public SpellScriptLoader
{
    public:
        spell_hallow_end_tricky_treat() : SpellScriptLoader("spell_hallow_end_tricky_treat") { }

        class spell_hallow_end_tricky_treat_SpellScript : public SpellScript
        {
            PrepareSpellScript(spell_hallow_end_tricky_treat_SpellScript);

            bool Validate(SpellInfo const* /*spell*/) override
            {
                return ValidateSpellInfo(
                {
                    SPELL_TRICKY_TREAT_SPEED,
                    SPELL_TRICKY_TREAT_TRIGGER,
                    SPELL_UPSET_TUMMY
                });
            }

            void HandleScript(SpellEffIndex /*effIndex*/)
            {
                Unit* caster = GetCaster();
                if (caster->HasAura(SPELL_TRICKY_TREAT_TRIGGER) && caster->GetAuraCount(SPELL_TRICKY_TREAT_SPEED) > 3 && roll_chance_i(33))
                    caster->CastSpell(caster, SPELL_UPSET_TUMMY, true);
            }

            void Register() override
            {
                OnEffectHitTarget += SpellEffectFn(spell_hallow_end_tricky_treat_SpellScript::HandleScript, EFFECT_0, SPELL_EFFECT_SCRIPT_EFFECT);
            }
        };

        SpellScript* GetSpellScript() const override
        {
            return new spell_hallow_end_tricky_treat_SpellScript();
        }
};

// Hallowed wands
enum HallowendData
{
    //wand spells
    SPELL_HALLOWED_WAND_PIRATE             = 24717,
    SPELL_HALLOWED_WAND_NINJA              = 24718,
    SPELL_HALLOWED_WAND_LEPER_GNOME        = 24719,
    SPELL_HALLOWED_WAND_RANDOM             = 24720,
    SPELL_HALLOWED_WAND_SKELETON           = 24724,
    SPELL_HALLOWED_WAND_WISP               = 24733,
    SPELL_HALLOWED_WAND_GHOST              = 24737,
    SPELL_HALLOWED_WAND_BAT                = 24741
};

class spell_hallow_end_wand : public SpellScriptLoader
{
public:
    spell_hallow_end_wand() : SpellScriptLoader("spell_hallow_end_wand") {}

    class spell_hallow_end_wand_SpellScript : public SpellScript
    {
        PrepareSpellScript(spell_hallow_end_wand_SpellScript);

        bool Validate(SpellInfo const* /*spellEntry*/) override
        {
            return ValidateSpellInfo(
            {
                SPELL_PIRATE_COSTUME_MALE,
                SPELL_PIRATE_COSTUME_FEMALE,
                SPELL_NINJA_COSTUME_MALE,
                SPELL_NINJA_COSTUME_FEMALE,
                SPELL_LEPER_GNOME_COSTUME_MALE,
                SPELL_LEPER_GNOME_COSTUME_FEMALE,
                SPELL_GHOST_COSTUME_MALE,
                SPELL_GHOST_COSTUME_FEMALE
            });
        }

        void HandleScriptEffect()
        {
            Unit* caster = GetCaster();
            Unit* target = GetHitUnit();

            uint32 spellId = 0;
<<<<<<< HEAD
            uint8 gender = target->GetTypeId() == TYPEID_PLAYER ? target->ToPlayer()->GetNativeGender() : target->GetGender();
=======
            uint8 gender = target->GetGender();
>>>>>>> 401777d0

            switch (GetSpellInfo()->Id)
            {
                case SPELL_HALLOWED_WAND_LEPER_GNOME:
                    spellId = gender ? SPELL_LEPER_GNOME_COSTUME_FEMALE : SPELL_LEPER_GNOME_COSTUME_MALE;
                    break;
                case SPELL_HALLOWED_WAND_PIRATE:
                    spellId = gender ? SPELL_PIRATE_COSTUME_FEMALE : SPELL_PIRATE_COSTUME_MALE;
                    break;
                case SPELL_HALLOWED_WAND_GHOST:
                    spellId = gender ? SPELL_GHOST_COSTUME_FEMALE : SPELL_GHOST_COSTUME_MALE;
                    break;
                case SPELL_HALLOWED_WAND_NINJA:
                    spellId = gender ? SPELL_NINJA_COSTUME_FEMALE : SPELL_NINJA_COSTUME_MALE;
                    break;
                case SPELL_HALLOWED_WAND_RANDOM:
                    spellId = RAND(SPELL_HALLOWED_WAND_PIRATE, SPELL_HALLOWED_WAND_NINJA, SPELL_HALLOWED_WAND_LEPER_GNOME, SPELL_HALLOWED_WAND_SKELETON, SPELL_HALLOWED_WAND_WISP, SPELL_HALLOWED_WAND_GHOST, SPELL_HALLOWED_WAND_BAT);
                    break;
                default:
                    return;
            }
            caster->CastSpell(target, spellId, true);
        }

        void Register() override
        {
            AfterHit += SpellHitFn(spell_hallow_end_wand_SpellScript::HandleScriptEffect);
        }
    };

    SpellScript* GetSpellScript() const override
    {
        return new spell_hallow_end_wand_SpellScript();
    }
};

enum PilgrimsBountyBuffFood
{
    // Pilgrims Bounty Buff Food
    SPELL_WELL_FED_AP_TRIGGER       = 65414,
    SPELL_WELL_FED_ZM_TRIGGER       = 65412,
    SPELL_WELL_FED_HIT_TRIGGER      = 65416,
    SPELL_WELL_FED_HASTE_TRIGGER    = 65410,
    SPELL_WELL_FED_SPIRIT_TRIGGER   = 65415
};

class spell_pilgrims_bounty_buff_food : public SpellScriptLoader
{
    private:
        uint32 const _triggeredSpellId;
    public:
        spell_pilgrims_bounty_buff_food(char const* name, uint32 triggeredSpellId) : SpellScriptLoader(name), _triggeredSpellId(triggeredSpellId) { }

        class spell_pilgrims_bounty_buff_food_AuraScript : public AuraScript
        {
            PrepareAuraScript(spell_pilgrims_bounty_buff_food_AuraScript);
        private:
            uint32 const _triggeredSpellId;

        public:
            spell_pilgrims_bounty_buff_food_AuraScript(uint32 triggeredSpellId) : AuraScript(), _triggeredSpellId(triggeredSpellId)
            {
                _handled = false;
            }

            void HandleTriggerSpell(AuraEffect const* /*aurEff*/)
            {
                PreventDefaultAction();
                if (_handled)
                    return;

                _handled = true;
                GetTarget()->CastSpell(GetTarget(), _triggeredSpellId, true);
            }

            void Register() override
            {
                OnEffectPeriodic += AuraEffectPeriodicFn(spell_pilgrims_bounty_buff_food_AuraScript::HandleTriggerSpell, EFFECT_2, SPELL_AURA_PERIODIC_TRIGGER_SPELL);
            }

            bool _handled;
        };

        AuraScript* GetAuraScript() const override
        {
            return new spell_pilgrims_bounty_buff_food_AuraScript(_triggeredSpellId);
        }
};

enum FeastOnSpells
{
    FEAST_ON_TURKEY                     = 61784,
    FEAST_ON_CRANBERRIES                = 61785,
    FEAST_ON_SWEET_POTATOES             = 61786,
    FEAST_ON_PIE                        = 61787,
    FEAST_ON_STUFFING                   = 61788,
    SPELL_CRANBERRY_HELPINS             = 61841,
    SPELL_TURKEY_HELPINS                = 61842,
    SPELL_STUFFING_HELPINS              = 61843,
    SPELL_SWEET_POTATO_HELPINS          = 61844,
    SPELL_PIE_HELPINS                   = 61845,
    SPELL_ON_PLATE_EAT_VISUAL           = 61826
};

class spell_pilgrims_bounty_feast_on : public SpellScriptLoader
{
    public:
        spell_pilgrims_bounty_feast_on() : SpellScriptLoader("spell_pilgrims_bounty_feast_on") { }

        class spell_pilgrims_bounty_feast_on_SpellScript : public SpellScript
        {
            PrepareSpellScript(spell_pilgrims_bounty_feast_on_SpellScript);

            void HandleDummy(SpellEffIndex /*effIndex*/)
            {
                Unit* caster = GetCaster();

                uint32 _spellId = 0;
                switch (GetSpellInfo()->Id)
                {
                    case FEAST_ON_TURKEY:
                        _spellId = SPELL_TURKEY_HELPINS;
                        break;
                    case FEAST_ON_CRANBERRIES:
                        _spellId = SPELL_CRANBERRY_HELPINS;
                        break;
                    case FEAST_ON_SWEET_POTATOES:
                        _spellId = SPELL_SWEET_POTATO_HELPINS;
                        break;
                    case FEAST_ON_PIE:
                        _spellId = SPELL_PIE_HELPINS;
                        break;
                    case FEAST_ON_STUFFING:
                        _spellId = SPELL_STUFFING_HELPINS;
                        break;
                    default:
                        return;
                }

                if (Vehicle* vehicle = caster->GetVehicleKit())
                    if (Unit* target = vehicle->GetPassenger(0))
                        if (Player* player = target->ToPlayer())
                        {
                            player->CastSpell(player, SPELL_ON_PLATE_EAT_VISUAL, true);
                            caster->CastSpell(player, _spellId, player->GetGUID());
                        }

                if (Aura* aura = caster->GetAura(GetEffectValue()))
                {
                    if (aura->GetStackAmount() == 1)
                        caster->RemoveAurasDueToSpell(aura->GetSpellInfo()->Effects[EFFECT_0].CalcValue());
                    aura->ModStackAmount(-1);
                }
            }

            void Register() override
            {
                OnEffectHitTarget += SpellEffectFn(spell_pilgrims_bounty_feast_on_SpellScript::HandleDummy, EFFECT_0, SPELL_EFFECT_DUMMY);
            }
        };

        SpellScript* GetSpellScript() const override
        {
            return new spell_pilgrims_bounty_feast_on_SpellScript();
        }
};

enum TheTurkinator
{
    SPELL_KILL_COUNTER_VISUAL       = 62015,
    SPELL_KILL_COUNTER_VISUAL_MAX   = 62021,
    EMOTE_TURKEY_HUNTER             = 0,
    EMOTE_TURKEY_DOMINATION         = 1,
    EMOTE_TURKEY_SLAUGHTER          = 2,
    EMOTE_TURKEY_TRIUMPH            = 3
};

class spell_pilgrims_bounty_turkey_tracker : public SpellScriptLoader
{
    public:
        spell_pilgrims_bounty_turkey_tracker() : SpellScriptLoader("spell_pilgrims_bounty_turkey_tracker") { }

        class spell_pilgrims_bounty_turkey_tracker_SpellScript : public SpellScript
        {
            PrepareSpellScript(spell_pilgrims_bounty_turkey_tracker_SpellScript);

            bool Validate(SpellInfo const* /*spell*/) override
            {
                return ValidateSpellInfo({ SPELL_KILL_COUNTER_VISUAL, SPELL_KILL_COUNTER_VISUAL_MAX });
            }

            void HandleScript(SpellEffIndex /*effIndex*/)
            {
                Creature* caster = GetCaster()->ToCreature();
                Unit* target = GetHitUnit();

                if (!target || !caster)
                    return;

                if (target->HasAura(SPELL_KILL_COUNTER_VISUAL_MAX))
                    return;

                if (Aura const* aura = target->GetAura(GetSpellInfo()->Id))
                {
                    switch (aura->GetStackAmount())
                    {
                        case 10:
                            caster->AI()->Talk(EMOTE_TURKEY_HUNTER, target);
                            break;
                        case 20:
                            caster->AI()->Talk(EMOTE_TURKEY_DOMINATION, target);
                            break;
                        case 30:
                            caster->AI()->Talk(EMOTE_TURKEY_SLAUGHTER, target);
                            break;
                        case 40:
                            caster->AI()->Talk(EMOTE_TURKEY_TRIUMPH, target);
                            target->CastSpell(target, SPELL_KILL_COUNTER_VISUAL_MAX, true);
                            target->RemoveAurasDueToSpell(GetSpellInfo()->Id);
                            break;
                        default:
                            return;
                    }
                    target->CastSpell(target, SPELL_KILL_COUNTER_VISUAL, true);
                }
            }

            void Register() override
            {
                OnEffectHitTarget += SpellEffectFn(spell_pilgrims_bounty_turkey_tracker_SpellScript::HandleScript, EFFECT_1, SPELL_EFFECT_SCRIPT_EFFECT);
            }
        };

        SpellScript* GetSpellScript() const override
        {
            return new spell_pilgrims_bounty_turkey_tracker_SpellScript();
        }
};

enum SpiritOfSharing
{
    SPELL_THE_SPIRIT_OF_SHARING    = 61849
};

class spell_pilgrims_bounty_well_fed : public SpellScriptLoader
{
    private:
        uint32 _triggeredSpellId;

    public:
        spell_pilgrims_bounty_well_fed(char const* name, uint32 triggeredSpellId) : SpellScriptLoader(name), _triggeredSpellId(triggeredSpellId) { }

        class spell_pilgrims_bounty_well_fed_SpellScript : public SpellScript
        {
            PrepareSpellScript(spell_pilgrims_bounty_well_fed_SpellScript);

            uint32 _triggeredSpellId;

        public:
            spell_pilgrims_bounty_well_fed_SpellScript(uint32 triggeredSpellId) : SpellScript(), _triggeredSpellId(triggeredSpellId) { }

        private:
            bool Validate(SpellInfo const* /*spell*/) override
            {
                return ValidateSpellInfo({ _triggeredSpellId });
            }

            void HandleScript(SpellEffIndex effIndex)
            {
                PreventHitDefaultEffect(effIndex);
                Player* target = GetHitPlayer();
                if (!target)
                    return;

                if (Aura const* aura = target->GetAura(GetSpellInfo()->Id))
                {
                    if (aura->GetStackAmount() == 5)
                        target->CastSpell(target, _triggeredSpellId, true);
                }

                Aura const* turkey = target->GetAura(SPELL_TURKEY_HELPINS);
                Aura const* cranberies = target->GetAura(SPELL_CRANBERRY_HELPINS);
                Aura const* stuffing = target->GetAura(SPELL_STUFFING_HELPINS);
                Aura const* sweetPotatoes = target->GetAura(SPELL_SWEET_POTATO_HELPINS);
                Aura const* pie = target->GetAura(SPELL_PIE_HELPINS);

                if ((turkey && turkey->GetStackAmount() == 5) && (cranberies && cranberies->GetStackAmount() == 5) && (stuffing && stuffing->GetStackAmount() == 5)
                    && (sweetPotatoes && sweetPotatoes->GetStackAmount() == 5) && (pie && pie->GetStackAmount() == 5))
                {
                    target->CastSpell(target, SPELL_THE_SPIRIT_OF_SHARING, true);
                    target->RemoveAurasDueToSpell(SPELL_TURKEY_HELPINS);
                    target->RemoveAurasDueToSpell(SPELL_CRANBERRY_HELPINS);
                    target->RemoveAurasDueToSpell(SPELL_STUFFING_HELPINS);
                    target->RemoveAurasDueToSpell(SPELL_SWEET_POTATO_HELPINS);
                    target->RemoveAurasDueToSpell(SPELL_PIE_HELPINS);
                }
            }

            void Register() override
            {
                OnEffectHitTarget += SpellEffectFn(spell_pilgrims_bounty_well_fed_SpellScript::HandleScript, EFFECT_1, SPELL_EFFECT_SCRIPT_EFFECT);
            }
        };

        SpellScript* GetSpellScript() const override
        {
            return new spell_pilgrims_bounty_well_fed_SpellScript(_triggeredSpellId);
        }
};

enum BountifulTableMisc
{
    SEAT_PLAYER                             = 0,
    SEAT_PLATE_HOLDER                       = 6,
    NPC_BOUNTIFUL_TABLE                     = 32823,
    SPELL_ON_PLATE_TURKEY                   = 61928,
    SPELL_ON_PLATE_CRANBERRIES              = 61925,
    SPELL_ON_PLATE_STUFFING                 = 61927,
    SPELL_ON_PLATE_SWEET_POTATOES           = 61929,
    SPELL_ON_PLATE_PIE                      = 61926,
    SPELL_PASS_THE_TURKEY                   = 66373,
    SPELL_PASS_THE_CRANBERRIES              = 66372,
    SPELL_PASS_THE_STUFFING                 = 66375,
    SPELL_PASS_THE_SWEET_POTATOES           = 66376,
    SPELL_PASS_THE_PIE                      = 66374,
    SPELL_ON_PLATE_VISUAL_PIE               = 61825,
    SPELL_ON_PLATE_VISUAL_CRANBERRIES       = 61821,
    SPELL_ON_PLATE_VISUAL_POTATOES          = 61824,
    SPELL_ON_PLATE_VISUAL_TURKEY            = 61822,
    SPELL_ON_PLATE_VISUAL_STUFFING          = 61823,
    SPELL_A_SERVING_OF_CRANBERRIES_PLATE    = 61833,
    SPELL_A_SERVING_OF_TURKEY_PLATE         = 61835,
    SPELL_A_SERVING_OF_STUFFING_PLATE       = 61836,
    SPELL_A_SERVING_OF_SWEET_POTATOES_PLATE = 61837,
    SPELL_A_SERVING_OF_PIE_PLATE            = 61838,
    SPELL_A_SERVING_OF_CRANBERRIES_CHAIR    = 61804,
    SPELL_A_SERVING_OF_TURKEY_CHAIR         = 61807,
    SPELL_A_SERVING_OF_STUFFING_CHAIR       = 61806,
    SPELL_A_SERVING_OF_SWEET_POTATOES_CHAIR = 61808,
    SPELL_A_SERVING_OF_PIE_CHAIR            = 61805
};

/* 66250 - Pass The Turkey
   66259 - Pass The Stuffing
   66260 - Pass The Pie
   66261 - Pass The Cranberries
   66262 - Pass The Sweet Potatoes */
class spell_pilgrims_bounty_on_plate : public SpellScriptLoader
{
    private:
        uint32 _triggeredSpellId1;
        uint32 _triggeredSpellId2;
        uint32 _triggeredSpellId3;
        uint32 _triggeredSpellId4;

    public:
        spell_pilgrims_bounty_on_plate(char const* name, uint32 triggeredSpellId1, uint32 triggeredSpellId2, uint32 triggeredSpellId3, uint32 triggeredSpellId4) : SpellScriptLoader(name),
            _triggeredSpellId1(triggeredSpellId1), _triggeredSpellId2(triggeredSpellId2), _triggeredSpellId3(triggeredSpellId3), _triggeredSpellId4(triggeredSpellId4) { }

        class spell_pilgrims_bounty_on_plate_SpellScript : public SpellScript
        {
            PrepareSpellScript(spell_pilgrims_bounty_on_plate_SpellScript);

            uint32 _triggeredSpellId1;
            uint32 _triggeredSpellId2;
            uint32 _triggeredSpellId3;
            uint32 _triggeredSpellId4;

        public:
            spell_pilgrims_bounty_on_plate_SpellScript(uint32 triggeredSpellId1, uint32 triggeredSpellId2, uint32 triggeredSpellId3, uint32 triggeredSpellId4) : SpellScript(),
                _triggeredSpellId1(triggeredSpellId1), _triggeredSpellId2(triggeredSpellId2), _triggeredSpellId3(triggeredSpellId3), _triggeredSpellId4(triggeredSpellId4) { }

        private:
            bool Validate(SpellInfo const* /*spell*/) override
            {
                return ValidateSpellInfo(
                {
                    _triggeredSpellId1,
                    _triggeredSpellId2,
                    _triggeredSpellId3,
                    _triggeredSpellId4
                });
            }

            Vehicle* GetTable(Unit* target)
            {
                if (target->GetTypeId() == TYPEID_PLAYER)
                {
                    if (Unit* vehBase = target->GetVehicleBase())
                        if (Vehicle* table = vehBase->GetVehicle())
                            if (table->GetCreatureEntry() == NPC_BOUNTIFUL_TABLE)
                                return table;
                }
                else if (Vehicle* veh = target->GetVehicle())
                    if (veh->GetCreatureEntry() == NPC_BOUNTIFUL_TABLE)
                        return veh;

                return nullptr;
            }

            Unit* GetPlateInSeat(Vehicle* table, uint8 seat)
            {
                if (Unit* holderUnit = table->GetPassenger(SEAT_PLATE_HOLDER))
                    if (Vehicle* holder = holderUnit->GetVehicleKit())
                        if (Unit* plate = holder->GetPassenger(seat))
                            return plate;

                return nullptr;
            }

            void HandleDummy(SpellEffIndex /*effIndex*/)
            {
                Unit* caster = GetCaster();
                Unit* target = GetHitUnit();
                if (!target || caster == target)
                    return;

                Vehicle* table = GetTable(caster);
                if (!table || table != GetTable(target))
                    return;

                if (Vehicle* casterChair = caster->GetVehicleKit())
                    if (Unit* casterPlr = casterChair->GetPassenger(SEAT_PLAYER))
                    {
                        if (casterPlr == target)
                            return;

                        casterPlr->CastSpell(casterPlr, _triggeredSpellId2, true); //Credit for Sharing is Caring(always)

                        uint8 seat = target->GetTransSeat();
                        if (target->GetTypeId() == TYPEID_PLAYER && target->GetVehicleBase())
                            seat = target->GetVehicleBase()->GetTransSeat();

                        if (Unit* plate = GetPlateInSeat(table, seat))
                        {
                            if (target->GetTypeId() == TYPEID_PLAYER) //Food Fight case
                            {
                                casterPlr->CastSpell(target, _triggeredSpellId1, true);
                                caster->CastSpell(target->GetVehicleBase(), _triggeredSpellId4, true); //CanEat-chair(always)
                            }
                            else
                            {
                                casterPlr->CastSpell(plate, _triggeredSpellId3, true); //Food Visual on plate
                                caster->CastSpell(target, _triggeredSpellId4, true); //CanEat-chair(always)
                            }
                        }
                    }
            }

            void Register() override
            {
                OnEffectHitTarget += SpellEffectFn(spell_pilgrims_bounty_on_plate_SpellScript::HandleDummy, EFFECT_0, SPELL_EFFECT_DUMMY);
            }
        };

        SpellScript* GetSpellScript() const override
        {
            return new spell_pilgrims_bounty_on_plate_SpellScript(_triggeredSpellId1, _triggeredSpellId2, _triggeredSpellId3, _triggeredSpellId4);
        }
};

/* 61804 - A Serving of Cranberries
   61805 - A Serving of Pie
   61806 - A Serving of Stuffing
   61807 - A Serving of Turkey
   61808 - A Serving of Sweet Potatoes
   61793 - Cranberry Server
   61794 - Pie Server
   61795 - Stuffing Server
   61796 - Turkey Server
   61797 - Sweet Potatoes Server */
class spell_pilgrims_bounty_a_serving_of : public SpellScriptLoader
{
    private:
        uint32 _triggeredSpellId;
    public:
        spell_pilgrims_bounty_a_serving_of(char const* name, uint32 triggeredSpellId) : SpellScriptLoader(name), _triggeredSpellId(triggeredSpellId) { }

        class spell_pilgrims_bounty_a_serving_of_AuraScript : public AuraScript
        {
            PrepareAuraScript(spell_pilgrims_bounty_a_serving_of_AuraScript);

            uint32 _triggeredSpellId;

        public:
            spell_pilgrims_bounty_a_serving_of_AuraScript(uint32 triggeredSpellId) : AuraScript(), _triggeredSpellId(triggeredSpellId) { }

        private:
            bool Validate(SpellInfo const* /*spell*/) override
            {
                return ValidateSpellInfo({ _triggeredSpellId });
            }

            void OnApply(AuraEffect const* aurEff, AuraEffectHandleModes /*mode*/)
            {
                Unit* target = GetTarget();
                target->CastSpell(target, uint32(aurEff->GetAmount()), true);
                HandlePlate(target, true);
            }

            void OnRemove(AuraEffect const* aurEff, AuraEffectHandleModes /*mode*/)
            {
                Unit* target = GetTarget();
                target->RemoveAurasDueToSpell(aurEff->GetAmount());
                HandlePlate(target, false);
            }

            void HandlePlate(Unit* target, bool apply)
            {
                if (Vehicle* table = target->GetVehicle())
                    if (Unit* holderUnit = table->GetPassenger(SEAT_PLATE_HOLDER))
                        if (Vehicle* holder = holderUnit->GetVehicleKit())
                            if (Unit* plate = holder->GetPassenger(target->GetTransSeat()))
                            {
                                if (apply)
                                    target->CastSpell(plate, _triggeredSpellId, true);
                                else
                                    plate->RemoveAurasDueToSpell(_triggeredSpellId);
                            }
            }

            void Register() override
            {
                AfterEffectApply += AuraEffectApplyFn(spell_pilgrims_bounty_a_serving_of_AuraScript::OnApply, EFFECT_0, SPELL_AURA_DUMMY, AURA_EFFECT_HANDLE_REAL);
                OnEffectRemove += AuraEffectRemoveFn(spell_pilgrims_bounty_a_serving_of_AuraScript::OnRemove, EFFECT_0, SPELL_AURA_DUMMY, AURA_EFFECT_HANDLE_REAL);
            }
        };

        AuraScript* GetAuraScript() const override
        {
            return new spell_pilgrims_bounty_a_serving_of_AuraScript(_triggeredSpellId);
        }
};

enum Mistletoe
{
    SPELL_CREATE_MISTLETOE          = 26206,
    SPELL_CREATE_HOLLY              = 26207,
    SPELL_CREATE_SNOWFLAKES         = 45036
};

class spell_winter_veil_mistletoe : public SpellScriptLoader
{
    public:
        spell_winter_veil_mistletoe() : SpellScriptLoader("spell_winter_veil_mistletoe") { }

        class spell_winter_veil_mistletoe_SpellScript : public SpellScript
        {
            PrepareSpellScript(spell_winter_veil_mistletoe_SpellScript);

            bool Validate(SpellInfo const* /*spell*/) override
            {
                return ValidateSpellInfo(
                {
                    SPELL_CREATE_MISTLETOE,
                    SPELL_CREATE_HOLLY,
                    SPELL_CREATE_SNOWFLAKES
                });
            }

            void HandleScript(SpellEffIndex /*effIndex*/)
            {
                if (Player* target = GetHitPlayer())
                {
                    uint32 spellId = RAND(SPELL_CREATE_HOLLY, SPELL_CREATE_MISTLETOE, SPELL_CREATE_SNOWFLAKES);
                    GetCaster()->CastSpell(target, spellId, true);
                }
            }

            void Register() override
            {
                OnEffectHitTarget += SpellEffectFn(spell_winter_veil_mistletoe_SpellScript::HandleScript, EFFECT_0, SPELL_EFFECT_SCRIPT_EFFECT);
            }
        };

        SpellScript* GetSpellScript() const override
        {
            return new spell_winter_veil_mistletoe_SpellScript();
        }
};

// 26275 - PX-238 Winter Wondervolt TRAP
enum PX238WinterWondervolt
{
    SPELL_PX_238_WINTER_WONDERVOLT_TRANSFORM_1  = 26157,
    SPELL_PX_238_WINTER_WONDERVOLT_TRANSFORM_2  = 26272,
    SPELL_PX_238_WINTER_WONDERVOLT_TRANSFORM_3  = 26273,
    SPELL_PX_238_WINTER_WONDERVOLT_TRANSFORM_4  = 26274
};

uint32 const WonderboltTransformSpells[] =
{
    SPELL_PX_238_WINTER_WONDERVOLT_TRANSFORM_1,
    SPELL_PX_238_WINTER_WONDERVOLT_TRANSFORM_2,
    SPELL_PX_238_WINTER_WONDERVOLT_TRANSFORM_3,
    SPELL_PX_238_WINTER_WONDERVOLT_TRANSFORM_4
};

class spell_winter_veil_px_238_winter_wondervolt : public SpellScriptLoader
{
    public:
        spell_winter_veil_px_238_winter_wondervolt() : SpellScriptLoader("spell_winter_veil_px_238_winter_wondervolt") { }

        class spell_winter_veil_px_238_winter_wondervolt_SpellScript : public SpellScript
        {
            PrepareSpellScript(spell_winter_veil_px_238_winter_wondervolt_SpellScript);

            bool Validate(SpellInfo const* /*spellInfo*/) override
            {
                return ValidateSpellInfo(WonderboltTransformSpells);
            }

            void HandleScript(SpellEffIndex effIndex)
            {
                PreventHitDefaultEffect(effIndex);

                if (Unit* target = GetHitUnit())
                {
                    for (uint32 spell : WonderboltTransformSpells)
                        if (target->HasAura(spell))
                            return;

                    target->CastSpell(target, Trinity::Containers::SelectRandomContainerElement(WonderboltTransformSpells), true);
                }
            }

            void Register() override
            {
                OnEffectHitTarget += SpellEffectFn(spell_winter_veil_px_238_winter_wondervolt_SpellScript::HandleScript, EFFECT_0, SPELL_EFFECT_SCRIPT_EFFECT);
            }
        };

        SpellScript* GetSpellScript() const override
        {
            return new spell_winter_veil_px_238_winter_wondervolt_SpellScript();
        }
};

enum RamBlaBla
{
    SPELL_GIDDYUP                           = 42924,
    SPELL_RENTAL_RACING_RAM                 = 43883,
    SPELL_SWIFT_WORK_RAM                    = 43880,
    SPELL_RENTAL_RACING_RAM_AURA            = 42146,
    SPELL_RAM_LEVEL_NEUTRAL                 = 43310,
    SPELL_RAM_TROT                          = 42992,
    SPELL_RAM_CANTER                        = 42993,
    SPELL_RAM_GALLOP                        = 42994,
    SPELL_RAM_FATIGUE                       = 43052,
    SPELL_EXHAUSTED_RAM                     = 43332,
    SPELL_RELAY_RACE_TURN_IN                = 44501,

    // Quest
    SPELL_BREWFEST_QUEST_SPEED_BUNNY_GREEN  = 43345,
    SPELL_BREWFEST_QUEST_SPEED_BUNNY_YELLOW = 43346,
    SPELL_BREWFEST_QUEST_SPEED_BUNNY_RED    = 43347
};

// 42924 - Giddyup!
class spell_brewfest_giddyup : public SpellScriptLoader
{
    public:
        spell_brewfest_giddyup() : SpellScriptLoader("spell_brewfest_giddyup") { }

        class spell_brewfest_giddyup_AuraScript : public AuraScript
        {
            PrepareAuraScript(spell_brewfest_giddyup_AuraScript);

            void OnChange(AuraEffect const* /*aurEff*/, AuraEffectHandleModes /*mode*/)
            {
                Unit* target = GetTarget();
                if (!target->HasAura(SPELL_RENTAL_RACING_RAM) && !target->HasAura(SPELL_SWIFT_WORK_RAM))
                {
                    target->RemoveAura(GetId());
                    return;
                }

                if (target->HasAura(SPELL_EXHAUSTED_RAM))
                    return;

                switch (GetStackAmount())
                {
                    case 1: // green
                        target->RemoveAura(SPELL_RAM_LEVEL_NEUTRAL);
                        target->RemoveAura(SPELL_RAM_CANTER);
                        target->CastSpell(target, SPELL_RAM_TROT, true);
                        break;
                    case 6: // yellow
                        target->RemoveAura(SPELL_RAM_TROT);
                        target->RemoveAura(SPELL_RAM_GALLOP);
                        target->CastSpell(target, SPELL_RAM_CANTER, true);
                        break;
                    case 11: // red
                        target->RemoveAura(SPELL_RAM_CANTER);
                        target->CastSpell(target, SPELL_RAM_GALLOP, true);
                        break;
                    default:
                        break;
                }

                if (GetTargetApplication()->GetRemoveMode() == AURA_REMOVE_BY_DEFAULT)
                {
                    target->RemoveAura(SPELL_RAM_TROT);
                    target->CastSpell(target, SPELL_RAM_LEVEL_NEUTRAL, true);
                }
            }

            void OnPeriodic(AuraEffect const* /*aurEff*/)
            {
                GetTarget()->RemoveAuraFromStack(GetId());
            }

            void Register() override
            {
                AfterEffectApply += AuraEffectApplyFn(spell_brewfest_giddyup_AuraScript::OnChange, EFFECT_0, SPELL_AURA_PERIODIC_DUMMY, AURA_EFFECT_HANDLE_CHANGE_AMOUNT_MASK);
                OnEffectRemove += AuraEffectRemoveFn(spell_brewfest_giddyup_AuraScript::OnChange, EFFECT_0, SPELL_AURA_PERIODIC_DUMMY, AURA_EFFECT_HANDLE_CHANGE_AMOUNT_MASK);
                OnEffectPeriodic += AuraEffectPeriodicFn(spell_brewfest_giddyup_AuraScript::OnPeriodic, EFFECT_0, SPELL_AURA_PERIODIC_DUMMY);
            }
        };

        AuraScript* GetAuraScript() const override
        {
            return new spell_brewfest_giddyup_AuraScript();
        }
};

// 43310 - Ram Level - Neutral
// 42992 - Ram - Trot
// 42993 - Ram - Canter
// 42994 - Ram - Gallop
class spell_brewfest_ram : public SpellScriptLoader
{
    public:
        spell_brewfest_ram() : SpellScriptLoader("spell_brewfest_ram") { }

        class spell_brewfest_ram_AuraScript : public AuraScript
        {
            PrepareAuraScript(spell_brewfest_ram_AuraScript);

            void OnPeriodic(AuraEffect const* aurEff)
            {
                Unit* target = GetTarget();
                if (target->HasAura(SPELL_EXHAUSTED_RAM))
                    return;

                switch (GetId())
                {
                    case SPELL_RAM_LEVEL_NEUTRAL:
                        if (Aura* aura = target->GetAura(SPELL_RAM_FATIGUE))
                            aura->ModStackAmount(-4);
                        break;
                    case SPELL_RAM_TROT: // green
                        if (Aura* aura = target->GetAura(SPELL_RAM_FATIGUE))
                            aura->ModStackAmount(-2);
                        if (aurEff->GetTickNumber() == 4)
                            target->CastSpell(target, SPELL_BREWFEST_QUEST_SPEED_BUNNY_GREEN, true);
                        break;
                    case SPELL_RAM_CANTER:
                    {
                        CastSpellExtraArgs args(TRIGGERED_FULL_MASK);
                        args.AddSpellMod(SPELLVALUE_AURA_STACK, 1);
                        target->CastSpell(target, SPELL_RAM_FATIGUE, args);
                        if (aurEff->GetTickNumber() == 8)
                            target->CastSpell(target, SPELL_BREWFEST_QUEST_SPEED_BUNNY_YELLOW, true);
                        break;
                    }
                    case SPELL_RAM_GALLOP:
                    {
                        CastSpellExtraArgs args(TRIGGERED_FULL_MASK);
                        args.AddSpellMod(SPELLVALUE_AURA_STACK, target->HasAura(SPELL_RAM_FATIGUE) ? 4 : 5 /*Hack*/);
                        target->CastSpell(target, SPELL_RAM_FATIGUE, args);
                        if (aurEff->GetTickNumber() == 8)
                            target->CastSpell(target, SPELL_BREWFEST_QUEST_SPEED_BUNNY_RED, true);
                        break;
                    }
                    default:
                        break;
                }

            }

            void Register() override
            {
                OnEffectPeriodic += AuraEffectPeriodicFn(spell_brewfest_ram_AuraScript::OnPeriodic, EFFECT_1, SPELL_AURA_PERIODIC_DUMMY);
            }
        };

        AuraScript* GetAuraScript() const override
        {
            return new spell_brewfest_ram_AuraScript();
        }
};

// 43052 - Ram Fatigue
class spell_brewfest_ram_fatigue : public SpellScriptLoader
{
    public:
        spell_brewfest_ram_fatigue() : SpellScriptLoader("spell_brewfest_ram_fatigue") { }

        class spell_brewfest_ram_fatigue_AuraScript : public AuraScript
        {
            PrepareAuraScript(spell_brewfest_ram_fatigue_AuraScript);

            void OnApply(AuraEffect const* /*aurEff*/, AuraEffectHandleModes /*mode*/)
            {
                Unit* target = GetTarget();

                if (GetStackAmount() == 101)
                {
                    target->RemoveAura(SPELL_RAM_LEVEL_NEUTRAL);
                    target->RemoveAura(SPELL_RAM_TROT);
                    target->RemoveAura(SPELL_RAM_CANTER);
                    target->RemoveAura(SPELL_RAM_GALLOP);
                    target->RemoveAura(SPELL_GIDDYUP);

                    target->CastSpell(target, SPELL_EXHAUSTED_RAM, true);
                }
            }

            void Register() override
            {
                AfterEffectApply += AuraEffectApplyFn(spell_brewfest_ram_fatigue_AuraScript::OnApply, EFFECT_0, SPELL_AURA_DUMMY, AURA_EFFECT_HANDLE_REAL_OR_REAPPLY_MASK);
            }
        };

        AuraScript* GetAuraScript() const override
        {
            return new spell_brewfest_ram_fatigue_AuraScript();
        }
};

// 43450 - Brewfest - apple trap - friendly DND
class spell_brewfest_apple_trap : public SpellScriptLoader
{
    public:
        spell_brewfest_apple_trap() : SpellScriptLoader("spell_brewfest_apple_trap") { }

        class spell_brewfest_apple_trap_AuraScript : public AuraScript
        {
            PrepareAuraScript(spell_brewfest_apple_trap_AuraScript);

            void OnApply(AuraEffect const* /*aurEff*/, AuraEffectHandleModes /*mode*/)
            {
                GetTarget()->RemoveAura(SPELL_RAM_FATIGUE);
            }

            void Register() override
            {
                OnEffectApply += AuraEffectApplyFn(spell_brewfest_apple_trap_AuraScript::OnApply, EFFECT_0, SPELL_AURA_FORCE_REACTION, AURA_EFFECT_HANDLE_REAL);
            }
        };

        AuraScript* GetAuraScript() const override
        {
            return new spell_brewfest_apple_trap_AuraScript();
        }
};

// 43332 - Exhausted Ram
class spell_brewfest_exhausted_ram : public SpellScriptLoader
{
    public:
        spell_brewfest_exhausted_ram() : SpellScriptLoader("spell_brewfest_exhausted_ram") { }

        class spell_brewfest_exhausted_ram_AuraScript : public AuraScript
        {
            PrepareAuraScript(spell_brewfest_exhausted_ram_AuraScript);

            void OnRemove(AuraEffect const* /*aurEff*/, AuraEffectHandleModes /*mode*/)
            {
                Unit* target = GetTarget();
                target->CastSpell(target, SPELL_RAM_LEVEL_NEUTRAL, true);
            }

            void Register() override
            {
                OnEffectRemove += AuraEffectApplyFn(spell_brewfest_exhausted_ram_AuraScript::OnRemove, EFFECT_0, SPELL_AURA_MOD_DECREASE_SPEED, AURA_EFFECT_HANDLE_REAL);
            }
        };

        AuraScript* GetAuraScript() const override
        {
            return new spell_brewfest_exhausted_ram_AuraScript();
        }
};

// 43714 - Brewfest - Relay Race - Intro - Force - Player to throw- DND
class spell_brewfest_relay_race_intro_force_player_to_throw : public SpellScriptLoader
{
    public:
        spell_brewfest_relay_race_intro_force_player_to_throw() : SpellScriptLoader("spell_brewfest_relay_race_intro_force_player_to_throw") { }

        class spell_brewfest_relay_race_intro_force_player_to_throw_SpellScript : public SpellScript
        {
            PrepareSpellScript(spell_brewfest_relay_race_intro_force_player_to_throw_SpellScript);

            void HandleForceCast(SpellEffIndex effIndex)
            {
                PreventHitDefaultEffect(effIndex);
                // All this spells trigger a spell that requires reagents; if the
                // triggered spell is cast as "triggered", reagents are not consumed
                GetHitUnit()->CastSpell(nullptr, GetSpellInfo()->Effects[effIndex].TriggerSpell, TriggerCastFlags(TRIGGERED_FULL_MASK & ~TRIGGERED_IGNORE_POWER_AND_REAGENT_COST));
            }

            void Register() override
            {
                OnEffectHitTarget += SpellEffectFn(spell_brewfest_relay_race_intro_force_player_to_throw_SpellScript::HandleForceCast, EFFECT_0, SPELL_EFFECT_FORCE_CAST);
            }
        };

        SpellScript* GetSpellScript() const override
        {
            return new spell_brewfest_relay_race_intro_force_player_to_throw_SpellScript();
        }
};

class spell_brewfest_relay_race_turn_in : public SpellScriptLoader
{
public:
    spell_brewfest_relay_race_turn_in() : SpellScriptLoader("spell_brewfest_relay_race_turn_in") { }

    class spell_brewfest_relay_race_turn_in_SpellScript : public SpellScript
    {
        PrepareSpellScript(spell_brewfest_relay_race_turn_in_SpellScript);

        void HandleDummy(SpellEffIndex effIndex)
        {
            PreventHitDefaultEffect(effIndex);

            if (Aura* aura = GetHitUnit()->GetAura(SPELL_SWIFT_WORK_RAM))
            {
                aura->SetDuration(aura->GetDuration() + 30 * IN_MILLISECONDS);
                GetCaster()->CastSpell(GetHitUnit(), SPELL_RELAY_RACE_TURN_IN, TRIGGERED_FULL_MASK);
            }
        }

        void Register() override
        {
            OnEffectHitTarget += SpellEffectFn(spell_brewfest_relay_race_turn_in_SpellScript::HandleDummy, EFFECT_0, SPELL_EFFECT_DUMMY);
        }
    };

    SpellScript* GetSpellScript() const override
    {
        return new spell_brewfest_relay_race_turn_in_SpellScript();
    }
};

// 43876 - Dismount Ram
class spell_brewfest_dismount_ram : public SpellScriptLoader
{
    public:
        spell_brewfest_dismount_ram() : SpellScriptLoader("spell_brewfest_dismount_ram") { }

        class spell_brewfest_relay_race_intro_force_player_to_throw_SpellScript : public SpellScript
        {
            PrepareSpellScript(spell_brewfest_relay_race_intro_force_player_to_throw_SpellScript);

            void HandleScript(SpellEffIndex /*effIndex*/)
            {
                GetCaster()->RemoveAura(SPELL_RENTAL_RACING_RAM);
            }

            void Register() override
            {
                OnEffectHitTarget += SpellEffectFn(spell_brewfest_relay_race_intro_force_player_to_throw_SpellScript::HandleScript, EFFECT_0, SPELL_EFFECT_SCRIPT_EFFECT);
            }
        };

        SpellScript* GetSpellScript() const override
        {
            return new spell_brewfest_relay_race_intro_force_player_to_throw_SpellScript();
        }
};

enum RamBlub
{
    // Horde
    QUEST_BARK_FOR_DROHNS_DISTILLERY        = 11407,
    QUEST_BARK_FOR_TCHALIS_VOODOO_BREWERY   = 11408,

    // Alliance
    QUEST_BARK_BARLEYBREW                   = 11293,
    QUEST_BARK_FOR_THUNDERBREWS             = 11294,

    // Bark for Drohn's Distillery!
    SAY_DROHN_DISTILLERY_1                  = 23520,
    SAY_DROHN_DISTILLERY_2                  = 23521,
    SAY_DROHN_DISTILLERY_3                  = 23522,
    SAY_DROHN_DISTILLERY_4                  = 23523,

    // Bark for T'chali's Voodoo Brewery!
    SAY_TCHALIS_VOODOO_1                    = 23524,
    SAY_TCHALIS_VOODOO_2                    = 23525,
    SAY_TCHALIS_VOODOO_3                    = 23526,
    SAY_TCHALIS_VOODOO_4                    = 23527,

    // Bark for the Barleybrews!
    SAY_BARLEYBREW_1                        = 23464,
    SAY_BARLEYBREW_2                        = 23465,
    SAY_BARLEYBREW_3                        = 23466,
    SAY_BARLEYBREW_4                        = 22941,

    // Bark for the Thunderbrews!
    SAY_THUNDERBREWS_1                      = 23467,
    SAY_THUNDERBREWS_2                      = 23468,
    SAY_THUNDERBREWS_3                      = 23469,
    SAY_THUNDERBREWS_4                      = 22942
};

// 43259 Brewfest  - Barker Bunny 1
// 43260 Brewfest  - Barker Bunny 2
// 43261 Brewfest  - Barker Bunny 3
// 43262 Brewfest  - Barker Bunny 4
class spell_brewfest_barker_bunny : public SpellScriptLoader
{
    public:
        spell_brewfest_barker_bunny() : SpellScriptLoader("spell_brewfest_barker_bunny") { }

        class spell_brewfest_barker_bunny_AuraScript : public AuraScript
        {
            PrepareAuraScript(spell_brewfest_barker_bunny_AuraScript);

            bool Load() override
            {
                return GetUnitOwner()->GetTypeId() == TYPEID_PLAYER;
            }

            void OnApply(AuraEffect const* /*aurEff*/, AuraEffectHandleModes /*mode*/)
            {
                Player* target = GetTarget()->ToPlayer();

                uint32 BroadcastTextId = 0;

                if (target->GetQuestStatus(QUEST_BARK_FOR_DROHNS_DISTILLERY) == QUEST_STATUS_INCOMPLETE ||
                    target->GetQuestStatus(QUEST_BARK_FOR_DROHNS_DISTILLERY) == QUEST_STATUS_COMPLETE)
                    BroadcastTextId = RAND(SAY_DROHN_DISTILLERY_1, SAY_DROHN_DISTILLERY_2, SAY_DROHN_DISTILLERY_3, SAY_DROHN_DISTILLERY_4);

                if (target->GetQuestStatus(QUEST_BARK_FOR_TCHALIS_VOODOO_BREWERY) == QUEST_STATUS_INCOMPLETE ||
                    target->GetQuestStatus(QUEST_BARK_FOR_TCHALIS_VOODOO_BREWERY) == QUEST_STATUS_COMPLETE)
                    BroadcastTextId = RAND(SAY_TCHALIS_VOODOO_1, SAY_TCHALIS_VOODOO_2, SAY_TCHALIS_VOODOO_3, SAY_TCHALIS_VOODOO_4);

                if (target->GetQuestStatus(QUEST_BARK_BARLEYBREW) == QUEST_STATUS_INCOMPLETE ||
                    target->GetQuestStatus(QUEST_BARK_BARLEYBREW) == QUEST_STATUS_COMPLETE)
                    BroadcastTextId = RAND(SAY_BARLEYBREW_1, SAY_BARLEYBREW_2, SAY_BARLEYBREW_3, SAY_BARLEYBREW_4);

                if (target->GetQuestStatus(QUEST_BARK_FOR_THUNDERBREWS) == QUEST_STATUS_INCOMPLETE ||
                    target->GetQuestStatus(QUEST_BARK_FOR_THUNDERBREWS) == QUEST_STATUS_COMPLETE)
                    BroadcastTextId = RAND(SAY_THUNDERBREWS_1, SAY_THUNDERBREWS_2, SAY_THUNDERBREWS_3, SAY_THUNDERBREWS_4);

                if (BroadcastTextId)
                    target->Talk(BroadcastTextId, CHAT_MSG_SAY, sWorld->getFloatConfig(CONFIG_LISTEN_RANGE_SAY), target);
            }

            void Register() override
            {
                OnEffectApply += AuraEffectApplyFn(spell_brewfest_barker_bunny_AuraScript::OnApply, EFFECT_1, SPELL_AURA_DUMMY, AURA_EFFECT_HANDLE_REAL);
            }
        };

        AuraScript* GetAuraScript() const override
        {
            return new spell_brewfest_barker_bunny_AuraScript();
        }
};

enum TorchSpells
{
    SPELL_TORCH_TOSSING_TRAINING                    = 45716,
    SPELL_TORCH_TOSSING_PRACTICE                    = 46630,
    SPELL_TORCH_TOSSING_TRAINING_SUCCESS_ALLIANCE   = 45719,
    SPELL_TORCH_TOSSING_TRAINING_SUCCESS_HORDE      = 46651,
    SPELL_TARGET_INDICATOR_COSMETIC                 = 46901,
    SPELL_TARGET_INDICATOR                          = 45723,
    SPELL_BRAZIERS_HIT                              = 45724
};

// 45724 - Braziers Hit!
class spell_midsummer_braziers_hit : public AuraScript
{
    PrepareAuraScript(spell_midsummer_braziers_hit);

    bool Validate(SpellInfo const* /*spellInfo*/) override
    {
        return ValidateSpellInfo(
        {
            SPELL_TORCH_TOSSING_TRAINING,
            SPELL_TORCH_TOSSING_PRACTICE,
            SPELL_TORCH_TOSSING_TRAINING_SUCCESS_ALLIANCE,
            SPELL_TORCH_TOSSING_TRAINING_SUCCESS_HORDE
        });
    }

    void HandleEffectApply(AuraEffect const* /*aurEff*/, AuraEffectHandleModes /*mode*/)
    {
        Player* player = GetTarget()->ToPlayer();
        if (!player)
            return;

        if ((player->HasAura(SPELL_TORCH_TOSSING_TRAINING) && GetStackAmount() == 8) || (player->HasAura(SPELL_TORCH_TOSSING_PRACTICE) && GetStackAmount() == 20))
        {
            if (player->GetTeam() == ALLIANCE)
                player->CastSpell(player, SPELL_TORCH_TOSSING_TRAINING_SUCCESS_ALLIANCE, true);
            else if (player->GetTeam() == HORDE)
                player->CastSpell(player, SPELL_TORCH_TOSSING_TRAINING_SUCCESS_HORDE, true);
            Remove();
        }
    }

    void Register() override
    {
        AfterEffectApply += AuraEffectApplyFn(spell_midsummer_braziers_hit::HandleEffectApply, EFFECT_0, SPELL_AURA_DUMMY, AURA_EFFECT_HANDLE_REAPPLY);
    }
};

// 45907 - Torch Target Picker
class spell_midsummer_torch_target_picker : public SpellScript
{
    PrepareSpellScript(spell_midsummer_torch_target_picker);

    bool Validate(SpellInfo const* /*spellInfo*/) override
    {
        return ValidateSpellInfo({ SPELL_TARGET_INDICATOR_COSMETIC, SPELL_TARGET_INDICATOR });
    }

    void HandleScript(SpellEffIndex /*effIndex*/)
    {
        Unit* target = GetHitUnit();
        target->CastSpell(target, SPELL_TARGET_INDICATOR_COSMETIC, true);
        target->CastSpell(target, SPELL_TARGET_INDICATOR, true);
    }

    void Register() override
    {
        OnEffectHitTarget += SpellEffectFn(spell_midsummer_torch_target_picker::HandleScript, EFFECT_0, SPELL_EFFECT_DUMMY);
    }
};

// 46054 - Torch Toss (land)
class spell_midsummer_torch_toss_land : public SpellScript
{
    PrepareSpellScript(spell_midsummer_torch_toss_land);

    bool Validate(SpellInfo const* /*spellInfo*/) override
    {
        return ValidateSpellInfo({ SPELL_BRAZIERS_HIT });
    }

    void HandleScript(SpellEffIndex /*effIndex*/)
    {
        GetHitUnit()->CastSpell(GetCaster(), SPELL_BRAZIERS_HIT, true);
    }

    void Register() override
    {
        OnEffectHitTarget += SpellEffectFn(spell_midsummer_torch_toss_land::HandleScript, EFFECT_0, SPELL_EFFECT_SCRIPT_EFFECT);
    }
};

enum RibbonPoleData
{
    SPELL_HAS_FULL_MIDSUMMER_SET      = 58933,
    SPELL_BURNING_HOT_POLE_DANCE      = 58934,
    SPELL_RIBBON_POLE_PERIODIC_VISUAL = 45406,
    SPELL_RIBBON_DANCE                = 29175,
    SPELL_TEST_RIBBON_POLE_1          = 29705,
    SPELL_TEST_RIBBON_POLE_2          = 29726,
    SPELL_TEST_RIBBON_POLE_3          = 29727
};

// 29705, 29726, 29727 - Test Ribbon Pole Channel
class spell_midsummer_test_ribbon_pole_channel : public AuraScript
{
    PrepareAuraScript(spell_midsummer_test_ribbon_pole_channel);

    bool Validate(SpellInfo const* /*spellInfo*/) override
    {
        return ValidateSpellInfo(
        {
            SPELL_RIBBON_POLE_PERIODIC_VISUAL,
            SPELL_BURNING_HOT_POLE_DANCE,
            SPELL_HAS_FULL_MIDSUMMER_SET,
            SPELL_RIBBON_DANCE
        });
    }

    void HandleRemove(AuraEffect const* /*aurEff*/, AuraEffectHandleModes /*mode*/)
    {
        GetTarget()->RemoveAurasDueToSpell(SPELL_RIBBON_POLE_PERIODIC_VISUAL);
    }

    void PeriodicTick(AuraEffect const* /*aurEff*/)
    {
        Unit* target = GetTarget();
        target->CastSpell(target, SPELL_RIBBON_POLE_PERIODIC_VISUAL, true);

        if (Aura* aur = target->GetAura(SPELL_RIBBON_DANCE))
        {
            aur->SetMaxDuration(std::min(3600000, aur->GetMaxDuration() + 180000));
            aur->RefreshDuration();

            if (aur->GetMaxDuration() == 3600000 && target->HasAura(SPELL_HAS_FULL_MIDSUMMER_SET))
                target->CastSpell(target, SPELL_BURNING_HOT_POLE_DANCE, true);
        }
        else
            target->CastSpell(target, SPELL_RIBBON_DANCE, true);
    }

    void Register() override
    {
        AfterEffectRemove += AuraEffectRemoveFn(spell_midsummer_test_ribbon_pole_channel::HandleRemove, EFFECT_1, SPELL_AURA_PERIODIC_TRIGGER_SPELL, AURA_EFFECT_HANDLE_REAL);
        OnEffectPeriodic += AuraEffectPeriodicFn(spell_midsummer_test_ribbon_pole_channel::PeriodicTick, EFFECT_1, SPELL_AURA_PERIODIC_TRIGGER_SPELL);
    }
};

// 45406 - Holiday - Midsummer, Ribbon Pole Periodic Visual
class spell_midsummer_ribbon_pole_periodic_visual : public AuraScript
{
    PrepareAuraScript(spell_midsummer_ribbon_pole_periodic_visual);

    bool Validate(SpellInfo const* /*spellInfo*/) override
    {
        return ValidateSpellInfo(
        {
            SPELL_TEST_RIBBON_POLE_1,
            SPELL_TEST_RIBBON_POLE_2,
            SPELL_TEST_RIBBON_POLE_3
        });
    }

    void PeriodicTick(AuraEffect const* /*aurEff*/)
    {
        Unit* target = GetTarget();
        if (!target->HasAura(SPELL_TEST_RIBBON_POLE_1) && !target->HasAura(SPELL_TEST_RIBBON_POLE_2) && !target->HasAura(SPELL_TEST_RIBBON_POLE_3))
            Remove();
    }

    void Register() override
    {
        OnEffectPeriodic += AuraEffectPeriodicFn(spell_midsummer_ribbon_pole_periodic_visual::PeriodicTick, EFFECT_0, SPELL_AURA_PERIODIC_DUMMY);
    }
};

void AddSC_holiday_spell_scripts()
{
    // Love is in the Air
    new spell_love_is_in_the_air_romantic_picnic();
    // Hallow's End
    new spell_hallow_end_candy();
    new spell_hallow_end_candy_pirate();
    new spell_hallow_end_trick();
    new spell_hallow_end_trick_or_treat();
    new spell_hallow_end_tricky_treat();
    new spell_hallow_end_wand();
    // Pilgrims Bounty
    new spell_pilgrims_bounty_buff_food("spell_gen_slow_roasted_turkey", SPELL_WELL_FED_AP_TRIGGER);
    new spell_pilgrims_bounty_buff_food("spell_gen_cranberry_chutney", SPELL_WELL_FED_ZM_TRIGGER);
    new spell_pilgrims_bounty_buff_food("spell_gen_spice_bread_stuffing", SPELL_WELL_FED_HIT_TRIGGER);
    new spell_pilgrims_bounty_buff_food("spell_gen_pumpkin_pie", SPELL_WELL_FED_SPIRIT_TRIGGER);
    new spell_pilgrims_bounty_buff_food("spell_gen_candied_sweet_potato", SPELL_WELL_FED_HASTE_TRIGGER);
    new spell_pilgrims_bounty_feast_on();
    new spell_pilgrims_bounty_well_fed("spell_pilgrims_bounty_well_fed_turkey", SPELL_WELL_FED_AP_TRIGGER);
    new spell_pilgrims_bounty_well_fed("spell_pilgrims_bounty_well_fed_cranberry", SPELL_WELL_FED_ZM_TRIGGER);
    new spell_pilgrims_bounty_well_fed("spell_pilgrims_bounty_well_fed_stuffing", SPELL_WELL_FED_HIT_TRIGGER);
    new spell_pilgrims_bounty_well_fed("spell_pilgrims_bounty_well_fed_sweet_potatoes", SPELL_WELL_FED_HASTE_TRIGGER);
    new spell_pilgrims_bounty_well_fed("spell_pilgrims_bounty_well_fed_pie", SPELL_WELL_FED_SPIRIT_TRIGGER);
    new spell_pilgrims_bounty_turkey_tracker();
    new spell_pilgrims_bounty_on_plate("spell_pilgrims_bounty_on_plate_turkey", SPELL_ON_PLATE_TURKEY, SPELL_PASS_THE_TURKEY, SPELL_ON_PLATE_VISUAL_TURKEY, SPELL_A_SERVING_OF_TURKEY_CHAIR);
    new spell_pilgrims_bounty_on_plate("spell_pilgrims_bounty_on_plate_cranberries", SPELL_ON_PLATE_CRANBERRIES, SPELL_PASS_THE_CRANBERRIES, SPELL_ON_PLATE_VISUAL_CRANBERRIES, SPELL_A_SERVING_OF_CRANBERRIES_CHAIR);
    new spell_pilgrims_bounty_on_plate("spell_pilgrims_bounty_on_plate_stuffing", SPELL_ON_PLATE_STUFFING, SPELL_PASS_THE_STUFFING, SPELL_ON_PLATE_VISUAL_STUFFING, SPELL_A_SERVING_OF_STUFFING_CHAIR);
    new spell_pilgrims_bounty_on_plate("spell_pilgrims_bounty_on_plate_sweet_potatoes", SPELL_ON_PLATE_SWEET_POTATOES, SPELL_PASS_THE_SWEET_POTATOES, SPELL_ON_PLATE_VISUAL_POTATOES, SPELL_A_SERVING_OF_SWEET_POTATOES_CHAIR);
    new spell_pilgrims_bounty_on_plate("spell_pilgrims_bounty_on_plate_pie", SPELL_ON_PLATE_PIE, SPELL_PASS_THE_PIE, SPELL_ON_PLATE_VISUAL_PIE, SPELL_A_SERVING_OF_PIE_CHAIR);
    new spell_pilgrims_bounty_a_serving_of("spell_pilgrims_bounty_a_serving_of_cranberries", SPELL_A_SERVING_OF_CRANBERRIES_PLATE);
    new spell_pilgrims_bounty_a_serving_of("spell_pilgrims_bounty_a_serving_of_turkey", SPELL_A_SERVING_OF_TURKEY_PLATE);
    new spell_pilgrims_bounty_a_serving_of("spell_pilgrims_bounty_a_serving_of_stuffing", SPELL_A_SERVING_OF_STUFFING_PLATE);
    new spell_pilgrims_bounty_a_serving_of("spell_pilgrims_bounty_a_serving_of_potatoes", SPELL_A_SERVING_OF_SWEET_POTATOES_PLATE);
    new spell_pilgrims_bounty_a_serving_of("spell_pilgrims_bounty_a_serving_of_pie", SPELL_A_SERVING_OF_PIE_PLATE);
    // Winter Veil
    new spell_winter_veil_mistletoe();
    new spell_winter_veil_px_238_winter_wondervolt();
    // Brewfest
    new spell_brewfest_giddyup();
    new spell_brewfest_ram();
    new spell_brewfest_ram_fatigue();
    new spell_brewfest_apple_trap();
    new spell_brewfest_exhausted_ram();
    new spell_brewfest_relay_race_intro_force_player_to_throw();
    new spell_brewfest_relay_race_turn_in();
    new spell_brewfest_dismount_ram();
    new spell_brewfest_barker_bunny();
    // Midsummer Fire Festival
    RegisterAuraScript(spell_midsummer_braziers_hit);
    RegisterSpellScript(spell_midsummer_torch_target_picker);
    RegisterSpellScript(spell_midsummer_torch_toss_land);
    RegisterAuraScript(spell_midsummer_test_ribbon_pole_channel);
    RegisterAuraScript(spell_midsummer_ribbon_pole_periodic_visual);
}<|MERGE_RESOLUTION|>--- conflicted
+++ resolved
@@ -187,23 +187,15 @@
 
             void HandleApply(AuraEffect const* /*aurEff*/, AuraEffectHandleModes /*mode*/)
             {
-<<<<<<< HEAD
                 uint8 gender = GetTarget()->GetTypeId() == TYPEID_PLAYER ? GetTarget()->ToPlayer()->GetNativeGender() : GetTarget()->GetGender();
                 uint32 spell = gender == GENDER_FEMALE ? SPELL_HALLOWS_END_CANDY_FEMALE_DEFIAS_PIRATE : SPELL_HALLOWS_END_CANDY_MALE_DEFIAS_PIRATE;
-=======
-                uint32 spell = GetTarget()->GetGender() == GENDER_FEMALE ? SPELL_HALLOWS_END_CANDY_FEMALE_DEFIAS_PIRATE : SPELL_HALLOWS_END_CANDY_MALE_DEFIAS_PIRATE;
->>>>>>> 401777d0
                 GetTarget()->CastSpell(GetTarget(), spell, true);
             }
 
             void HandleRemove(AuraEffect const* /*aurEff*/, AuraEffectHandleModes /*mode*/)
             {
-<<<<<<< HEAD
                 uint8 gender = GetTarget()->GetTypeId() == TYPEID_PLAYER ? GetTarget()->ToPlayer()->GetNativeGender() : GetTarget()->GetGender();
                 uint32 spell = gender == GENDER_FEMALE ? SPELL_HALLOWS_END_CANDY_FEMALE_DEFIAS_PIRATE : SPELL_HALLOWS_END_CANDY_MALE_DEFIAS_PIRATE;
-=======
-                uint32 spell = GetTarget()->GetGender() == GENDER_FEMALE ? SPELL_HALLOWS_END_CANDY_FEMALE_DEFIAS_PIRATE : SPELL_HALLOWS_END_CANDY_MALE_DEFIAS_PIRATE;
->>>>>>> 401777d0
                 GetTarget()->RemoveAurasDueToSpell(spell);
             }
 
@@ -266,11 +258,8 @@
                 Unit* caster = GetCaster();
                 if (Player* target = GetHitPlayer())
                 {
-<<<<<<< HEAD
                     uint8 gender = target->GetNativeGender();
-=======
-                    uint8 gender = target->GetGender();
->>>>>>> 401777d0
+
                     uint32 spellId = SPELL_TRICK_BUFF;
                     switch (urand(0, 5))
                     {
@@ -438,11 +427,7 @@
             Unit* target = GetHitUnit();
 
             uint32 spellId = 0;
-<<<<<<< HEAD
             uint8 gender = target->GetTypeId() == TYPEID_PLAYER ? target->ToPlayer()->GetNativeGender() : target->GetGender();
-=======
-            uint8 gender = target->GetGender();
->>>>>>> 401777d0
 
             switch (GetSpellInfo()->Id)
             {
