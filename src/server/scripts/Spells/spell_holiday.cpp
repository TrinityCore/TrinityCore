/*
 * This file is part of the TrinityCore Project. See AUTHORS file for Copyright information
 *
 * This program is free software; you can redistribute it and/or modify it
 * under the terms of the GNU General Public License as published by the
 * Free Software Foundation; either version 2 of the License, or (at your
 * option) any later version.
 *
 * This program is distributed in the hope that it will be useful, but WITHOUT
 * ANY WARRANTY; without even the implied warranty of MERCHANTABILITY or
 * FITNESS FOR A PARTICULAR PURPOSE. See the GNU General Public License for
 * more details.
 *
 * You should have received a copy of the GNU General Public License along
 * with this program. If not, see <http://www.gnu.org/licenses/>.
 */

/*
 * Spells used in holidays/game events that do not fit any other category.
 * Ordered alphabetically using scriptname.
 * Scriptnames in this file should be prefixed with "spell_#holidayname_".
 */

#include "ScriptMgr.h"
#include "CellImpl.h"
#include "CreatureAIImpl.h"
#include "GridNotifiersImpl.h"
#include "Player.h"
<<<<<<< HEAD
=======
#include "ScriptedCreature.h"
>>>>>>> 28d470c5
#include "SpellAuraEffects.h"
#include "SpellScript.h"
#include "Vehicle.h"
#include "World.h"

// 45102 Romantic Picnic
enum SpellsPicnic
{
    SPELL_BASKET_CHECK              = 45119, // Holiday - Valentine - Romantic Picnic Near Basket Check
    SPELL_MEAL_PERIODIC             = 45103, // Holiday - Valentine - Romantic Picnic Meal Periodic - effect dummy
    SPELL_MEAL_EAT_VISUAL           = 45120, // Holiday - Valentine - Romantic Picnic Meal Eat Visual
    //SPELL_MEAL_PARTICLE             = 45114, // Holiday - Valentine - Romantic Picnic Meal Particle - unused
    SPELL_DRINK_VISUAL              = 45121, // Holiday - Valentine - Romantic Picnic Drink Visual
    SPELL_ROMANTIC_PICNIC_ACHIEV    = 45123, // Romantic Picnic periodic = 5000
};

class spell_love_is_in_the_air_romantic_picnic : public SpellScriptLoader
{
    public:
        spell_love_is_in_the_air_romantic_picnic() : SpellScriptLoader("spell_love_is_in_the_air_romantic_picnic") { }

        class spell_love_is_in_the_air_romantic_picnic_AuraScript : public AuraScript
        {
            PrepareAuraScript(spell_love_is_in_the_air_romantic_picnic_AuraScript);

            void OnApply(AuraEffect const* /*aurEff*/, AuraEffectHandleModes /*mode*/)
            {
                Unit* target = GetTarget();
                target->SetStandState(UNIT_STAND_STATE_SIT);
                target->CastSpell(target, SPELL_MEAL_PERIODIC, false);
            }

            void OnPeriodic(AuraEffect const* /*aurEff*/)
            {
                // Every 5 seconds
                Unit* target = GetTarget();
                Unit* caster = GetCaster();

                // If our player is no longer sit, remove all auras
                if (target->GetStandState() != UNIT_STAND_STATE_SIT)
                {
                    target->RemoveAura(SPELL_ROMANTIC_PICNIC_ACHIEV);
                    target->RemoveAura(GetAura());
                    return;
                }

                target->CastSpell(target, SPELL_BASKET_CHECK, false); // unknown use, it targets Romantic Basket
                target->CastSpell(target, RAND(SPELL_MEAL_EAT_VISUAL, SPELL_DRINK_VISUAL), false);

                bool foundSomeone = false;
                // For nearby players, check if they have the same aura. If so, cast Romantic Picnic (45123)
                // required by achievement and "hearts" visual
                std::list<Player*> playerList;
                Trinity::AnyPlayerInObjectRangeCheck checker(target, INTERACTION_DISTANCE*2);
                Trinity::PlayerListSearcher<Trinity::AnyPlayerInObjectRangeCheck> searcher(target, playerList, checker);
                Cell::VisitWorldObjects(target, searcher, INTERACTION_DISTANCE * 2);
                for (std::list<Player*>::const_iterator itr = playerList.begin(); itr != playerList.end(); ++itr)
                {
                    if ((*itr) != target && (*itr)->HasAura(GetId())) // && (*itr)->GetStandState() == UNIT_STAND_STATE_SIT)
                    {
                        if (caster)
                        {
                            caster->CastSpell(*itr, SPELL_ROMANTIC_PICNIC_ACHIEV, true);
                            caster->CastSpell(target, SPELL_ROMANTIC_PICNIC_ACHIEV, true);
                        }
                        foundSomeone = true;
                        // break;
                    }
                }

                if (!foundSomeone && target->HasAura(SPELL_ROMANTIC_PICNIC_ACHIEV))
                    target->RemoveAura(SPELL_ROMANTIC_PICNIC_ACHIEV);
            }

            void Register() override
            {
                AfterEffectApply += AuraEffectApplyFn(spell_love_is_in_the_air_romantic_picnic_AuraScript::OnApply, EFFECT_0, SPELL_AURA_PERIODIC_DUMMY, AURA_EFFECT_HANDLE_REAL);
                OnEffectPeriodic += AuraEffectPeriodicFn(spell_love_is_in_the_air_romantic_picnic_AuraScript::OnPeriodic, EFFECT_0, SPELL_AURA_PERIODIC_DUMMY);
            }
        };

        AuraScript* GetAuraScript() const override
        {
            return new spell_love_is_in_the_air_romantic_picnic_AuraScript();
        }
};

enum HallowEndCandysSpells
{
    SPELL_HALLOWS_END_CANDY_ORANGE_GIANT          = 24924, // Effect 1: Apply Aura: Mod Size, Value: 30%
    SPELL_HALLOWS_END_CANDY_SKELETON              = 24925, // Effect 1: Apply Aura: Change Model (Skeleton). Effect 2: Apply Aura: Underwater Breathing
    SPELL_HALLOWS_END_CANDY_PIRATE                = 24926, // Effect 1: Apply Aura: Increase Swim Speed, Value: 50%
    SPELL_HALLOWS_END_CANDY_GHOST                 = 24927, // Effect 1: Apply Aura: Levitate / Hover. Effect 2: Apply Aura: Slow Fall, Effect 3: Apply Aura: Water Walking
    SPELL_HALLOWS_END_CANDY_FEMALE_DEFIAS_PIRATE  = 44742, // Effect 1: Apply Aura: Change Model (Defias Pirate, Female). Effect 2: Increase Swim Speed, Value: 50%
    SPELL_HALLOWS_END_CANDY_MALE_DEFIAS_PIRATE    = 44743  // Effect 1: Apply Aura: Change Model (Defias Pirate, Male).   Effect 2: Increase Swim Speed, Value: 50%
};

// 24930 - Hallow's End Candy
class spell_hallow_end_candy : public SpellScriptLoader
{
    public:
        spell_hallow_end_candy() : SpellScriptLoader("spell_hallow_end_candy") { }

        class spell_hallow_end_candy_SpellScript : public SpellScript
        {
            PrepareSpellScript(spell_hallow_end_candy_SpellScript);

            bool Validate(SpellInfo const* /*spellInfo*/) override
            {
                return ValidateSpellInfo(spells);
            }

            void HandleDummy(SpellEffIndex /*effIndex*/)
            {
                GetCaster()->CastSpell(GetCaster(), spells[urand(0, 3)], true);
            }

            void Register() override
            {
                OnEffectHit += SpellEffectFn(spell_hallow_end_candy_SpellScript::HandleDummy, EFFECT_0, SPELL_EFFECT_DUMMY);
            }

        private:
            static uint32 const spells[4];
        };

        SpellScript* GetSpellScript() const override
        {
            return new spell_hallow_end_candy_SpellScript();
        }
};

uint32 const spell_hallow_end_candy::spell_hallow_end_candy_SpellScript::spells[4] =
{
    SPELL_HALLOWS_END_CANDY_ORANGE_GIANT,
    SPELL_HALLOWS_END_CANDY_SKELETON,
    SPELL_HALLOWS_END_CANDY_PIRATE,
    SPELL_HALLOWS_END_CANDY_GHOST
};

// 24926 - Hallow's End Candy
class spell_hallow_end_candy_pirate : public SpellScriptLoader
{
    public:
        spell_hallow_end_candy_pirate() : SpellScriptLoader("spell_hallow_end_candy_pirate") { }

        class spell_hallow_end_candy_pirate_AuraScript : public AuraScript
        {
            PrepareAuraScript(spell_hallow_end_candy_pirate_AuraScript);

            bool Validate(SpellInfo const* /*spellInfo*/) override
            {
                return ValidateSpellInfo(
                {
                    SPELL_HALLOWS_END_CANDY_FEMALE_DEFIAS_PIRATE,
                    SPELL_HALLOWS_END_CANDY_MALE_DEFIAS_PIRATE
                });
            }

            void HandleApply(AuraEffect const* /*aurEff*/, AuraEffectHandleModes /*mode*/)
            {
<<<<<<< HEAD
                uint32 spell = GetTarget()->GetNativeGender() == GENDER_FEMALE ? SPELL_HALLOWS_END_CANDY_FEMALE_DEFIAS_PIRATE : SPELL_HALLOWS_END_CANDY_MALE_DEFIAS_PIRATE;
=======
                uint32 spell = GetTarget()->getGender() == GENDER_FEMALE ? SPELL_HALLOWS_END_CANDY_FEMALE_DEFIAS_PIRATE : SPELL_HALLOWS_END_CANDY_MALE_DEFIAS_PIRATE;
>>>>>>> 28d470c5
                GetTarget()->CastSpell(GetTarget(), spell, true);
            }

            void HandleRemove(AuraEffect const* /*aurEff*/, AuraEffectHandleModes /*mode*/)
            {
<<<<<<< HEAD
                uint32 spell = GetTarget()->GetNativeGender() == GENDER_FEMALE ? SPELL_HALLOWS_END_CANDY_FEMALE_DEFIAS_PIRATE : SPELL_HALLOWS_END_CANDY_MALE_DEFIAS_PIRATE;
=======
                uint32 spell = GetTarget()->getGender() == GENDER_FEMALE ? SPELL_HALLOWS_END_CANDY_FEMALE_DEFIAS_PIRATE : SPELL_HALLOWS_END_CANDY_MALE_DEFIAS_PIRATE;
>>>>>>> 28d470c5
                GetTarget()->RemoveAurasDueToSpell(spell);
            }

            void Register() override
            {
                AfterEffectApply += AuraEffectApplyFn(spell_hallow_end_candy_pirate_AuraScript::HandleApply, EFFECT_0, SPELL_AURA_MOD_INCREASE_SWIM_SPEED, AURA_EFFECT_HANDLE_REAL);
                AfterEffectRemove += AuraEffectRemoveFn(spell_hallow_end_candy_pirate_AuraScript::HandleRemove, EFFECT_0, SPELL_AURA_MOD_INCREASE_SWIM_SPEED, AURA_EFFECT_HANDLE_REAL);
            }
        };

        AuraScript* GetAuraScript() const override
        {
            return new spell_hallow_end_candy_pirate_AuraScript();
        }
};

// 24750 Trick
enum TrickSpells
{
    SPELL_PIRATE_COSTUME_MALE           = 24708,
    SPELL_PIRATE_COSTUME_FEMALE         = 24709,
    SPELL_NINJA_COSTUME_MALE            = 24710,
    SPELL_NINJA_COSTUME_FEMALE          = 24711,
    SPELL_LEPER_GNOME_COSTUME_MALE      = 24712,
    SPELL_LEPER_GNOME_COSTUME_FEMALE    = 24713,
    SPELL_SKELETON_COSTUME              = 24723,
    SPELL_GHOST_COSTUME_MALE            = 24735,
    SPELL_GHOST_COSTUME_FEMALE          = 24736,
    SPELL_TRICK_BUFF                    = 24753,
};

class spell_hallow_end_trick : public SpellScriptLoader
{
    public:
        spell_hallow_end_trick() : SpellScriptLoader("spell_hallow_end_trick") { }

        class spell_hallow_end_trick_SpellScript : public SpellScript
        {
            PrepareSpellScript(spell_hallow_end_trick_SpellScript);

            bool Validate(SpellInfo const* /*spell*/) override
            {
                return ValidateSpellInfo(
                {
                    SPELL_PIRATE_COSTUME_MALE,
                    SPELL_PIRATE_COSTUME_FEMALE,
                    SPELL_NINJA_COSTUME_MALE,
                    SPELL_NINJA_COSTUME_FEMALE,
                    SPELL_LEPER_GNOME_COSTUME_MALE,
                    SPELL_LEPER_GNOME_COSTUME_FEMALE,
                    SPELL_SKELETON_COSTUME,
                    SPELL_GHOST_COSTUME_MALE,
                    SPELL_GHOST_COSTUME_FEMALE,
                    SPELL_TRICK_BUFF
                });
            }

            void HandleScript(SpellEffIndex /*effIndex*/)
            {
                Unit* caster = GetCaster();
                if (Player* target = GetHitPlayer())
                {
                    uint8 gender = target->GetNativeGender();
                    uint32 spellId = SPELL_TRICK_BUFF;
                    switch (urand(0, 5))
                    {
                        case 1:
                            spellId = gender == GENDER_FEMALE ? SPELL_LEPER_GNOME_COSTUME_FEMALE : SPELL_LEPER_GNOME_COSTUME_MALE;
                            break;
                        case 2:
                            spellId = gender == GENDER_FEMALE ? SPELL_PIRATE_COSTUME_FEMALE : SPELL_PIRATE_COSTUME_MALE;
                            break;
                        case 3:
                            spellId = gender == GENDER_FEMALE ? SPELL_GHOST_COSTUME_FEMALE : SPELL_GHOST_COSTUME_MALE;
                            break;
                        case 4:
                            spellId = gender == GENDER_FEMALE ? SPELL_NINJA_COSTUME_FEMALE : SPELL_NINJA_COSTUME_MALE;
                            break;
                        case 5:
                            spellId = SPELL_SKELETON_COSTUME;
                            break;
                        default:
                            break;
                    }

                    caster->CastSpell(target, spellId, true);
                }
            }

            void Register() override
            {
                OnEffectHitTarget += SpellEffectFn(spell_hallow_end_trick_SpellScript::HandleScript, EFFECT_0, SPELL_EFFECT_SCRIPT_EFFECT);
            }
        };

        SpellScript* GetSpellScript() const override
        {
            return new spell_hallow_end_trick_SpellScript();
        }
};

// 24751 Trick or Treat
enum TrickOrTreatSpells
{
    SPELL_TRICK                 = 24714,
    SPELL_TREAT                 = 24715,
    SPELL_TRICKED_OR_TREATED    = 24755,
    SPELL_TRICKY_TREAT_SPEED    = 42919,
    SPELL_TRICKY_TREAT_TRIGGER  = 42965,
    SPELL_UPSET_TUMMY           = 42966
};

class spell_hallow_end_trick_or_treat : public SpellScriptLoader
{
    public:
        spell_hallow_end_trick_or_treat() : SpellScriptLoader("spell_hallow_end_trick_or_treat") { }

        class spell_hallow_end_trick_or_treat_SpellScript : public SpellScript
        {
            PrepareSpellScript(spell_hallow_end_trick_or_treat_SpellScript);

            bool Validate(SpellInfo const* /*spell*/) override
            {
                return ValidateSpellInfo({ SPELL_TRICK, SPELL_TREAT, SPELL_TRICKED_OR_TREATED });
            }

            void HandleScript(SpellEffIndex /*effIndex*/)
            {
                Unit* caster = GetCaster();
                if (Player* target = GetHitPlayer())
                {
                    caster->CastSpell(target, roll_chance_i(50) ? SPELL_TRICK : SPELL_TREAT, true);
                    caster->CastSpell(target, SPELL_TRICKED_OR_TREATED, true);
                }
            }

            void Register() override
            {
                OnEffectHitTarget += SpellEffectFn(spell_hallow_end_trick_or_treat_SpellScript::HandleScript, EFFECT_0, SPELL_EFFECT_SCRIPT_EFFECT);
            }
        };

        SpellScript* GetSpellScript() const override
        {
            return new spell_hallow_end_trick_or_treat_SpellScript();
        }
};

class spell_hallow_end_tricky_treat : public SpellScriptLoader
{
    public:
        spell_hallow_end_tricky_treat() : SpellScriptLoader("spell_hallow_end_tricky_treat") { }

        class spell_hallow_end_tricky_treat_SpellScript : public SpellScript
        {
            PrepareSpellScript(spell_hallow_end_tricky_treat_SpellScript);

            bool Validate(SpellInfo const* /*spell*/) override
            {
                return ValidateSpellInfo(
                {
                    SPELL_TRICKY_TREAT_SPEED,
                    SPELL_TRICKY_TREAT_TRIGGER,
                    SPELL_UPSET_TUMMY
                });
            }

            void HandleScript(SpellEffIndex /*effIndex*/)
            {
                Unit* caster = GetCaster();
                if (caster->HasAura(SPELL_TRICKY_TREAT_TRIGGER) && caster->GetAuraCount(SPELL_TRICKY_TREAT_SPEED) > 3 && roll_chance_i(33))
                    caster->CastSpell(caster, SPELL_UPSET_TUMMY, true);
            }

            void Register() override
            {
                OnEffectHitTarget += SpellEffectFn(spell_hallow_end_tricky_treat_SpellScript::HandleScript, EFFECT_0, SPELL_EFFECT_SCRIPT_EFFECT);
            }
        };

        SpellScript* GetSpellScript() const override
        {
            return new spell_hallow_end_tricky_treat_SpellScript();
        }
};

// Hallowed wands
enum HallowendData
{
    //wand spells
    SPELL_HALLOWED_WAND_PIRATE             = 24717,
    SPELL_HALLOWED_WAND_NINJA              = 24718,
    SPELL_HALLOWED_WAND_LEPER_GNOME        = 24719,
    SPELL_HALLOWED_WAND_RANDOM             = 24720,
    SPELL_HALLOWED_WAND_SKELETON           = 24724,
    SPELL_HALLOWED_WAND_WISP               = 24733,
    SPELL_HALLOWED_WAND_GHOST              = 24737,
    SPELL_HALLOWED_WAND_BAT                = 24741
};

class spell_hallow_end_wand : public SpellScriptLoader
{
public:
    spell_hallow_end_wand() : SpellScriptLoader("spell_hallow_end_wand") {}

    class spell_hallow_end_wand_SpellScript : public SpellScript
    {
        PrepareSpellScript(spell_hallow_end_wand_SpellScript);

        bool Validate(SpellInfo const* /*spellEntry*/) override
        {
            return ValidateSpellInfo(
            {
                SPELL_PIRATE_COSTUME_MALE,
                SPELL_PIRATE_COSTUME_FEMALE,
                SPELL_NINJA_COSTUME_MALE,
                SPELL_NINJA_COSTUME_FEMALE,
                SPELL_LEPER_GNOME_COSTUME_MALE,
                SPELL_LEPER_GNOME_COSTUME_FEMALE,
                SPELL_GHOST_COSTUME_MALE,
                SPELL_GHOST_COSTUME_FEMALE
            });
        }

        void HandleScriptEffect()
        {
            Unit* caster = GetCaster();
            Unit* target = GetHitUnit();

            uint32 spellId = 0;
<<<<<<< HEAD
            uint8 gender = target->GetNativeGender();
=======
            uint8 gender = target->getGender();
>>>>>>> 28d470c5

            switch (GetSpellInfo()->Id)
            {
                case SPELL_HALLOWED_WAND_LEPER_GNOME:
                    spellId = gender ? SPELL_LEPER_GNOME_COSTUME_FEMALE : SPELL_LEPER_GNOME_COSTUME_MALE;
                    break;
                case SPELL_HALLOWED_WAND_PIRATE:
                    spellId = gender ? SPELL_PIRATE_COSTUME_FEMALE : SPELL_PIRATE_COSTUME_MALE;
                    break;
                case SPELL_HALLOWED_WAND_GHOST:
                    spellId = gender ? SPELL_GHOST_COSTUME_FEMALE : SPELL_GHOST_COSTUME_MALE;
                    break;
                case SPELL_HALLOWED_WAND_NINJA:
                    spellId = gender ? SPELL_NINJA_COSTUME_FEMALE : SPELL_NINJA_COSTUME_MALE;
                    break;
                case SPELL_HALLOWED_WAND_RANDOM:
                    spellId = RAND(SPELL_HALLOWED_WAND_PIRATE, SPELL_HALLOWED_WAND_NINJA, SPELL_HALLOWED_WAND_LEPER_GNOME, SPELL_HALLOWED_WAND_SKELETON, SPELL_HALLOWED_WAND_WISP, SPELL_HALLOWED_WAND_GHOST, SPELL_HALLOWED_WAND_BAT);
                    break;
                default:
                    return;
            }
            caster->CastSpell(target, spellId, true);
        }

        void Register() override
        {
            AfterHit += SpellHitFn(spell_hallow_end_wand_SpellScript::HandleScriptEffect);
        }
    };

    SpellScript* GetSpellScript() const override
    {
        return new spell_hallow_end_wand_SpellScript();
    }
};

enum PilgrimsBountyBuffFood
{
    // Pilgrims Bounty Buff Food
    SPELL_WELL_FED_AP_TRIGGER       = 65414,
    SPELL_WELL_FED_ZM_TRIGGER       = 65412,
    SPELL_WELL_FED_HIT_TRIGGER      = 65416,
    SPELL_WELL_FED_HASTE_TRIGGER    = 65410,
    SPELL_WELL_FED_SPIRIT_TRIGGER   = 65415
};

class spell_pilgrims_bounty_buff_food : public SpellScriptLoader
{
    private:
        uint32 const _triggeredSpellId;
    public:
        spell_pilgrims_bounty_buff_food(char const* name, uint32 triggeredSpellId) : SpellScriptLoader(name), _triggeredSpellId(triggeredSpellId) { }

        class spell_pilgrims_bounty_buff_food_AuraScript : public AuraScript
        {
            PrepareAuraScript(spell_pilgrims_bounty_buff_food_AuraScript);
        private:
            uint32 const _triggeredSpellId;

        public:
            spell_pilgrims_bounty_buff_food_AuraScript(uint32 triggeredSpellId) : AuraScript(), _triggeredSpellId(triggeredSpellId)
            {
                _handled = false;
            }

            void HandleTriggerSpell(AuraEffect const* /*aurEff*/)
            {
                PreventDefaultAction();
                if (_handled)
                    return;

                _handled = true;
                GetTarget()->CastSpell(GetTarget(), _triggeredSpellId, true);
            }

            void Register() override
            {
                OnEffectPeriodic += AuraEffectPeriodicFn(spell_pilgrims_bounty_buff_food_AuraScript::HandleTriggerSpell, EFFECT_2, SPELL_AURA_PERIODIC_TRIGGER_SPELL);
            }

            bool _handled;
        };

        AuraScript* GetAuraScript() const override
        {
            return new spell_pilgrims_bounty_buff_food_AuraScript(_triggeredSpellId);
        }
};

enum FeastOnSpells
{
    FEAST_ON_TURKEY                     = 61784,
    FEAST_ON_CRANBERRIES                = 61785,
    FEAST_ON_SWEET_POTATOES             = 61786,
    FEAST_ON_PIE                        = 61787,
    FEAST_ON_STUFFING                   = 61788,
    SPELL_CRANBERRY_HELPINS             = 61841,
    SPELL_TURKEY_HELPINS                = 61842,
    SPELL_STUFFING_HELPINS              = 61843,
    SPELL_SWEET_POTATO_HELPINS          = 61844,
    SPELL_PIE_HELPINS                   = 61845,
    SPELL_ON_PLATE_EAT_VISUAL           = 61826
};

class spell_pilgrims_bounty_feast_on : public SpellScriptLoader
{
    public:
        spell_pilgrims_bounty_feast_on() : SpellScriptLoader("spell_pilgrims_bounty_feast_on") { }

        class spell_pilgrims_bounty_feast_on_SpellScript : public SpellScript
        {
            PrepareSpellScript(spell_pilgrims_bounty_feast_on_SpellScript);

            void HandleDummy(SpellEffIndex /*effIndex*/)
            {
                Unit* caster = GetCaster();

                uint32 _spellId = 0;
                switch (GetSpellInfo()->Id)
                {
                    case FEAST_ON_TURKEY:
                        _spellId = SPELL_TURKEY_HELPINS;
                        break;
                    case FEAST_ON_CRANBERRIES:
                        _spellId = SPELL_CRANBERRY_HELPINS;
                        break;
                    case FEAST_ON_SWEET_POTATOES:
                        _spellId = SPELL_SWEET_POTATO_HELPINS;
                        break;
                    case FEAST_ON_PIE:
                        _spellId = SPELL_PIE_HELPINS;
                        break;
                    case FEAST_ON_STUFFING:
                        _spellId = SPELL_STUFFING_HELPINS;
                        break;
                    default:
                        return;
                }

                if (Vehicle* vehicle = caster->GetVehicleKit())
                    if (Unit* target = vehicle->GetPassenger(0))
                        if (Player* player = target->ToPlayer())
                        {
                            player->CastSpell(player, SPELL_ON_PLATE_EAT_VISUAL, true);
<<<<<<< HEAD
                            caster->CastSpell(player, _spellId, player->GetGUID());
=======
                            caster->CastSpell(player, _spellId, true, nullptr, nullptr, player->GetGUID());
>>>>>>> 28d470c5
                        }

                if (Aura* aura = caster->GetAura(GetEffectValue()))
                {
                    if (aura->GetStackAmount() == 1)
<<<<<<< HEAD
                        caster->RemoveAurasDueToSpell(aura->GetSpellInfo()->Effects[EFFECT_0].CalcValue());
=======
                        if (SpellEffectInfo const* effect = aura->GetSpellInfo()->GetEffect(EFFECT_0))
                            caster->RemoveAurasDueToSpell(effect->CalcValue());
>>>>>>> 28d470c5
                    aura->ModStackAmount(-1);
                }
            }

            void Register() override
            {
                OnEffectHitTarget += SpellEffectFn(spell_pilgrims_bounty_feast_on_SpellScript::HandleDummy, EFFECT_0, SPELL_EFFECT_DUMMY);
            }
        };

        SpellScript* GetSpellScript() const override
        {
            return new spell_pilgrims_bounty_feast_on_SpellScript();
        }
};

enum TheTurkinator
{
    SPELL_KILL_COUNTER_VISUAL       = 62015,
    SPELL_KILL_COUNTER_VISUAL_MAX   = 62021,
    EMOTE_TURKEY_HUNTER             = 0,
    EMOTE_TURKEY_DOMINATION         = 1,
    EMOTE_TURKEY_SLAUGHTER          = 2,
    EMOTE_TURKEY_TRIUMPH            = 3
};

class spell_pilgrims_bounty_turkey_tracker : public SpellScriptLoader
{
    public:
        spell_pilgrims_bounty_turkey_tracker() : SpellScriptLoader("spell_pilgrims_bounty_turkey_tracker") { }

        class spell_pilgrims_bounty_turkey_tracker_SpellScript : public SpellScript
        {
            PrepareSpellScript(spell_pilgrims_bounty_turkey_tracker_SpellScript);

            bool Validate(SpellInfo const* /*spell*/) override
            {
                return ValidateSpellInfo({ SPELL_KILL_COUNTER_VISUAL, SPELL_KILL_COUNTER_VISUAL_MAX });
            }

            void HandleScript(SpellEffIndex /*effIndex*/)
            {
                Creature* caster = GetCaster()->ToCreature();
                Unit* target = GetHitUnit();

                if (!target || !caster)
                    return;

                if (target->HasAura(SPELL_KILL_COUNTER_VISUAL_MAX))
                    return;

                if (Aura const* aura = target->GetAura(GetSpellInfo()->Id))
                {
                    switch (aura->GetStackAmount())
                    {
                        case 10:
                            caster->AI()->Talk(EMOTE_TURKEY_HUNTER, target);
                            break;
                        case 20:
                            caster->AI()->Talk(EMOTE_TURKEY_DOMINATION, target);
                            break;
                        case 30:
                            caster->AI()->Talk(EMOTE_TURKEY_SLAUGHTER, target);
                            break;
                        case 40:
                            caster->AI()->Talk(EMOTE_TURKEY_TRIUMPH, target);
                            target->CastSpell(target, SPELL_KILL_COUNTER_VISUAL_MAX, true);
                            target->RemoveAurasDueToSpell(GetSpellInfo()->Id);
                            break;
                        default:
                            return;
                    }
                    target->CastSpell(target, SPELL_KILL_COUNTER_VISUAL, true);
                }
            }

            void Register() override
            {
                OnEffectHitTarget += SpellEffectFn(spell_pilgrims_bounty_turkey_tracker_SpellScript::HandleScript, EFFECT_1, SPELL_EFFECT_SCRIPT_EFFECT);
            }
        };

        SpellScript* GetSpellScript() const override
        {
            return new spell_pilgrims_bounty_turkey_tracker_SpellScript();
        }
};

enum SpiritOfSharing
{
    SPELL_THE_SPIRIT_OF_SHARING    = 61849
};

class spell_pilgrims_bounty_well_fed : public SpellScriptLoader
{
    private:
        uint32 _triggeredSpellId;

    public:
        spell_pilgrims_bounty_well_fed(char const* name, uint32 triggeredSpellId) : SpellScriptLoader(name), _triggeredSpellId(triggeredSpellId) { }

        class spell_pilgrims_bounty_well_fed_SpellScript : public SpellScript
        {
            PrepareSpellScript(spell_pilgrims_bounty_well_fed_SpellScript);

            uint32 _triggeredSpellId;

        public:
            spell_pilgrims_bounty_well_fed_SpellScript(uint32 triggeredSpellId) : SpellScript(), _triggeredSpellId(triggeredSpellId) { }

        private:
            bool Validate(SpellInfo const* /*spell*/) override
            {
                return ValidateSpellInfo({ _triggeredSpellId });
            }

            void HandleScript(SpellEffIndex effIndex)
            {
                PreventHitDefaultEffect(effIndex);
                Player* target = GetHitPlayer();
                if (!target)
                    return;

                if (Aura const* aura = target->GetAura(GetSpellInfo()->Id))
                {
                    if (aura->GetStackAmount() == 5)
                        target->CastSpell(target, _triggeredSpellId, true);
                }

                Aura const* turkey = target->GetAura(SPELL_TURKEY_HELPINS);
                Aura const* cranberies = target->GetAura(SPELL_CRANBERRY_HELPINS);
                Aura const* stuffing = target->GetAura(SPELL_STUFFING_HELPINS);
                Aura const* sweetPotatoes = target->GetAura(SPELL_SWEET_POTATO_HELPINS);
                Aura const* pie = target->GetAura(SPELL_PIE_HELPINS);

                if ((turkey && turkey->GetStackAmount() == 5) && (cranberies && cranberies->GetStackAmount() == 5) && (stuffing && stuffing->GetStackAmount() == 5)
                    && (sweetPotatoes && sweetPotatoes->GetStackAmount() == 5) && (pie && pie->GetStackAmount() == 5))
                {
                    target->CastSpell(target, SPELL_THE_SPIRIT_OF_SHARING, true);
                    target->RemoveAurasDueToSpell(SPELL_TURKEY_HELPINS);
                    target->RemoveAurasDueToSpell(SPELL_CRANBERRY_HELPINS);
                    target->RemoveAurasDueToSpell(SPELL_STUFFING_HELPINS);
                    target->RemoveAurasDueToSpell(SPELL_SWEET_POTATO_HELPINS);
                    target->RemoveAurasDueToSpell(SPELL_PIE_HELPINS);
                }
            }

            void Register() override
            {
                OnEffectHitTarget += SpellEffectFn(spell_pilgrims_bounty_well_fed_SpellScript::HandleScript, EFFECT_1, SPELL_EFFECT_SCRIPT_EFFECT);
            }
        };

        SpellScript* GetSpellScript() const override
        {
            return new spell_pilgrims_bounty_well_fed_SpellScript(_triggeredSpellId);
        }
};

enum BountifulTableMisc
{
    SEAT_PLAYER                             = 0,
    SEAT_PLATE_HOLDER                       = 6,
    NPC_BOUNTIFUL_TABLE                     = 32823,
    SPELL_ON_PLATE_TURKEY                   = 61928,
    SPELL_ON_PLATE_CRANBERRIES              = 61925,
    SPELL_ON_PLATE_STUFFING                 = 61927,
    SPELL_ON_PLATE_SWEET_POTATOES           = 61929,
    SPELL_ON_PLATE_PIE                      = 61926,
    SPELL_PASS_THE_TURKEY                   = 66373,
    SPELL_PASS_THE_CRANBERRIES              = 66372,
    SPELL_PASS_THE_STUFFING                 = 66375,
    SPELL_PASS_THE_SWEET_POTATOES           = 66376,
    SPELL_PASS_THE_PIE                      = 66374,
    SPELL_ON_PLATE_VISUAL_PIE               = 61825,
    SPELL_ON_PLATE_VISUAL_CRANBERRIES       = 61821,
    SPELL_ON_PLATE_VISUAL_POTATOES          = 61824,
    SPELL_ON_PLATE_VISUAL_TURKEY            = 61822,
    SPELL_ON_PLATE_VISUAL_STUFFING          = 61823,
    SPELL_A_SERVING_OF_CRANBERRIES_PLATE    = 61833,
    SPELL_A_SERVING_OF_TURKEY_PLATE         = 61835,
    SPELL_A_SERVING_OF_STUFFING_PLATE       = 61836,
    SPELL_A_SERVING_OF_SWEET_POTATOES_PLATE = 61837,
    SPELL_A_SERVING_OF_PIE_PLATE            = 61838,
    SPELL_A_SERVING_OF_CRANBERRIES_CHAIR    = 61804,
    SPELL_A_SERVING_OF_TURKEY_CHAIR         = 61807,
    SPELL_A_SERVING_OF_STUFFING_CHAIR       = 61806,
    SPELL_A_SERVING_OF_SWEET_POTATOES_CHAIR = 61808,
    SPELL_A_SERVING_OF_PIE_CHAIR            = 61805
};

/* 66250 - Pass The Turkey
   66259 - Pass The Stuffing
   66260 - Pass The Pie
   66261 - Pass The Cranberries
   66262 - Pass The Sweet Potatoes */
class spell_pilgrims_bounty_on_plate : public SpellScriptLoader
{
    private:
        uint32 _triggeredSpellId1;
        uint32 _triggeredSpellId2;
        uint32 _triggeredSpellId3;
        uint32 _triggeredSpellId4;

    public:
        spell_pilgrims_bounty_on_plate(char const* name, uint32 triggeredSpellId1, uint32 triggeredSpellId2, uint32 triggeredSpellId3, uint32 triggeredSpellId4) : SpellScriptLoader(name),
            _triggeredSpellId1(triggeredSpellId1), _triggeredSpellId2(triggeredSpellId2), _triggeredSpellId3(triggeredSpellId3), _triggeredSpellId4(triggeredSpellId4) { }

        class spell_pilgrims_bounty_on_plate_SpellScript : public SpellScript
        {
            PrepareSpellScript(spell_pilgrims_bounty_on_plate_SpellScript);

            uint32 _triggeredSpellId1;
            uint32 _triggeredSpellId2;
            uint32 _triggeredSpellId3;
            uint32 _triggeredSpellId4;

        public:
            spell_pilgrims_bounty_on_plate_SpellScript(uint32 triggeredSpellId1, uint32 triggeredSpellId2, uint32 triggeredSpellId3, uint32 triggeredSpellId4) : SpellScript(),
                _triggeredSpellId1(triggeredSpellId1), _triggeredSpellId2(triggeredSpellId2), _triggeredSpellId3(triggeredSpellId3), _triggeredSpellId4(triggeredSpellId4) { }

        private:
            bool Validate(SpellInfo const* /*spell*/) override
            {
                return ValidateSpellInfo(
                {
                    _triggeredSpellId1,
                    _triggeredSpellId2,
                    _triggeredSpellId3,
                    _triggeredSpellId4
                });
            }

            Vehicle* GetTable(Unit* target)
            {
                if (target->GetTypeId() == TYPEID_PLAYER)
                {
                    if (Unit* vehBase = target->GetVehicleBase())
                        if (Vehicle* table = vehBase->GetVehicle())
                            if (table->GetCreatureEntry() == NPC_BOUNTIFUL_TABLE)
                                return table;
                }
                else if (Vehicle* veh = target->GetVehicle())
                    if (veh->GetCreatureEntry() == NPC_BOUNTIFUL_TABLE)
                        return veh;

                return nullptr;
            }

            Unit* GetPlateInSeat(Vehicle* table, uint8 seat)
            {
                if (Unit* holderUnit = table->GetPassenger(SEAT_PLATE_HOLDER))
                    if (Vehicle* holder = holderUnit->GetVehicleKit())
                        if (Unit* plate = holder->GetPassenger(seat))
                            return plate;

                return nullptr;
            }

            void HandleDummy(SpellEffIndex /*effIndex*/)
            {
                Unit* caster = GetCaster();
                Unit* target = GetHitUnit();
                if (!target || caster == target)
                    return;

                Vehicle* table = GetTable(caster);
                if (!table || table != GetTable(target))
                    return;

                if (Vehicle* casterChair = caster->GetVehicleKit())
                    if (Unit* casterPlr = casterChair->GetPassenger(SEAT_PLAYER))
                    {
                        if (casterPlr == target)
                            return;

                        casterPlr->CastSpell(casterPlr, _triggeredSpellId2, true); //Credit for Sharing is Caring(always)

                        uint8 seat = target->GetTransSeat();
                        if (target->GetTypeId() == TYPEID_PLAYER && target->GetVehicleBase())
                            seat = target->GetVehicleBase()->GetTransSeat();

                        if (Unit* plate = GetPlateInSeat(table, seat))
                        {
                            if (target->GetTypeId() == TYPEID_PLAYER) //Food Fight case
                            {
                                casterPlr->CastSpell(target, _triggeredSpellId1, true);
                                caster->CastSpell(target->GetVehicleBase(), _triggeredSpellId4, true); //CanEat-chair(always)
                            }
                            else
                            {
                                casterPlr->CastSpell(plate, _triggeredSpellId3, true); //Food Visual on plate
                                caster->CastSpell(target, _triggeredSpellId4, true); //CanEat-chair(always)
                            }
                        }
                    }
            }

            void Register() override
            {
                OnEffectHitTarget += SpellEffectFn(spell_pilgrims_bounty_on_plate_SpellScript::HandleDummy, EFFECT_0, SPELL_EFFECT_DUMMY);
            }
        };

        SpellScript* GetSpellScript() const override
        {
            return new spell_pilgrims_bounty_on_plate_SpellScript(_triggeredSpellId1, _triggeredSpellId2, _triggeredSpellId3, _triggeredSpellId4);
        }
};

/* 61804 - A Serving of Cranberries
   61805 - A Serving of Pie
   61806 - A Serving of Stuffing
   61807 - A Serving of Turkey
   61808 - A Serving of Sweet Potatoes
   61793 - Cranberry Server
   61794 - Pie Server
   61795 - Stuffing Server
   61796 - Turkey Server
   61797 - Sweet Potatoes Server */
class spell_pilgrims_bounty_a_serving_of : public SpellScriptLoader
{
    private:
        uint32 _triggeredSpellId;
    public:
        spell_pilgrims_bounty_a_serving_of(char const* name, uint32 triggeredSpellId) : SpellScriptLoader(name), _triggeredSpellId(triggeredSpellId) { }

        class spell_pilgrims_bounty_a_serving_of_AuraScript : public AuraScript
        {
            PrepareAuraScript(spell_pilgrims_bounty_a_serving_of_AuraScript);

            uint32 _triggeredSpellId;

        public:
            spell_pilgrims_bounty_a_serving_of_AuraScript(uint32 triggeredSpellId) : AuraScript(), _triggeredSpellId(triggeredSpellId) { }

        private:
            bool Validate(SpellInfo const* /*spell*/) override
            {
                return ValidateSpellInfo({ _triggeredSpellId });
            }

            void OnApply(AuraEffect const* aurEff, AuraEffectHandleModes /*mode*/)
            {
                Unit* target = GetTarget();
<<<<<<< HEAD
                target->CastSpell(target, uint32(aurEff->GetAmount()), true);
=======
                target->CastSpell(target, uint32(aurEff->GetBaseAmount()), true);
>>>>>>> 28d470c5
                HandlePlate(target, true);
            }

            void OnRemove(AuraEffect const* aurEff, AuraEffectHandleModes /*mode*/)
            {
                Unit* target = GetTarget();
<<<<<<< HEAD
                target->RemoveAurasDueToSpell(aurEff->GetAmount());
=======
                target->RemoveAurasDueToSpell(aurEff->GetBaseAmount());
>>>>>>> 28d470c5
                HandlePlate(target, false);
            }

            void HandlePlate(Unit* target, bool apply)
            {
                if (Vehicle* table = target->GetVehicle())
                    if (Unit* holderUnit = table->GetPassenger(SEAT_PLATE_HOLDER))
                        if (Vehicle* holder = holderUnit->GetVehicleKit())
                            if (Unit* plate = holder->GetPassenger(target->GetTransSeat()))
                            {
                                if (apply)
                                    target->CastSpell(plate, _triggeredSpellId, true);
                                else
                                    plate->RemoveAurasDueToSpell(_triggeredSpellId);
                            }
            }

            void Register() override
            {
                AfterEffectApply += AuraEffectApplyFn(spell_pilgrims_bounty_a_serving_of_AuraScript::OnApply, EFFECT_0, SPELL_AURA_DUMMY, AURA_EFFECT_HANDLE_REAL);
                OnEffectRemove += AuraEffectRemoveFn(spell_pilgrims_bounty_a_serving_of_AuraScript::OnRemove, EFFECT_0, SPELL_AURA_DUMMY, AURA_EFFECT_HANDLE_REAL);
            }
        };

        AuraScript* GetAuraScript() const override
        {
            return new spell_pilgrims_bounty_a_serving_of_AuraScript(_triggeredSpellId);
        }
};

enum Mistletoe
{
    SPELL_CREATE_MISTLETOE          = 26206,
    SPELL_CREATE_HOLLY              = 26207,
    SPELL_CREATE_SNOWFLAKES         = 45036
};

class spell_winter_veil_mistletoe : public SpellScriptLoader
{
    public:
        spell_winter_veil_mistletoe() : SpellScriptLoader("spell_winter_veil_mistletoe") { }

        class spell_winter_veil_mistletoe_SpellScript : public SpellScript
        {
            PrepareSpellScript(spell_winter_veil_mistletoe_SpellScript);

            bool Validate(SpellInfo const* /*spell*/) override
            {
                return ValidateSpellInfo(
                {
                    SPELL_CREATE_MISTLETOE,
                    SPELL_CREATE_HOLLY,
                    SPELL_CREATE_SNOWFLAKES
                });
            }

            void HandleScript(SpellEffIndex /*effIndex*/)
            {
                if (Player* target = GetHitPlayer())
                {
                    uint32 spellId = RAND(SPELL_CREATE_HOLLY, SPELL_CREATE_MISTLETOE, SPELL_CREATE_SNOWFLAKES);
                    GetCaster()->CastSpell(target, spellId, true);
                }
            }

            void Register() override
            {
                OnEffectHitTarget += SpellEffectFn(spell_winter_veil_mistletoe_SpellScript::HandleScript, EFFECT_0, SPELL_EFFECT_SCRIPT_EFFECT);
            }
        };

        SpellScript* GetSpellScript() const override
        {
            return new spell_winter_veil_mistletoe_SpellScript();
        }
};

// 26275 - PX-238 Winter Wondervolt TRAP
enum PX238WinterWondervolt
{
    SPELL_PX_238_WINTER_WONDERVOLT_TRANSFORM_1  = 26157,
    SPELL_PX_238_WINTER_WONDERVOLT_TRANSFORM_2  = 26272,
    SPELL_PX_238_WINTER_WONDERVOLT_TRANSFORM_3  = 26273,
    SPELL_PX_238_WINTER_WONDERVOLT_TRANSFORM_4  = 26274
};

uint32 const WonderboltTransformSpells[] =
{
    SPELL_PX_238_WINTER_WONDERVOLT_TRANSFORM_1,
    SPELL_PX_238_WINTER_WONDERVOLT_TRANSFORM_2,
    SPELL_PX_238_WINTER_WONDERVOLT_TRANSFORM_3,
    SPELL_PX_238_WINTER_WONDERVOLT_TRANSFORM_4
};

class spell_winter_veil_px_238_winter_wondervolt : public SpellScriptLoader
{
    public:
        spell_winter_veil_px_238_winter_wondervolt() : SpellScriptLoader("spell_winter_veil_px_238_winter_wondervolt") { }

        class spell_winter_veil_px_238_winter_wondervolt_SpellScript : public SpellScript
        {
            PrepareSpellScript(spell_winter_veil_px_238_winter_wondervolt_SpellScript);

            bool Validate(SpellInfo const* /*spellInfo*/) override
            {
                return ValidateSpellInfo(WonderboltTransformSpells);
            }

            void HandleScript(SpellEffIndex effIndex)
            {
                PreventHitDefaultEffect(effIndex);

                if (Unit* target = GetHitUnit())
                {
                    for (uint32 spell : WonderboltTransformSpells)
                        if (target->HasAura(spell))
                            return;

                    target->CastSpell(target, Trinity::Containers::SelectRandomContainerElement(WonderboltTransformSpells), true);
                }
            }

            void Register() override
            {
                OnEffectHitTarget += SpellEffectFn(spell_winter_veil_px_238_winter_wondervolt_SpellScript::HandleScript, EFFECT_0, SPELL_EFFECT_SCRIPT_EFFECT);
            }
        };

        SpellScript* GetSpellScript() const override
        {
            return new spell_winter_veil_px_238_winter_wondervolt_SpellScript();
        }
};

enum RamBlaBla
{
    SPELL_GIDDYUP                           = 42924,
    SPELL_RENTAL_RACING_RAM                 = 43883,
    SPELL_SWIFT_WORK_RAM                    = 43880,
    SPELL_RENTAL_RACING_RAM_AURA            = 42146,
    SPELL_RAM_LEVEL_NEUTRAL                 = 43310,
    SPELL_RAM_TROT                          = 42992,
    SPELL_RAM_CANTER                        = 42993,
    SPELL_RAM_GALLOP                        = 42994,
    SPELL_RAM_FATIGUE                       = 43052,
    SPELL_EXHAUSTED_RAM                     = 43332,
    SPELL_RELAY_RACE_TURN_IN                = 44501,

    // Quest
    SPELL_BREWFEST_QUEST_SPEED_BUNNY_GREEN  = 43345,
    SPELL_BREWFEST_QUEST_SPEED_BUNNY_YELLOW = 43346,
    SPELL_BREWFEST_QUEST_SPEED_BUNNY_RED    = 43347
};

// 42924 - Giddyup!
class spell_brewfest_giddyup : public SpellScriptLoader
{
    public:
        spell_brewfest_giddyup() : SpellScriptLoader("spell_brewfest_giddyup") { }

        class spell_brewfest_giddyup_AuraScript : public AuraScript
        {
            PrepareAuraScript(spell_brewfest_giddyup_AuraScript);

            void OnChange(AuraEffect const* /*aurEff*/, AuraEffectHandleModes /*mode*/)
            {
                Unit* target = GetTarget();
                if (!target->HasAura(SPELL_RENTAL_RACING_RAM) && !target->HasAura(SPELL_SWIFT_WORK_RAM))
                {
                    target->RemoveAura(GetId());
                    return;
                }

                if (target->HasAura(SPELL_EXHAUSTED_RAM))
                    return;

                switch (GetStackAmount())
                {
                    case 1: // green
                        target->RemoveAura(SPELL_RAM_LEVEL_NEUTRAL);
                        target->RemoveAura(SPELL_RAM_CANTER);
                        target->CastSpell(target, SPELL_RAM_TROT, true);
                        break;
                    case 6: // yellow
                        target->RemoveAura(SPELL_RAM_TROT);
                        target->RemoveAura(SPELL_RAM_GALLOP);
                        target->CastSpell(target, SPELL_RAM_CANTER, true);
                        break;
                    case 11: // red
                        target->RemoveAura(SPELL_RAM_CANTER);
                        target->CastSpell(target, SPELL_RAM_GALLOP, true);
                        break;
                    default:
                        break;
                }

                if (GetTargetApplication()->GetRemoveMode() == AURA_REMOVE_BY_DEFAULT)
                {
                    target->RemoveAura(SPELL_RAM_TROT);
                    target->CastSpell(target, SPELL_RAM_LEVEL_NEUTRAL, true);
                }
            }

            void OnPeriodic(AuraEffect const* /*aurEff*/)
            {
                GetTarget()->RemoveAuraFromStack(GetId());
            }

            void Register() override
            {
                AfterEffectApply += AuraEffectApplyFn(spell_brewfest_giddyup_AuraScript::OnChange, EFFECT_0, SPELL_AURA_PERIODIC_DUMMY, AURA_EFFECT_HANDLE_CHANGE_AMOUNT_MASK);
                OnEffectRemove += AuraEffectRemoveFn(spell_brewfest_giddyup_AuraScript::OnChange, EFFECT_0, SPELL_AURA_PERIODIC_DUMMY, AURA_EFFECT_HANDLE_CHANGE_AMOUNT_MASK);
                OnEffectPeriodic += AuraEffectPeriodicFn(spell_brewfest_giddyup_AuraScript::OnPeriodic, EFFECT_0, SPELL_AURA_PERIODIC_DUMMY);
            }
        };

        AuraScript* GetAuraScript() const override
        {
            return new spell_brewfest_giddyup_AuraScript();
        }
};

// 43310 - Ram Level - Neutral
// 42992 - Ram - Trot
// 42993 - Ram - Canter
// 42994 - Ram - Gallop
class spell_brewfest_ram : public SpellScriptLoader
{
    public:
        spell_brewfest_ram() : SpellScriptLoader("spell_brewfest_ram") { }

        class spell_brewfest_ram_AuraScript : public AuraScript
        {
            PrepareAuraScript(spell_brewfest_ram_AuraScript);

            void OnPeriodic(AuraEffect const* aurEff)
            {
                Unit* target = GetTarget();
                if (target->HasAura(SPELL_EXHAUSTED_RAM))
                    return;

                switch (GetId())
                {
                    case SPELL_RAM_LEVEL_NEUTRAL:
                        if (Aura* aura = target->GetAura(SPELL_RAM_FATIGUE))
                            aura->ModStackAmount(-4);
                        break;
                    case SPELL_RAM_TROT: // green
                        if (Aura* aura = target->GetAura(SPELL_RAM_FATIGUE))
                            aura->ModStackAmount(-2);
                        if (aurEff->GetTickNumber() == 4)
                            target->CastSpell(target, SPELL_BREWFEST_QUEST_SPEED_BUNNY_GREEN, true);
                        break;
                    case SPELL_RAM_CANTER:
                    {
                        CastSpellExtraArgs args(TRIGGERED_FULL_MASK);
                        args.AddSpellMod(SPELLVALUE_AURA_STACK, 1);
                        target->CastSpell(target, SPELL_RAM_FATIGUE, args);
                        if (aurEff->GetTickNumber() == 8)
                            target->CastSpell(target, SPELL_BREWFEST_QUEST_SPEED_BUNNY_YELLOW, true);
                        break;
                    }
                    case SPELL_RAM_GALLOP:
                    {
                        CastSpellExtraArgs args(TRIGGERED_FULL_MASK);
                        args.AddSpellMod(SPELLVALUE_AURA_STACK, target->HasAura(SPELL_RAM_FATIGUE) ? 4 : 5 /*Hack*/);
                        target->CastSpell(target, SPELL_RAM_FATIGUE, args);
                        if (aurEff->GetTickNumber() == 8)
                            target->CastSpell(target, SPELL_BREWFEST_QUEST_SPEED_BUNNY_RED, true);
                        break;
                    }
                    default:
                        break;
                }

            }

            void Register() override
            {
                OnEffectPeriodic += AuraEffectPeriodicFn(spell_brewfest_ram_AuraScript::OnPeriodic, EFFECT_1, SPELL_AURA_PERIODIC_DUMMY);
            }
        };

        AuraScript* GetAuraScript() const override
        {
            return new spell_brewfest_ram_AuraScript();
        }
};

// 43052 - Ram Fatigue
class spell_brewfest_ram_fatigue : public SpellScriptLoader
{
    public:
        spell_brewfest_ram_fatigue() : SpellScriptLoader("spell_brewfest_ram_fatigue") { }

        class spell_brewfest_ram_fatigue_AuraScript : public AuraScript
        {
            PrepareAuraScript(spell_brewfest_ram_fatigue_AuraScript);

            void OnApply(AuraEffect const* /*aurEff*/, AuraEffectHandleModes /*mode*/)
            {
                Unit* target = GetTarget();

                if (GetStackAmount() == 101)
                {
                    target->RemoveAura(SPELL_RAM_LEVEL_NEUTRAL);
                    target->RemoveAura(SPELL_RAM_TROT);
                    target->RemoveAura(SPELL_RAM_CANTER);
                    target->RemoveAura(SPELL_RAM_GALLOP);
                    target->RemoveAura(SPELL_GIDDYUP);

                    target->CastSpell(target, SPELL_EXHAUSTED_RAM, true);
                }
            }

            void Register() override
            {
                AfterEffectApply += AuraEffectApplyFn(spell_brewfest_ram_fatigue_AuraScript::OnApply, EFFECT_0, SPELL_AURA_DUMMY, AURA_EFFECT_HANDLE_REAL_OR_REAPPLY_MASK);
            }
        };

        AuraScript* GetAuraScript() const override
        {
            return new spell_brewfest_ram_fatigue_AuraScript();
        }
};

// 43450 - Brewfest - apple trap - friendly DND
class spell_brewfest_apple_trap : public SpellScriptLoader
{
    public:
        spell_brewfest_apple_trap() : SpellScriptLoader("spell_brewfest_apple_trap") { }

        class spell_brewfest_apple_trap_AuraScript : public AuraScript
        {
            PrepareAuraScript(spell_brewfest_apple_trap_AuraScript);

            void OnApply(AuraEffect const* /*aurEff*/, AuraEffectHandleModes /*mode*/)
            {
                GetTarget()->RemoveAura(SPELL_RAM_FATIGUE);
            }

            void Register() override
            {
                OnEffectApply += AuraEffectApplyFn(spell_brewfest_apple_trap_AuraScript::OnApply, EFFECT_0, SPELL_AURA_FORCE_REACTION, AURA_EFFECT_HANDLE_REAL);
            }
        };

        AuraScript* GetAuraScript() const override
        {
            return new spell_brewfest_apple_trap_AuraScript();
        }
};

// 43332 - Exhausted Ram
class spell_brewfest_exhausted_ram : public SpellScriptLoader
{
    public:
        spell_brewfest_exhausted_ram() : SpellScriptLoader("spell_brewfest_exhausted_ram") { }

        class spell_brewfest_exhausted_ram_AuraScript : public AuraScript
        {
            PrepareAuraScript(spell_brewfest_exhausted_ram_AuraScript);

            void OnRemove(AuraEffect const* /*aurEff*/, AuraEffectHandleModes /*mode*/)
            {
                Unit* target = GetTarget();
                target->CastSpell(target, SPELL_RAM_LEVEL_NEUTRAL, true);
            }

            void Register() override
            {
                OnEffectRemove += AuraEffectApplyFn(spell_brewfest_exhausted_ram_AuraScript::OnRemove, EFFECT_0, SPELL_AURA_MOD_DECREASE_SPEED, AURA_EFFECT_HANDLE_REAL);
            }
        };

        AuraScript* GetAuraScript() const override
        {
            return new spell_brewfest_exhausted_ram_AuraScript();
        }
};

// 43714 - Brewfest - Relay Race - Intro - Force - Player to throw- DND
class spell_brewfest_relay_race_intro_force_player_to_throw : public SpellScriptLoader
{
    public:
        spell_brewfest_relay_race_intro_force_player_to_throw() : SpellScriptLoader("spell_brewfest_relay_race_intro_force_player_to_throw") { }

        class spell_brewfest_relay_race_intro_force_player_to_throw_SpellScript : public SpellScript
        {
            PrepareSpellScript(spell_brewfest_relay_race_intro_force_player_to_throw_SpellScript);

            void HandleForceCast(SpellEffIndex effIndex)
            {
                PreventHitDefaultEffect(effIndex);
                // All this spells trigger a spell that requires reagents; if the
                // triggered spell is cast as "triggered", reagents are not consumed
<<<<<<< HEAD
                GetHitUnit()->CastSpell(nullptr, GetSpellInfo()->Effects[effIndex].TriggerSpell, TriggerCastFlags(TRIGGERED_FULL_MASK & ~TRIGGERED_IGNORE_POWER_AND_REAGENT_COST));
=======
                GetHitUnit()->CastSpell(nullptr, GetEffectInfo()->TriggerSpell, TriggerCastFlags(TRIGGERED_FULL_MASK & ~TRIGGERED_IGNORE_POWER_AND_REAGENT_COST));
>>>>>>> 28d470c5
            }

            void Register() override
            {
                OnEffectHitTarget += SpellEffectFn(spell_brewfest_relay_race_intro_force_player_to_throw_SpellScript::HandleForceCast, EFFECT_0, SPELL_EFFECT_FORCE_CAST);
            }
        };

        SpellScript* GetSpellScript() const override
        {
            return new spell_brewfest_relay_race_intro_force_player_to_throw_SpellScript();
        }
};

class spell_brewfest_relay_race_turn_in : public SpellScriptLoader
{
public:
    spell_brewfest_relay_race_turn_in() : SpellScriptLoader("spell_brewfest_relay_race_turn_in") { }

    class spell_brewfest_relay_race_turn_in_SpellScript : public SpellScript
    {
        PrepareSpellScript(spell_brewfest_relay_race_turn_in_SpellScript);

        void HandleDummy(SpellEffIndex effIndex)
        {
            PreventHitDefaultEffect(effIndex);

            if (Aura* aura = GetHitUnit()->GetAura(SPELL_SWIFT_WORK_RAM))
            {
                aura->SetDuration(aura->GetDuration() + 30 * IN_MILLISECONDS);
                GetCaster()->CastSpell(GetHitUnit(), SPELL_RELAY_RACE_TURN_IN, TRIGGERED_FULL_MASK);
            }
        }

        void Register() override
        {
            OnEffectHitTarget += SpellEffectFn(spell_brewfest_relay_race_turn_in_SpellScript::HandleDummy, EFFECT_0, SPELL_EFFECT_DUMMY);
        }
    };

    SpellScript* GetSpellScript() const override
    {
        return new spell_brewfest_relay_race_turn_in_SpellScript();
    }
};

// 43876 - Dismount Ram
class spell_brewfest_dismount_ram : public SpellScriptLoader
{
    public:
        spell_brewfest_dismount_ram() : SpellScriptLoader("spell_brewfest_dismount_ram") { }

        class spell_brewfest_relay_race_intro_force_player_to_throw_SpellScript : public SpellScript
        {
            PrepareSpellScript(spell_brewfest_relay_race_intro_force_player_to_throw_SpellScript);

            void HandleScript(SpellEffIndex /*effIndex*/)
            {
                GetCaster()->RemoveAura(SPELL_RENTAL_RACING_RAM);
            }

            void Register() override
            {
                OnEffectHitTarget += SpellEffectFn(spell_brewfest_relay_race_intro_force_player_to_throw_SpellScript::HandleScript, EFFECT_0, SPELL_EFFECT_SCRIPT_EFFECT);
            }
        };

        SpellScript* GetSpellScript() const override
        {
            return new spell_brewfest_relay_race_intro_force_player_to_throw_SpellScript();
        }
};

enum RamBlub
{
    // Horde
    QUEST_BARK_FOR_DROHNS_DISTILLERY        = 11407,
    QUEST_BARK_FOR_TCHALIS_VOODOO_BREWERY   = 11408,

    // Alliance
    QUEST_BARK_BARLEYBREW                   = 11293,
    QUEST_BARK_FOR_THUNDERBREWS             = 11294,

    // Bark for Drohn's Distillery!
    SAY_DROHN_DISTILLERY_1                  = 23520,
    SAY_DROHN_DISTILLERY_2                  = 23521,
    SAY_DROHN_DISTILLERY_3                  = 23522,
    SAY_DROHN_DISTILLERY_4                  = 23523,

    // Bark for T'chali's Voodoo Brewery!
    SAY_TCHALIS_VOODOO_1                    = 23524,
    SAY_TCHALIS_VOODOO_2                    = 23525,
    SAY_TCHALIS_VOODOO_3                    = 23526,
    SAY_TCHALIS_VOODOO_4                    = 23527,

    // Bark for the Barleybrews!
    SAY_BARLEYBREW_1                        = 23464,
    SAY_BARLEYBREW_2                        = 23465,
    SAY_BARLEYBREW_3                        = 23466,
    SAY_BARLEYBREW_4                        = 22941,

    // Bark for the Thunderbrews!
    SAY_THUNDERBREWS_1                      = 23467,
    SAY_THUNDERBREWS_2                      = 23468,
    SAY_THUNDERBREWS_3                      = 23469,
    SAY_THUNDERBREWS_4                      = 22942
};

// 43259 Brewfest  - Barker Bunny 1
// 43260 Brewfest  - Barker Bunny 2
// 43261 Brewfest  - Barker Bunny 3
// 43262 Brewfest  - Barker Bunny 4
class spell_brewfest_barker_bunny : public SpellScriptLoader
{
    public:
        spell_brewfest_barker_bunny() : SpellScriptLoader("spell_brewfest_barker_bunny") { }

        class spell_brewfest_barker_bunny_AuraScript : public AuraScript
        {
            PrepareAuraScript(spell_brewfest_barker_bunny_AuraScript);

            bool Load() override
            {
                return GetUnitOwner()->GetTypeId() == TYPEID_PLAYER;
            }

            void OnApply(AuraEffect const* /*aurEff*/, AuraEffectHandleModes /*mode*/)
            {
                Player* target = GetTarget()->ToPlayer();

                uint32 BroadcastTextId = 0;

                if (target->GetQuestStatus(QUEST_BARK_FOR_DROHNS_DISTILLERY) == QUEST_STATUS_INCOMPLETE ||
                    target->GetQuestStatus(QUEST_BARK_FOR_DROHNS_DISTILLERY) == QUEST_STATUS_COMPLETE)
                    BroadcastTextId = RAND(SAY_DROHN_DISTILLERY_1, SAY_DROHN_DISTILLERY_2, SAY_DROHN_DISTILLERY_3, SAY_DROHN_DISTILLERY_4);

                if (target->GetQuestStatus(QUEST_BARK_FOR_TCHALIS_VOODOO_BREWERY) == QUEST_STATUS_INCOMPLETE ||
                    target->GetQuestStatus(QUEST_BARK_FOR_TCHALIS_VOODOO_BREWERY) == QUEST_STATUS_COMPLETE)
                    BroadcastTextId = RAND(SAY_TCHALIS_VOODOO_1, SAY_TCHALIS_VOODOO_2, SAY_TCHALIS_VOODOO_3, SAY_TCHALIS_VOODOO_4);

                if (target->GetQuestStatus(QUEST_BARK_BARLEYBREW) == QUEST_STATUS_INCOMPLETE ||
                    target->GetQuestStatus(QUEST_BARK_BARLEYBREW) == QUEST_STATUS_COMPLETE)
                    BroadcastTextId = RAND(SAY_BARLEYBREW_1, SAY_BARLEYBREW_2, SAY_BARLEYBREW_3, SAY_BARLEYBREW_4);

                if (target->GetQuestStatus(QUEST_BARK_FOR_THUNDERBREWS) == QUEST_STATUS_INCOMPLETE ||
                    target->GetQuestStatus(QUEST_BARK_FOR_THUNDERBREWS) == QUEST_STATUS_COMPLETE)
                    BroadcastTextId = RAND(SAY_THUNDERBREWS_1, SAY_THUNDERBREWS_2, SAY_THUNDERBREWS_3, SAY_THUNDERBREWS_4);

                if (BroadcastTextId)
                    target->Talk(BroadcastTextId, CHAT_MSG_SAY, sWorld->getFloatConfig(CONFIG_LISTEN_RANGE_SAY), target);
            }

            void Register() override
            {
                OnEffectApply += AuraEffectApplyFn(spell_brewfest_barker_bunny_AuraScript::OnApply, EFFECT_1, SPELL_AURA_DUMMY, AURA_EFFECT_HANDLE_REAL);
            }
        };

        AuraScript* GetAuraScript() const override
        {
            return new spell_brewfest_barker_bunny_AuraScript();
        }
};

enum TorchSpells
{
    SPELL_TORCH_TOSSING_TRAINING                    = 45716,
    SPELL_TORCH_TOSSING_PRACTICE                    = 46630,
    SPELL_TORCH_TOSSING_TRAINING_SUCCESS_ALLIANCE   = 45719,
    SPELL_TORCH_TOSSING_TRAINING_SUCCESS_HORDE      = 46651,
<<<<<<< HEAD
    SPELL_TARGET_INDICATOR_COSMETIC                 = 46901,
    SPELL_TARGET_INDICATOR                          = 45723,
=======
>>>>>>> 28d470c5
    SPELL_BRAZIERS_HIT                              = 45724
};

// 45724 - Braziers Hit!
<<<<<<< HEAD
class spell_midsummer_braziers_hit : public AuraScript
{
    PrepareAuraScript(spell_midsummer_braziers_hit);

    bool Validate(SpellInfo const* /*spellInfo*/) override
    {
        return ValidateSpellInfo(
        {
            SPELL_TORCH_TOSSING_TRAINING,
            SPELL_TORCH_TOSSING_PRACTICE,
            SPELL_TORCH_TOSSING_TRAINING_SUCCESS_ALLIANCE,
            SPELL_TORCH_TOSSING_TRAINING_SUCCESS_HORDE
        });
    }

    void HandleEffectApply(AuraEffect const* /*aurEff*/, AuraEffectHandleModes /*mode*/)
    {
        Player* player = GetTarget()->ToPlayer();
        if (!player)
            return;

        if ((player->HasAura(SPELL_TORCH_TOSSING_TRAINING) && GetStackAmount() == 8) || (player->HasAura(SPELL_TORCH_TOSSING_PRACTICE) && GetStackAmount() == 20))
        {
            if (player->GetTeam() == ALLIANCE)
                player->CastSpell(player, SPELL_TORCH_TOSSING_TRAINING_SUCCESS_ALLIANCE, true);
            else if (player->GetTeam() == HORDE)
                player->CastSpell(player, SPELL_TORCH_TOSSING_TRAINING_SUCCESS_HORDE, true);
            Remove();
        }
    }

    void Register() override
    {
        AfterEffectApply += AuraEffectApplyFn(spell_midsummer_braziers_hit::HandleEffectApply, EFFECT_0, SPELL_AURA_DUMMY, AURA_EFFECT_HANDLE_REAPPLY);
    }
};

// 45907 - Torch Target Picker
class spell_midsummer_torch_target_picker : public SpellScript
{
    PrepareSpellScript(spell_midsummer_torch_target_picker);

    bool Validate(SpellInfo const* /*spellInfo*/) override
    {
        return ValidateSpellInfo({ SPELL_TARGET_INDICATOR_COSMETIC, SPELL_TARGET_INDICATOR });
    }

    void HandleScript(SpellEffIndex /*effIndex*/)
    {
        Unit* target = GetHitUnit();
        target->CastSpell(target, SPELL_TARGET_INDICATOR_COSMETIC, true);
        target->CastSpell(target, SPELL_TARGET_INDICATOR, true);
    }

    void Register() override
    {
        OnEffectHitTarget += SpellEffectFn(spell_midsummer_torch_target_picker::HandleScript, EFFECT_0, SPELL_EFFECT_DUMMY);
    }
};

// 46054 - Torch Toss (land)
class spell_midsummer_torch_toss_land : public SpellScript
{
    PrepareSpellScript(spell_midsummer_torch_toss_land);

    bool Validate(SpellInfo const* /*spellInfo*/) override
    {
        return ValidateSpellInfo({ SPELL_BRAZIERS_HIT });
    }

    void HandleScript(SpellEffIndex /*effIndex*/)
    {
        GetHitUnit()->CastSpell(GetCaster(), SPELL_BRAZIERS_HIT, true);
    }

    void Register() override
    {
        OnEffectHitTarget += SpellEffectFn(spell_midsummer_torch_toss_land::HandleScript, EFFECT_0, SPELL_EFFECT_SCRIPT_EFFECT);
    }
};

enum RibbonPoleData
{
    SPELL_HAS_FULL_MIDSUMMER_SET      = 58933,
    SPELL_BURNING_HOT_POLE_DANCE      = 58934,
    SPELL_RIBBON_POLE_PERIODIC_VISUAL = 45406,
    SPELL_RIBBON_DANCE                = 29175,
    SPELL_TEST_RIBBON_POLE_1          = 29705,
    SPELL_TEST_RIBBON_POLE_2          = 29726,
    SPELL_TEST_RIBBON_POLE_3          = 29727
};

// 29705, 29726, 29727 - Test Ribbon Pole Channel
class spell_midsummer_test_ribbon_pole_channel : public AuraScript
{
    PrepareAuraScript(spell_midsummer_test_ribbon_pole_channel);

    bool Validate(SpellInfo const* /*spellInfo*/) override
    {
        return ValidateSpellInfo(
        {
            SPELL_RIBBON_POLE_PERIODIC_VISUAL,
            SPELL_BURNING_HOT_POLE_DANCE,
            SPELL_HAS_FULL_MIDSUMMER_SET,
            SPELL_RIBBON_DANCE
        });
    }

    void HandleRemove(AuraEffect const* /*aurEff*/, AuraEffectHandleModes /*mode*/)
    {
        GetTarget()->RemoveAurasDueToSpell(SPELL_RIBBON_POLE_PERIODIC_VISUAL);
    }

    void PeriodicTick(AuraEffect const* /*aurEff*/)
    {
        Unit* target = GetTarget();
        target->CastSpell(target, SPELL_RIBBON_POLE_PERIODIC_VISUAL, true);

        if (Aura* aur = target->GetAura(SPELL_RIBBON_DANCE))
        {
            aur->SetMaxDuration(std::min(3600000, aur->GetMaxDuration() + 180000));
            aur->RefreshDuration();

            if (aur->GetMaxDuration() == 3600000 && target->HasAura(SPELL_HAS_FULL_MIDSUMMER_SET))
                target->CastSpell(target, SPELL_BURNING_HOT_POLE_DANCE, true);
        }
        else
            target->CastSpell(target, SPELL_RIBBON_DANCE, true);
    }

    void Register() override
    {
        AfterEffectRemove += AuraEffectRemoveFn(spell_midsummer_test_ribbon_pole_channel::HandleRemove, EFFECT_1, SPELL_AURA_PERIODIC_TRIGGER_SPELL, AURA_EFFECT_HANDLE_REAL);
        OnEffectPeriodic += AuraEffectPeriodicFn(spell_midsummer_test_ribbon_pole_channel::PeriodicTick, EFFECT_1, SPELL_AURA_PERIODIC_TRIGGER_SPELL);
    }
};

// 45406 - Holiday - Midsummer, Ribbon Pole Periodic Visual
class spell_midsummer_ribbon_pole_periodic_visual : public AuraScript
{
    PrepareAuraScript(spell_midsummer_ribbon_pole_periodic_visual);

    bool Validate(SpellInfo const* /*spellInfo*/) override
    {
        return ValidateSpellInfo(
        {
            SPELL_TEST_RIBBON_POLE_1,
            SPELL_TEST_RIBBON_POLE_2,
            SPELL_TEST_RIBBON_POLE_3
        });
    }

    void PeriodicTick(AuraEffect const* /*aurEff*/)
    {
        Unit* target = GetTarget();
        if (!target->HasAura(SPELL_TEST_RIBBON_POLE_1) && !target->HasAura(SPELL_TEST_RIBBON_POLE_2) && !target->HasAura(SPELL_TEST_RIBBON_POLE_3))
            Remove();
    }

    void Register() override
    {
        OnEffectPeriodic += AuraEffectPeriodicFn(spell_midsummer_ribbon_pole_periodic_visual::PeriodicTick, EFFECT_0, SPELL_AURA_PERIODIC_DUMMY);
    }
};

enum JugglingTorch
{
    SPELL_JUGGLE_TORCH_SLOW          = 45792,
    SPELL_JUGGLE_TORCH_MEDIUM        = 45806,
    SPELL_JUGGLE_TORCH_FAST          = 45816,
    SPELL_JUGGLE_TORCH_SELF          = 45638,

    SPELL_JUGGLE_TORCH_SHADOW_SLOW   = 46120,
    SPELL_JUGGLE_TORCH_SHADOW_MEDIUM = 46118,
    SPELL_JUGGLE_TORCH_SHADOW_FAST   = 46117,
    SPELL_JUGGLE_TORCH_SHADOW_SELF   = 46121,

    SPELL_GIVE_TORCH                 = 45280,
    QUEST_TORCH_CATCHING_A           = 11657,
    QUEST_TORCH_CATCHING_H           = 11923,
    QUEST_MORE_TORCH_CATCHING_A      = 11924,
    QUEST_MORE_TORCH_CATCHING_H      = 11925
};

// 45819 - Throw Torch
class spell_midsummer_juggle_torch : public SpellScript
{
    PrepareSpellScript(spell_midsummer_juggle_torch);

    bool Validate(SpellInfo const* /*spellInfo*/) override
    {
        return ValidateSpellInfo({
            SPELL_JUGGLE_TORCH_SLOW, SPELL_JUGGLE_TORCH_MEDIUM, SPELL_JUGGLE_TORCH_FAST,
            SPELL_JUGGLE_TORCH_SELF, SPELL_JUGGLE_TORCH_SHADOW_SLOW, SPELL_JUGGLE_TORCH_SHADOW_MEDIUM,
            SPELL_JUGGLE_TORCH_SHADOW_FAST, SPELL_JUGGLE_TORCH_SHADOW_SELF
        });
    }

    void HandleDummy(SpellEffIndex /*effIndex*/)
    {
        if (!GetExplTargetDest())
            return;

        Position spellDest = *GetExplTargetDest();
        float distance = GetCaster()->GetExactDist2d(spellDest.GetPositionX(), spellDest.GetPositionY());

        uint32 torchSpellID = 0;
        uint32 torchShadowSpellID = 0;

        if (distance <= 1.5f)
        {
            torchSpellID = SPELL_JUGGLE_TORCH_SELF;
            torchShadowSpellID = SPELL_JUGGLE_TORCH_SHADOW_SELF;
            spellDest = GetCaster()->GetPosition();
        }
        else if (distance <= 10.0f)
        {
            torchSpellID = SPELL_JUGGLE_TORCH_SLOW;
            torchShadowSpellID = SPELL_JUGGLE_TORCH_SHADOW_SLOW;
        }
        else if (distance <= 20.0f)
        {
            torchSpellID = SPELL_JUGGLE_TORCH_MEDIUM;
            torchShadowSpellID = SPELL_JUGGLE_TORCH_SHADOW_MEDIUM;
        }
        else
        {
            torchSpellID = SPELL_JUGGLE_TORCH_FAST;
            torchShadowSpellID = SPELL_JUGGLE_TORCH_SHADOW_FAST;
        }

        GetCaster()->CastSpell(spellDest, torchSpellID);
        GetCaster()->CastSpell(spellDest, torchShadowSpellID);
    }

    void Register() override
    {
        OnEffectHit += SpellEffectFn(spell_midsummer_juggle_torch::HandleDummy, EFFECT_0, SPELL_EFFECT_DUMMY);
    }
};

// 45644 - Juggle Torch (Catch)
class spell_midsummer_torch_catch : public SpellScript
{
    PrepareSpellScript(spell_midsummer_torch_catch);

    bool Validate(SpellInfo const* /*spellInfo*/) override
    {
        return ValidateSpellInfo({ SPELL_GIVE_TORCH });
    }

    void HandleDummy(SpellEffIndex /*effIndex*/)
    {
        Player* player = GetHitPlayer();
        if (!player)
            return;

        if (player->GetQuestStatus(QUEST_TORCH_CATCHING_A) == QUEST_STATUS_REWARDED || player->GetQuestStatus(QUEST_TORCH_CATCHING_H) == QUEST_STATUS_REWARDED)
            player->CastSpell(player, SPELL_GIVE_TORCH);
    }

    void Register() override
    {
        OnEffectHitTarget += SpellEffectFn(spell_midsummer_torch_catch::HandleDummy, EFFECT_0, SPELL_EFFECT_DUMMY);
    }
};

enum FlingTorch
{
    SPELL_FLING_TORCH_TRIGGERED           = 45669,
    SPELL_FLING_TORCH_SHADOW              = 46105,
    SPELL_JUGGLE_TORCH_MISSED             = 45676,
    SPELL_TORCHES_CAUGHT                  = 45693,
    SPELL_TORCH_CATCHING_SUCCESS_ALLIANCE = 46081,
    SPELL_TORCH_CATCHING_SUCCESS_HORDE    = 46654,
    SPELL_TORCH_CATCHING_REMOVE_TORCHES   = 46084
};

// 46747 - Fling torch
class spell_midsummer_fling_torch : public SpellScript
{
    PrepareSpellScript(spell_midsummer_fling_torch);

    bool Validate(SpellInfo const* /*spellInfo*/) override
    {
        return ValidateSpellInfo({ SPELL_FLING_TORCH_TRIGGERED, SPELL_FLING_TORCH_SHADOW });
    }

    void HandleDummy(SpellEffIndex /*effIndex*/)
    {
        Position dest = GetCaster()->GetFirstCollisionPosition(30.0f, (float)rand_norm() * static_cast<float>(2 * M_PI));
        GetCaster()->CastSpell(dest, SPELL_FLING_TORCH_TRIGGERED, true);
        GetCaster()->CastSpell(dest, SPELL_FLING_TORCH_SHADOW);
    }

    void Register() override
    {
        OnEffectHit += SpellEffectFn(spell_midsummer_fling_torch::HandleDummy, EFFECT_0, SPELL_EFFECT_DUMMY);
    }
};

// 45669 - Fling Torch
class spell_midsummer_fling_torch_triggered : public SpellScript
{
    PrepareSpellScript(spell_midsummer_fling_torch_triggered);

    bool Validate(SpellInfo const* /*spellInfo*/) override
    {
        return ValidateSpellInfo({ SPELL_JUGGLE_TORCH_MISSED });
    }

    void HandleTriggerMissile(SpellEffIndex effIndex)
    {
        if (Position const* pos = GetHitDest())
        {
            if (GetCaster()->GetExactDist2d(pos) > 3.0f)
            {
                PreventHitEffect(effIndex);
                GetCaster()->CastSpell(*GetExplTargetDest(), SPELL_JUGGLE_TORCH_MISSED);
                GetCaster()->RemoveAura(SPELL_TORCHES_CAUGHT);
            }
        }
    }

    void Register() override
    {
        OnEffectHit += SpellEffectFn(spell_midsummer_fling_torch_triggered::HandleTriggerMissile, EFFECT_0, SPELL_EFFECT_TRIGGER_MISSILE);
    }
};

// 45671 - Juggle Torch (Catch, Quest)
class spell_midsummer_fling_torch_catch : public SpellScript
{
    PrepareSpellScript(spell_midsummer_fling_torch_catch);

    bool Validate(SpellInfo const* /*spellInfo*/) override
    {
        return ValidateSpellInfo({
            SPELL_FLING_TORCH_TRIGGERED,
            SPELL_TORCH_CATCHING_SUCCESS_ALLIANCE,
            SPELL_TORCH_CATCHING_SUCCESS_HORDE,
            SPELL_TORCH_CATCHING_REMOVE_TORCHES,
            SPELL_FLING_TORCH_SHADOW
        });
    }

    void HandleScriptEffect(SpellEffIndex /*effIndex*/)
    {
        Player* player = GetHitPlayer();
        if (!player)
            return;

        if (!GetExplTargetDest())
            return;

        // Only the caster can catch the torch
        if (player->GetGUID() != GetCaster()->GetGUID())
            return;

        uint8 requiredCatches = 0;
        // Number of required catches depends on quest - 4 for the normal quest, 10 for the daily version
        if (player->GetQuestStatus(QUEST_TORCH_CATCHING_A) == QUEST_STATUS_INCOMPLETE || player->GetQuestStatus(QUEST_TORCH_CATCHING_H) == QUEST_STATUS_INCOMPLETE)
            requiredCatches = 3;
        else if (player->GetQuestStatus(QUEST_MORE_TORCH_CATCHING_A) == QUEST_STATUS_INCOMPLETE || player->GetQuestStatus(QUEST_MORE_TORCH_CATCHING_H) == QUEST_STATUS_INCOMPLETE)
            requiredCatches = 9;

        // Used quest item without being on quest - do nothing
        if (requiredCatches == 0)
            return;

        if (player->GetAuraCount(SPELL_TORCHES_CAUGHT) >= requiredCatches)
        {
            player->CastSpell(player, (player->GetTeam() == ALLIANCE) ? SPELL_TORCH_CATCHING_SUCCESS_ALLIANCE : SPELL_TORCH_CATCHING_SUCCESS_HORDE);
            player->CastSpell(player, SPELL_TORCH_CATCHING_REMOVE_TORCHES);
            player->RemoveAura(SPELL_TORCHES_CAUGHT);
        }
        else
        {
            Position dest = player->GetFirstCollisionPosition(15.0f, (float)rand_norm() * static_cast<float>(2 * M_PI));
            player->CastSpell(player, SPELL_TORCHES_CAUGHT);
            player->CastSpell(dest, SPELL_FLING_TORCH_TRIGGERED, true);
            player->CastSpell(dest, SPELL_FLING_TORCH_SHADOW);
        }
    }

    void Register() override
    {
        OnEffectHitTarget += SpellEffectFn(spell_midsummer_fling_torch_catch::HandleScriptEffect, EFFECT_0, SPELL_EFFECT_SCRIPT_EFFECT);
    }
};

// 45676 - Juggle Torch (Quest, Missed)
class spell_midsummer_fling_torch_missed : public SpellScript
{
    PrepareSpellScript(spell_midsummer_fling_torch_missed);

    void FilterTargets(std::list<WorldObject*>& targets)
    {
        // This spell only hits the caster
        targets.remove_if([this](WorldObject* obj)
            {
                return obj->GetGUID() != GetCaster()->GetGUID();
            });
    }

    void Register() override
    {
        OnObjectAreaTargetSelect += SpellObjectAreaTargetSelectFn(spell_midsummer_fling_torch_missed::FilterTargets, EFFECT_0, TARGET_UNIT_DEST_AREA_ENTRY);
        OnObjectAreaTargetSelect += SpellObjectAreaTargetSelectFn(spell_midsummer_fling_torch_missed::FilterTargets, EFFECT_2, TARGET_UNIT_DEST_AREA_ENTRY);
    }
=======
class spell_midsummer_braziers_hit : public SpellScriptLoader
{
    public:
        spell_midsummer_braziers_hit() : SpellScriptLoader("spell_midsummer_braziers_hit") { }

        class spell_midsummer_braziers_hit_AuraScript : public AuraScript
        {
            PrepareAuraScript(spell_midsummer_braziers_hit_AuraScript);

            bool Validate(SpellInfo const* /*spellInfo*/) override
            {
                return ValidateSpellInfo({ SPELL_TORCH_TOSSING_TRAINING, SPELL_TORCH_TOSSING_PRACTICE });
            }

            void HandleEffectApply(AuraEffect const* /*aurEff*/, AuraEffectHandleModes /*mode*/)
            {
                Player* player = GetTarget()->ToPlayer();
                if (!player)
                    return;

                if ((player->HasAura(SPELL_TORCH_TOSSING_TRAINING) && GetStackAmount() == 8) || (player->HasAura(SPELL_TORCH_TOSSING_PRACTICE) && GetStackAmount() == 20))
                {
                    if (player->GetTeam() == ALLIANCE)
                        player->CastSpell(player, SPELL_TORCH_TOSSING_TRAINING_SUCCESS_ALLIANCE, true);
                    else if (player->GetTeam() == HORDE)
                        player->CastSpell(player, SPELL_TORCH_TOSSING_TRAINING_SUCCESS_HORDE, true);
                    Remove();
                }
            }

            void Register() override
            {
                AfterEffectApply += AuraEffectApplyFn(spell_midsummer_braziers_hit_AuraScript::HandleEffectApply, EFFECT_0, SPELL_AURA_DUMMY, AuraEffectHandleModes(AURA_EFFECT_HANDLE_REAPPLY));
            }
        };

        AuraScript* GetAuraScript() const override
        {
           return new spell_midsummer_braziers_hit_AuraScript();
        }
};

enum RibbonPoleData
{
    SPELL_HAS_FULL_MIDSUMMER_SET        = 58933,
    SPELL_BURNING_HOT_POLE_DANCE        = 58934,
    SPELL_RIBBON_DANCE_COSMETIC         = 29726,
    SPELL_RIBBON_DANCE                  = 29175,
    GO_RIBBON_POLE                      = 181605,
};

class spell_gen_ribbon_pole_dancer_check : public SpellScriptLoader
{
    public:
        spell_gen_ribbon_pole_dancer_check() : SpellScriptLoader("spell_gen_ribbon_pole_dancer_check") { }

        class spell_gen_ribbon_pole_dancer_check_AuraScript : public AuraScript
        {
            PrepareAuraScript(spell_gen_ribbon_pole_dancer_check_AuraScript);

            bool Validate(SpellInfo const* /*spellInfo*/) override
            {
                return ValidateSpellInfo(
                {
                    SPELL_HAS_FULL_MIDSUMMER_SET,
                    SPELL_RIBBON_DANCE,
                    SPELL_BURNING_HOT_POLE_DANCE
                });
            }

            void PeriodicTick(AuraEffect const* /*aurEff*/)
            {
                Unit* target = GetTarget();

                // check if aura needs to be removed
                if (!target->FindNearestGameObject(GO_RIBBON_POLE, 8.0f) || !target->HasUnitState(UNIT_STATE_CASTING))
                {
                    target->InterruptNonMeleeSpells(false);
                    target->RemoveAurasDueToSpell(GetId());
                    target->RemoveAura(SPELL_RIBBON_DANCE_COSMETIC);
                    return;
                }

                // set xp buff duration
                if (Aura* aur = target->GetAura(SPELL_RIBBON_DANCE))
                {
                    aur->SetMaxDuration(std::min(3600000, aur->GetMaxDuration() + 180000));
                    aur->RefreshDuration();

                    // reward achievement criteria
                    if (aur->GetMaxDuration() == 3600000 && target->HasAura(SPELL_HAS_FULL_MIDSUMMER_SET))
                        target->CastSpell(target, SPELL_BURNING_HOT_POLE_DANCE, true);
                }
                else
                    target->AddAura(SPELL_RIBBON_DANCE, target);
            }

            void Register() override
            {
                OnEffectPeriodic += AuraEffectPeriodicFn(spell_gen_ribbon_pole_dancer_check_AuraScript::PeriodicTick, EFFECT_0, SPELL_AURA_PERIODIC_DUMMY);
            }
        };

        AuraScript* GetAuraScript() const override
        {
            return new spell_gen_ribbon_pole_dancer_check_AuraScript();
        }
>>>>>>> 28d470c5
};

void AddSC_holiday_spell_scripts()
{
    // Love is in the Air
    new spell_love_is_in_the_air_romantic_picnic();
    // Hallow's End
    new spell_hallow_end_candy();
    new spell_hallow_end_candy_pirate();
    new spell_hallow_end_trick();
    new spell_hallow_end_trick_or_treat();
    new spell_hallow_end_tricky_treat();
    new spell_hallow_end_wand();
    // Pilgrims Bounty
    new spell_pilgrims_bounty_buff_food("spell_gen_slow_roasted_turkey", SPELL_WELL_FED_AP_TRIGGER);
    new spell_pilgrims_bounty_buff_food("spell_gen_cranberry_chutney", SPELL_WELL_FED_ZM_TRIGGER);
    new spell_pilgrims_bounty_buff_food("spell_gen_spice_bread_stuffing", SPELL_WELL_FED_HIT_TRIGGER);
    new spell_pilgrims_bounty_buff_food("spell_gen_pumpkin_pie", SPELL_WELL_FED_SPIRIT_TRIGGER);
    new spell_pilgrims_bounty_buff_food("spell_gen_candied_sweet_potato", SPELL_WELL_FED_HASTE_TRIGGER);
    new spell_pilgrims_bounty_feast_on();
    new spell_pilgrims_bounty_well_fed("spell_pilgrims_bounty_well_fed_turkey", SPELL_WELL_FED_AP_TRIGGER);
    new spell_pilgrims_bounty_well_fed("spell_pilgrims_bounty_well_fed_cranberry", SPELL_WELL_FED_ZM_TRIGGER);
    new spell_pilgrims_bounty_well_fed("spell_pilgrims_bounty_well_fed_stuffing", SPELL_WELL_FED_HIT_TRIGGER);
    new spell_pilgrims_bounty_well_fed("spell_pilgrims_bounty_well_fed_sweet_potatoes", SPELL_WELL_FED_HASTE_TRIGGER);
    new spell_pilgrims_bounty_well_fed("spell_pilgrims_bounty_well_fed_pie", SPELL_WELL_FED_SPIRIT_TRIGGER);
    new spell_pilgrims_bounty_turkey_tracker();
    new spell_pilgrims_bounty_on_plate("spell_pilgrims_bounty_on_plate_turkey", SPELL_ON_PLATE_TURKEY, SPELL_PASS_THE_TURKEY, SPELL_ON_PLATE_VISUAL_TURKEY, SPELL_A_SERVING_OF_TURKEY_CHAIR);
    new spell_pilgrims_bounty_on_plate("spell_pilgrims_bounty_on_plate_cranberries", SPELL_ON_PLATE_CRANBERRIES, SPELL_PASS_THE_CRANBERRIES, SPELL_ON_PLATE_VISUAL_CRANBERRIES, SPELL_A_SERVING_OF_CRANBERRIES_CHAIR);
    new spell_pilgrims_bounty_on_plate("spell_pilgrims_bounty_on_plate_stuffing", SPELL_ON_PLATE_STUFFING, SPELL_PASS_THE_STUFFING, SPELL_ON_PLATE_VISUAL_STUFFING, SPELL_A_SERVING_OF_STUFFING_CHAIR);
    new spell_pilgrims_bounty_on_plate("spell_pilgrims_bounty_on_plate_sweet_potatoes", SPELL_ON_PLATE_SWEET_POTATOES, SPELL_PASS_THE_SWEET_POTATOES, SPELL_ON_PLATE_VISUAL_POTATOES, SPELL_A_SERVING_OF_SWEET_POTATOES_CHAIR);
    new spell_pilgrims_bounty_on_plate("spell_pilgrims_bounty_on_plate_pie", SPELL_ON_PLATE_PIE, SPELL_PASS_THE_PIE, SPELL_ON_PLATE_VISUAL_PIE, SPELL_A_SERVING_OF_PIE_CHAIR);
    new spell_pilgrims_bounty_a_serving_of("spell_pilgrims_bounty_a_serving_of_cranberries", SPELL_A_SERVING_OF_CRANBERRIES_PLATE);
    new spell_pilgrims_bounty_a_serving_of("spell_pilgrims_bounty_a_serving_of_turkey", SPELL_A_SERVING_OF_TURKEY_PLATE);
    new spell_pilgrims_bounty_a_serving_of("spell_pilgrims_bounty_a_serving_of_stuffing", SPELL_A_SERVING_OF_STUFFING_PLATE);
    new spell_pilgrims_bounty_a_serving_of("spell_pilgrims_bounty_a_serving_of_potatoes", SPELL_A_SERVING_OF_SWEET_POTATOES_PLATE);
    new spell_pilgrims_bounty_a_serving_of("spell_pilgrims_bounty_a_serving_of_pie", SPELL_A_SERVING_OF_PIE_PLATE);
    // Winter Veil
    new spell_winter_veil_mistletoe();
    new spell_winter_veil_px_238_winter_wondervolt();
    // Brewfest
    new spell_brewfest_giddyup();
    new spell_brewfest_ram();
    new spell_brewfest_ram_fatigue();
    new spell_brewfest_apple_trap();
    new spell_brewfest_exhausted_ram();
    new spell_brewfest_relay_race_intro_force_player_to_throw();
    new spell_brewfest_relay_race_turn_in();
    new spell_brewfest_dismount_ram();
    new spell_brewfest_barker_bunny();
    // Midsummer Fire Festival
<<<<<<< HEAD
    RegisterSpellScript(spell_midsummer_braziers_hit);
    RegisterSpellScript(spell_midsummer_torch_target_picker);
    RegisterSpellScript(spell_midsummer_torch_toss_land);
    RegisterSpellScript(spell_midsummer_test_ribbon_pole_channel);
    RegisterSpellScript(spell_midsummer_ribbon_pole_periodic_visual);
    RegisterSpellScript(spell_midsummer_juggle_torch);
    RegisterSpellScript(spell_midsummer_torch_catch);
    RegisterSpellScript(spell_midsummer_fling_torch);
    RegisterSpellScript(spell_midsummer_fling_torch_triggered);
    RegisterSpellScript(spell_midsummer_fling_torch_catch);
    RegisterSpellScript(spell_midsummer_fling_torch_missed);
=======
    new spell_midsummer_braziers_hit();
    new spell_gen_ribbon_pole_dancer_check();
>>>>>>> 28d470c5
}<|MERGE_RESOLUTION|>--- conflicted
+++ resolved
@@ -26,10 +26,7 @@
 #include "CreatureAIImpl.h"
 #include "GridNotifiersImpl.h"
 #include "Player.h"
-<<<<<<< HEAD
-=======
 #include "ScriptedCreature.h"
->>>>>>> 28d470c5
 #include "SpellAuraEffects.h"
 #include "SpellScript.h"
 #include "Vehicle.h"
@@ -191,21 +188,13 @@
 
             void HandleApply(AuraEffect const* /*aurEff*/, AuraEffectHandleModes /*mode*/)
             {
-<<<<<<< HEAD
-                uint32 spell = GetTarget()->GetNativeGender() == GENDER_FEMALE ? SPELL_HALLOWS_END_CANDY_FEMALE_DEFIAS_PIRATE : SPELL_HALLOWS_END_CANDY_MALE_DEFIAS_PIRATE;
-=======
                 uint32 spell = GetTarget()->getGender() == GENDER_FEMALE ? SPELL_HALLOWS_END_CANDY_FEMALE_DEFIAS_PIRATE : SPELL_HALLOWS_END_CANDY_MALE_DEFIAS_PIRATE;
->>>>>>> 28d470c5
                 GetTarget()->CastSpell(GetTarget(), spell, true);
             }
 
             void HandleRemove(AuraEffect const* /*aurEff*/, AuraEffectHandleModes /*mode*/)
             {
-<<<<<<< HEAD
-                uint32 spell = GetTarget()->GetNativeGender() == GENDER_FEMALE ? SPELL_HALLOWS_END_CANDY_FEMALE_DEFIAS_PIRATE : SPELL_HALLOWS_END_CANDY_MALE_DEFIAS_PIRATE;
-=======
                 uint32 spell = GetTarget()->getGender() == GENDER_FEMALE ? SPELL_HALLOWS_END_CANDY_FEMALE_DEFIAS_PIRATE : SPELL_HALLOWS_END_CANDY_MALE_DEFIAS_PIRATE;
->>>>>>> 28d470c5
                 GetTarget()->RemoveAurasDueToSpell(spell);
             }
 
@@ -268,7 +257,7 @@
                 Unit* caster = GetCaster();
                 if (Player* target = GetHitPlayer())
                 {
-                    uint8 gender = target->GetNativeGender();
+                    uint8 gender = target->getGender();
                     uint32 spellId = SPELL_TRICK_BUFF;
                     switch (urand(0, 5))
                     {
@@ -436,11 +425,7 @@
             Unit* target = GetHitUnit();
 
             uint32 spellId = 0;
-<<<<<<< HEAD
-            uint8 gender = target->GetNativeGender();
-=======
             uint8 gender = target->getGender();
->>>>>>> 28d470c5
 
             switch (GetSpellInfo()->Id)
             {
@@ -585,22 +570,14 @@
                         if (Player* player = target->ToPlayer())
                         {
                             player->CastSpell(player, SPELL_ON_PLATE_EAT_VISUAL, true);
-<<<<<<< HEAD
-                            caster->CastSpell(player, _spellId, player->GetGUID());
-=======
                             caster->CastSpell(player, _spellId, true, nullptr, nullptr, player->GetGUID());
->>>>>>> 28d470c5
                         }
 
                 if (Aura* aura = caster->GetAura(GetEffectValue()))
                 {
                     if (aura->GetStackAmount() == 1)
-<<<<<<< HEAD
-                        caster->RemoveAurasDueToSpell(aura->GetSpellInfo()->Effects[EFFECT_0].CalcValue());
-=======
                         if (SpellEffectInfo const* effect = aura->GetSpellInfo()->GetEffect(EFFECT_0))
                             caster->RemoveAurasDueToSpell(effect->CalcValue());
->>>>>>> 28d470c5
                     aura->ModStackAmount(-1);
                 }
             }
@@ -946,22 +923,14 @@
             void OnApply(AuraEffect const* aurEff, AuraEffectHandleModes /*mode*/)
             {
                 Unit* target = GetTarget();
-<<<<<<< HEAD
-                target->CastSpell(target, uint32(aurEff->GetAmount()), true);
-=======
                 target->CastSpell(target, uint32(aurEff->GetBaseAmount()), true);
->>>>>>> 28d470c5
                 HandlePlate(target, true);
             }
 
             void OnRemove(AuraEffect const* aurEff, AuraEffectHandleModes /*mode*/)
             {
                 Unit* target = GetTarget();
-<<<<<<< HEAD
-                target->RemoveAurasDueToSpell(aurEff->GetAmount());
-=======
                 target->RemoveAurasDueToSpell(aurEff->GetBaseAmount());
->>>>>>> 28d470c5
                 HandlePlate(target, false);
             }
 
@@ -1216,23 +1185,15 @@
                             target->CastSpell(target, SPELL_BREWFEST_QUEST_SPEED_BUNNY_GREEN, true);
                         break;
                     case SPELL_RAM_CANTER:
-                    {
-                        CastSpellExtraArgs args(TRIGGERED_FULL_MASK);
-                        args.AddSpellMod(SPELLVALUE_AURA_STACK, 1);
-                        target->CastSpell(target, SPELL_RAM_FATIGUE, args);
+                        target->CastCustomSpell(SPELL_RAM_FATIGUE, SPELLVALUE_AURA_STACK, 1, target, TRIGGERED_FULL_MASK);
                         if (aurEff->GetTickNumber() == 8)
                             target->CastSpell(target, SPELL_BREWFEST_QUEST_SPEED_BUNNY_YELLOW, true);
                         break;
-                    }
                     case SPELL_RAM_GALLOP:
-                    {
-                        CastSpellExtraArgs args(TRIGGERED_FULL_MASK);
-                        args.AddSpellMod(SPELLVALUE_AURA_STACK, target->HasAura(SPELL_RAM_FATIGUE) ? 4 : 5 /*Hack*/);
-                        target->CastSpell(target, SPELL_RAM_FATIGUE, args);
+                        target->CastCustomSpell(SPELL_RAM_FATIGUE, SPELLVALUE_AURA_STACK, target->HasAura(SPELL_RAM_FATIGUE) ? 4 : 5 /*Hack*/, target, TRIGGERED_FULL_MASK);
                         if (aurEff->GetTickNumber() == 8)
                             target->CastSpell(target, SPELL_BREWFEST_QUEST_SPEED_BUNNY_RED, true);
                         break;
-                    }
                     default:
                         break;
                 }
@@ -1359,11 +1320,7 @@
                 PreventHitDefaultEffect(effIndex);
                 // All this spells trigger a spell that requires reagents; if the
                 // triggered spell is cast as "triggered", reagents are not consumed
-<<<<<<< HEAD
-                GetHitUnit()->CastSpell(nullptr, GetSpellInfo()->Effects[effIndex].TriggerSpell, TriggerCastFlags(TRIGGERED_FULL_MASK & ~TRIGGERED_IGNORE_POWER_AND_REAGENT_COST));
-=======
                 GetHitUnit()->CastSpell(nullptr, GetEffectInfo()->TriggerSpell, TriggerCastFlags(TRIGGERED_FULL_MASK & ~TRIGGERED_IGNORE_POWER_AND_REAGENT_COST));
->>>>>>> 28d470c5
             }
 
             void Register() override
@@ -1534,427 +1491,10 @@
     SPELL_TORCH_TOSSING_PRACTICE                    = 46630,
     SPELL_TORCH_TOSSING_TRAINING_SUCCESS_ALLIANCE   = 45719,
     SPELL_TORCH_TOSSING_TRAINING_SUCCESS_HORDE      = 46651,
-<<<<<<< HEAD
-    SPELL_TARGET_INDICATOR_COSMETIC                 = 46901,
-    SPELL_TARGET_INDICATOR                          = 45723,
-=======
->>>>>>> 28d470c5
     SPELL_BRAZIERS_HIT                              = 45724
 };
 
 // 45724 - Braziers Hit!
-<<<<<<< HEAD
-class spell_midsummer_braziers_hit : public AuraScript
-{
-    PrepareAuraScript(spell_midsummer_braziers_hit);
-
-    bool Validate(SpellInfo const* /*spellInfo*/) override
-    {
-        return ValidateSpellInfo(
-        {
-            SPELL_TORCH_TOSSING_TRAINING,
-            SPELL_TORCH_TOSSING_PRACTICE,
-            SPELL_TORCH_TOSSING_TRAINING_SUCCESS_ALLIANCE,
-            SPELL_TORCH_TOSSING_TRAINING_SUCCESS_HORDE
-        });
-    }
-
-    void HandleEffectApply(AuraEffect const* /*aurEff*/, AuraEffectHandleModes /*mode*/)
-    {
-        Player* player = GetTarget()->ToPlayer();
-        if (!player)
-            return;
-
-        if ((player->HasAura(SPELL_TORCH_TOSSING_TRAINING) && GetStackAmount() == 8) || (player->HasAura(SPELL_TORCH_TOSSING_PRACTICE) && GetStackAmount() == 20))
-        {
-            if (player->GetTeam() == ALLIANCE)
-                player->CastSpell(player, SPELL_TORCH_TOSSING_TRAINING_SUCCESS_ALLIANCE, true);
-            else if (player->GetTeam() == HORDE)
-                player->CastSpell(player, SPELL_TORCH_TOSSING_TRAINING_SUCCESS_HORDE, true);
-            Remove();
-        }
-    }
-
-    void Register() override
-    {
-        AfterEffectApply += AuraEffectApplyFn(spell_midsummer_braziers_hit::HandleEffectApply, EFFECT_0, SPELL_AURA_DUMMY, AURA_EFFECT_HANDLE_REAPPLY);
-    }
-};
-
-// 45907 - Torch Target Picker
-class spell_midsummer_torch_target_picker : public SpellScript
-{
-    PrepareSpellScript(spell_midsummer_torch_target_picker);
-
-    bool Validate(SpellInfo const* /*spellInfo*/) override
-    {
-        return ValidateSpellInfo({ SPELL_TARGET_INDICATOR_COSMETIC, SPELL_TARGET_INDICATOR });
-    }
-
-    void HandleScript(SpellEffIndex /*effIndex*/)
-    {
-        Unit* target = GetHitUnit();
-        target->CastSpell(target, SPELL_TARGET_INDICATOR_COSMETIC, true);
-        target->CastSpell(target, SPELL_TARGET_INDICATOR, true);
-    }
-
-    void Register() override
-    {
-        OnEffectHitTarget += SpellEffectFn(spell_midsummer_torch_target_picker::HandleScript, EFFECT_0, SPELL_EFFECT_DUMMY);
-    }
-};
-
-// 46054 - Torch Toss (land)
-class spell_midsummer_torch_toss_land : public SpellScript
-{
-    PrepareSpellScript(spell_midsummer_torch_toss_land);
-
-    bool Validate(SpellInfo const* /*spellInfo*/) override
-    {
-        return ValidateSpellInfo({ SPELL_BRAZIERS_HIT });
-    }
-
-    void HandleScript(SpellEffIndex /*effIndex*/)
-    {
-        GetHitUnit()->CastSpell(GetCaster(), SPELL_BRAZIERS_HIT, true);
-    }
-
-    void Register() override
-    {
-        OnEffectHitTarget += SpellEffectFn(spell_midsummer_torch_toss_land::HandleScript, EFFECT_0, SPELL_EFFECT_SCRIPT_EFFECT);
-    }
-};
-
-enum RibbonPoleData
-{
-    SPELL_HAS_FULL_MIDSUMMER_SET      = 58933,
-    SPELL_BURNING_HOT_POLE_DANCE      = 58934,
-    SPELL_RIBBON_POLE_PERIODIC_VISUAL = 45406,
-    SPELL_RIBBON_DANCE                = 29175,
-    SPELL_TEST_RIBBON_POLE_1          = 29705,
-    SPELL_TEST_RIBBON_POLE_2          = 29726,
-    SPELL_TEST_RIBBON_POLE_3          = 29727
-};
-
-// 29705, 29726, 29727 - Test Ribbon Pole Channel
-class spell_midsummer_test_ribbon_pole_channel : public AuraScript
-{
-    PrepareAuraScript(spell_midsummer_test_ribbon_pole_channel);
-
-    bool Validate(SpellInfo const* /*spellInfo*/) override
-    {
-        return ValidateSpellInfo(
-        {
-            SPELL_RIBBON_POLE_PERIODIC_VISUAL,
-            SPELL_BURNING_HOT_POLE_DANCE,
-            SPELL_HAS_FULL_MIDSUMMER_SET,
-            SPELL_RIBBON_DANCE
-        });
-    }
-
-    void HandleRemove(AuraEffect const* /*aurEff*/, AuraEffectHandleModes /*mode*/)
-    {
-        GetTarget()->RemoveAurasDueToSpell(SPELL_RIBBON_POLE_PERIODIC_VISUAL);
-    }
-
-    void PeriodicTick(AuraEffect const* /*aurEff*/)
-    {
-        Unit* target = GetTarget();
-        target->CastSpell(target, SPELL_RIBBON_POLE_PERIODIC_VISUAL, true);
-
-        if (Aura* aur = target->GetAura(SPELL_RIBBON_DANCE))
-        {
-            aur->SetMaxDuration(std::min(3600000, aur->GetMaxDuration() + 180000));
-            aur->RefreshDuration();
-
-            if (aur->GetMaxDuration() == 3600000 && target->HasAura(SPELL_HAS_FULL_MIDSUMMER_SET))
-                target->CastSpell(target, SPELL_BURNING_HOT_POLE_DANCE, true);
-        }
-        else
-            target->CastSpell(target, SPELL_RIBBON_DANCE, true);
-    }
-
-    void Register() override
-    {
-        AfterEffectRemove += AuraEffectRemoveFn(spell_midsummer_test_ribbon_pole_channel::HandleRemove, EFFECT_1, SPELL_AURA_PERIODIC_TRIGGER_SPELL, AURA_EFFECT_HANDLE_REAL);
-        OnEffectPeriodic += AuraEffectPeriodicFn(spell_midsummer_test_ribbon_pole_channel::PeriodicTick, EFFECT_1, SPELL_AURA_PERIODIC_TRIGGER_SPELL);
-    }
-};
-
-// 45406 - Holiday - Midsummer, Ribbon Pole Periodic Visual
-class spell_midsummer_ribbon_pole_periodic_visual : public AuraScript
-{
-    PrepareAuraScript(spell_midsummer_ribbon_pole_periodic_visual);
-
-    bool Validate(SpellInfo const* /*spellInfo*/) override
-    {
-        return ValidateSpellInfo(
-        {
-            SPELL_TEST_RIBBON_POLE_1,
-            SPELL_TEST_RIBBON_POLE_2,
-            SPELL_TEST_RIBBON_POLE_3
-        });
-    }
-
-    void PeriodicTick(AuraEffect const* /*aurEff*/)
-    {
-        Unit* target = GetTarget();
-        if (!target->HasAura(SPELL_TEST_RIBBON_POLE_1) && !target->HasAura(SPELL_TEST_RIBBON_POLE_2) && !target->HasAura(SPELL_TEST_RIBBON_POLE_3))
-            Remove();
-    }
-
-    void Register() override
-    {
-        OnEffectPeriodic += AuraEffectPeriodicFn(spell_midsummer_ribbon_pole_periodic_visual::PeriodicTick, EFFECT_0, SPELL_AURA_PERIODIC_DUMMY);
-    }
-};
-
-enum JugglingTorch
-{
-    SPELL_JUGGLE_TORCH_SLOW          = 45792,
-    SPELL_JUGGLE_TORCH_MEDIUM        = 45806,
-    SPELL_JUGGLE_TORCH_FAST          = 45816,
-    SPELL_JUGGLE_TORCH_SELF          = 45638,
-
-    SPELL_JUGGLE_TORCH_SHADOW_SLOW   = 46120,
-    SPELL_JUGGLE_TORCH_SHADOW_MEDIUM = 46118,
-    SPELL_JUGGLE_TORCH_SHADOW_FAST   = 46117,
-    SPELL_JUGGLE_TORCH_SHADOW_SELF   = 46121,
-
-    SPELL_GIVE_TORCH                 = 45280,
-    QUEST_TORCH_CATCHING_A           = 11657,
-    QUEST_TORCH_CATCHING_H           = 11923,
-    QUEST_MORE_TORCH_CATCHING_A      = 11924,
-    QUEST_MORE_TORCH_CATCHING_H      = 11925
-};
-
-// 45819 - Throw Torch
-class spell_midsummer_juggle_torch : public SpellScript
-{
-    PrepareSpellScript(spell_midsummer_juggle_torch);
-
-    bool Validate(SpellInfo const* /*spellInfo*/) override
-    {
-        return ValidateSpellInfo({
-            SPELL_JUGGLE_TORCH_SLOW, SPELL_JUGGLE_TORCH_MEDIUM, SPELL_JUGGLE_TORCH_FAST,
-            SPELL_JUGGLE_TORCH_SELF, SPELL_JUGGLE_TORCH_SHADOW_SLOW, SPELL_JUGGLE_TORCH_SHADOW_MEDIUM,
-            SPELL_JUGGLE_TORCH_SHADOW_FAST, SPELL_JUGGLE_TORCH_SHADOW_SELF
-        });
-    }
-
-    void HandleDummy(SpellEffIndex /*effIndex*/)
-    {
-        if (!GetExplTargetDest())
-            return;
-
-        Position spellDest = *GetExplTargetDest();
-        float distance = GetCaster()->GetExactDist2d(spellDest.GetPositionX(), spellDest.GetPositionY());
-
-        uint32 torchSpellID = 0;
-        uint32 torchShadowSpellID = 0;
-
-        if (distance <= 1.5f)
-        {
-            torchSpellID = SPELL_JUGGLE_TORCH_SELF;
-            torchShadowSpellID = SPELL_JUGGLE_TORCH_SHADOW_SELF;
-            spellDest = GetCaster()->GetPosition();
-        }
-        else if (distance <= 10.0f)
-        {
-            torchSpellID = SPELL_JUGGLE_TORCH_SLOW;
-            torchShadowSpellID = SPELL_JUGGLE_TORCH_SHADOW_SLOW;
-        }
-        else if (distance <= 20.0f)
-        {
-            torchSpellID = SPELL_JUGGLE_TORCH_MEDIUM;
-            torchShadowSpellID = SPELL_JUGGLE_TORCH_SHADOW_MEDIUM;
-        }
-        else
-        {
-            torchSpellID = SPELL_JUGGLE_TORCH_FAST;
-            torchShadowSpellID = SPELL_JUGGLE_TORCH_SHADOW_FAST;
-        }
-
-        GetCaster()->CastSpell(spellDest, torchSpellID);
-        GetCaster()->CastSpell(spellDest, torchShadowSpellID);
-    }
-
-    void Register() override
-    {
-        OnEffectHit += SpellEffectFn(spell_midsummer_juggle_torch::HandleDummy, EFFECT_0, SPELL_EFFECT_DUMMY);
-    }
-};
-
-// 45644 - Juggle Torch (Catch)
-class spell_midsummer_torch_catch : public SpellScript
-{
-    PrepareSpellScript(spell_midsummer_torch_catch);
-
-    bool Validate(SpellInfo const* /*spellInfo*/) override
-    {
-        return ValidateSpellInfo({ SPELL_GIVE_TORCH });
-    }
-
-    void HandleDummy(SpellEffIndex /*effIndex*/)
-    {
-        Player* player = GetHitPlayer();
-        if (!player)
-            return;
-
-        if (player->GetQuestStatus(QUEST_TORCH_CATCHING_A) == QUEST_STATUS_REWARDED || player->GetQuestStatus(QUEST_TORCH_CATCHING_H) == QUEST_STATUS_REWARDED)
-            player->CastSpell(player, SPELL_GIVE_TORCH);
-    }
-
-    void Register() override
-    {
-        OnEffectHitTarget += SpellEffectFn(spell_midsummer_torch_catch::HandleDummy, EFFECT_0, SPELL_EFFECT_DUMMY);
-    }
-};
-
-enum FlingTorch
-{
-    SPELL_FLING_TORCH_TRIGGERED           = 45669,
-    SPELL_FLING_TORCH_SHADOW              = 46105,
-    SPELL_JUGGLE_TORCH_MISSED             = 45676,
-    SPELL_TORCHES_CAUGHT                  = 45693,
-    SPELL_TORCH_CATCHING_SUCCESS_ALLIANCE = 46081,
-    SPELL_TORCH_CATCHING_SUCCESS_HORDE    = 46654,
-    SPELL_TORCH_CATCHING_REMOVE_TORCHES   = 46084
-};
-
-// 46747 - Fling torch
-class spell_midsummer_fling_torch : public SpellScript
-{
-    PrepareSpellScript(spell_midsummer_fling_torch);
-
-    bool Validate(SpellInfo const* /*spellInfo*/) override
-    {
-        return ValidateSpellInfo({ SPELL_FLING_TORCH_TRIGGERED, SPELL_FLING_TORCH_SHADOW });
-    }
-
-    void HandleDummy(SpellEffIndex /*effIndex*/)
-    {
-        Position dest = GetCaster()->GetFirstCollisionPosition(30.0f, (float)rand_norm() * static_cast<float>(2 * M_PI));
-        GetCaster()->CastSpell(dest, SPELL_FLING_TORCH_TRIGGERED, true);
-        GetCaster()->CastSpell(dest, SPELL_FLING_TORCH_SHADOW);
-    }
-
-    void Register() override
-    {
-        OnEffectHit += SpellEffectFn(spell_midsummer_fling_torch::HandleDummy, EFFECT_0, SPELL_EFFECT_DUMMY);
-    }
-};
-
-// 45669 - Fling Torch
-class spell_midsummer_fling_torch_triggered : public SpellScript
-{
-    PrepareSpellScript(spell_midsummer_fling_torch_triggered);
-
-    bool Validate(SpellInfo const* /*spellInfo*/) override
-    {
-        return ValidateSpellInfo({ SPELL_JUGGLE_TORCH_MISSED });
-    }
-
-    void HandleTriggerMissile(SpellEffIndex effIndex)
-    {
-        if (Position const* pos = GetHitDest())
-        {
-            if (GetCaster()->GetExactDist2d(pos) > 3.0f)
-            {
-                PreventHitEffect(effIndex);
-                GetCaster()->CastSpell(*GetExplTargetDest(), SPELL_JUGGLE_TORCH_MISSED);
-                GetCaster()->RemoveAura(SPELL_TORCHES_CAUGHT);
-            }
-        }
-    }
-
-    void Register() override
-    {
-        OnEffectHit += SpellEffectFn(spell_midsummer_fling_torch_triggered::HandleTriggerMissile, EFFECT_0, SPELL_EFFECT_TRIGGER_MISSILE);
-    }
-};
-
-// 45671 - Juggle Torch (Catch, Quest)
-class spell_midsummer_fling_torch_catch : public SpellScript
-{
-    PrepareSpellScript(spell_midsummer_fling_torch_catch);
-
-    bool Validate(SpellInfo const* /*spellInfo*/) override
-    {
-        return ValidateSpellInfo({
-            SPELL_FLING_TORCH_TRIGGERED,
-            SPELL_TORCH_CATCHING_SUCCESS_ALLIANCE,
-            SPELL_TORCH_CATCHING_SUCCESS_HORDE,
-            SPELL_TORCH_CATCHING_REMOVE_TORCHES,
-            SPELL_FLING_TORCH_SHADOW
-        });
-    }
-
-    void HandleScriptEffect(SpellEffIndex /*effIndex*/)
-    {
-        Player* player = GetHitPlayer();
-        if (!player)
-            return;
-
-        if (!GetExplTargetDest())
-            return;
-
-        // Only the caster can catch the torch
-        if (player->GetGUID() != GetCaster()->GetGUID())
-            return;
-
-        uint8 requiredCatches = 0;
-        // Number of required catches depends on quest - 4 for the normal quest, 10 for the daily version
-        if (player->GetQuestStatus(QUEST_TORCH_CATCHING_A) == QUEST_STATUS_INCOMPLETE || player->GetQuestStatus(QUEST_TORCH_CATCHING_H) == QUEST_STATUS_INCOMPLETE)
-            requiredCatches = 3;
-        else if (player->GetQuestStatus(QUEST_MORE_TORCH_CATCHING_A) == QUEST_STATUS_INCOMPLETE || player->GetQuestStatus(QUEST_MORE_TORCH_CATCHING_H) == QUEST_STATUS_INCOMPLETE)
-            requiredCatches = 9;
-
-        // Used quest item without being on quest - do nothing
-        if (requiredCatches == 0)
-            return;
-
-        if (player->GetAuraCount(SPELL_TORCHES_CAUGHT) >= requiredCatches)
-        {
-            player->CastSpell(player, (player->GetTeam() == ALLIANCE) ? SPELL_TORCH_CATCHING_SUCCESS_ALLIANCE : SPELL_TORCH_CATCHING_SUCCESS_HORDE);
-            player->CastSpell(player, SPELL_TORCH_CATCHING_REMOVE_TORCHES);
-            player->RemoveAura(SPELL_TORCHES_CAUGHT);
-        }
-        else
-        {
-            Position dest = player->GetFirstCollisionPosition(15.0f, (float)rand_norm() * static_cast<float>(2 * M_PI));
-            player->CastSpell(player, SPELL_TORCHES_CAUGHT);
-            player->CastSpell(dest, SPELL_FLING_TORCH_TRIGGERED, true);
-            player->CastSpell(dest, SPELL_FLING_TORCH_SHADOW);
-        }
-    }
-
-    void Register() override
-    {
-        OnEffectHitTarget += SpellEffectFn(spell_midsummer_fling_torch_catch::HandleScriptEffect, EFFECT_0, SPELL_EFFECT_SCRIPT_EFFECT);
-    }
-};
-
-// 45676 - Juggle Torch (Quest, Missed)
-class spell_midsummer_fling_torch_missed : public SpellScript
-{
-    PrepareSpellScript(spell_midsummer_fling_torch_missed);
-
-    void FilterTargets(std::list<WorldObject*>& targets)
-    {
-        // This spell only hits the caster
-        targets.remove_if([this](WorldObject* obj)
-            {
-                return obj->GetGUID() != GetCaster()->GetGUID();
-            });
-    }
-
-    void Register() override
-    {
-        OnObjectAreaTargetSelect += SpellObjectAreaTargetSelectFn(spell_midsummer_fling_torch_missed::FilterTargets, EFFECT_0, TARGET_UNIT_DEST_AREA_ENTRY);
-        OnObjectAreaTargetSelect += SpellObjectAreaTargetSelectFn(spell_midsummer_fling_torch_missed::FilterTargets, EFFECT_2, TARGET_UNIT_DEST_AREA_ENTRY);
-    }
-=======
 class spell_midsummer_braziers_hit : public SpellScriptLoader
 {
     public:
@@ -2062,7 +1602,6 @@
         {
             return new spell_gen_ribbon_pole_dancer_check_AuraScript();
         }
->>>>>>> 28d470c5
 };
 
 void AddSC_holiday_spell_scripts()
@@ -2113,20 +1652,6 @@
     new spell_brewfest_dismount_ram();
     new spell_brewfest_barker_bunny();
     // Midsummer Fire Festival
-<<<<<<< HEAD
-    RegisterSpellScript(spell_midsummer_braziers_hit);
-    RegisterSpellScript(spell_midsummer_torch_target_picker);
-    RegisterSpellScript(spell_midsummer_torch_toss_land);
-    RegisterSpellScript(spell_midsummer_test_ribbon_pole_channel);
-    RegisterSpellScript(spell_midsummer_ribbon_pole_periodic_visual);
-    RegisterSpellScript(spell_midsummer_juggle_torch);
-    RegisterSpellScript(spell_midsummer_torch_catch);
-    RegisterSpellScript(spell_midsummer_fling_torch);
-    RegisterSpellScript(spell_midsummer_fling_torch_triggered);
-    RegisterSpellScript(spell_midsummer_fling_torch_catch);
-    RegisterSpellScript(spell_midsummer_fling_torch_missed);
-=======
     new spell_midsummer_braziers_hit();
     new spell_gen_ribbon_pole_dancer_check();
->>>>>>> 28d470c5
 }