--- conflicted
+++ resolved
@@ -86,13 +86,10 @@
     SPELL_ROGUE_SHADOW_FOCUS                        = 108209,
     SPELL_ROGUE_SHADOW_FOCUS_EFFECT                 = 112942,
     SPELL_ROGUE_SHIV_NATURE_DAMAGE                  = 319504,
-<<<<<<< HEAD
+    SPELL_ROGUE_SHOT_IN_THE_DARK_TALENT             = 257505,
+    SPELL_ROGUE_SHOT_IN_THE_DARK_BUFF               = 257506,
     SPELL_ROGUE_SHURIKEN_STORM_DAMAGE               = 197835,
     SPELL_ROGUE_SHURIKEN_STORM_ENERGIZE             = 212743,
-=======
-    SPELL_ROGUE_SHOT_IN_THE_DARK_TALENT             = 257505,
-    SPELL_ROGUE_SHOT_IN_THE_DARK_BUFF               = 257506,
->>>>>>> 76212246
     SPELL_ROGUE_SLICE_AND_DICE                      = 315496,
     SPELL_ROGUE_SPRINT                              = 2983,
     SPELL_ROGUE_SOOTHING_DARKNESS_TALENT            = 393970,
@@ -1139,6 +1136,51 @@
     }
 };
 
+// 197835 - Shuriken Storm
+class spell_rog_shuriken_storm : public SpellScript
+{
+    bool Validate(SpellInfo const* /*spellInfo*/) override
+    {
+        return ValidateSpellInfo ({ SPELL_ROGUE_SHURIKEN_STORM_ENERGIZE });
+    }
+
+    void HandleEnergize(SpellEffIndex /*effIndex*/) const
+    {
+        GetCaster()->CastSpell(GetCaster(), SPELL_ROGUE_SHURIKEN_STORM_ENERGIZE, CastSpellExtraArgsInit{
+            .TriggerFlags = TRIGGERED_IGNORE_CAST_IN_PROGRESS | TRIGGERED_DONT_REPORT_CAST_ERROR,
+            .TriggeringSpell = GetSpell()
+        });
+    }
+
+    void Register() override
+    {
+        OnEffectHitTarget += SpellEffectFn(spell_rog_shuriken_storm::HandleEnergize, EFFECT_0, SPELL_EFFECT_SCHOOL_DAMAGE);
+    }
+};
+
+// 277925 - Shuriken Tornado
+class spell_rog_shuriken_tornado : public AuraScript
+{
+    bool Validate(SpellInfo const* /*spellInfo*/) override
+    {
+        return ValidateSpellInfo({ SPELL_ROGUE_SHURIKEN_STORM_DAMAGE });
+    }
+
+    void HandlePeriodicEffect(AuraEffect const* aurEff) const
+    {
+        if (Unit* caster = GetCaster())
+            caster->CastSpell(caster, SPELL_ROGUE_SHURIKEN_STORM_DAMAGE, CastSpellExtraArgsInit{
+                .TriggerFlags = TRIGGERED_IGNORE_CAST_IN_PROGRESS | TRIGGERED_DONT_REPORT_CAST_ERROR | TRIGGERED_IGNORE_POWER_COST | TRIGGERED_IGNORE_GCD,
+                .TriggeringAura = aurEff
+            });
+    }
+
+    void Register() override
+    {
+        OnEffectPeriodic += AuraEffectPeriodicFn(spell_rog_shuriken_tornado::HandlePeriodicEffect, EFFECT_0, SPELL_AURA_PERIODIC_TRIGGER_SPELL);
+    }
+};
+
 // 193315 - Sinister Strike
 class spell_rog_sinister_strike : public SpellScript
 {
@@ -1236,51 +1278,6 @@
     {
         AfterEffectApply += AuraEffectApplyFn(spell_rog_stealth::HandleEffectApply, EFFECT_1, SPELL_AURA_DUMMY, AURA_EFFECT_HANDLE_REAL);
         AfterEffectRemove += AuraEffectRemoveFn(spell_rog_stealth::HandleEffectRemove, EFFECT_1, SPELL_AURA_DUMMY, AURA_EFFECT_HANDLE_REAL);
-    }
-};
-
-// 197835 - Shuriken Storm
-class spell_rog_shuriken_storm : public SpellScript
-{
-    bool Validate(SpellInfo const* /*spellInfo*/) override
-    {
-        return ValidateSpellInfo ({ SPELL_ROGUE_SHURIKEN_STORM_ENERGIZE });
-    }
-
-    void HandleEnergize(SpellEffIndex /*effIndex*/) const
-    {
-        GetCaster()->CastSpell(GetCaster(), SPELL_ROGUE_SHURIKEN_STORM_ENERGIZE, CastSpellExtraArgsInit{
-            .TriggerFlags = TRIGGERED_IGNORE_CAST_IN_PROGRESS | TRIGGERED_DONT_REPORT_CAST_ERROR,
-            .TriggeringSpell = GetSpell()
-        });
-    }
-
-    void Register() override
-    {
-        OnEffectHitTarget += SpellEffectFn(spell_rog_shuriken_storm::HandleEnergize, EFFECT_0, SPELL_EFFECT_SCHOOL_DAMAGE);
-    }
-};
-
-// 277925 - Shuriken Tornado
-class spell_rog_shuriken_tornado : public AuraScript
-{
-    bool Validate(SpellInfo const* /*spellInfo*/) override
-    {
-        return ValidateSpellInfo({ SPELL_ROGUE_SHURIKEN_STORM_DAMAGE });
-    }
-
-    void HandlePeriodicEffect(AuraEffect const* aurEff) const
-    {
-        if (Unit* caster = GetCaster())
-            caster->CastSpell(caster, SPELL_ROGUE_SHURIKEN_STORM_DAMAGE, CastSpellExtraArgsInit{
-                .TriggerFlags = TRIGGERED_IGNORE_CAST_IN_PROGRESS | TRIGGERED_DONT_REPORT_CAST_ERROR | TRIGGERED_IGNORE_POWER_COST | TRIGGERED_IGNORE_GCD,
-                .TriggeringAura = aurEff
-            });
-    }
-
-    void Register() override
-    {
-        OnEffectPeriodic += AuraEffectPeriodicFn(spell_rog_shuriken_tornado::HandlePeriodicEffect, EFFECT_0, SPELL_AURA_PERIODIC_TRIGGER_SPELL);
     }
 };
 
@@ -1511,13 +1508,10 @@
     RegisterSpellScript(spell_rog_ruthlessness);
     RegisterSpellScript(spell_rog_shadowstrike);
     RegisterSpellScript(spell_rog_shadow_focus);
-<<<<<<< HEAD
+    RegisterSpellScript(spell_rog_shot_in_the_dark);
+    RegisterSpellScript(spell_rog_shot_in_the_dark_buff);
     RegisterSpellScript(spell_rog_shuriken_storm);
     RegisterSpellScript(spell_rog_shuriken_tornado);
-=======
-    RegisterSpellScript(spell_rog_shot_in_the_dark);
-    RegisterSpellScript(spell_rog_shot_in_the_dark_buff);
->>>>>>> 76212246
     RegisterSpellScript(spell_rog_sinister_strike);
     RegisterSpellScript(spell_rog_soothing_darkness);
     RegisterSpellScript(spell_rog_stealth);
