/*
 * Copyright (C) 2008-2014 TrinityCore <http://www.trinitycore.org/>
 *
 * This program is free software; you can redistribute it and/or modify it
 * under the terms of the GNU General Public License as published by the
 * Free Software Foundation; either version 2 of the License, or (at your
 * option) any later version.
 *
 * This program is distributed in the hope that it will be useful, but WITHOUT
 * ANY WARRANTY; without even the implied warranty of MERCHANTABILITY or
 * FITNESS FOR A PARTICULAR PURPOSE. See the GNU General Public License for
 * more details.
 *
 * You should have received a copy of the GNU General Public License along
 * with this program. If not, see <http://www.gnu.org/licenses/>.
 */

/*
 * Scripts for spells with SPELLFAMILY_ROGUE and SPELLFAMILY_GENERIC spells used by rogue players.
 * Ordered alphabetically using scriptname.
 * Scriptnames of files in this file should be prefixed with "spell_rog_".
 */

#include "Player.h"
#include "ScriptMgr.h"
#include "SpellScript.h"
#include "SpellAuraEffects.h"
#include "Containers.h"

enum RogueSpells
{
    SPELL_ROGUE_BLADE_FLURRY                        = 13877,
    SPELL_ROGUE_BLADE_FLURRY_EXTRA_ATTACK           = 22482,
    SPELL_ROGUE_CHEAT_DEATH_COOLDOWN                = 31231,
    SPELL_ROGUE_CRIPPLING_POISON                    = 3409,
    SPELL_ROGUE_GLYPH_OF_PREPARATION                = 56819,
    SPELL_ROGUE_KILLING_SPREE                       = 51690,
    SPELL_ROGUE_KILLING_SPREE_TELEPORT              = 57840,
    SPELL_ROGUE_KILLING_SPREE_WEAPON_DMG            = 57841,
    SPELL_ROGUE_KILLING_SPREE_DMG_BUFF              = 61851,
    SPELL_ROGUE_MASTER_OF_SUBTLETY_DAMAGE_PERCENT   = 31665,
    SPELL_ROGUE_MASTER_OF_SUBTLETY_PASSIVE          = 31223,
    SPELL_ROGUE_MASTER_OF_SUBTLETY_PERIODIC         = 31666,
    SPELL_ROGUE_OVERKILL_TALENT                     = 58426,
    SPELL_ROGUE_OVERKILL_PERIODIC                   = 58428,
    SPELL_ROGUE_OVERKILL_POWER_REGEN                = 58427,
    SPELL_ROGUE_PREY_ON_THE_WEAK                    = 58670,
    SPELL_ROGUE_SHIV_TRIGGERED                      = 5940,
    SPELL_ROGUE_SILCE_AND_DICE                      = 5171,
    SPELL_ROGUE_TRICKS_OF_THE_TRADE_DMG_BOOST       = 57933,
    SPELL_ROGUE_TRICKS_OF_THE_TRADE_PROC            = 59628
};

enum RogueSpellIcons
{
    ICON_ROGUE_IMPROVED_RECUPERATE                  = 4819
};

// 13877, 33735, (check 51211, 65956) - Blade Flurry
class spell_rog_blade_flurry : public SpellScriptLoader
{
    public:
        spell_rog_blade_flurry() : SpellScriptLoader("spell_rog_blade_flurry") { }

        class spell_rog_blade_flurry_AuraScript : public AuraScript
        {
            PrepareAuraScript(spell_rog_blade_flurry_AuraScript);

            bool Validate(SpellInfo const* /*spellInfo*/) override
            {
                if (!sSpellMgr->GetSpellInfo(SPELL_ROGUE_BLADE_FLURRY_EXTRA_ATTACK))
                    return false;
                return true;
            }

            bool Load() override
            {
                _procTarget = NULL;
                return true;
            }

            bool CheckProc(ProcEventInfo& eventInfo)
            {
<<<<<<< HEAD
                _procTarget = GetTarget()->SelectNearbyTarget(eventInfo.GetProcTarget());
                return _procTarget && eventInfo.GetDamageInfo();
=======
                _procTarget = eventInfo.GetActor()->SelectNearbyTarget(eventInfo.GetProcTarget());
                return _procTarget != nullptr;
>>>>>>> 1866d8cc
            }

            void HandleProc(AuraEffect const* aurEff, ProcEventInfo& eventInfo)
            {
                PreventDefaultAction();

                TC_LOG_ERROR("misc", "damage: %u procSpell: %u",
                    eventInfo.GetDamageInfo()->GetDamage(), eventInfo.GetDamageInfo()->GetSpellInfo() ? eventInfo.GetDamageInfo()->GetSpellInfo()->Id : 0);

                GetTarget()->CastCustomSpell(SPELL_ROGUE_BLADE_FLURRY_EXTRA_ATTACK, SPELLVALUE_BASE_POINT0, eventInfo.GetDamageInfo()->GetDamage(), _procTarget, true, NULL, aurEff);
            }

            void Register() override
            {
                DoCheckProc += AuraCheckProcFn(spell_rog_blade_flurry_AuraScript::CheckProc);
                if (m_scriptSpellId == SPELL_ROGUE_BLADE_FLURRY)
                    OnEffectProc += AuraEffectProcFn(spell_rog_blade_flurry_AuraScript::HandleProc, EFFECT_0, SPELL_AURA_MOD_POWER_REGEN_PERCENT);
                else
                    OnEffectProc += AuraEffectProcFn(spell_rog_blade_flurry_AuraScript::HandleProc, EFFECT_0, SPELL_AURA_MOD_MELEE_HASTE);
            }

        private:
            Unit* _procTarget;
        };

        AuraScript* GetAuraScript() const override
        {
            return new spell_rog_blade_flurry_AuraScript();
        }
};

// 31228 - Cheat Death
class spell_rog_cheat_death : public SpellScriptLoader
{
    public:
        spell_rog_cheat_death() : SpellScriptLoader("spell_rog_cheat_death") { }

        class spell_rog_cheat_death_AuraScript : public AuraScript
        {
            PrepareAuraScript(spell_rog_cheat_death_AuraScript);

            uint32 absorbChance;

            bool Validate(SpellInfo const* /*spellInfo*/) override
            {
                if (!sSpellMgr->GetSpellInfo(SPELL_ROGUE_CHEAT_DEATH_COOLDOWN))
                    return false;
                return true;
            }

            bool Load() override
            {
                absorbChance = GetSpellInfo()->Effects[EFFECT_0].CalcValue();
                return GetUnitOwner()->GetTypeId() == TYPEID_PLAYER;
            }

            void CalculateAmount(AuraEffect const* /*aurEff*/, int32 & amount, bool & /*canBeRecalculated*/)
            {
                // Set absorbtion amount to unlimited
                amount = -1;
            }

            void Absorb(AuraEffect* /*aurEff*/, DamageInfo & dmgInfo, uint32 & absorbAmount)
            {
                Player* target = GetTarget()->ToPlayer();
                if (dmgInfo.GetDamage() < target->GetHealth() || target->HasSpellCooldown(SPELL_ROGUE_CHEAT_DEATH_COOLDOWN) ||  !roll_chance_i(absorbChance))
                    return;

                target->CastSpell(target, SPELL_ROGUE_CHEAT_DEATH_COOLDOWN, true);
                target->AddSpellCooldown(SPELL_ROGUE_CHEAT_DEATH_COOLDOWN, 0, time(NULL) + 60);

                uint32 health10 = target->CountPctFromMaxHealth(10);

                // hp > 10% - absorb hp till 10%
                if (target->GetHealth() > health10)
                    absorbAmount = dmgInfo.GetDamage() - target->GetHealth() + health10;
                // hp lower than 10% - absorb everything
                else
                    absorbAmount = dmgInfo.GetDamage();
            }

            void Register() override
            {
                DoEffectCalcAmount += AuraEffectCalcAmountFn(spell_rog_cheat_death_AuraScript::CalculateAmount, EFFECT_0, SPELL_AURA_SCHOOL_ABSORB);
                OnEffectAbsorb += AuraEffectAbsorbFn(spell_rog_cheat_death_AuraScript::Absorb, EFFECT_0);
            }
        };

        AuraScript* GetAuraScript() const override
        {
            return new spell_rog_cheat_death_AuraScript();
        }
};

// -51625 - Deadly Brew
class spell_rog_crippling_poison : public SpellScriptLoader
{
    public:
        spell_rog_crippling_poison() : SpellScriptLoader("spell_rog_crippling_poison") { }

        class spell_rog_crippling_poison_AuraScript : public AuraScript
        {
            PrepareAuraScript(spell_rog_crippling_poison_AuraScript);

            bool Validate(SpellInfo const* /*spellInfo*/) override
            {
                if (!sSpellMgr->GetSpellInfo(SPELL_ROGUE_CRIPPLING_POISON))
                    return false;
                return true;
            }

            void OnProc(AuraEffect const* aurEff, ProcEventInfo& eventInfo)
            {
                PreventDefaultAction();
                GetTarget()->CastSpell(eventInfo.GetProcTarget(), SPELL_ROGUE_CRIPPLING_POISON, true, NULL, aurEff);
            }

            void Register() override
            {
                OnEffectProc += AuraEffectProcFn(spell_rog_crippling_poison_AuraScript::OnProc, EFFECT_0, SPELL_AURA_DUMMY);
            }
        };

        AuraScript* GetAuraScript() const override
        {
            return new spell_rog_crippling_poison_AuraScript();
        }
};

// -51664 - Cut to the Chase
class spell_rog_cut_to_the_chase : public SpellScriptLoader
{
    public:
        spell_rog_cut_to_the_chase () : SpellScriptLoader("spell_rog_cut_to_the_chase") { }

        class spell_rog_cut_to_the_chase_AuraScript : public AuraScript
        {
            PrepareAuraScript(spell_rog_cut_to_the_chase_AuraScript);

            void HandleProc(AuraEffect const* /*aurEff*/, ProcEventInfo& /*eventInfo*/)
            {
                PreventDefaultAction();
                if (Aura* aur = GetTarget()->GetAura(SPELL_ROGUE_SILCE_AND_DICE))
                    aur->SetDuration(aur->GetSpellInfo()->GetMaxDuration(), true);
            }

            void Register() override
            {
                OnEffectProc += AuraEffectProcFn(spell_rog_cut_to_the_chase_AuraScript::HandleProc, EFFECT_0, SPELL_AURA_DUMMY);
            }
        };

        AuraScript* GetAuraScript() const override
        {
            return new spell_rog_cut_to_the_chase_AuraScript();
        }
};

// 2818 - Deadly Poison
class spell_rog_deadly_poison : public SpellScriptLoader
{
    public:
        spell_rog_deadly_poison() : SpellScriptLoader("spell_rog_deadly_poison") { }

        class spell_rog_deadly_poison_SpellScript : public SpellScript
        {
            PrepareSpellScript(spell_rog_deadly_poison_SpellScript);

            bool Load() override
            {
                _stackAmount = 0;
                // at this point CastItem must already be initialized
                return GetCaster()->GetTypeId() == TYPEID_PLAYER && GetCastItem();
            }

            void HandleBeforeHit()
            {
                if (Unit* target = GetHitUnit())
                    // Deadly Poison
                    if (AuraEffect const* aurEff = target->GetAuraEffect(SPELL_AURA_PERIODIC_DAMAGE, SPELLFAMILY_ROGUE, 0x10000, 0x80000, 0, GetCaster()->GetGUID()))
                        _stackAmount = aurEff->GetBase()->GetStackAmount();
            }

            void HandleAfterHit()
            {
                if (_stackAmount < 5)
                    return;

                Player* player = GetCaster()->ToPlayer();

                if (Unit* target = GetHitUnit())
                {

                    Item* item = player->GetItemByPos(INVENTORY_SLOT_BAG_0, EQUIPMENT_SLOT_MAINHAND);

                    if (item == GetCastItem())
                        item = player->GetItemByPos(INVENTORY_SLOT_BAG_0, EQUIPMENT_SLOT_OFFHAND);

                    if (!item)
                        return;

                    // item combat enchantments
                    for (uint8 slot = 0; slot < MAX_ENCHANTMENT_SLOT; ++slot)
                    {
                        if (slot > PRISMATIC_ENCHANTMENT_SLOT && slot < PROP_ENCHANTMENT_SLOT_0)    // not holding enchantment id
                            continue;

                        SpellItemEnchantmentEntry const* enchant = sSpellItemEnchantmentStore.LookupEntry(item->GetEnchantmentId(EnchantmentSlot(slot)));
                        if (!enchant)
                            continue;

                        for (uint8 s = 0; s < 3; ++s)
                        {
                            if (enchant->type[s] != ITEM_ENCHANTMENT_TYPE_COMBAT_SPELL)
                                continue;

                            SpellInfo const* spellInfo = sSpellMgr->GetSpellInfo(enchant->spellid[s]);
                            if (!spellInfo)
                            {
                                TC_LOG_ERROR("spells", "Player::CastItemCombatSpell Enchant %i, player (Name: %s, GUID: %u) cast unknown spell %i", enchant->ID, player->GetName().c_str(), player->GetGUIDLow(), enchant->spellid[s]);
                                continue;
                            }

                            // Proc only rogue poisons
                            if (spellInfo->SpellFamilyName != SPELLFAMILY_ROGUE || spellInfo->Dispel != DISPEL_POISON)
                                continue;

                            // Do not reproc deadly
                            if (spellInfo->SpellFamilyFlags.IsEqual(0x10000, 0x80000, 0))
                                continue;

                            if (spellInfo->IsPositive())
                                player->CastSpell(player, enchant->spellid[s], true, item);
                            else
                                player->CastSpell(target, enchant->spellid[s], true, item);
                        }
                    }
                }
            }

            void Register() override
            {
                BeforeHit += SpellHitFn(spell_rog_deadly_poison_SpellScript::HandleBeforeHit);
                AfterHit += SpellHitFn(spell_rog_deadly_poison_SpellScript::HandleAfterHit);
            }

            uint8 _stackAmount;
        };

        SpellScript* GetSpellScript() const override
        {
            return new spell_rog_deadly_poison_SpellScript();
        }
};

// 51690 - Killing Spree
#define KillingSpreeScriptName "spell_rog_killing_spree"
class spell_rog_killing_spree : public SpellScriptLoader
{
    public:
        spell_rog_killing_spree() : SpellScriptLoader(KillingSpreeScriptName) { }

        class spell_rog_killing_spree_SpellScript : public SpellScript
        {
            PrepareSpellScript(spell_rog_killing_spree_SpellScript);

            void FilterTargets(std::list<WorldObject*>& targets)
            {
                if (targets.empty() || GetCaster()->GetVehicleBase())
                    FinishCast(SPELL_FAILED_OUT_OF_RANGE);
            }

            void HandleDummy(SpellEffIndex /*effIndex*/)
            {
                if (Aura* aura = GetCaster()->GetAura(SPELL_ROGUE_KILLING_SPREE))
                {
                    if (spell_rog_killing_spree_AuraScript* script = dynamic_cast<spell_rog_killing_spree_AuraScript*>(aura->GetScriptByName(KillingSpreeScriptName)))
                        script->AddTarget(GetHitUnit());
                }
            }

            void Register() override
            {
                OnObjectAreaTargetSelect += SpellObjectAreaTargetSelectFn(spell_rog_killing_spree_SpellScript::FilterTargets, EFFECT_1, TARGET_UNIT_DEST_AREA_ENEMY);
                OnEffectHitTarget += SpellEffectFn(spell_rog_killing_spree_SpellScript::HandleDummy, EFFECT_1, SPELL_EFFECT_DUMMY);
            }
        };

        SpellScript* GetSpellScript() const override
        {
            return new spell_rog_killing_spree_SpellScript();
        }

        class spell_rog_killing_spree_AuraScript : public AuraScript
        {
            PrepareAuraScript(spell_rog_killing_spree_AuraScript);

            bool Validate(SpellInfo const* /*spellInfo*/) override
            {
                if (!sSpellMgr->GetSpellInfo(SPELL_ROGUE_KILLING_SPREE_TELEPORT)
                    || !sSpellMgr->GetSpellInfo(SPELL_ROGUE_KILLING_SPREE_WEAPON_DMG)
                    || !sSpellMgr->GetSpellInfo(SPELL_ROGUE_KILLING_SPREE_DMG_BUFF))
                    return false;
                return true;
            }

            void HandleApply(AuraEffect const* /*aurEff*/, AuraEffectHandleModes /*mode*/)
            {
                GetTarget()->CastSpell(GetTarget(), SPELL_ROGUE_KILLING_SPREE_DMG_BUFF, true);
            }

            void HandleEffectPeriodic(AuraEffect const* /*aurEff*/)
            {
                while (!_targets.empty())
                {
                    uint64 guid = Trinity::Containers::SelectRandomContainerElement(_targets);
                    if (Unit* target = ObjectAccessor::GetUnit(*GetTarget(), guid))
                    {
                        GetTarget()->CastSpell(target, SPELL_ROGUE_KILLING_SPREE_TELEPORT, true);
                        GetTarget()->CastSpell(target, SPELL_ROGUE_KILLING_SPREE_WEAPON_DMG, true);
                        break;
                    }
                    else
                        _targets.remove(guid);
                }
            }

            void HandleRemove(AuraEffect const* /*aurEff*/, AuraEffectHandleModes /*mode*/)
            {
                GetTarget()->RemoveAurasDueToSpell(SPELL_ROGUE_KILLING_SPREE_DMG_BUFF);
            }

            void Register() override
            {
                AfterEffectApply += AuraEffectApplyFn(spell_rog_killing_spree_AuraScript::HandleApply, EFFECT_0, SPELL_AURA_PERIODIC_DUMMY, AURA_EFFECT_HANDLE_REAL);
                OnEffectPeriodic += AuraEffectPeriodicFn(spell_rog_killing_spree_AuraScript::HandleEffectPeriodic, EFFECT_0, SPELL_AURA_PERIODIC_DUMMY);
                AfterEffectRemove += AuraEffectRemoveFn(spell_rog_killing_spree_AuraScript::HandleRemove, EFFECT_0, SPELL_AURA_PERIODIC_DUMMY, AURA_EFFECT_HANDLE_REAL);
            }

        public:
            void AddTarget(Unit* target)
            {
                _targets.push_back(target->GetGUID());
            }

        private:
            std::list<uint64> _targets;
        };

        AuraScript* GetAuraScript() const override
        {
            return new spell_rog_killing_spree_AuraScript();
        }
};

// 31666 - Master of Subtlety
class spell_rog_master_of_subtlety : public SpellScriptLoader
{
    public:
        spell_rog_master_of_subtlety() : SpellScriptLoader("spell_rog_master_of_subtlety") { }

        class spell_rog_master_of_subtlety_AuraScript : public AuraScript
        {
            PrepareAuraScript(spell_rog_master_of_subtlety_AuraScript);

            bool Validate(SpellInfo const* /*spellInfo*/)
            {
                if (!sSpellMgr->GetSpellInfo(SPELL_ROGUE_MASTER_OF_SUBTLETY_DAMAGE_PERCENT))
                    return false;
                return true;
            }

            void HandleEffectPeriodic(AuraEffect const* /*aurEff*/)
            {
                Unit* target = GetTarget();

                if (!target->HasAuraType(SPELL_AURA_MOD_STEALTH))
                    target->RemoveAurasDueToSpell(SPELL_ROGUE_MASTER_OF_SUBTLETY_DAMAGE_PERCENT);
            }

            void Register()
            {
                OnEffectPeriodic += AuraEffectPeriodicFn(spell_rog_master_of_subtlety_AuraScript::HandleEffectPeriodic, EFFECT_0, SPELL_AURA_PERIODIC_DUMMY);
            }
        };

        AuraScript* GetAuraScript() const
        {
            return new spell_rog_master_of_subtlety_AuraScript();
        }
};

// 31130 - Nerves of Steel
class spell_rog_nerves_of_steel : public SpellScriptLoader
{
    public:
        spell_rog_nerves_of_steel() : SpellScriptLoader("spell_rog_nerves_of_steel") { }

        class spell_rog_nerves_of_steel_AuraScript : public AuraScript
        {
            PrepareAuraScript(spell_rog_nerves_of_steel_AuraScript);

            uint32 absorbPct;

            bool Load() override
            {
                absorbPct = GetSpellInfo()->Effects[EFFECT_0].CalcValue(GetCaster());
                return true;
            }

            void CalculateAmount(AuraEffect const* /*aurEff*/, int32 & amount, bool & /*canBeRecalculated*/)
            {
                // Set absorbtion amount to unlimited
                amount = -1;
            }

            void Absorb(AuraEffect* /*aurEff*/, DamageInfo & dmgInfo, uint32 & absorbAmount)
            {
                // reduces all damage taken while stun or fear
                if (GetTarget()->GetUInt32Value(UNIT_FIELD_FLAGS) & (UNIT_FLAG_FLEEING) || (GetTarget()->GetUInt32Value(UNIT_FIELD_FLAGS) & (UNIT_FLAG_STUNNED) && GetTarget()->HasAuraWithMechanic(1<<MECHANIC_STUN)))
                    absorbAmount = CalculatePct(dmgInfo.GetDamage(), absorbPct);
            }

            void Register() override
            {
                 DoEffectCalcAmount += AuraEffectCalcAmountFn(spell_rog_nerves_of_steel_AuraScript::CalculateAmount, EFFECT_0, SPELL_AURA_SCHOOL_ABSORB);
                 OnEffectAbsorb += AuraEffectAbsorbFn(spell_rog_nerves_of_steel_AuraScript::Absorb, EFFECT_0);
            }
        };

        AuraScript* GetAuraScript() const override
        {
            return new spell_rog_nerves_of_steel_AuraScript();
        }
};

// 58428 - Overkill
class spell_rog_overkill : public SpellScriptLoader
{
    public:
        spell_rog_overkill() : SpellScriptLoader("spell_rog_overkill") { }

        class spell_rog_overkill_AuraScript : public AuraScript
        {
            PrepareAuraScript(spell_rog_overkill_AuraScript);

            bool Validate(SpellInfo const* /*spellInfo*/)
            {
                if (!sSpellMgr->GetSpellInfo(SPELL_ROGUE_OVERKILL_POWER_REGEN))
                    return false;
                return true;
            }

            void HandleEffectPeriodic(AuraEffect const* /*aurEff*/)
            {
                Unit* target = GetTarget();

                if (!target->HasAuraType(SPELL_AURA_MOD_STEALTH))
                    target->RemoveAurasDueToSpell(SPELL_ROGUE_OVERKILL_POWER_REGEN);
            }

            void Register()
            {
                OnEffectPeriodic += AuraEffectPeriodicFn(spell_rog_overkill_AuraScript::HandleEffectPeriodic, EFFECT_0, SPELL_AURA_PERIODIC_DUMMY);
            }
        };

        AuraScript* GetAuraScript() const
        {
            return new spell_rog_overkill_AuraScript();
        }
};

// 14185 - Preparation
class spell_rog_preparation : public SpellScriptLoader
{
    public:
        spell_rog_preparation() : SpellScriptLoader("spell_rog_preparation") { }

        class spell_rog_preparation_SpellScript : public SpellScript
        {
            PrepareSpellScript(spell_rog_preparation_SpellScript);

            bool Load() override
            {
                return GetCaster()->GetTypeId() == TYPEID_PLAYER;
            }

            bool Validate(SpellInfo const* /*spellInfo*/) override
            {
                if (!sSpellMgr->GetSpellInfo(SPELL_ROGUE_GLYPH_OF_PREPARATION))
                    return false;
                return true;
            }

            void HandleDummy(SpellEffIndex /*effIndex*/)
            {
                Player* caster = GetCaster()->ToPlayer();

                // immediately finishes the cooldown on certain Rogue abilities
                SpellCooldowns const& cm = caster->GetSpellCooldownMap();
                for (SpellCooldowns::const_iterator itr = cm.begin(); itr != cm.end();)
                {
                    SpellInfo const* spellInfo = sSpellMgr->EnsureSpellInfo(itr->first);
                    if (spellInfo->SpellFamilyName != SPELLFAMILY_ROGUE)
                    {
                        ++itr;
                        continue;
                    }

                    if ((spellInfo->SpellFamilyFlags[1] & SPELLFAMILYFLAG1_ROGUE_SHADOWSTEP ||              // Shadowstep
                        spellInfo->SpellFamilyFlags[0] & SPELLFAMILYFLAG0_ROGUE_VAN_SPRINT) ||              // Vanish, Sprint
                        // Glyph of Preparation
                        (caster->HasAura(SPELL_ROGUE_GLYPH_OF_PREPARATION) &&
                        (spellInfo->SpellFamilyFlags[1] & SPELLFAMILYFLAG1_ROGUE_DISMANTLE_SMOKE_BOMB ||    // Dismantle, Smoke Bomb
                        spellInfo->SpellFamilyFlags[0] & SPELLFAMILYFLAG0_ROGUE_KICK)))                     // Kick
                    {
                        caster->RemoveSpellCooldown((itr++)->first, true);
                    }
                    else
                        ++itr;
                }
            }

            void Register() override
            {
                OnEffectHitTarget += SpellEffectFn(spell_rog_preparation_SpellScript::HandleDummy, EFFECT_0, SPELL_EFFECT_DUMMY);
            }
        };

        SpellScript* GetSpellScript() const override
        {
            return new spell_rog_preparation_SpellScript();
        }
};

// 51685 - Prey on the Weak
class spell_rog_prey_on_the_weak : public SpellScriptLoader
{
    public:
        spell_rog_prey_on_the_weak() : SpellScriptLoader("spell_rog_prey_on_the_weak") { }

        class spell_rog_prey_on_the_weak_AuraScript : public AuraScript
        {
            PrepareAuraScript(spell_rog_prey_on_the_weak_AuraScript);

            bool Validate(SpellInfo const* /*spellInfo*/) override
            {
                if (!sSpellMgr->GetSpellInfo(SPELL_ROGUE_PREY_ON_THE_WEAK))
                    return false;
                return true;
            }

            void HandleEffectPeriodic(AuraEffect const* /*aurEff*/)
            {
                Unit* target = GetTarget();
                Unit* victim = target->GetVictim();
                if (victim && (target->GetHealthPct() > victim->GetHealthPct()))
                {
                    if (!target->HasAura(SPELL_ROGUE_PREY_ON_THE_WEAK))
                    {
                        int32 bp = GetSpellInfo()->Effects[EFFECT_0].CalcValue();
                        target->CastCustomSpell(target, SPELL_ROGUE_PREY_ON_THE_WEAK, &bp, 0, 0, true);
                    }
                }
                else
                    target->RemoveAurasDueToSpell(SPELL_ROGUE_PREY_ON_THE_WEAK);
            }

            void Register() override
            {
                OnEffectPeriodic += AuraEffectPeriodicFn(spell_rog_prey_on_the_weak_AuraScript::HandleEffectPeriodic, EFFECT_0, SPELL_AURA_PERIODIC_DUMMY);
            }
        };

        AuraScript* GetAuraScript() const override
        {
            return new spell_rog_prey_on_the_weak_AuraScript();
        }
};

// 73651 - Recuperate
class spell_rog_recuperate : public SpellScriptLoader
{
    public:
        spell_rog_recuperate() : SpellScriptLoader("spell_rog_recuperate") { }

        class spell_rog_recuperate_AuraScript : public AuraScript
        {
            PrepareAuraScript(spell_rog_recuperate_AuraScript);

            bool Load() override
            {
                return GetCaster()->GetTypeId() == TYPEID_PLAYER;
            }

            void OnPeriodic(AuraEffect const* /*aurEff*/)
            {
                if (Unit* caster = GetCaster())
                    if (AuraEffect* effect = GetAura()->GetEffect(EFFECT_0))
                        effect->RecalculateAmount(caster);
            }

            void CalculateBonus(AuraEffect const* /*aurEff*/, int32& amount, bool& canBeRecalculated)
            {
                canBeRecalculated = false;
                if (Unit* caster = GetCaster())
                {
                    int32 baseAmount = GetSpellInfo()->Effects[EFFECT_0].CalcValue(caster) * 1000;
                    // Improved Recuperate
                    if (AuraEffect const* auraEffect = caster->GetDummyAuraEffect(SPELLFAMILY_ROGUE, ICON_ROGUE_IMPROVED_RECUPERATE, EFFECT_0))
                        baseAmount += auraEffect->GetAmount();

                    amount = CalculatePct(caster->GetMaxHealth(), float(baseAmount) / 1000.0f);
                }
            }

            void Register() override
            {
                OnEffectPeriodic += AuraEffectPeriodicFn(spell_rog_recuperate_AuraScript::OnPeriodic, EFFECT_0, SPELL_AURA_PERIODIC_HEAL);
                DoEffectCalcAmount += AuraEffectCalcAmountFn(spell_rog_recuperate_AuraScript::CalculateBonus, EFFECT_0, SPELL_AURA_PERIODIC_HEAL);
            }
        };

        AuraScript* GetAuraScript() const override
        {
            return new spell_rog_recuperate_AuraScript();
        }
};

// 1943 - Rupture
class spell_rog_rupture : public SpellScriptLoader
{
    public:
        spell_rog_rupture() : SpellScriptLoader("spell_rog_rupture") { }

        class spell_rog_rupture_AuraScript : public AuraScript
        {
            PrepareAuraScript(spell_rog_rupture_AuraScript);

            bool Load() override
            {
                Unit* caster = GetCaster();
                return caster && caster->GetTypeId() == TYPEID_PLAYER;
            }

            void CalculateAmount(AuraEffect const* /*aurEff*/, int32& amount, bool& canBeRecalculated)
            {
                if (Unit* caster = GetCaster())
                {
                    canBeRecalculated = false;

                    float const attackpowerPerCombo[6] =
                    {
                        0.0f,
                        0.015f,         // 1 point:  ${($m1 + $b1*1 + 0.015 * $AP) * 4} damage over 8 secs
                        0.024f,         // 2 points: ${($m1 + $b1*2 + 0.024 * $AP) * 5} damage over 10 secs
                        0.03f,          // 3 points: ${($m1 + $b1*3 + 0.03 * $AP) * 6} damage over 12 secs
                        0.03428571f,    // 4 points: ${($m1 + $b1*4 + 0.03428571 * $AP) * 7} damage over 14 secs
                        0.0375f         // 5 points: ${($m1 + $b1*5 + 0.0375 * $AP) * 8} damage over 16 secs
                    };

                    uint8 cp = caster->ToPlayer()->GetComboPoints();
                    if (cp > 5)
                        cp = 5;

                    amount += int32(caster->GetTotalAttackPowerValue(BASE_ATTACK) * attackpowerPerCombo[cp]);
                }
            }

            void Register() override
            {
                DoEffectCalcAmount += AuraEffectCalcAmountFn(spell_rog_rupture_AuraScript::CalculateAmount, EFFECT_0, SPELL_AURA_PERIODIC_DAMAGE);
            }
        };

        AuraScript* GetAuraScript() const override
        {
            return new spell_rog_rupture_AuraScript();
        }
};

// 5938 - Shiv
class spell_rog_shiv : public SpellScriptLoader
{
    public:
        spell_rog_shiv() : SpellScriptLoader("spell_rog_shiv") { }

        class spell_rog_shiv_SpellScript : public SpellScript
        {
            PrepareSpellScript(spell_rog_shiv_SpellScript);

            bool Load() override
            {
                return GetCaster()->GetTypeId() == TYPEID_PLAYER;
            }

            bool Validate(SpellInfo const* /*spellInfo*/) override
            {
                if (!sSpellMgr->GetSpellInfo(SPELL_ROGUE_SHIV_TRIGGERED))
                    return false;
                return true;
            }

            void HandleDummy(SpellEffIndex /*effIndex*/)
            {
                Unit* caster = GetCaster();
                if (Unit* unitTarget = GetHitUnit())
                    caster->CastSpell(unitTarget, SPELL_ROGUE_SHIV_TRIGGERED, true);
            }

            void Register() override
            {
                OnEffectHitTarget += SpellEffectFn(spell_rog_shiv_SpellScript::HandleDummy, EFFECT_0, SPELL_EFFECT_DUMMY);
            }
        };

        SpellScript* GetSpellScript() const override
        {
            return new spell_rog_shiv_SpellScript();
        }
};

// 1784 - Stealth
class spell_rog_stealth : public SpellScriptLoader
{
    public:
        spell_rog_stealth() : SpellScriptLoader("spell_rog_stealth") { }

        class spell_rog_stealth_AuraScript : public AuraScript
        {
            PrepareAuraScript(spell_rog_stealth_AuraScript);

            bool Validate(SpellInfo const* /*spellInfo*/)
            {
                if (!sSpellMgr->GetSpellInfo(SPELL_ROGUE_MASTER_OF_SUBTLETY_PASSIVE) ||
                    !sSpellMgr->GetSpellInfo(SPELL_ROGUE_MASTER_OF_SUBTLETY_DAMAGE_PERCENT) ||
                    !sSpellMgr->GetSpellInfo(SPELL_ROGUE_MASTER_OF_SUBTLETY_PERIODIC) ||
                    !sSpellMgr->GetSpellInfo(SPELL_ROGUE_OVERKILL_TALENT) ||
                    !sSpellMgr->GetSpellInfo(SPELL_ROGUE_OVERKILL_POWER_REGEN) ||
                    !sSpellMgr->GetSpellInfo(SPELL_ROGUE_OVERKILL_PERIODIC))
                    return false;
                return true;
            }

            void HandleEffectApply(AuraEffect const* /*aurEff*/, AuraEffectHandleModes /*mode*/)
            {
                Unit* target = GetTarget();

                // Master of Subtlety
                if (AuraEffect const* aurEff = target->GetAuraEffect(SPELL_ROGUE_MASTER_OF_SUBTLETY_PASSIVE, EFFECT_0))
                {
                    int32 basepoints0 = aurEff->GetAmount();
                    target->CastCustomSpell(target, SPELL_ROGUE_MASTER_OF_SUBTLETY_DAMAGE_PERCENT, &basepoints0, NULL, NULL, true);
                }

                // Overkill
                if (target->HasAura(SPELL_ROGUE_OVERKILL_TALENT))
                    target->CastSpell(target, SPELL_ROGUE_OVERKILL_POWER_REGEN, true);
            }

            void HandleEffectRemove(AuraEffect const* /*aurEff*/, AuraEffectHandleModes /*mode*/)
            {
                Unit* target = GetTarget();

                // Master of subtlety
                if (target->HasAura(SPELL_ROGUE_MASTER_OF_SUBTLETY_PASSIVE))
                    target->CastSpell(target, SPELL_ROGUE_MASTER_OF_SUBTLETY_PERIODIC, true);

                // Overkill
                if (target->HasAura(SPELL_ROGUE_OVERKILL_TALENT))
                    target->CastSpell(target, SPELL_ROGUE_OVERKILL_PERIODIC, true);
            }

            void Register()
            {
                AfterEffectApply += AuraEffectApplyFn(spell_rog_stealth_AuraScript::HandleEffectApply, EFFECT_0, SPELL_AURA_MOD_SHAPESHIFT, AURA_EFFECT_HANDLE_REAL_OR_REAPPLY_MASK);
                AfterEffectRemove += AuraEffectRemoveFn(spell_rog_stealth_AuraScript::HandleEffectRemove, EFFECT_0, SPELL_AURA_MOD_SHAPESHIFT, AURA_EFFECT_HANDLE_REAL_OR_REAPPLY_MASK);
            }
        };

        AuraScript* GetAuraScript() const
        {
            return new spell_rog_stealth_AuraScript();
        }
};

// 57934 - Tricks of the Trade
class spell_rog_tricks_of_the_trade : public SpellScriptLoader
{
    public:
        spell_rog_tricks_of_the_trade() : SpellScriptLoader("spell_rog_tricks_of_the_trade") { }

        class spell_rog_tricks_of_the_trade_AuraScript : public AuraScript
        {
            PrepareAuraScript(spell_rog_tricks_of_the_trade_AuraScript);

            bool Validate(SpellInfo const* /*spellInfo*/) override
            {
                if (!sSpellMgr->GetSpellInfo(SPELL_ROGUE_TRICKS_OF_THE_TRADE_DMG_BOOST))
                    return false;
                if (!sSpellMgr->GetSpellInfo(SPELL_ROGUE_TRICKS_OF_THE_TRADE_PROC))
                    return false;
                return true;
            }

            bool Load() override
            {
                _redirectTarget = NULL;
                return true;
            }

            void OnRemove(AuraEffect const* /*aurEff*/, AuraEffectHandleModes /*mode*/)
            {
                if (GetTargetApplication()->GetRemoveMode() != AURA_REMOVE_BY_DEFAULT)
                    GetTarget()->ResetRedirectThreat();
            }

            bool CheckProc(ProcEventInfo& /*eventInfo*/)
            {
                _redirectTarget = GetTarget()->GetRedirectThreatTarget();
                return _redirectTarget != nullptr;
            }

            void HandleProc(AuraEffect const* /*aurEff*/, ProcEventInfo& /*eventInfo*/)
            {
                PreventDefaultAction();

                Unit* target = GetTarget();
                target->CastSpell(_redirectTarget, SPELL_ROGUE_TRICKS_OF_THE_TRADE_DMG_BOOST, true);
                target->CastSpell(target, SPELL_ROGUE_TRICKS_OF_THE_TRADE_PROC, true);
                Remove(AURA_REMOVE_BY_DEFAULT); // maybe handle by proc charges
            }

            void Register() override
            {
                AfterEffectRemove += AuraEffectRemoveFn(spell_rog_tricks_of_the_trade_AuraScript::OnRemove, EFFECT_1, SPELL_AURA_DUMMY, AURA_EFFECT_HANDLE_REAL);
                DoCheckProc += AuraCheckProcFn(spell_rog_tricks_of_the_trade_AuraScript::CheckProc);
                OnEffectProc += AuraEffectProcFn(spell_rog_tricks_of_the_trade_AuraScript::HandleProc, EFFECT_1, SPELL_AURA_DUMMY);
            }

        private:
            Unit* _redirectTarget;
        };

        AuraScript* GetAuraScript() const override
        {
            return new spell_rog_tricks_of_the_trade_AuraScript();
        }
};

// 59628 - Tricks of the Trade (Proc)
class spell_rog_tricks_of_the_trade_proc : public SpellScriptLoader
{
    public:
        spell_rog_tricks_of_the_trade_proc() : SpellScriptLoader("spell_rog_tricks_of_the_trade_proc") { }

        class spell_rog_tricks_of_the_trade_proc_AuraScript : public AuraScript
        {
            PrepareAuraScript(spell_rog_tricks_of_the_trade_proc_AuraScript);

            void HandleRemove(AuraEffect const* /*aurEff*/, AuraEffectHandleModes /*mode*/)
            {
                GetTarget()->ResetRedirectThreat();
            }

            void Register() override
            {
                AfterEffectRemove += AuraEffectRemoveFn(spell_rog_tricks_of_the_trade_proc_AuraScript::HandleRemove, EFFECT_0, SPELL_AURA_DUMMY, AURA_EFFECT_HANDLE_REAL);
            }
        };

        AuraScript* GetAuraScript() const override
        {
            return new spell_rog_tricks_of_the_trade_proc_AuraScript();
        }
};

void AddSC_rogue_spell_scripts()
{
    new spell_rog_blade_flurry();
    new spell_rog_cheat_death();
    new spell_rog_crippling_poison();
    new spell_rog_cut_to_the_chase();
    new spell_rog_deadly_poison();
    new spell_rog_killing_spree();
    new spell_rog_master_of_subtlety();
    new spell_rog_nerves_of_steel();
    new spell_rog_overkill();
    new spell_rog_preparation();
    new spell_rog_prey_on_the_weak();
    new spell_rog_recuperate();
    new spell_rog_rupture();
    new spell_rog_shiv();
    new spell_rog_stealth();
    new spell_rog_tricks_of_the_trade();
    new spell_rog_tricks_of_the_trade_proc();
}<|MERGE_RESOLUTION|>--- conflicted
+++ resolved
@@ -81,13 +81,8 @@
 
             bool CheckProc(ProcEventInfo& eventInfo)
             {
-<<<<<<< HEAD
                 _procTarget = GetTarget()->SelectNearbyTarget(eventInfo.GetProcTarget());
                 return _procTarget && eventInfo.GetDamageInfo();
-=======
-                _procTarget = eventInfo.GetActor()->SelectNearbyTarget(eventInfo.GetProcTarget());
-                return _procTarget != nullptr;
->>>>>>> 1866d8cc
             }
 
             void HandleProc(AuraEffect const* aurEff, ProcEventInfo& eventInfo)
