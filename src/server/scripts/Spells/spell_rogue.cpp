--- conflicted
+++ resolved
@@ -23,19 +23,12 @@
 
 #include "ScriptMgr.h"
 #include "Containers.h"
-<<<<<<< HEAD
-#include "DBCStores.h"
-=======
 #include "DB2Stores.h"
->>>>>>> 28d470c5
 #include "Item.h"
 #include "Log.h"
 #include "ObjectAccessor.h"
 #include "Player.h"
-<<<<<<< HEAD
-=======
 #include "Spell.h"
->>>>>>> 28d470c5
 #include "SpellAuraEffects.h"
 #include "SpellHistory.h"
 #include "SpellMgr.h"
@@ -43,30 +36,6 @@
 
 enum RogueSpells
 {
-<<<<<<< HEAD
-    SPELL_ROGUE_BLADE_FLURRY_EXTRA_ATTACK       = 22482,
-    SPELL_ROGUE_CHEAT_DEATH_COOLDOWN            = 31231,
-    SPELL_ROGUE_GLYPH_OF_PREPARATION            = 56819,
-    SPELL_ROGUE_KILLING_SPREE                   = 51690,
-    SPELL_ROGUE_KILLING_SPREE_TELEPORT          = 57840,
-    SPELL_ROGUE_KILLING_SPREE_WEAPON_DMG        = 57841,
-    SPELL_ROGUE_KILLING_SPREE_DMG_BUFF          = 61851,
-    SPELL_ROGUE_PREY_ON_THE_WEAK                = 58670,
-    SPELL_ROGUE_SHIV_TRIGGERED                  =  5940,
-    SPELL_ROGUE_TRICKS_OF_THE_TRADE             = 57934,
-    SPELL_ROGUE_TRICKS_OF_THE_TRADE_DMG_BOOST   = 57933,
-    SPELL_ROGUE_TRICKS_OF_THE_TRADE_PROC        = 59628,
-    SPELL_ROGUE_HONOR_AMONG_THIEVES             = 51698,
-    SPELL_ROGUE_HONOR_AMONG_THIEVES_PROC        = 52916,
-    SPELL_ROGUE_HONOR_AMONG_THIEVES_2           = 51699,
-    SPELL_ROGUE_T10_2P_BONUS                    = 70804,
-    SPELL_ROGUE_GLYPH_OF_BACKSTAB_TRIGGER       = 63975,
-    SPELL_ROGUE_QUICK_RECOVERY_ENERGY           = 31663,
-    SPELL_ROGUE_CRIPPLING_POISON                =  3409,
-    SPELL_ROGUE_MASTER_OF_SUBTLETY_BUFF         = 31665,
-    SPELL_ROGUE_OVERKILL_BUFF                   = 58427,
-    SPELL_ROGUE_STEALTH                         =  1784
-=======
     SPELL_ROGUE_BLADE_FLURRY                        = 13877,
     SPELL_ROGUE_BLADE_FLURRY_EXTRA_ATTACK           = 22482,
     SPELL_ROGUE_CHEAT_DEATH_COOLDOWN                = 31231,
@@ -93,7 +62,6 @@
     SPELL_ROGUE_RUPTURE                             = 1943,
     SPELL_ROGUE_HONOR_AMONG_THIEVES_ENERGIZE        = 51699,
     SPELL_ROGUE_T5_2P_SET_BONUS                     = 37169
->>>>>>> 28d470c5
 };
 
 // 13877, 33735, (check 51211, 65956) - Blade Flurry
@@ -120,19 +88,11 @@
             void HandleProc(AuraEffect const* aurEff, ProcEventInfo& eventInfo)
             {
                 PreventDefaultAction();
-<<<<<<< HEAD
-                if (DamageInfo* damageInfo = eventInfo.GetDamageInfo())
-                {
-                    CastSpellExtraArgs args(aurEff);
-                    args.AddSpellBP0(damageInfo->GetDamage());
-                    GetTarget()->CastSpell(_procTarget, SPELL_ROGUE_BLADE_FLURRY_EXTRA_ATTACK, args);
-=======
 
                 if (DamageInfo* damageInfo = eventInfo.GetDamageInfo())
                 {
                     int32 damage = damageInfo->GetDamage();
                     GetTarget()->CastCustomSpell(SPELL_ROGUE_BLADE_FLURRY_EXTRA_ATTACK, SPELLVALUE_BASE_POINT0, damage, _procTarget, true, nullptr, aurEff);
->>>>>>> 28d470c5
                 }
             }
 
@@ -216,56 +176,6 @@
         }
 };
 
-<<<<<<< HEAD
-// -51664 - Cut to the Chase
-class spell_rog_cut_to_the_chase : public SpellScriptLoader
-{
-    public:
-        spell_rog_cut_to_the_chase() : SpellScriptLoader("spell_rog_cut_to_the_chase") { }
-
-        class spell_rog_cut_to_the_chase_AuraScript : public AuraScript
-        {
-            PrepareAuraScript(spell_rog_cut_to_the_chase_AuraScript);
-
-            void HandleProc(AuraEffect const* /*aurEff*/, ProcEventInfo& eventInfo)
-            {
-                PreventDefaultAction();
-
-                // "refresh your Slice and Dice duration to its 5 combo point maximum"
-                Unit* caster = eventInfo.GetActor();
-                // lookup Slice and Dice
-                if (AuraEffect const* snd = caster->GetAuraEffect(SPELL_AURA_MOD_MELEE_HASTE, SPELLFAMILY_ROGUE, 0x00040000, 0x00000000, 0x00000000, caster->GetGUID()))
-                {
-                    // Max 5 cp duration
-                    uint32 countMax = snd->GetSpellInfo()->GetMaxDuration();
-
-                    snd->GetBase()->SetDuration(countMax, true);
-                    snd->GetBase()->SetMaxDuration(snd->GetBase()->GetDuration());
-                }
-            }
-
-            void Register() override
-            {
-                OnEffectProc += AuraEffectProcFn(spell_rog_cut_to_the_chase_AuraScript::HandleProc, EFFECT_0, SPELL_AURA_DUMMY);
-            }
-        };
-
-        AuraScript* GetAuraScript() const override
-        {
-            return new spell_rog_cut_to_the_chase_AuraScript();
-        }
-};
-
-// -51625 - Deadly Brew
-class spell_rog_deadly_brew : public SpellScriptLoader
-{
-    public:
-        spell_rog_deadly_brew() : SpellScriptLoader("spell_rog_deadly_brew") { }
-
-        class spell_rog_deadly_brew_AuraScript : public AuraScript
-        {
-            PrepareAuraScript(spell_rog_deadly_brew_AuraScript);
-=======
 // -51625 - Deadly Brew
 class spell_rog_crippling_poison : public SpellScriptLoader
 {
@@ -275,51 +185,31 @@
         class spell_rog_crippling_poison_AuraScript : public AuraScript
         {
             PrepareAuraScript(spell_rog_crippling_poison_AuraScript);
->>>>>>> 28d470c5
 
             bool Validate(SpellInfo const* /*spellInfo*/) override
             {
                 return ValidateSpellInfo({ SPELL_ROGUE_CRIPPLING_POISON });
             }
 
-<<<<<<< HEAD
-            void HandleProc(AuraEffect const* aurEff, ProcEventInfo& eventInfo)
-            {
-                PreventDefaultAction();
-                eventInfo.GetActor()->CastSpell(eventInfo.GetProcTarget(), SPELL_ROGUE_CRIPPLING_POISON, aurEff);
-=======
             void OnProc(AuraEffect const* aurEff, ProcEventInfo& eventInfo)
             {
                 PreventDefaultAction();
                 GetTarget()->CastSpell(eventInfo.GetProcTarget(), SPELL_ROGUE_CRIPPLING_POISON, true, nullptr, aurEff);
->>>>>>> 28d470c5
-            }
-
-            void Register() override
-            {
-<<<<<<< HEAD
-                OnEffectProc += AuraEffectProcFn(spell_rog_deadly_brew_AuraScript::HandleProc, EFFECT_0, SPELL_AURA_DUMMY);
-=======
+            }
+
+            void Register() override
+            {
                 OnEffectProc += AuraEffectProcFn(spell_rog_crippling_poison_AuraScript::OnProc, EFFECT_0, SPELL_AURA_DUMMY);
->>>>>>> 28d470c5
             }
         };
 
         AuraScript* GetAuraScript() const override
         {
-<<<<<<< HEAD
-            return new spell_rog_deadly_brew_AuraScript();
-        }
-};
-
-// -2818 - Deadly Poison
-=======
             return new spell_rog_crippling_poison_AuraScript();
         }
 };
 
 // 2818 - Deadly Poison
->>>>>>> 28d470c5
 class spell_rog_deadly_poison : public SpellScriptLoader
 {
     public:
@@ -376,11 +266,7 @@
                             if (enchant->Effect[s] != ITEM_ENCHANTMENT_TYPE_COMBAT_SPELL)
                                 continue;
 
-<<<<<<< HEAD
-                            SpellInfo const* spellInfo = sSpellMgr->GetSpellInfo(enchant->EffectArg[s]);
-=======
                             SpellInfo const* spellInfo = sSpellMgr->GetSpellInfo(enchant->EffectArg[s], DIFFICULTY_NONE);
->>>>>>> 28d470c5
                             if (!spellInfo)
                             {
                                 TC_LOG_ERROR("spells", "Player::CastItemCombatSpell Enchant %i, player (Name: %s, %s) cast unknown spell %i", enchant->ID, player->GetName().c_str(), player->GetGUID().ToString().c_str(), enchant->EffectArg[s]);
@@ -396,15 +282,9 @@
                                 continue;
 
                             if (spellInfo->IsPositive())
-<<<<<<< HEAD
-                                player->CastSpell(player, enchant->EffectArg[s], item);
-                            else
-                                player->CastSpell(target, enchant->EffectArg[s], item);
-=======
                                 player->CastSpell(player, enchant->EffectArg[s], true, item);
                             else
                                 player->CastSpell(target, enchant->EffectArg[s], true, item);
->>>>>>> 28d470c5
                         }
                     }
                 }
@@ -561,41 +441,6 @@
         }
 };
 
-// 31666 - Master of Subtlety
-// 58428 - Overkill - aura remove spell (SERVERSIDE)
-template <uint32 RemoveSpell>
-class spell_rog_overkill_mos : public SpellScriptLoader
-{
-    public:
-        spell_rog_overkill_mos(char const* ScriptName) : SpellScriptLoader(ScriptName) { }
-
-        template <uint32 RemoveSpellId>
-        class spell_rog_overkill_mos_AuraScript : public AuraScript
-        {
-            PrepareAuraScript(spell_rog_overkill_mos_AuraScript);
-
-            bool Validate(SpellInfo const* /*spellInfo*/) override
-            {
-                return ValidateSpellInfo({ RemoveSpellId });
-            }
-
-            void PeriodicTick(AuraEffect const* /*aurEff*/)
-            {
-                GetTarget()->RemoveAurasDueToSpell(RemoveSpellId);
-            }
-
-            void Register() override
-            {
-                OnEffectPeriodic += AuraEffectPeriodicFn(spell_rog_overkill_mos_AuraScript::PeriodicTick, EFFECT_0, SPELL_AURA_PERIODIC_DUMMY);
-            }
-        };
-
-        AuraScript* GetAuraScript() const override
-        {
-            return new spell_rog_overkill_mos_AuraScript<RemoveSpell>();
-        }
-};
-
 // 14185 - Preparation
 class spell_rog_preparation : public SpellScriptLoader
 {
@@ -619,21 +464,6 @@
             void HandleDummy(SpellEffIndex /*effIndex*/)
             {
                 Unit* caster = GetCaster();
-<<<<<<< HEAD
-                caster->GetSpellHistory()->ResetCooldowns([caster](SpellHistory::CooldownStorageType::iterator itr) -> bool
-                {
-                    SpellInfo const* spellInfo = sSpellMgr->AssertSpellInfo(itr->first);
-                    if (spellInfo->SpellFamilyName != SPELLFAMILY_ROGUE)
-                        return false;
-
-                    return (spellInfo->SpellFamilyFlags[1] & SPELLFAMILYFLAG1_ROGUE_COLDB_SHADOWSTEP ||  // Cold Blood, Shadowstep
-                        spellInfo->SpellFamilyFlags[0] & SPELLFAMILYFLAG_ROGUE_VAN_EVAS_SPRINT) ||       // Vanish, Evasion, Sprint
-                        (caster->HasAura(SPELL_ROGUE_GLYPH_OF_PREPARATION) &&
-                        (spellInfo->SpellFamilyFlags[1] & SPELLFAMILYFLAG1_ROGUE_DISMANTLE ||            // Dismantle
-                        spellInfo->SpellFamilyFlags[0] & SPELLFAMILYFLAG_ROGUE_KICK ||                   // Kick
-                        (spellInfo->SpellFamilyFlags[0] & SPELLFAMILYFLAG_ROGUE_BLADE_FLURRY &&          // Blade Flurry
-                        spellInfo->SpellFamilyFlags[1] & SPELLFAMILYFLAG1_ROGUE_BLADE_FLURRY)));
-=======
                 caster->GetSpellHistory()->ResetCooldowns([caster, this](SpellHistory::CooldownStorageType::iterator itr)
                 {
                     SpellInfo const* spellInfo = sSpellMgr->AssertSpellInfo(itr->first, GetCastDifficulty());
@@ -647,7 +477,6 @@
                         (spellInfo->SpellFamilyFlags[1] & SPELLFAMILYFLAG1_ROGUE_DISMANTLE_SMOKE_BOMB ||    // Dismantle, Smoke Bomb
                         spellInfo->SpellFamilyFlags[0] & SPELLFAMILYFLAG0_ROGUE_KICK));                     // Kick
 
->>>>>>> 28d470c5
                 }, true);
             }
 
@@ -663,102 +492,11 @@
         }
 };
 
-<<<<<<< HEAD
-// -51685 - Prey on the Weak
-class spell_rog_prey_on_the_weak : public SpellScriptLoader
-{
-    public:
-        spell_rog_prey_on_the_weak() : SpellScriptLoader("spell_rog_prey_on_the_weak") { }
-
-        class spell_rog_prey_on_the_weak_AuraScript : public AuraScript
-        {
-            PrepareAuraScript(spell_rog_prey_on_the_weak_AuraScript);
-
-            bool Validate(SpellInfo const* /*spellInfo*/) override
-            {
-                return ValidateSpellInfo({ SPELL_ROGUE_PREY_ON_THE_WEAK });
-            }
-
-            void HandleEffectPeriodic(AuraEffect const* /*aurEff*/)
-            {
-                Unit* target = GetTarget();
-                Unit* victim = target->GetVictim();
-                if (victim && (target->GetHealthPct() > victim->GetHealthPct()))
-                {
-                    if (!target->HasAura(SPELL_ROGUE_PREY_ON_THE_WEAK))
-                    {
-                        CastSpellExtraArgs args(TRIGGERED_FULL_MASK);
-                        args.AddSpellBP0(GetSpellInfo()->Effects[EFFECT_0].CalcValue());
-                        target->CastSpell(target, SPELL_ROGUE_PREY_ON_THE_WEAK, args);
-                    }
-                }
-                else
-                    target->RemoveAurasDueToSpell(SPELL_ROGUE_PREY_ON_THE_WEAK);
-            }
-
-            void Register() override
-            {
-                OnEffectPeriodic += AuraEffectPeriodicFn(spell_rog_prey_on_the_weak_AuraScript::HandleEffectPeriodic, EFFECT_0, SPELL_AURA_PERIODIC_DUMMY);
-            }
-        };
-
-        AuraScript* GetAuraScript() const override
-        {
-            return new spell_rog_prey_on_the_weak_AuraScript();
-        }
-};
-
-// -31244 - Quick Recovery
-class spell_rog_quick_recovery : public SpellScriptLoader
-{
-    public:
-        spell_rog_quick_recovery() : SpellScriptLoader("spell_rog_quick_recovery") { }
-
-        class spell_rog_quick_recovery_AuraScript : public AuraScript
-        {
-            PrepareAuraScript(spell_rog_quick_recovery_AuraScript);
-
-            bool Validate(SpellInfo const* /*spellInfo*/) override
-            {
-                return ValidateSpellInfo({ SPELL_ROGUE_QUICK_RECOVERY_ENERGY });
-            }
-
-            void HandleProc(AuraEffect const* aurEff, ProcEventInfo& eventInfo)
-            {
-                PreventDefaultAction();
-                SpellInfo const* spellInfo = eventInfo.GetSpellInfo();
-                if (!spellInfo)
-                    return;
-
-                Unit* caster = eventInfo.GetActor();
-                int32 amount = CalculatePct(spellInfo->CalcPowerCost(caster, spellInfo->GetSchoolMask()), aurEff->GetAmount());
-                CastSpellExtraArgs args(aurEff);
-                args.AddSpellBP0(amount);
-                caster->CastSpell(nullptr, SPELL_ROGUE_QUICK_RECOVERY_ENERGY, args);
-            }
-
-            void Register() override
-            {
-                OnEffectProc += AuraEffectProcFn(spell_rog_quick_recovery_AuraScript::HandleProc, EFFECT_0, SPELL_AURA_DUMMY);
-            }
-        };
-
-        AuraScript* GetAuraScript() const override
-        {
-            return new spell_rog_quick_recovery_AuraScript();
-        }
-};
-
-// -1943 - Rupture
-=======
 // 1943 - Rupture
->>>>>>> 28d470c5
 class spell_rog_rupture : public SpellScriptLoader
 {
     public:
-        static char constexpr const ScriptName[] = "spell_rog_rupture";
-
-        spell_rog_rupture() : SpellScriptLoader(ScriptName) { }
+        spell_rog_rupture() : SpellScriptLoader("spell_rog_rupture") { }
 
         class spell_rog_rupture_AuraScript : public AuraScript
         {
@@ -767,7 +505,6 @@
             bool Load() override
             {
                 Unit* caster = GetCaster();
-                BonusDuration = 0;
                 return caster && caster->GetTypeId() == TYPEID_PLAYER;
             }
 
@@ -795,146 +532,15 @@
                 }
             }
 
-            void ResetDuration(AuraEffect const* /*aurEff*/, AuraEffectHandleModes /*mode*/)
-            {
-                BonusDuration = 0;
-            }
-
             void Register() override
             {
                 DoEffectCalcAmount += AuraEffectCalcAmountFn(spell_rog_rupture_AuraScript::CalculateAmount, EFFECT_0, SPELL_AURA_PERIODIC_DAMAGE);
-                AfterEffectApply += AuraEffectApplyFn(spell_rog_rupture_AuraScript::ResetDuration, EFFECT_0, SPELL_AURA_PERIODIC_DAMAGE, AURA_EFFECT_HANDLE_REAPPLY);
-            }
-
-        public:
-            // For Glyph of Backstab use
-            uint32 BonusDuration;
+            }
         };
 
         AuraScript* GetAuraScript() const override
         {
             return new spell_rog_rupture_AuraScript();
-        }
-};
-char constexpr const spell_rog_rupture::ScriptName[];
-
-// 56800 - Glyph of Backstab (dummy)
-class spell_rog_glyph_of_backstab : public SpellScriptLoader
-{
-    public:
-        spell_rog_glyph_of_backstab() : SpellScriptLoader("spell_rog_glyph_of_backstab") { }
-
-        class spell_rog_glyph_of_backstab_AuraScript : public AuraScript
-        {
-            PrepareAuraScript(spell_rog_glyph_of_backstab_AuraScript);
-
-            bool Validate(SpellInfo const* /*spellInfo*/) override
-            {
-                return ValidateSpellInfo({ SPELL_ROGUE_GLYPH_OF_BACKSTAB_TRIGGER });
-            }
-
-            void HandleProc(AuraEffect const* aurEff, ProcEventInfo& eventInfo)
-            {
-                PreventDefaultAction();
-                eventInfo.GetActor()->CastSpell(eventInfo.GetProcTarget(), SPELL_ROGUE_GLYPH_OF_BACKSTAB_TRIGGER, aurEff);
-            }
-
-            void Register() override
-            {
-                OnEffectProc += AuraEffectProcFn(spell_rog_glyph_of_backstab_AuraScript::HandleProc, EFFECT_0, SPELL_AURA_DUMMY);
-            }
-        };
-
-        AuraScript* GetAuraScript() const override
-        {
-            return new spell_rog_glyph_of_backstab_AuraScript();
-        }
-};
-
-// 63975 - Glyph of Backstab (triggered - serverside)
-class spell_rog_glyph_of_backstab_triggered : public SpellScriptLoader
-{
-    public:
-        spell_rog_glyph_of_backstab_triggered() : SpellScriptLoader("spell_rog_glyph_of_backstab_triggered") { }
-
-        class spell_rog_glyph_of_backstab_triggered_SpellScript : public SpellScript
-        {
-            PrepareSpellScript(spell_rog_glyph_of_backstab_triggered_SpellScript);
-
-            typedef spell_rog_rupture::spell_rog_rupture_AuraScript RuptureAuraScript;
-
-            void HandleScript(SpellEffIndex effIndex)
-            {
-                PreventHitDefaultEffect(effIndex);
-
-                Unit* caster = GetCaster();
-                // search our Rupture aura on target
-                if (AuraEffect* aurEff = GetHitUnit()->GetAuraEffect(SPELL_AURA_PERIODIC_DAMAGE, SPELLFAMILY_ROGUE, 0x00100000, 0, 0, caster->GetGUID()))
-                {
-                    RuptureAuraScript* ruptureAuraScript = aurEff->GetBase()->GetScript<RuptureAuraScript>(spell_rog_rupture::ScriptName);
-                    if (!ruptureAuraScript)
-                        return;
-
-                    uint32& bonusDuration = ruptureAuraScript->BonusDuration;
-
-                    // already includes duration mod from Glyph of Rupture
-                    uint32 countMin = aurEff->GetBase()->GetMaxDuration();
-                    uint32 countMax = countMin - bonusDuration;
-
-                    // this glyph
-                    countMax += 6000;
-
-                    if (countMin < countMax)
-                    {
-                        bonusDuration += 2000;
-
-                        aurEff->GetBase()->SetDuration(aurEff->GetBase()->GetDuration() + 2000);
-                        aurEff->GetBase()->SetMaxDuration(countMin + 2000);
-                    }
-
-                }
-            }
-
-            void Register() override
-            {
-                OnEffectHitTarget += SpellEffectFn(spell_rog_glyph_of_backstab_triggered_SpellScript::HandleScript, EFFECT_0, SPELL_EFFECT_SCRIPT_EFFECT);
-            }
-        };
-
-        SpellScript* GetSpellScript() const override
-        {
-            return new spell_rog_glyph_of_backstab_triggered_SpellScript();
-        }
-};
-
-// -13983 - Setup
-class spell_rog_setup : public SpellScriptLoader
-{
-    public:
-        spell_rog_setup() : SpellScriptLoader("spell_rog_setup") { }
-
-        class spell_rog_setup_AuraScript : public AuraScript
-        {
-            PrepareAuraScript(spell_rog_setup_AuraScript);
-
-            bool CheckProc(ProcEventInfo& eventInfo)
-            {
-                if (Player* target = GetTarget()->ToPlayer())
-                    if (eventInfo.GetActor() == target->GetSelectedUnit())
-                        return true;
-
-                return false;
-            }
-
-            void Register() override
-            {
-                DoCheckProc += AuraCheckProcFn(spell_rog_setup_AuraScript::CheckProc);
-            }
-        };
-
-        AuraScript* GetAuraScript() const override
-        {
-            return new spell_rog_setup_AuraScript();
         }
 };
 
@@ -1128,65 +734,15 @@
 };
 
 // 57934 - Tricks of the Trade
-class spell_rog_tricks_of_the_trade_aura : public AuraScript
-{
-    PrepareAuraScript(spell_rog_tricks_of_the_trade_aura);
-
-    bool Validate(SpellInfo const* /*spellInfo*/) override
-    {
-        return ValidateSpellInfo(
-        {
-            SPELL_ROGUE_TRICKS_OF_THE_TRADE_DMG_BOOST,
-            SPELL_ROGUE_TRICKS_OF_THE_TRADE_PROC
-        });
-    }
-
-    void OnRemove(AuraEffect const* /*aurEff*/, AuraEffectHandleModes /*mode*/)
-    {
-        if (GetTargetApplication()->GetRemoveMode() != AURA_REMOVE_BY_DEFAULT || !GetTarget()->HasAura(SPELL_ROGUE_TRICKS_OF_THE_TRADE_PROC))
-            GetTarget()->GetThreatManager().UnregisterRedirectThreat(SPELL_ROGUE_TRICKS_OF_THE_TRADE);
-    }
-
-    void HandleProc(AuraEffect const* aurEff, ProcEventInfo& /*eventInfo*/)
-    {
-        PreventDefaultAction();
-
-        Unit* rogue = GetTarget();
-        Unit* target = ObjectAccessor::GetUnit(*rogue, _redirectTarget);
-        if (target)
-        {
-            rogue->CastSpell(target, SPELL_ROGUE_TRICKS_OF_THE_TRADE_DMG_BOOST, aurEff);
-            rogue->CastSpell(rogue, SPELL_ROGUE_TRICKS_OF_THE_TRADE_PROC, aurEff);
-        }
-        Remove(AURA_REMOVE_BY_DEFAULT);
-    }
-
-    void Register() override
-    {
-        AfterEffectRemove += AuraEffectRemoveFn(spell_rog_tricks_of_the_trade_aura::OnRemove, EFFECT_1, SPELL_AURA_DUMMY, AURA_EFFECT_HANDLE_REAL);
-        OnEffectProc += AuraEffectProcFn(spell_rog_tricks_of_the_trade_aura::HandleProc, EFFECT_1, SPELL_AURA_DUMMY);
-    }
-
-    ObjectGuid _redirectTarget;
-public:
-    void SetRedirectTarget(ObjectGuid const& guid) { _redirectTarget = guid; }
-};
-
-<<<<<<< HEAD
-class spell_rog_tricks_of_the_trade : public SpellScript
-{
-    PrepareSpellScript(spell_rog_tricks_of_the_trade);
-
-    void DoAfterHit()
-    {
-        if (Aura* aura = GetHitAura())
-            if (auto* script = aura->GetScript<spell_rog_tricks_of_the_trade_aura>("spell_rog_tricks_of_the_trade"))
-            {
-                if (Unit* explTarget = GetExplTargetUnit())
-                    script->SetRedirectTarget(explTarget->GetGUID());
-                else
-                    script->SetRedirectTarget(ObjectGuid::Empty);
-=======
+class spell_rog_tricks_of_the_trade : public SpellScriptLoader
+{
+    public:
+        spell_rog_tricks_of_the_trade() : SpellScriptLoader("spell_rog_tricks_of_the_trade") { }
+
+        class spell_rog_tricks_of_the_trade_AuraScript : public AuraScript
+        {
+            PrepareAuraScript(spell_rog_tricks_of_the_trade_AuraScript);
+
             bool Validate(SpellInfo const* /*spellInfo*/) override
             {
                 return ValidateSpellInfo(
@@ -1194,222 +750,73 @@
                     SPELL_ROGUE_TRICKS_OF_THE_TRADE_DMG_BOOST,
                     SPELL_ROGUE_TRICKS_OF_THE_TRADE_PROC
                 });
->>>>>>> 28d470c5
-            }
-    }
-
-    void Register() override
-    {
-        AfterHit += SpellHitFn(spell_rog_tricks_of_the_trade::DoAfterHit);
-    }
+            }
+
+            void OnRemove(AuraEffect const* /*aurEff*/, AuraEffectHandleModes /*mode*/)
+            {
+                if (GetTargetApplication()->GetRemoveMode() != AURA_REMOVE_BY_DEFAULT)
+                    GetTarget()->ResetRedirectThreat();
+            }
+
+            bool CheckProc(ProcEventInfo& /*eventInfo*/)
+            {
+                _redirectTarget = GetTarget()->GetRedirectThreatTarget();
+                return _redirectTarget != nullptr;
+            }
+
+            void HandleProc(AuraEffect const* /*aurEff*/, ProcEventInfo& /*eventInfo*/)
+            {
+                PreventDefaultAction();
+
+                Unit* target = GetTarget();
+                target->CastSpell(_redirectTarget, SPELL_ROGUE_TRICKS_OF_THE_TRADE_DMG_BOOST, true);
+                target->CastSpell(target, SPELL_ROGUE_TRICKS_OF_THE_TRADE_PROC, true);
+                Remove(AURA_REMOVE_BY_DEFAULT); // maybe handle by proc charges
+            }
+
+            void Register() override
+            {
+                AfterEffectRemove += AuraEffectRemoveFn(spell_rog_tricks_of_the_trade_AuraScript::OnRemove, EFFECT_1, SPELL_AURA_DUMMY, AURA_EFFECT_HANDLE_REAL);
+                DoCheckProc += AuraCheckProcFn(spell_rog_tricks_of_the_trade_AuraScript::CheckProc);
+                OnEffectProc += AuraEffectProcFn(spell_rog_tricks_of_the_trade_AuraScript::HandleProc, EFFECT_1, SPELL_AURA_DUMMY);
+            }
+
+            Unit* _redirectTarget = nullptr;
+        };
+
+        AuraScript* GetAuraScript() const override
+        {
+            return new spell_rog_tricks_of_the_trade_AuraScript();
+        }
 };
 
 // 59628 - Tricks of the Trade (Proc)
-class spell_rog_tricks_of_the_trade_proc : public AuraScript
-{
-    PrepareAuraScript(spell_rog_tricks_of_the_trade_proc);
-
-    void HandleRemove(AuraEffect const* /*aurEff*/, AuraEffectHandleModes /*mode*/)
-    {
-        GetTarget()->GetThreatManager().UnregisterRedirectThreat(SPELL_ROGUE_TRICKS_OF_THE_TRADE);
-    }
-
-    void Register() override
-    {
-        AfterEffectRemove += AuraEffectRemoveFn(spell_rog_tricks_of_the_trade_proc::HandleRemove, EFFECT_0, SPELL_AURA_DUMMY, AURA_EFFECT_HANDLE_REAL);
-    }
-};
-
-// 51698,51700,51701 - Honor Among Thieves
-class spell_rog_honor_among_thieves : public SpellScriptLoader
-{
-public:
-    spell_rog_honor_among_thieves() : SpellScriptLoader("spell_rog_honor_among_thieves") { }
-
-    class spell_rog_honor_among_thieves_AuraScript : public AuraScript
-    {
-        PrepareAuraScript(spell_rog_honor_among_thieves_AuraScript);
-
-        bool Validate(SpellInfo const* spellInfo) override
-        {
-            return ValidateSpellInfo(
-            {
-                SPELL_ROGUE_HONOR_AMONG_THIEVES_2,
-                spellInfo->Effects[EFFECT_0].TriggerSpell
-            });
-        }
-
-<<<<<<< HEAD
-        bool CheckProc(ProcEventInfo& /*eventInfo*/)
-        {
-            Unit* caster = GetCaster();
-            if (!caster || caster->HasAura(SPELL_ROGUE_HONOR_AMONG_THIEVES_2))
-                return false;
-=======
-            Unit* _redirectTarget = nullptr;
-        };
->>>>>>> 28d470c5
-
-            return true;
-        }
-
-        void HandleProc(AuraEffect const* aurEff, ProcEventInfo& /*eventInfo*/)
-        {
-            PreventDefaultAction();
-
-            Unit* caster = GetCaster();
-            if (!caster)
-                return;
-
-            Unit* target = GetTarget();
-            target->CastSpell(target, GetSpellInfo()->Effects[aurEff->GetEffIndex()].TriggerSpell, { aurEff, caster->GetGUID() });
-        }
-
-        void Register() override
-        {
-            DoCheckProc += AuraCheckProcFn(spell_rog_honor_among_thieves_AuraScript::CheckProc);
-            OnEffectProc += AuraEffectProcFn(spell_rog_honor_among_thieves_AuraScript::HandleProc, EFFECT_0, SPELL_AURA_PROC_TRIGGER_SPELL);
-        }
-    };
-
-    AuraScript* GetAuraScript() const override
-    {
-        return new spell_rog_honor_among_thieves_AuraScript();
-    }
-};
-
-// 52916 - Honor Among Thieves (Proc)
-class spell_rog_honor_among_thieves_proc : public SpellScriptLoader
-{
-public:
-    spell_rog_honor_among_thieves_proc() : SpellScriptLoader("spell_rog_honor_among_thieves_proc") { }
-
-    class spell_rog_honor_among_thieves_proc_SpellScript : public SpellScript
-    {
-        PrepareSpellScript(spell_rog_honor_among_thieves_proc_SpellScript);
-
-        bool Validate(SpellInfo const* /*spellInfo*/) override
-        {
-            return ValidateSpellInfo({ SPELL_ROGUE_HONOR_AMONG_THIEVES_PROC });
-        }
-
-        void FilterTargets(std::list<WorldObject*>& targets)
-        {
-            targets.clear();
-
-            Unit* target = GetOriginalCaster();
-            if (!target)
-                return;
-
-            targets.push_back(target);
-        }
-
-        void Register() override
-        {
-            OnObjectAreaTargetSelect += SpellObjectAreaTargetSelectFn(spell_rog_honor_among_thieves_proc_SpellScript::FilterTargets, EFFECT_0, TARGET_UNIT_CASTER_AREA_PARTY);
-        }
-    };
-
-    SpellScript* GetSpellScript() const override
-    {
-        return new spell_rog_honor_among_thieves_proc_SpellScript();
-    }
-
-    class spell_rog_honor_among_thieves_proc_AuraScript : public AuraScript
-    {
-        PrepareAuraScript(spell_rog_honor_among_thieves_proc_AuraScript);
-
-        void HandleEffectApply(AuraEffect const* /*aurEff*/, AuraEffectHandleModes /*mode*/)
-        {
-            Unit* caster = GetCaster();
-            if (!caster)
-                return;
-
-            if (Player* player = caster->ToPlayer())
-                player->CastSpell(nullptr, SPELL_ROGUE_HONOR_AMONG_THIEVES_2, true);
-        }
-
-        void Register() override
-        {
-            AfterEffectApply += AuraEffectApplyFn(spell_rog_honor_among_thieves_proc_AuraScript::HandleEffectApply, EFFECT_0, SPELL_AURA_DUMMY, AURA_EFFECT_HANDLE_REAL_OR_REAPPLY_MASK);
-        }
-    };
-
-    AuraScript* GetAuraScript() const override
-    {
-        return new spell_rog_honor_among_thieves_proc_AuraScript();
-    }
-};
-
-// -51627 - Turn the Tables
-class spell_rog_turn_the_tables : public SpellScriptLoader
-{
-    public:
-        spell_rog_turn_the_tables() : SpellScriptLoader("spell_rog_turn_the_tables") { }
-
-        class spell_rog_turn_the_tables_AuraScript : public AuraScript
-        {
-            PrepareAuraScript(spell_rog_turn_the_tables_AuraScript);
-
-            bool Validate(SpellInfo const* spellInfo) override
-            {
-                return ValidateSpellInfo({ spellInfo->Effects[EFFECT_0].TriggerSpell });
-            }
-
-            void HandleProc(AuraEffect const* aurEff, ProcEventInfo& /*eventInfo*/)
-            {
-                PreventDefaultAction();
-
-                Unit* caster = GetCaster();
-                if (!caster)
-                    return;
-
-                caster->CastSpell(nullptr, GetSpellInfo()->Effects[EFFECT_0].TriggerSpell, aurEff);
-            }
-
-            void Register() override
-            {
-                OnEffectProc += AuraEffectProcFn(spell_rog_turn_the_tables_AuraScript::HandleProc, EFFECT_0, SPELL_AURA_PROC_TRIGGER_SPELL);
+class spell_rog_tricks_of_the_trade_proc : public SpellScriptLoader
+{
+    public:
+        spell_rog_tricks_of_the_trade_proc() : SpellScriptLoader("spell_rog_tricks_of_the_trade_proc") { }
+
+        class spell_rog_tricks_of_the_trade_proc_AuraScript : public AuraScript
+        {
+            PrepareAuraScript(spell_rog_tricks_of_the_trade_proc_AuraScript);
+
+            void HandleRemove(AuraEffect const* /*aurEff*/, AuraEffectHandleModes /*mode*/)
+            {
+                GetTarget()->ResetRedirectThreat();
+            }
+
+            void Register() override
+            {
+                AfterEffectRemove += AuraEffectRemoveFn(spell_rog_tricks_of_the_trade_proc_AuraScript::HandleRemove, EFFECT_0, SPELL_AURA_DUMMY, AURA_EFFECT_HANDLE_REAL);
             }
         };
 
         AuraScript* GetAuraScript() const override
         {
-            return new spell_rog_turn_the_tables_AuraScript();
-        }
-};
-
-<<<<<<< HEAD
-// -11327 - Vanish
-class spell_rog_vanish : public AuraScript
-{
-    PrepareAuraScript(spell_rog_vanish);
-
-    bool Validate(SpellInfo const* /*spellInfo*/) override
-    {
-        return ValidateSpellInfo({ SPELL_ROGUE_STEALTH });
-    }
-
-    void ApplyStealth(AuraEffect const* /*aurEff*/, AuraEffectHandleModes /*mode*/)
-    {
-        Unit* unitTarget = GetTarget();
-        unitTarget->RemoveAurasByType(SPELL_AURA_MOD_STALKED);
-
-        // See if we already are stealthed. If so, we're done.
-        if (unitTarget->HasAura(SPELL_ROGUE_STEALTH))
-            return;
-
-        // Reset cooldown on stealth if needed
-        if (unitTarget->GetSpellHistory()->HasCooldown(SPELL_ROGUE_STEALTH))
-            unitTarget->GetSpellHistory()->ResetCooldown(SPELL_ROGUE_STEALTH);
-
-        unitTarget->CastSpell(nullptr, SPELL_ROGUE_STEALTH, true);
-    }
-
-    void Register() override
-    {
-        AfterEffectApply += AuraEffectApplyFn(spell_rog_vanish::ApplyStealth, EFFECT_1, SPELL_AURA_MOD_STEALTH, AURA_EFFECT_HANDLE_REAL_OR_REAPPLY_MASK);
-=======
+            return new spell_rog_tricks_of_the_trade_proc_AuraScript();
+        }
+};
+
 class spell_rog_serrated_blades : public SpellScriptLoader
 {
 public:
@@ -1551,7 +958,6 @@
     SpellScript* GetSpellScript() const override
     {
         return new spell_rog_envenom_SpellScript();
->>>>>>> 28d470c5
     }
 };
 
@@ -1559,37 +965,13 @@
 {
     new spell_rog_blade_flurry();
     new spell_rog_cheat_death();
-<<<<<<< HEAD
-    new spell_rog_cut_to_the_chase();
-    new spell_rog_deadly_brew();
-    new spell_rog_deadly_poison();
-    new spell_rog_killing_spree();
-    new spell_rog_nerves_of_steel();
-    new spell_rog_overkill_mos<SPELL_ROGUE_OVERKILL_BUFF>("spell_rog_overkill");
-    new spell_rog_overkill_mos<SPELL_ROGUE_MASTER_OF_SUBTLETY_BUFF>("spell_rog_master_of_subtlety");
-    new spell_rog_preparation();
-    new spell_rog_prey_on_the_weak();
-    new spell_rog_quick_recovery();
-=======
     new spell_rog_crippling_poison();
     new spell_rog_deadly_poison();
     new spell_rog_killing_spree();
     new spell_rog_master_of_subtlety();
     new spell_rog_preparation();
->>>>>>> 28d470c5
     new spell_rog_rupture();
-    new spell_rog_glyph_of_backstab();
-    new spell_rog_glyph_of_backstab_triggered();
-    new spell_rog_setup();
     new spell_rog_shiv();
-<<<<<<< HEAD
-    RegisterSpellAndAuraScriptPair(spell_rog_tricks_of_the_trade, spell_rog_tricks_of_the_trade_aura);
-    RegisterSpellScript(spell_rog_tricks_of_the_trade_proc);
-    new spell_rog_honor_among_thieves();
-    new spell_rog_honor_among_thieves_proc();
-    new spell_rog_turn_the_tables();
-    RegisterSpellScript(spell_rog_vanish);
-=======
     new spell_rog_stealth();
     new spell_rog_vanish();
     new spell_rog_vanish_aura();
@@ -1599,5 +981,4 @@
     new spell_rog_honor_among_thieves();
     new spell_rog_eviscerate();
     new spell_rog_envenom();
->>>>>>> 28d470c5
 }