/*
 * Copyright (C) 2008-2011 TrinityCore <http://www.trinitycore.org/>
 *
 * This program is free software; you can redistribute it and/or modify it
 * under the terms of the GNU General Public License as published by the
 * Free Software Foundation; either version 2 of the License, or (at your
 * option) any later version.
 *
 * This program is distributed in the hope that it will be useful, but WITHOUT
 * ANY WARRANTY; without even the implied warranty of MERCHANTABILITY or
 * FITNESS FOR A PARTICULAR PURPOSE. See the GNU General Public License for
 * more details.
 *
 * You should have received a copy of the GNU General Public License along
 * with this program. If not, see <http://www.gnu.org/licenses/>.
 */

/*
 * Scripts for spells with SPELLFAMILY_ROGUE and SPELLFAMILY_GENERIC spells used by rogue players.
 * Ordered alphabetically using scriptname.
 * Scriptnames of files in this file should be prefixed with "spell_rog_".
 */

#include "ScriptPCH.h"
#include "SpellAuraEffects.h"

enum RogueSpells
{
    ROGUE_SPELL_SHIV_TRIGGERED                   = 5940,
    ROGUE_SPELL_GLYPH_OF_PREPARATION             = 56819,
    ROGUE_SPELL_PREY_ON_THE_WEAK                 = 58670,
};

// Cheat Death
class spell_rog_cheat_death : public SpellScriptLoader
{
public:
    spell_rog_cheat_death() : SpellScriptLoader("spell_rog_cheat_death") { }

    class spell_rog_cheat_death_AuraScript : public AuraScript
    {
        PrepareAuraScript(spell_rog_cheat_death_AuraScript);

        uint32 absorbChance;

        enum Spell
        {
            ROG_SPELL_CHEAT_DEATH_COOLDOWN = 31231,
        };

        bool Validate(SpellEntry const * /*spellEntry*/)
        {
            return sSpellStore.LookupEntry(ROG_SPELL_CHEAT_DEATH_COOLDOWN);
        }

        bool Load()
        {
            absorbChance = SpellMgr::CalculateSpellEffectAmount(GetSpellProto(), EFFECT_0);
            return GetUnitOwner()->ToPlayer();
        }

        void CalculateAmount(AuraEffect const * /*aurEff*/, int32 & amount, bool & /*canBeRecalculated*/)
        {
            // Set absorbtion amount to unlimited
            amount = -1;
        }

        void Absorb(AuraEffect * /*aurEff*/, DamageInfo & dmgInfo, uint32 & absorbAmount)
        {
            Unit * target = GetTarget();
            if (dmgInfo.GetDamage() < target->GetHealth())
                return;
            if (target->ToPlayer()->HasSpellCooldown(ROG_SPELL_CHEAT_DEATH_COOLDOWN))
                return;
            if (!roll_chance_i(absorbChance))
                return;

            target->CastSpell(target, ROG_SPELL_CHEAT_DEATH_COOLDOWN, true);
            target->ToPlayer()->AddSpellCooldown(ROG_SPELL_CHEAT_DEATH_COOLDOWN, 0, time(NULL) + 60);

            uint32 health10 = target->CountPctFromMaxHealth(10);

            // hp > 10% - absorb hp till 10%
            if (target->GetHealth() > health10)
                absorbAmount = dmgInfo.GetDamage() - target->GetHealth() + health10;
            // hp lower than 10% - absorb everything
            else
                absorbAmount = dmgInfo.GetDamage();
        }

        void Register()
        {
            DoEffectCalcAmount += AuraEffectCalcAmountFn(spell_rog_cheat_death_AuraScript::CalculateAmount, EFFECT_0, SPELL_AURA_SCHOOL_ABSORB);
            OnEffectAbsorb += AuraEffectAbsorbFn(spell_rog_cheat_death_AuraScript::Absorb, EFFECT_0);
        }
    };

    AuraScript *GetAuraScript() const
    {
        return new spell_rog_cheat_death_AuraScript();
    }
};

// 31130 - Nerves of Steel
class spell_rog_nerves_of_steel : public SpellScriptLoader
{
public:
    spell_rog_nerves_of_steel() : SpellScriptLoader("spell_rog_nerves_of_steel") { }

    class spell_rog_nerves_of_steel_AuraScript : public AuraScript
    {
        PrepareAuraScript(spell_rog_nerves_of_steel_AuraScript);

        uint32 absorbPct;

        bool Load()
        {
            absorbPct = SpellMgr::CalculateSpellEffectAmount(GetSpellProto(), EFFECT_0, GetCaster());
            return true;
        }

        void CalculateAmount(AuraEffect const * /*aurEff*/, int32 & amount, bool & /*canBeRecalculated*/)
        {
            // Set absorbtion amount to unlimited
            amount = -1;
        }

        void Absorb(AuraEffect * /*aurEff*/, DamageInfo & dmgInfo, uint32 & absorbAmount)
        {
            // reduces all damage taken while stun or fear
            if (GetTarget()->GetUInt32Value(UNIT_FIELD_FLAGS) & (UNIT_FLAG_STUNNED | UNIT_FLAG_FLEEING))
                absorbAmount = CalculatePctN(dmgInfo.GetDamage(), absorbPct);
        }

        void Register()
        {
             DoEffectCalcAmount += AuraEffectCalcAmountFn(spell_rog_nerves_of_steel_AuraScript::CalculateAmount, EFFECT_0, SPELL_AURA_SCHOOL_ABSORB);
             OnEffectAbsorb += AuraEffectAbsorbFn(spell_rog_nerves_of_steel_AuraScript::Absorb, EFFECT_0);
        }
    };

    AuraScript *GetAuraScript() const
    {
        return new spell_rog_nerves_of_steel_AuraScript();
    }
};

class spell_rog_preparation : public SpellScriptLoader
{
    public:
        spell_rog_preparation() : SpellScriptLoader("spell_rog_preparation") { }

        class spell_rog_preparation_SpellScript : public SpellScript
        {
            PrepareSpellScript(spell_rog_preparation_SpellScript)
            bool Validate(SpellEntry const * /*spellEntry*/)
            {
                if (!sSpellStore.LookupEntry(ROGUE_SPELL_GLYPH_OF_PREPARATION))
                    return false;
                return true;
            }

            void HandleDummy(SpellEffIndex /*effIndex*/)
            {
                Unit *caster = GetCaster();
                if (caster->GetTypeId() != TYPEID_PLAYER)
                    return;

                //immediately finishes the cooldown on certain Rogue abilities
                const SpellCooldowns& cm = caster->ToPlayer()->GetSpellCooldownMap();
                for (SpellCooldowns::const_iterator itr = cm.begin(); itr != cm.end();)
                {
                    SpellEntry const *spellInfo = sSpellStore.LookupEntry(itr->first);

                    if (spellInfo->SpellFamilyName == SPELLFAMILY_ROGUE)
                    {
                        if (spellInfo->SpellFamilyFlags[1] & SPELLFAMILYFLAG1_ROGUE_COLDB_SHADOWSTEP ||      // Cold Blood, Shadowstep
                            spellInfo->SpellFamilyFlags[0] & SPELLFAMILYFLAG_ROGUE_VAN_EVAS_SPRINT)           // Vanish, Evasion, Sprint
                            caster->ToPlayer()->RemoveSpellCooldown((itr++)->first, true);
                        else if (caster->HasAura(ROGUE_SPELL_GLYPH_OF_PREPARATION))
                        {
                            if (spellInfo->SpellFamilyFlags[1] & SPELLFAMILYFLAG1_ROGUE_DISMANTLE ||         // Dismantle
                                spellInfo->SpellFamilyFlags[0] & SPELLFAMILYFLAG_ROGUE_KICK ||               // Kick
                                (spellInfo->SpellFamilyFlags[0] & SPELLFAMILYFLAG_ROGUE_BLADE_FLURRY &&     // Blade Flurry
                                spellInfo->SpellFamilyFlags[1] & SPELLFAMILYFLAG1_ROGUE_BLADE_FLURRY))
                                caster->ToPlayer()->RemoveSpellCooldown((itr++)->first, true);
                            else
                                ++itr;
                        }
                        else
                            ++itr;
                    }
                    else
                        ++itr;
                }
            }

            void Register()
            {
                // add dummy effect spell handler to Preparation
                OnEffect += SpellEffectFn(spell_rog_preparation_SpellScript::HandleDummy, EFFECT_0, SPELL_EFFECT_DUMMY);
            }
        };

        SpellScript *GetSpellScript() const
        {
            return new spell_rog_preparation_SpellScript();
        }
};

// 51685-51689 Prey on the Weak
class spell_rog_prey_on_the_weak : public SpellScriptLoader
{
public:
    spell_rog_prey_on_the_weak() : SpellScriptLoader("spell_rog_prey_on_the_weak") { }

    class spell_rog_prey_on_the_weak_AuraScript : public AuraScript
    {
        PrepareAuraScript(spell_rog_prey_on_the_weak_AuraScript)
        bool Validate(SpellEntry const * /*spellEntry*/)
        {
            if (!sSpellStore.LookupEntry(ROGUE_SPELL_PREY_ON_THE_WEAK))
                return false;
            return true;
        }

        void HandleEffectPeriodic(AuraEffect const * /*aurEff*/)
        {
            Unit* pTarget = GetTarget();
            Unit* pVictim = pTarget->getVictim();
            if (pVictim && (pTarget->GetHealthPct() > pVictim->GetHealthPct()))
            {
                if (!pTarget->HasAura(ROGUE_SPELL_PREY_ON_THE_WEAK))
                {
                    int32 bp = SpellMgr::CalculateSpellEffectAmount(GetSpellProto(), 0);
                    pTarget->CastCustomSpell(pTarget, ROGUE_SPELL_PREY_ON_THE_WEAK, &bp, 0, 0, true);
                }
            }
            else
                pTarget->RemoveAurasDueToSpell(ROGUE_SPELL_PREY_ON_THE_WEAK);
        }

        void Register()
        {
            OnEffectPeriodic += AuraEffectPeriodicFn(spell_rog_prey_on_the_weak_AuraScript::HandleEffectPeriodic, EFFECT_0, SPELL_AURA_PERIODIC_DUMMY);
        }
    };

    AuraScript *GetAuraScript() const
    {
        return new spell_rog_prey_on_the_weak_AuraScript();
    }
};

class spell_rog_shiv : public SpellScriptLoader
{
    public:
        spell_rog_shiv() : SpellScriptLoader("spell_rog_shiv") { }

        class spell_rog_shiv_SpellScript : public SpellScript
        {
            PrepareSpellScript(spell_rog_shiv_SpellScript)
            bool Validate(SpellEntry const * /*spellEntry*/)
            {
                if (!sSpellStore.LookupEntry(ROGUE_SPELL_SHIV_TRIGGERED))
                    return false;
                return true;
            }

            void HandleDummy(SpellEffIndex /*effIndex*/)
            {
                Unit *caster = GetCaster();
                if (caster->GetTypeId() != TYPEID_PLAYER)
                    return;

                if (Unit *unitTarget = GetHitUnit())
                    caster->CastSpell(unitTarget, ROGUE_SPELL_SHIV_TRIGGERED, true);
            }

            void Register()
            {
                // add dummy effect spell handler to Shiv
                OnEffect += SpellEffectFn(spell_rog_shiv_SpellScript::HandleDummy, EFFECT_0, SPELL_EFFECT_DUMMY);
            }
        };

        SpellScript *GetSpellScript() const
        {
            return new spell_rog_shiv_SpellScript();
        }
};

class spell_rog_deadly_poison : public SpellScriptLoader
{
<<<<<<< HEAD
public:
    spell_rog_deadly_poison() : SpellScriptLoader("spell_rog_deadly_poison") { }

    class spell_rog_deadly_poison_SpellScript : public SpellScript
    {
        PrepareSpellScript(spell_rog_deadly_poison_SpellScript)

    private:
        uint8 m_stackAmount;
    public:
        spell_rog_deadly_poison_SpellScript() : m_stackAmount(0) { }

        void HandleBeforeHit()
        {
            Player * player = GetCaster()->ToPlayer();
            Unit * target = GetHitUnit();

            if (!player || !target)
                return;

            // Deadly Poison
            if (AuraEffect const * aurEff = target->GetAuraEffect(SPELL_AURA_PERIODIC_DAMAGE, SPELLFAMILY_ROGUE, 0x10000, 0x80000, 0, player->GetGUID()))
                m_stackAmount = aurEff->GetBase()->GetStackAmount();
        }

        void HandleAfterHit()
        {
            if (m_stackAmount < 5)
                return;

            Player * player = GetCaster()->ToPlayer();
            Unit * target = GetHitUnit();
            Item * castItem = GetCastItem();

            if (!player || !target || !castItem)
                return;

            Item * item = player->GetItemByPos(INVENTORY_SLOT_BAG_0, EQUIPMENT_SLOT_MAINHAND);

            if (item == castItem)
                item = player->GetItemByPos(INVENTORY_SLOT_BAG_0, EQUIPMENT_SLOT_OFFHAND);

            if (!item)
                return;

            // item combat enchantments
            for (uint8 e_slot = 0; e_slot < MAX_ENCHANTMENT_SLOT; ++e_slot)
            {
                uint32 enchant_id = item->GetEnchantmentId(EnchantmentSlot(e_slot));
                SpellItemEnchantmentEntry const * pEnchant = sSpellItemEnchantmentStore.LookupEntry(enchant_id);

                if (!pEnchant)
                    continue;

                for (uint8 s = 0; s < 3; ++s)
                {
                    if (pEnchant->type[s] != ITEM_ENCHANTMENT_TYPE_COMBAT_SPELL)
                        continue;

                    SpellEntry const *spellInfo = sSpellStore.LookupEntry(pEnchant->spellid[s]);

                    if (!spellInfo)
                    {
                        sLog->outError("Player::CastItemCombatSpell Enchant %i, cast unknown spell %i", pEnchant->ID, pEnchant->spellid[s]);
                        continue;
                    }

                    // Proc only rogue poisons
                    if ((spellInfo->SpellFamilyName != SPELLFAMILY_ROGUE) || (spellInfo->Dispel != DISPEL_POISON))
                        continue;

                    // Do not reproc deadly
                    if (spellInfo->SpellFamilyFlags.IsEqual(0x10000, 0x80000, 0))
                        continue;

                    if (IsPositiveSpell(pEnchant->spellid[s]))
                        player->CastSpell(player, pEnchant->spellid[s], true, item);
                    else
                        player->CastSpell(target, pEnchant->spellid[s], true, item);
                }
            }
        }

        void Register()
        {
            BeforeHit += SpellHitFn(spell_rog_deadly_poison_SpellScript::HandleBeforeHit);
            AfterHit += SpellHitFn(spell_rog_deadly_poison_SpellScript::HandleAfterHit);
        }
    };

    SpellScript * GetSpellScript() const
    {
        return new spell_rog_deadly_poison_SpellScript();
    }
=======
    public:
        spell_rog_deadly_poison() : SpellScriptLoader("spell_rog_deadly_poison") { }

        class spell_rog_deadly_poison_SpellScript : public SpellScript
        {
            PrepareSpellScript(spell_rog_deadly_poison_SpellScript)


            bool Load()
            {
                _stackAmount = 0;
                // at this point CastItem must already be initialized
                return GetCaster()->GetTypeId() == TYPEID_PLAYER && GetCastItem();
            }

            void HandleBeforeHit()
            {
                Unit* target = GetHitUnit();
                if (!target)
                    return;

                // Deadly Poison
                if (AuraEffect const* aurEff = target->GetAuraEffect(SPELL_AURA_PERIODIC_DAMAGE, SPELLFAMILY_ROGUE, 0x10000, 0x80000, 0, GetCaster()->GetGUID()))
                    _stackAmount = aurEff->GetBase()->GetStackAmount();
            }

            void HandleAfterHit()
            {
                if (_stackAmount < 5)
                    return;

                Player* player = GetCaster()->ToPlayer();
                Unit* target = GetHitUnit();
                if (!target)
                    return;

                Item* item = player->GetItemByPos(INVENTORY_SLOT_BAG_0, EQUIPMENT_SLOT_MAINHAND);

                if (item == GetCastItem())
                    item = player->GetItemByPos(INVENTORY_SLOT_BAG_0, EQUIPMENT_SLOT_OFFHAND);

                if (!item)
                    return;

                // item combat enchantments
                for (uint8 slot = 0; slot < MAX_ENCHANTMENT_SLOT; ++slot)
                {
                    SpellItemEnchantmentEntry const* enchant = sSpellItemEnchantmentStore.LookupEntry(item->GetEnchantmentId(EnchantmentSlot(slot)));
                    if (!enchant)
                        continue;

                    for (uint8 s = 0; s < 3; ++s)
                    {
                        if (enchant->type[s] != ITEM_ENCHANTMENT_TYPE_COMBAT_SPELL)
                            continue;

                        SpellEntry const* spellInfo = sSpellStore.LookupEntry(enchant->spellid[s]);
                        if (!spellInfo)
                        {
                            sLog->outError("Player::CastItemCombatSpell Enchant %i, cast unknown spell %i", enchant->ID, enchant->spellid[s]);
                            continue;
                        }

                        // Proc only rogue poisons
                        if (spellInfo->SpellFamilyName != SPELLFAMILY_ROGUE || spellInfo->Dispel != DISPEL_POISON)
                            continue;

                        // Do not reproc deadly
                        if (spellInfo->SpellFamilyFlags.IsEqual(0x10000, 0x80000, 0))
                            continue;

                        if (IsPositiveSpell(enchant->spellid[s]))
                            player->CastSpell(player, enchant->spellid[s], true, item);
                        else
                            player->CastSpell(target, enchant->spellid[s], true, item);
                    }
                }
            }

            void Register()
            {
                BeforeHit += SpellHitFn(spell_rog_deadly_poison_SpellScript::HandleBeforeHit);
                AfterHit += SpellHitFn(spell_rog_deadly_poison_SpellScript::HandleAfterHit);
            }

            uint8 _stackAmount;
        };

        SpellScript* GetSpellScript() const
        {
            return new spell_rog_deadly_poison_SpellScript();
        }
>>>>>>> 2cd2d2dd
};

void AddSC_rogue_spell_scripts()
{
    new spell_rog_cheat_death();
    new spell_rog_nerves_of_steel();
    new spell_rog_preparation();
    new spell_rog_prey_on_the_weak();
    new spell_rog_shiv();
    new spell_rog_deadly_poison();
}<|MERGE_RESOLUTION|>--- conflicted
+++ resolved
@@ -292,102 +292,6 @@
 
 class spell_rog_deadly_poison : public SpellScriptLoader
 {
-<<<<<<< HEAD
-public:
-    spell_rog_deadly_poison() : SpellScriptLoader("spell_rog_deadly_poison") { }
-
-    class spell_rog_deadly_poison_SpellScript : public SpellScript
-    {
-        PrepareSpellScript(spell_rog_deadly_poison_SpellScript)
-
-    private:
-        uint8 m_stackAmount;
-    public:
-        spell_rog_deadly_poison_SpellScript() : m_stackAmount(0) { }
-
-        void HandleBeforeHit()
-        {
-            Player * player = GetCaster()->ToPlayer();
-            Unit * target = GetHitUnit();
-
-            if (!player || !target)
-                return;
-
-            // Deadly Poison
-            if (AuraEffect const * aurEff = target->GetAuraEffect(SPELL_AURA_PERIODIC_DAMAGE, SPELLFAMILY_ROGUE, 0x10000, 0x80000, 0, player->GetGUID()))
-                m_stackAmount = aurEff->GetBase()->GetStackAmount();
-        }
-
-        void HandleAfterHit()
-        {
-            if (m_stackAmount < 5)
-                return;
-
-            Player * player = GetCaster()->ToPlayer();
-            Unit * target = GetHitUnit();
-            Item * castItem = GetCastItem();
-
-            if (!player || !target || !castItem)
-                return;
-
-            Item * item = player->GetItemByPos(INVENTORY_SLOT_BAG_0, EQUIPMENT_SLOT_MAINHAND);
-
-            if (item == castItem)
-                item = player->GetItemByPos(INVENTORY_SLOT_BAG_0, EQUIPMENT_SLOT_OFFHAND);
-
-            if (!item)
-                return;
-
-            // item combat enchantments
-            for (uint8 e_slot = 0; e_slot < MAX_ENCHANTMENT_SLOT; ++e_slot)
-            {
-                uint32 enchant_id = item->GetEnchantmentId(EnchantmentSlot(e_slot));
-                SpellItemEnchantmentEntry const * pEnchant = sSpellItemEnchantmentStore.LookupEntry(enchant_id);
-
-                if (!pEnchant)
-                    continue;
-
-                for (uint8 s = 0; s < 3; ++s)
-                {
-                    if (pEnchant->type[s] != ITEM_ENCHANTMENT_TYPE_COMBAT_SPELL)
-                        continue;
-
-                    SpellEntry const *spellInfo = sSpellStore.LookupEntry(pEnchant->spellid[s]);
-
-                    if (!spellInfo)
-                    {
-                        sLog->outError("Player::CastItemCombatSpell Enchant %i, cast unknown spell %i", pEnchant->ID, pEnchant->spellid[s]);
-                        continue;
-                    }
-
-                    // Proc only rogue poisons
-                    if ((spellInfo->SpellFamilyName != SPELLFAMILY_ROGUE) || (spellInfo->Dispel != DISPEL_POISON))
-                        continue;
-
-                    // Do not reproc deadly
-                    if (spellInfo->SpellFamilyFlags.IsEqual(0x10000, 0x80000, 0))
-                        continue;
-
-                    if (IsPositiveSpell(pEnchant->spellid[s]))
-                        player->CastSpell(player, pEnchant->spellid[s], true, item);
-                    else
-                        player->CastSpell(target, pEnchant->spellid[s], true, item);
-                }
-            }
-        }
-
-        void Register()
-        {
-            BeforeHit += SpellHitFn(spell_rog_deadly_poison_SpellScript::HandleBeforeHit);
-            AfterHit += SpellHitFn(spell_rog_deadly_poison_SpellScript::HandleAfterHit);
-        }
-    };
-
-    SpellScript * GetSpellScript() const
-    {
-        return new spell_rog_deadly_poison_SpellScript();
-    }
-=======
     public:
         spell_rog_deadly_poison() : SpellScriptLoader("spell_rog_deadly_poison") { }
 
@@ -480,7 +384,6 @@
         {
             return new spell_rog_deadly_poison_SpellScript();
         }
->>>>>>> 2cd2d2dd
 };
 
 void AddSC_rogue_spell_scripts()
