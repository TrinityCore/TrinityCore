--- conflicted
+++ resolved
@@ -137,7 +137,6 @@
     return GetFinishingMoveCPCost(spell).has_value();
 }
 
-<<<<<<< HEAD
 // 455143 - Acrobatic Strikes
 class spell_rog_acrobatic_strikes : public AuraScript
 {
@@ -151,7 +150,15 @@
         GetTarget()->CastSpell(GetTarget(), SPELL_ROGUE_ACROBATIC_STRIKES_PROC, CastSpellExtraArgsInit{
             .TriggerFlags = TRIGGERED_IGNORE_CAST_IN_PROGRESS | TRIGGERED_DONT_REPORT_CAST_ERROR,
             .TriggeringAura = aurEff
-=======
+        });
+    }
+
+    void Register() override
+    {
+        OnEffectProc += AuraEffectProcFn(spell_rog_acrobatic_strikes::HandleProc, EFFECT_0, SPELL_AURA_DUMMY);
+    }
+};
+
 // Called by 2094 - Blind
 class spell_rog_airborne_irritant : public SpellScript
 {
@@ -170,15 +177,11 @@
         GetCaster()->CastSpell(GetHitUnit(), SPELL_ROGUE_BLIND_AREA, CastSpellExtraArgsInit{
             .TriggerFlags = TRIGGERED_IGNORE_CAST_IN_PROGRESS | TRIGGERED_DONT_REPORT_CAST_ERROR,
             .TriggeringSpell = GetSpell()
->>>>>>> bb9e2fcb
         });
     }
 
     void Register() override
     {
-<<<<<<< HEAD
-        OnEffectProc += AuraEffectProcFn(spell_rog_acrobatic_strikes::HandleProc, EFFECT_0, SPELL_AURA_DUMMY);
-=======
         OnEffectHit += SpellEffectFn(spell_rog_airborne_irritant::HandleHit, EFFECT_0, SPELL_EFFECT_APPLY_AURA);
     }
 };
@@ -194,7 +197,6 @@
     void Register() override
     {
         OnObjectAreaTargetSelect += SpellObjectAreaTargetSelectFn(spell_rog_airborne_irritant_target_selection::FilterTargets, EFFECT_ALL, TARGET_UNIT_DEST_AREA_ENEMY);
->>>>>>> bb9e2fcb
     }
 };
 
@@ -1314,12 +1316,9 @@
 
 void AddSC_rogue_spell_scripts()
 {
-<<<<<<< HEAD
     RegisterSpellScript(spell_rog_acrobatic_strikes);
-=======
     RegisterSpellScript(spell_rog_airborne_irritant);
     RegisterSpellScript(spell_rog_airborne_irritant_target_selection);
->>>>>>> bb9e2fcb
     RegisterSpellScript(spell_rog_backstab);
     RegisterSpellScript(spell_rog_blackjack);
     RegisterSpellScript(spell_rog_blade_flurry);
