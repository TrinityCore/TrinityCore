/*
 * Copyright (C) 2008-2012 TrinityCore <http://www.trinitycore.org/>
 *
 * This program is free software; you can redistribute it and/or modify it
 * under the terms of the GNU General Public License as published by the
 * Free Software Foundation; either version 2 of the License, or (at your
 * option) any later version.
 *
 * This program is distributed in the hope that it will be useful, but WITHOUT
 * ANY WARRANTY; without even the implied warranty of MERCHANTABILITY or
 * FITNESS FOR A PARTICULAR PURPOSE. See the GNU General Public License for
 * more details.
 *
 * You should have received a copy of the GNU General Public License along
 * with this program. If not, see <http://www.gnu.org/licenses/>.
 */

/*
 * Scripts for spells with SPELLFAMILY_ROGUE and SPELLFAMILY_GENERIC spells used by rogue players.
 * Ordered alphabetically using scriptname.
 * Scriptnames of files in this file should be prefixed with "spell_rog_".
 */

#include "Player.h"
#include "ScriptMgr.h"
#include "SpellScript.h"
#include "SpellAuraEffects.h"

enum RogueData
{
    ROGUE_SPELL_SHIV_TRIGGERED                   = 5940,
    ROGUE_SPELL_GLYPH_OF_PREPARATION             = 56819,
    ROGUE_SPELL_PREY_ON_THE_WEAK                 = 58670,
    ROGUE_SPELL_CHEAT_DEATH_COOLDOWN             = 31231,

<<<<<<< HEAD
	ROGUE_ICON_IMPROVED_RECUPERATE               = 4819
=======
    ROGUE_ICON_IMPROVED_RECUPERATE               = 4819
>>>>>>> 7028b873
};

// Cheat Death
class spell_rog_cheat_death : public SpellScriptLoader
{
    public:
        spell_rog_cheat_death() : SpellScriptLoader("spell_rog_cheat_death") { }

        class spell_rog_cheat_death_AuraScript : public AuraScript
        {
            PrepareAuraScript(spell_rog_cheat_death_AuraScript);

            uint32 absorbChance;

            bool Validate(SpellInfo const* /*spellEntry*/)
            {
                if (!sSpellMgr->GetSpellInfo(ROGUE_SPELL_CHEAT_DEATH_COOLDOWN))
                    return false;
                return true;
            }

            bool Load()
            {
                absorbChance = GetSpellInfo()->Effects[EFFECT_0].CalcValue();
                return GetUnitOwner()->ToPlayer();
            }

            void CalculateAmount(AuraEffect const* /*aurEff*/, int32 & amount, bool & /*canBeRecalculated*/)
            {
                // Set absorbtion amount to unlimited
                amount = -1;
            }

            void Absorb(AuraEffect* /*aurEff*/, DamageInfo & dmgInfo, uint32 & absorbAmount)
            {
                Player* target = GetTarget()->ToPlayer();
                if (dmgInfo.GetDamage() < target->GetHealth() || target->HasSpellCooldown(ROGUE_SPELL_CHEAT_DEATH_COOLDOWN) ||  !roll_chance_i(absorbChance))
                    return;

                target->CastSpell(target, ROGUE_SPELL_CHEAT_DEATH_COOLDOWN, true);
                target->AddSpellCooldown(ROGUE_SPELL_CHEAT_DEATH_COOLDOWN, 0, time(NULL) + 60);

                uint32 health10 = target->CountPctFromMaxHealth(10);

                // hp > 10% - absorb hp till 10%
                if (target->GetHealth() > health10)
                    absorbAmount = dmgInfo.GetDamage() - target->GetHealth() + health10;
                // hp lower than 10% - absorb everything
                else
                    absorbAmount = dmgInfo.GetDamage();
            }

            void Register()
            {
                DoEffectCalcAmount += AuraEffectCalcAmountFn(spell_rog_cheat_death_AuraScript::CalculateAmount, EFFECT_0, SPELL_AURA_SCHOOL_ABSORB);
                OnEffectAbsorb += AuraEffectAbsorbFn(spell_rog_cheat_death_AuraScript::Absorb, EFFECT_0);
            }
        };

        AuraScript* GetAuraScript() const
        {
            return new spell_rog_cheat_death_AuraScript();
        }
};

// 31130 - Nerves of Steel
class spell_rog_nerves_of_steel : public SpellScriptLoader
{
    public:
        spell_rog_nerves_of_steel() : SpellScriptLoader("spell_rog_nerves_of_steel") { }

        class spell_rog_nerves_of_steel_AuraScript : public AuraScript
        {
            PrepareAuraScript(spell_rog_nerves_of_steel_AuraScript);

            uint32 absorbPct;

            bool Load()
            {
                absorbPct = GetSpellInfo()->Effects[EFFECT_0].CalcValue(GetCaster());
                return true;
            }

            void CalculateAmount(AuraEffect const* /*aurEff*/, int32 & amount, bool & /*canBeRecalculated*/)
            {
                // Set absorbtion amount to unlimited
                amount = -1;
            }

            void Absorb(AuraEffect* /*aurEff*/, DamageInfo & dmgInfo, uint32 & absorbAmount)
            {
                // reduces all damage taken while stun or fear
                if (GetTarget()->GetUInt32Value(UNIT_FIELD_FLAGS) & (UNIT_FLAG_FLEEING) || (GetTarget()->GetUInt32Value(UNIT_FIELD_FLAGS) & (UNIT_FLAG_STUNNED) && GetTarget()->HasAuraWithMechanic(1<<MECHANIC_STUN)))
                    absorbAmount = CalculatePct(dmgInfo.GetDamage(), absorbPct);
            }

            void Register()
            {
                 DoEffectCalcAmount += AuraEffectCalcAmountFn(spell_rog_nerves_of_steel_AuraScript::CalculateAmount, EFFECT_0, SPELL_AURA_SCHOOL_ABSORB);
                 OnEffectAbsorb += AuraEffectAbsorbFn(spell_rog_nerves_of_steel_AuraScript::Absorb, EFFECT_0);
            }
        };

        AuraScript* GetAuraScript() const
        {
            return new spell_rog_nerves_of_steel_AuraScript();
        }
};

class spell_rog_preparation : public SpellScriptLoader
{
    public:
        spell_rog_preparation() : SpellScriptLoader("spell_rog_preparation") { }

        class spell_rog_preparation_SpellScript : public SpellScript
        {
            PrepareSpellScript(spell_rog_preparation_SpellScript);

            bool Load()
            {
                return GetCaster()->GetTypeId() == TYPEID_PLAYER;
            }

            bool Validate(SpellInfo const* /*spellEntry*/)
            {
                if (!sSpellMgr->GetSpellInfo(ROGUE_SPELL_GLYPH_OF_PREPARATION))
                    return false;
                return true;
            }

            void HandleDummy(SpellEffIndex /*effIndex*/)
            {
                Player* caster = GetCaster()->ToPlayer();

                //immediately finishes the cooldown on certain Rogue abilities
                const SpellCooldowns& cm = caster->GetSpellCooldownMap();
                for (SpellCooldowns::const_iterator itr = cm.begin(); itr != cm.end();)
                {
                    SpellInfo const* spellInfo = sSpellMgr->GetSpellInfo(itr->first);

                    if (spellInfo->SpellFamilyName == SPELLFAMILY_ROGUE)
                    {
                        if (spellInfo->SpellFamilyFlags[1] & SPELLFAMILYFLAG1_ROGUE_COLDB_SHADOWSTEP ||      // Cold Blood, Shadowstep
                            spellInfo->SpellFamilyFlags[0] & SPELLFAMILYFLAG_ROGUE_VAN_EVAS_SPRINT)           // Vanish, Evasion, Sprint
                            caster->RemoveSpellCooldown((itr++)->first, true);
                        else if (caster->HasAura(ROGUE_SPELL_GLYPH_OF_PREPARATION))
                        {
                            if (spellInfo->SpellFamilyFlags[1] & SPELLFAMILYFLAG1_ROGUE_DISMANTLE ||         // Dismantle
                                spellInfo->SpellFamilyFlags[0] & SPELLFAMILYFLAG_ROGUE_KICK ||               // Kick
                                (spellInfo->SpellFamilyFlags[0] & SPELLFAMILYFLAG_ROGUE_BLADE_FLURRY &&     // Blade Flurry
                                spellInfo->SpellFamilyFlags[1] & SPELLFAMILYFLAG1_ROGUE_BLADE_FLURRY))
                                caster->RemoveSpellCooldown((itr++)->first, true);
                            else
                                ++itr;
                        }
                        else
                            ++itr;
                    }
                    else
                        ++itr;
                }
            }

            void Register()
            {
                // add dummy effect spell handler to Preparation
                OnEffectHitTarget += SpellEffectFn(spell_rog_preparation_SpellScript::HandleDummy, EFFECT_0, SPELL_EFFECT_DUMMY);
            }
        };

        SpellScript* GetSpellScript() const
        {
            return new spell_rog_preparation_SpellScript();
        }
};

// 51685-51689 Prey on the Weak
class spell_rog_prey_on_the_weak : public SpellScriptLoader
{
public:
    spell_rog_prey_on_the_weak() : SpellScriptLoader("spell_rog_prey_on_the_weak") { }

    class spell_rog_prey_on_the_weak_AuraScript : public AuraScript
    {
        PrepareAuraScript(spell_rog_prey_on_the_weak_AuraScript);

        bool Validate(SpellInfo const* /*spellEntry*/)
        {
            if (!sSpellMgr->GetSpellInfo(ROGUE_SPELL_PREY_ON_THE_WEAK))
                return false;
            return true;
        }

        void HandleEffectPeriodic(AuraEffect const* /*aurEff*/)
        {
            Unit* target = GetTarget();
            Unit* victim = target->getVictim();
            if (victim && (target->GetHealthPct() > victim->GetHealthPct()))
            {
                if (!target->HasAura(ROGUE_SPELL_PREY_ON_THE_WEAK))
                {
                    int32 bp = GetSpellInfo()->Effects[EFFECT_0].CalcValue();
                    target->CastCustomSpell(target, ROGUE_SPELL_PREY_ON_THE_WEAK, &bp, 0, 0, true);
                }
            }
            else
                target->RemoveAurasDueToSpell(ROGUE_SPELL_PREY_ON_THE_WEAK);
        }

        void Register()
        {
            OnEffectPeriodic += AuraEffectPeriodicFn(spell_rog_prey_on_the_weak_AuraScript::HandleEffectPeriodic, EFFECT_0, SPELL_AURA_PERIODIC_DUMMY);
        }
    };

    AuraScript* GetAuraScript() const
    {
        return new spell_rog_prey_on_the_weak_AuraScript();
    }
};

class spell_rog_shiv : public SpellScriptLoader
{
    public:
        spell_rog_shiv() : SpellScriptLoader("spell_rog_shiv") { }

        class spell_rog_shiv_SpellScript : public SpellScript
        {
            PrepareSpellScript(spell_rog_shiv_SpellScript);

            bool Load()
            {
                return GetCaster()->GetTypeId() == TYPEID_PLAYER;
            }

            bool Validate(SpellInfo const* /*spellEntry*/)
            {
                if (!sSpellMgr->GetSpellInfo(ROGUE_SPELL_SHIV_TRIGGERED))
                    return false;
                return true;
            }

            void HandleDummy(SpellEffIndex /*effIndex*/)
            {
                Unit* caster = GetCaster();
                if (Unit* unitTarget = GetHitUnit())
                    caster->CastSpell(unitTarget, ROGUE_SPELL_SHIV_TRIGGERED, true);
            }

            void Register()
            {
                // add dummy effect spell handler to Shiv
                OnEffectHitTarget += SpellEffectFn(spell_rog_shiv_SpellScript::HandleDummy, EFFECT_0, SPELL_EFFECT_DUMMY);
            }
        };

        SpellScript* GetSpellScript() const
        {
            return new spell_rog_shiv_SpellScript();
        }
};

class spell_rog_deadly_poison : public SpellScriptLoader
{
    public:
        spell_rog_deadly_poison() : SpellScriptLoader("spell_rog_deadly_poison") { }

        class spell_rog_deadly_poison_SpellScript : public SpellScript
        {
            PrepareSpellScript(spell_rog_deadly_poison_SpellScript);

            bool Load()
            {
                _stackAmount = 0;
                // at this point CastItem must already be initialized
                return GetCaster()->GetTypeId() == TYPEID_PLAYER && GetCastItem();
            }

            void HandleBeforeHit()
            {
                if (Unit* target = GetHitUnit())
                    // Deadly Poison
                    if (AuraEffect const* aurEff = target->GetAuraEffect(SPELL_AURA_PERIODIC_DAMAGE, SPELLFAMILY_ROGUE, 0x10000, 0x80000, 0, GetCaster()->GetGUID()))
                        _stackAmount = aurEff->GetBase()->GetStackAmount();
            }

            void HandleAfterHit()
            {
                if (_stackAmount < 5)
                    return;

                Player* player = GetCaster()->ToPlayer();

                if (Unit* target = GetHitUnit())
                {

                    Item* item = player->GetItemByPos(INVENTORY_SLOT_BAG_0, EQUIPMENT_SLOT_MAINHAND);

                    if (item == GetCastItem())
                        item = player->GetItemByPos(INVENTORY_SLOT_BAG_0, EQUIPMENT_SLOT_OFFHAND);

                    if (!item)
                        return;

                    // item combat enchantments
                    for (uint8 slot = 0; slot < MAX_ENCHANTMENT_SLOT; ++slot)
                    {
                        if (slot > PRISMATIC_ENCHANTMENT_SLOT || slot < PROP_ENCHANTMENT_SLOT_0)    // not holding enchantment id
                            continue;

                        SpellItemEnchantmentEntry const* enchant = sSpellItemEnchantmentStore.LookupEntry(item->GetEnchantmentId(EnchantmentSlot(slot)));
                        if (!enchant)
                            continue;

                        for (uint8 s = 0; s < 3; ++s)
                        {
                            if (enchant->type[s] != ITEM_ENCHANTMENT_TYPE_COMBAT_SPELL)
                                continue;

                            SpellInfo const* spellInfo = sSpellMgr->GetSpellInfo(enchant->spellid[s]);
                            if (!spellInfo)
                            {
                                sLog->outError(LOG_FILTER_SPELLS_AURAS, "Player::CastItemCombatSpell Enchant %i, player (Name: %s, GUID: %u) cast unknown spell %i", enchant->ID, player->GetName().c_str(), player->GetGUIDLow(), enchant->spellid[s]);
                                continue;
                            }

                            // Proc only rogue poisons
                            if (spellInfo->SpellFamilyName != SPELLFAMILY_ROGUE || spellInfo->Dispel != DISPEL_POISON)
                                continue;

                            // Do not reproc deadly
                            if (spellInfo->SpellFamilyFlags.IsEqual(0x10000, 0x80000, 0))
                                continue;

                            if (spellInfo->IsPositive())
                                player->CastSpell(player, enchant->spellid[s], true, item);
                            else
                                player->CastSpell(target, enchant->spellid[s], true, item);
                        }
                    }
                }
            }

            void Register()
            {
                BeforeHit += SpellHitFn(spell_rog_deadly_poison_SpellScript::HandleBeforeHit);
                AfterHit += SpellHitFn(spell_rog_deadly_poison_SpellScript::HandleAfterHit);
            }

            uint8 _stackAmount;
        };

        SpellScript* GetSpellScript() const
        {
            return new spell_rog_deadly_poison_SpellScript();
        }
};

class spell_rog_shadowstep : public SpellScriptLoader
{
    public:
        spell_rog_shadowstep() : SpellScriptLoader("spell_rog_shadowstep") { }

        class spell_rog_shadowstep_SpellScript : public SpellScript
        {
            PrepareSpellScript(spell_rog_shadowstep_SpellScript);

            SpellCastResult CheckCast()
            {
                if (GetCaster()->HasUnitState(UNIT_STATE_ROOT))
                    return SPELL_FAILED_ROOTED;
                return SPELL_CAST_OK;
            }

            void Register()
            {
                OnCheckCast += SpellCheckCastFn(spell_rog_shadowstep_SpellScript::CheckCast);
            }
        };

        SpellScript* GetSpellScript() const
        {
            return new spell_rog_shadowstep_SpellScript();
        }
};

class spell_rog_recuperate : public SpellScriptLoader
{
    public:
        spell_rog_recuperate() : SpellScriptLoader("spell_rog_recuperate") { }

        class spell_rog_recuperate_AuraScript : public AuraScript
        {
            PrepareAuraScript(spell_rog_recuperate_AuraScript);
<<<<<<< HEAD
 
=======

>>>>>>> 7028b873
            bool Load()
            {
                return GetCaster()->GetTypeId() == TYPEID_PLAYER;
            }

            void OnPeriodic(AuraEffect const* /*aurEff*/)
            {
                if (Unit* caster = GetCaster())
<<<<<<< HEAD
                   if (AuraEffect* effect = GetAura()->GetEffect(EFFECT_0))
=======
                    if (AuraEffect* effect = GetAura()->GetEffect(EFFECT_0))
>>>>>>> 7028b873
                        effect->RecalculateAmount(caster);
            }

            void CalculateBonus(AuraEffect const* /*aurEff*/, int32& amount, bool& canBeRecalculated)
            {
                canBeRecalculated = false;
                if (Unit* caster = GetCaster())
                {
                    int32 baseAmount = GetSpellInfo()->Effects[EFFECT_0].CalcValue(caster) * 1000;
                    // Improved Recuperate
                    if (AuraEffect const* auraEffect = caster->GetDummyAuraEffect(SPELLFAMILY_ROGUE, ROGUE_ICON_IMPROVED_RECUPERATE, EFFECT_0))
<<<<<<< HEAD
                     baseAmount += auraEffect->GetAmount();

	                  amount = CalculatePct(caster->GetMaxHealth(), float(baseAmount) / 1000.0f);
               }
=======
                        baseAmount += auraEffect->GetAmount();

                    amount = CalculatePct(caster->GetMaxHealth(), float(baseAmount) / 1000.0f);
                }
>>>>>>> 7028b873
            }

            void Register()
            {
                OnEffectPeriodic += AuraEffectPeriodicFn(spell_rog_recuperate_AuraScript::OnPeriodic, EFFECT_0, SPELL_AURA_PERIODIC_HEAL);
                DoEffectCalcAmount += AuraEffectCalcAmountFn(spell_rog_recuperate_AuraScript::CalculateBonus, EFFECT_0, SPELL_AURA_PERIODIC_HEAL);
            }
        };

        AuraScript* GetAuraScript() const
        {
            return new spell_rog_recuperate_AuraScript();
        }
};

void AddSC_rogue_spell_scripts()
{
    new spell_rog_cheat_death();
    new spell_rog_nerves_of_steel();
    new spell_rog_preparation();
    new spell_rog_prey_on_the_weak();
    new spell_rog_recuperate();
    new spell_rog_shiv();
    new spell_rog_deadly_poison();
    new spell_rog_shadowstep();
	new spell_rog_recuperate();
}<|MERGE_RESOLUTION|>--- conflicted
+++ resolved
@@ -33,11 +33,7 @@
     ROGUE_SPELL_PREY_ON_THE_WEAK                 = 58670,
     ROGUE_SPELL_CHEAT_DEATH_COOLDOWN             = 31231,
 
-<<<<<<< HEAD
 	ROGUE_ICON_IMPROVED_RECUPERATE               = 4819
-=======
-    ROGUE_ICON_IMPROVED_RECUPERATE               = 4819
->>>>>>> 7028b873
 };
 
 // Cheat Death
@@ -432,11 +428,7 @@
         class spell_rog_recuperate_AuraScript : public AuraScript
         {
             PrepareAuraScript(spell_rog_recuperate_AuraScript);
-<<<<<<< HEAD
- 
-=======
-
->>>>>>> 7028b873
+
             bool Load()
             {
                 return GetCaster()->GetTypeId() == TYPEID_PLAYER;
@@ -445,11 +437,8 @@
             void OnPeriodic(AuraEffect const* /*aurEff*/)
             {
                 if (Unit* caster = GetCaster())
-<<<<<<< HEAD
-                   if (AuraEffect* effect = GetAura()->GetEffect(EFFECT_0))
-=======
+
                     if (AuraEffect* effect = GetAura()->GetEffect(EFFECT_0))
->>>>>>> 7028b873
                         effect->RecalculateAmount(caster);
             }
 
@@ -461,17 +450,10 @@
                     int32 baseAmount = GetSpellInfo()->Effects[EFFECT_0].CalcValue(caster) * 1000;
                     // Improved Recuperate
                     if (AuraEffect const* auraEffect = caster->GetDummyAuraEffect(SPELLFAMILY_ROGUE, ROGUE_ICON_IMPROVED_RECUPERATE, EFFECT_0))
-<<<<<<< HEAD
-                     baseAmount += auraEffect->GetAmount();
-
-	                  amount = CalculatePct(caster->GetMaxHealth(), float(baseAmount) / 1000.0f);
-               }
-=======
                         baseAmount += auraEffect->GetAmount();
 
                     amount = CalculatePct(caster->GetMaxHealth(), float(baseAmount) / 1000.0f);
                 }
->>>>>>> 7028b873
             }
 
             void Register()
