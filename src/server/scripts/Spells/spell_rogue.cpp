--- conflicted
+++ resolved
@@ -54,15 +54,11 @@
     SPELL_ROGUE_CHEAT_DEATH_DUMMY                   = 31231,
     SPELL_ROGUE_CHEATED_DEATH                       = 45181,
     SPELL_ROGUE_CHEATING_DEATH                      = 45182,
-<<<<<<< HEAD
-    SPELL_ROGUE_DEADLY_POISON_INSTANT_DAMAGE        = 113780,
-    SPELL_ROGUE_DEATH_FROM_ABOVE                    = 152150,
-=======
     SPELL_ROGUE_CRIPPLING_POISON                    = 3408,
     SPELL_ROGUE_CRIPPLING_POISON_DEBUFF             = 3409,
     SPELL_ROGUE_DEADLY_POISON                       = 2823,
     SPELL_ROGUE_DEADLY_POISON_DEBUFF                = 2818,
->>>>>>> 2f30423c
+    SPELL_ROGUE_DEADLY_POISON_INSTANT_DAMAGE        = 113780,
     SPELL_ROGUE_GRAND_MELEE                         = 193358,
     SPELL_ROGUE_GRAPPLING_HOOK                      = 195457,
     SPELL_ROGUE_IMPROVED_GARROTE_AFTER_STEALTH      = 392401,
