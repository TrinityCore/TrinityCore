--- conflicted
+++ resolved
@@ -38,11 +38,8 @@
 
 enum WarlockSpells
 {
-<<<<<<< HEAD
     SPELL_WARLOCK_ABSOLUTE_CORRUPTION               = 196103,
-=======
     SPELL_WARLOCK_CORRUPTION_DAMAGE                 = 146739,
->>>>>>> 1580b4ef
     SPELL_WARLOCK_CREATE_HEALTHSTONE                = 23517,
     SPELL_WARLOCK_DEMONIC_CIRCLE_ALLOW_CAST         = 62388,
     SPELL_WARLOCK_DEMONIC_CIRCLE_SUMMON             = 48018,
