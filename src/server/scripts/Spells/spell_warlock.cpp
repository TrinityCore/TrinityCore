--- conflicted
+++ resolved
@@ -1,4 +1,4 @@
-﻿/*
+/*
  * Copyright (C) 2008-2013 TrinityCore <http://www.trinitycore.org/>
  *
  * This program is free software; you can redistribute it and/or modify it
@@ -54,21 +54,12 @@
     SPELL_WARLOCK_HAUNT                             = 48181,
     SPELL_WARLOCK_HAUNT_HEAL                        = 48210,
     SPELL_WARLOCK_IMMOLATE                          = 348,
-<<<<<<< HEAD
-    SPELL_WARLOCK_IMPROVED_HEALTHSTONE_R1           = 18692,
-    SPELL_WARLOCK_IMPROVED_HEALTHSTONE_R2           = 18693,
-    //SPELL_WARLOCK_IMPROVED_HEALTH_FUNNEL_BUFF_R1    = 60955,
-    //SPELL_WARLOCK_IMPROVED_HEALTH_FUNNEL_BUFF_R2    = 60956,
-    //SPELL_WARLOCK_IMPROVED_HEALTH_FUNNEL_R1         = 18703,
-    //SPELL_WARLOCK_IMPROVED_HEALTH_FUNNEL_R2         = 18704,
-=======
     SPELL_WARLOCK_IMPROVED_HEALTH_FUNNEL_BUFF_R1    = 60955,
     SPELL_WARLOCK_IMPROVED_HEALTH_FUNNEL_BUFF_R2    = 60956,
     SPELL_WARLOCK_IMPROVED_HEALTH_FUNNEL_R1         = 18703,
     SPELL_WARLOCK_IMPROVED_HEALTH_FUNNEL_R2         = 18704,
     SPELL_WARLOCK_IMPROVED_SOUL_FIRE_PCT            = 85383,
     SPELL_WARLOCK_IMPROVED_SOUL_FIRE_STATE          = 85385,
->>>>>>> 4784f36f
     SPELL_WARLOCK_LIFE_TAP_ENERGIZE                 = 31818,
     SPELL_WARLOCK_LIFE_TAP_ENERGIZE_2               = 32553,
     SPELL_WARLOCK_NETHER_WARD                       = 91711,
@@ -149,7 +140,7 @@
         {
             PrepareSpellScript(spell_warl_banish_SpellScript);
 
-            bool Load()
+            bool Load() OVERRIDE
             {
                 _removed = false;
                 return true;
@@ -178,7 +169,7 @@
                     PreventHitAura();
             }
 
-            void Register()
+            void Register() OVERRIDE
             {
                 BeforeHit += SpellHitFn(spell_warl_banish_SpellScript::HandleBanish);
                 AfterHit += SpellHitFn(spell_warl_banish_SpellScript::RemoveAura);
@@ -187,7 +178,7 @@
             bool _removed;
         };
 
-        SpellScript* GetSpellScript() const
+        SpellScript* GetSpellScript() const OVERRIDE
         {
             return new spell_warl_banish_SpellScript();
         }
@@ -229,10 +220,7 @@
 };
 
 // 6201 - Create Healthstone
-// Se eliminan los rangos en el parche 401, ahora solo hay una piedra de salud
-// La mayoría de los spells que se usan aquí ya no existen.
-// Comprobar que la piedra se crea bien.
-/*class spell_warl_create_healthstone : public SpellScriptLoader
+class spell_warl_create_healthstone : public SpellScriptLoader
 {
     public:
         spell_warl_create_healthstone() : SpellScriptLoader("spell_warl_create_healthstone") { }
@@ -241,17 +229,9 @@
         {
             PrepareSpellScript(spell_warl_create_healthstone_SpellScript);
 
-<<<<<<< HEAD
-            static uint32 const iTypes[8][3];
-*/
-//            bool Validate(SpellInfo const* /*spellInfo*/)
-/*            {
-                if (!sSpellMgr->GetSpellInfo(SPELL_WARLOCK_IMPROVED_HEALTHSTONE_R1) || !sSpellMgr->GetSpellInfo(SPELL_WARLOCK_IMPROVED_HEALTHSTONE_R2))
-=======
             bool Validate(SpellInfo const* /*spellInfo*/) OVERRIDE
             {
                 if (!sSpellMgr->GetSpellInfo(SPELL_WARLOCK_CREATE_HEALTHSTONE))
->>>>>>> 4784f36f
                     return false;
                 return true;
             }
@@ -266,33 +246,18 @@
                 GetCaster()->CastSpell(GetCaster(), SPELL_WARLOCK_CREATE_HEALTHSTONE, true);
             }
 
-            void Register()
+            void Register() OVERRIDE
             {
                 OnEffectHitTarget += SpellEffectFn(spell_warl_create_healthstone_SpellScript::HandleScriptEffect, EFFECT_0, SPELL_EFFECT_SCRIPT_EFFECT);
             }
         };
 
-        SpellScript* GetSpellScript() const
+        SpellScript* GetSpellScript() const OVERRIDE
         {
             return new spell_warl_create_healthstone_SpellScript();
         }
 };
 
-<<<<<<< HEAD
-uint32 const spell_warl_create_healthstone::spell_warl_create_healthstone_SpellScript::iTypes[8][3] =
-{
-    { 5512, 19004, 19005},              // Minor Healthstone
-    { 5511, 19006, 19007},              // Lesser Healthstone
-    { 5509, 19008, 19009},              // Healthstone
-    { 5510, 19010, 19011},              // Greater Healthstone
-    { 9421, 19012, 19013},              // Major Healthstone
-    {22103, 22104, 22105},              // Master Healthstone
-    {36889, 36890, 36891},              // Demonic Healthstone
-    {36892, 36893, 36894}               // Fel Healthstone
-};*/
-
-=======
->>>>>>> 4784f36f
 // 603 - Bane of Doom
 /// Updated 4.3.4
 class spell_warl_bane_of_doom : public SpellScriptLoader
@@ -304,14 +269,14 @@
         {
             PrepareAuraScript(spell_warl_curse_of_doom_AuraScript);
 
-            bool Validate(SpellInfo const* /*spellInfo*/)
+            bool Validate(SpellInfo const* /*spellInfo*/) OVERRIDE
             {
                 if (!sSpellMgr->GetSpellInfo(SPELL_WARLOCK_BANE_OF_DOOM_EFFECT))
                     return false;
                 return true;
             }
 
-            bool Load()
+            bool Load() OVERRIDE
             {
                 return GetCaster() && GetCaster()->GetTypeId() == TYPEID_PLAYER;
             }
@@ -329,13 +294,13 @@
                     GetCaster()->CastSpell(GetTarget(), SPELL_WARLOCK_BANE_OF_DOOM_EFFECT, true, NULL, aurEff);
             }
 
-            void Register()
+            void Register() OVERRIDE
             {
                  AfterEffectRemove += AuraEffectRemoveFn(spell_warl_curse_of_doom_AuraScript::OnRemove, EFFECT_0, SPELL_AURA_PERIODIC_DAMAGE, AURA_EFFECT_HANDLE_REAL);
             }
         };
 
-        AuraScript* GetAuraScript() const
+        AuraScript* GetAuraScript() const OVERRIDE
         {
             return new spell_warl_curse_of_doom_AuraScript();
         }
@@ -381,14 +346,14 @@
                 }
             }
 
-            void Register()
+            void Register() OVERRIDE
             {
                 OnEffectRemove += AuraEffectApplyFn(spell_warl_demonic_circle_summon_AuraScript::HandleRemove, EFFECT_0, SPELL_AURA_PERIODIC_DUMMY, AURA_EFFECT_HANDLE_REAL_OR_REAPPLY_MASK);
                 OnEffectPeriodic += AuraEffectPeriodicFn(spell_warl_demonic_circle_summon_AuraScript::HandleDummyTick, EFFECT_0, SPELL_AURA_PERIODIC_DUMMY);
             }
         };
 
-        AuraScript* GetAuraScript() const
+        AuraScript* GetAuraScript() const OVERRIDE
         {
             return new spell_warl_demonic_circle_summon_AuraScript();
         }
@@ -417,13 +382,13 @@
                 }
             }
 
-            void Register()
+            void Register() OVERRIDE
             {
                 OnEffectApply += AuraEffectApplyFn(spell_warl_demonic_circle_teleport_AuraScript::HandleTeleport, EFFECT_0, SPELL_AURA_MECHANIC_IMMUNITY, AURA_EFFECT_HANDLE_REAL);
             }
         };
 
-        AuraScript* GetAuraScript() const
+        AuraScript* GetAuraScript() const OVERRIDE
         {
             return new spell_warl_demonic_circle_teleport_AuraScript();
         }
@@ -507,7 +472,7 @@
         {
             PrepareSpellScript(spell_warl_demonic_empowerment_SpellScript);
 
-            bool Validate(SpellInfo const* /*spellInfo*/)
+            bool Validate(SpellInfo const* /*spellInfo*/) OVERRIDE
             {
                 if (!sSpellMgr->GetSpellInfo(SPELL_WARLOCK_DEMONIC_EMPOWERMENT_SUCCUBUS) || !sSpellMgr->GetSpellInfo(SPELL_WARLOCK_DEMONIC_EMPOWERMENT_VOIDWALKER) || !sSpellMgr->GetSpellInfo(SPELL_WARLOCK_DEMONIC_EMPOWERMENT_FELGUARD) || !sSpellMgr->GetSpellInfo(SPELL_WARLOCK_DEMONIC_EMPOWERMENT_FELHUNTER) || !sSpellMgr->GetSpellInfo(SPELL_WARLOCK_DEMONIC_EMPOWERMENT_IMP))
                     return false;
@@ -547,13 +512,13 @@
                 }
             }
 
-            void Register()
+            void Register() OVERRIDE
             {
                 OnEffectHitTarget += SpellEffectFn(spell_warl_demonic_empowerment_SpellScript::HandleScriptEffect, EFFECT_0, SPELL_EFFECT_SCRIPT_EFFECT);
             }
         };
 
-        SpellScript* GetSpellScript() const
+        SpellScript* GetSpellScript() const OVERRIDE
         {
             return new spell_warl_demonic_empowerment_SpellScript();
         }
@@ -578,13 +543,13 @@
                         aur->GetBase()->RefreshDuration();
             }
 
-            void Register()
+            void Register() OVERRIDE
             {
                 OnEffectHitTarget += SpellEffectFn(spell_warl_everlasting_affliction_SpellScript::HandleScriptEffect, EFFECT_0, SPELL_EFFECT_SCRIPT_EFFECT);
             }
         };
 
-        SpellScript* GetSpellScript() const
+        SpellScript* GetSpellScript() const OVERRIDE
         {
             return new spell_warl_everlasting_affliction_SpellScript();
         }
@@ -637,7 +602,7 @@
         {
             PrepareAuraScript(spell_warl_fel_synergy_AuraScript);
 
-            bool Validate(SpellInfo const* /*spellInfo*/)
+            bool Validate(SpellInfo const* /*spellInfo*/) OVERRIDE
             {
                 if (!sSpellMgr->GetSpellInfo(SPELL_WARLOCK_FEL_SYNERGY_HEAL))
                     return false;
@@ -657,14 +622,14 @@
                 GetTarget()->CastCustomSpell(SPELL_WARLOCK_FEL_SYNERGY_HEAL, SPELLVALUE_BASE_POINT0, heal, (Unit*)NULL, true, NULL, aurEff); // TARGET_UNIT_PET
             }
 
-            void Register()
+            void Register() OVERRIDE
             {
                 DoCheckProc += AuraCheckProcFn(spell_warl_fel_synergy_AuraScript::CheckProc);
                 OnEffectProc += AuraEffectProcFn(spell_warl_fel_synergy_AuraScript::OnProc, EFFECT_0, SPELL_AURA_DUMMY);
             }
         };
 
-        AuraScript* GetAuraScript() const
+        AuraScript* GetAuraScript() const OVERRIDE
         {
             return new spell_warl_fel_synergy_AuraScript();
         }
@@ -723,7 +688,7 @@
                         aurEff->SetAmount(CalculatePct(aurEff->GetAmount(), GetHitDamage()));
             }
 
-            void Register()
+            void Register() OVERRIDE
             {
                 OnHit += SpellHitFn(spell_warl_haunt_SpellScript::HandleOnHit);
             }
@@ -733,7 +698,7 @@
         {
             PrepareAuraScript(spell_warl_haunt_AuraScript);
 
-            bool Validate(SpellInfo const* /*spellInfo*/)
+            bool Validate(SpellInfo const* /*spellInfo*/) OVERRIDE
             {
                 if (!sSpellMgr->GetSpellInfo(SPELL_WARLOCK_HAUNT_HEAL))
                     return false;
@@ -749,18 +714,18 @@
                 }
             }
 
-            void Register()
+            void Register() OVERRIDE
             {
                 OnEffectRemove += AuraEffectApplyFn(spell_warl_haunt_AuraScript::HandleRemove, EFFECT_1, SPELL_AURA_DUMMY, AURA_EFFECT_HANDLE_REAL_OR_REAPPLY_MASK);
             }
         };
 
-        SpellScript* GetSpellScript() const
+        SpellScript* GetSpellScript() const OVERRIDE
         {
             return new spell_warl_haunt_SpellScript();
         }
 
-        AuraScript* GetAuraScript() const
+        AuraScript* GetAuraScript() const OVERRIDE
         {
             return new spell_warl_haunt_AuraScript();
         }
@@ -768,8 +733,6 @@
 
 // 755 - Health Funnel
 /// Updated 4.3.4
-// Improved health funnel se elimina del juego en el parche 401.
-/*
 class spell_warl_health_funnel : public SpellScriptLoader
 {
     public:
@@ -778,9 +741,9 @@
         class spell_warl_health_funnel_AuraScript : public AuraScript
         {
             PrepareAuraScript(spell_warl_health_funnel_AuraScript);
-*/
-//            void ApplyEffect(AuraEffect const* /*aurEff*/, AuraEffectHandleModes /*mode*/)
-/*            {
+
+            void ApplyEffect(AuraEffect const* /*aurEff*/, AuraEffectHandleModes /*mode*/)
+            {
                 Unit* caster = GetCaster();
                 if (!caster)
                     return;
@@ -791,17 +754,14 @@
                 else if (caster->HasAura(SPELL_WARLOCK_IMPROVED_HEALTH_FUNNEL_R1))
                     target->CastSpell(target, SPELL_WARLOCK_IMPROVED_HEALTH_FUNNEL_BUFF_R1, true);
             }
-*/
-//            void RemoveEffect(AuraEffect const* /*aurEff*/, AuraEffectHandleModes /*mode*/)
-/*            {
+
+            void RemoveEffect(AuraEffect const* /*aurEff*/, AuraEffectHandleModes /*mode*/)
+            {
                 Unit* target = GetTarget();
                 target->RemoveAurasDueToSpell(SPELL_WARLOCK_IMPROVED_HEALTH_FUNNEL_BUFF_R1);
                 target->RemoveAurasDueToSpell(SPELL_WARLOCK_IMPROVED_HEALTH_FUNNEL_BUFF_R2);
             }
 
-<<<<<<< HEAD
-            void Register()
-=======
             void OnPeriodic(AuraEffect const* aurEff)
             {
                 Unit* caster = GetCaster();
@@ -820,7 +780,6 @@
             }
 
             void Register() OVERRIDE
->>>>>>> 4784f36f
             {
                 OnEffectApply += AuraEffectApplyFn(spell_warl_health_funnel_AuraScript::ApplyEffect, EFFECT_0, SPELL_AURA_OBS_MOD_HEALTH, AURA_EFFECT_HANDLE_REAL);
                 OnEffectRemove += AuraEffectRemoveFn(spell_warl_health_funnel_AuraScript::RemoveEffect, EFFECT_0, SPELL_AURA_OBS_MOD_HEALTH, AURA_EFFECT_HANDLE_REAL);
@@ -828,11 +787,11 @@
             }
         };
 
-        AuraScript* GetAuraScript() const
+        AuraScript* GetAuraScript() const OVERRIDE
         {
             return new spell_warl_health_funnel_AuraScript();
         }
-};*/
+};
 
 // 6262 - Healthstone
 class spell_warl_healthstone_heal : public SpellScriptLoader
@@ -910,12 +869,12 @@
         {
             PrepareSpellScript(spell_warl_life_tap_SpellScript);
 
-            bool Load()
+            bool Load() OVERRIDE
             {
                 return GetCaster()->GetTypeId() == TYPEID_PLAYER;
             }
 
-            bool Validate(SpellInfo const* /*spellInfo*/)
+             bool Validate(SpellInfo const* /*spellInfo*/) OVERRIDE
             {
                 if (!sSpellMgr->GetSpellInfo(SPELL_WARLOCK_LIFE_TAP_ENERGIZE) || !sSpellMgr->GetSpellInfo(SPELL_WARLOCK_LIFE_TAP_ENERGIZE_2))
                     return false;
@@ -956,14 +915,14 @@
                 return SPELL_FAILED_FIZZLE;
             }
 
-            void Register()
+            void Register() OVERRIDE
             {
                 OnEffectHitTarget += SpellEffectFn(spell_warl_life_tap_SpellScript::HandleDummy, EFFECT_0, SPELL_EFFECT_DUMMY);
                 OnCheckCast += SpellCheckCastFn(spell_warl_life_tap_SpellScript::CheckCast);
             }
         };
 
-        SpellScript* GetSpellScript() const
+        SpellScript* GetSpellScript() const OVERRIDE
         {
             return new spell_warl_life_tap_SpellScript();
         }
@@ -997,17 +956,13 @@
                     amount = SPELL_WARLOCK_SHADOW_WARD;
             }
 
-            void Register()
+            void Register() OVERRIDE
             {
                 DoEffectCalcAmount += AuraEffectCalcAmountFn(spell_warl_nether_ward_overrride_AuraScript::CalculateAmount, EFFECT_2, SPELL_AURA_OVERRIDE_ACTIONBAR_SPELLS);
             }
         };
 
-<<<<<<< HEAD
-        SpellScript* GetSpellScript() const
-=======
         AuraScript* GetAuraScript() const OVERRIDE
->>>>>>> 4784f36f
         {
             return new spell_warl_nether_ward_overrride_AuraScript();
         }
@@ -1074,13 +1029,13 @@
                     targets.remove(GetExplTargetUnit());
             }
 
-            void Register()
+            void Register() OVERRIDE
             {
                 OnObjectAreaTargetSelect += SpellObjectAreaTargetSelectFn(spell_warl_seed_of_corruption_SpellScript::FilterTargets, EFFECT_0, TARGET_UNIT_DEST_AREA_ENEMY);
             }
         };
 
-        SpellScript* GetSpellScript() const
+        SpellScript* GetSpellScript() const OVERRIDE
         {
             return new spell_warl_seed_of_corruption_SpellScript();
         }
@@ -1147,13 +1102,13 @@
                 }
             }
 
-            void Register()
+            void Register() OVERRIDE
             {
                 DoEffectCalcAmount += AuraEffectCalcAmountFn(spell_warl_shadow_ward_AuraScript::CalculateAmount, EFFECT_0, SPELL_AURA_SCHOOL_ABSORB);
             }
         };
 
-        AuraScript* GetAuraScript() const
+        AuraScript* GetAuraScript() const OVERRIDE
         {
             return new spell_warl_shadow_ward_AuraScript();
         }
@@ -1169,7 +1124,7 @@
         {
             PrepareAuraScript(spell_warl_soul_leech_AuraScript);
 
-            bool Validate(SpellInfo const* /*spellInfo*/)
+            bool Validate(SpellInfo const* /*spellInfo*/) OVERRIDE
             {
                 if (!sSpellMgr->GetSpellInfo(SPELL_GEN_REPLENISHMENT))
                     return false;
@@ -1181,13 +1136,13 @@
                 GetTarget()->CastSpell((Unit*)NULL, SPELL_GEN_REPLENISHMENT, true, NULL, aurEff);
             }
 
-            void Register()
+            void Register() OVERRIDE
             {
                 OnEffectProc += AuraEffectProcFn(spell_warl_soul_leech_AuraScript::OnProc, EFFECT_0, SPELL_AURA_PROC_TRIGGER_SPELL_WITH_VALUE);
             }
         };
 
-        AuraScript* GetAuraScript() const
+        AuraScript* GetAuraScript() const OVERRIDE
         {
             return new spell_warl_soul_leech_AuraScript();
         }
@@ -1407,7 +1362,7 @@
         {
             PrepareSpellScript(spell_warl_soulshatter_SpellScript);
 
-            bool Validate(SpellInfo const* /*spellInfo*/)
+            bool Validate(SpellInfo const* /*spellInfo*/) OVERRIDE
             {
                 if (!sSpellMgr->GetSpellInfo(SPELL_WARLOCK_SOULSHATTER))
                     return false;
@@ -1422,13 +1377,13 @@
                         caster->CastSpell(target, SPELL_WARLOCK_SOULSHATTER, true);
             }
 
-            void Register()
+            void Register() OVERRIDE
             {
                 OnEffectHitTarget += SpellEffectFn(spell_warl_soulshatter_SpellScript::HandleDummy, EFFECT_0, SPELL_EFFECT_DUMMY);
             }
         };
 
-        SpellScript* GetSpellScript() const
+        SpellScript* GetSpellScript() const OVERRIDE
         {
             return new spell_warl_soulshatter_SpellScript();
         }
@@ -1445,7 +1400,7 @@
         {
             PrepareAuraScript(spell_warl_unstable_affliction_AuraScript);
 
-            bool Validate(SpellInfo const* /*spellInfo*/)
+            bool Validate(SpellInfo const* /*spellInfo*/) OVERRIDE
             {
                 if (!sSpellMgr->GetSpellInfo(SPELL_WARLOCK_UNSTABLE_AFFLICTION_DISPEL))
                     return false;
@@ -1463,13 +1418,13 @@
                     }
             }
 
-            void Register()
+            void Register() OVERRIDE
             {
                 AfterDispel += AuraDispelFn(spell_warl_unstable_affliction_AuraScript::HandleDispel);
             }
         };
 
-        AuraScript* GetAuraScript() const
+        AuraScript* GetAuraScript() const OVERRIDE
         {
             return new spell_warl_unstable_affliction_AuraScript();
         }
@@ -1481,7 +1436,7 @@
     new spell_warl_bane_of_doom();
     new spell_warl_banish();
     new spell_warl_conflagrate();
-    //new spell_warl_create_healthstone();
+    new spell_warl_create_healthstone();
     new spell_warl_demonic_circle_summon();
     new spell_warl_demonic_circle_teleport();
     new spell_warl_demonic_empowerment();
@@ -1491,13 +1446,9 @@
     new spell_warl_fel_synergy();
     new spell_warl_glyph_of_shadowflame();
     new spell_warl_haunt();
-<<<<<<< HEAD
-    //new spell_warl_health_funnel();
-=======
     new spell_warl_health_funnel();
     new spell_warl_healthstone_heal();
     new spell_warl_improved_soul_fire();
->>>>>>> 4784f36f
     new spell_warl_life_tap();
     new spell_warl_nether_ward_overrride();
     new spell_warl_seduction();
