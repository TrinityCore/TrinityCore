/*
 * Copyright (C) 2008-2013 TrinityCore <http://www.trinitycore.org/>
 *
 * This program is free software; you can redistribute it and/or modify it
 * under the terms of the GNU General Public License as published by the
 * Free Software Foundation; either version 2 of the License, or (at your
 * option) any later version.
 *
 * This program is distributed in the hope that it will be useful, but WITHOUT
 * ANY WARRANTY; without even the implied warranty of MERCHANTABILITY or
 * FITNESS FOR A PARTICULAR PURPOSE. See the GNU General Public License for
 * more details.
 *
 * You should have received a copy of the GNU General Public License along
 * with this program. If not, see <http://www.gnu.org/licenses/>.
 */

/*
 * Scripts for spells with SPELLFAMILY_WARLOCK and SPELLFAMILY_GENERIC spells used by warlock players.
 * Ordered alphabetically using scriptname.
 * Scriptnames of files in this file should be prefixed with "spell_warl_".
 */

#include "Player.h"
#include "ScriptMgr.h"
#include "SpellScript.h"
#include "SpellAuraEffects.h"

enum WarlockSpells
{
<<<<<<< HEAD
    WARLOCK_DEMONIC_EMPOWERMENT_SUCCUBUS    = 54435,
    WARLOCK_DEMONIC_EMPOWERMENT_VOIDWALKER  = 54443,
    WARLOCK_DEMONIC_EMPOWERMENT_FELGUARD    = 54508,
    WARLOCK_DEMONIC_EMPOWERMENT_FELHUNTER   = 54509,
    WARLOCK_DEMONIC_EMPOWERMENT_IMP         = 54444,
    WARLOCK_IMPROVED_HEALTHSTONE_R1         = 18692,
    WARLOCK_IMPROVED_HEALTHSTONE_R2         = 18693,
    WARLOCK_DEMONIC_CIRCLE_SUMMON           = 48018,
    WARLOCK_DEMONIC_CIRCLE_TELEPORT         = 48020,
    WARLOCK_DEMONIC_CIRCLE_ALLOW_CAST       = 62388,
    WARLOCK_HAUNT                           = 48181,
    WARLOCK_HAUNT_HEAL                      = 48210,
    WARLOCK_UNSTABLE_AFFLICTION_DISPEL      = 31117,
    WARLOCK_BANE_OF_DOOM_EFFECT             = 18662,
    WARLOCK_IMPROVED_HEALTH_FUNNEL_R1       = 18703,
    WARLOCK_IMPROVED_HEALTH_FUNNEL_R2       = 18704,
    WARLOCK_IMPROVED_HEALTH_FUNNEL_BUFF_R1  = 60955,
    WARLOCK_IMPROVED_HEALTH_FUNNEL_BUFF_R2  = 60956,
    WARLOCK_SOULSHATTER                     = 32835,
    WARLOCK_LIFE_TAP_ENERGIZE               = 31818,
    WARLOCK_LIFE_TAP_ENERGIZE_2             = 32553,
    WARLOCK_IMPROVED_LIFE_TAP_ICON_ID       = 208,
    WARLOCK_MANA_FEED_ICON_ID               = 1982,
};

/// Updated 4.3.4
class spell_warl_banish : public SpellScriptLoader
{
public:
    spell_warl_banish() : SpellScriptLoader("spell_warl_banish") { }

    class spell_warl_banish_SpellScript : public SpellScript
    {
        PrepareSpellScript(spell_warl_banish_SpellScript);

        bool Load()
        {
            _removed = false;
            return true;
        }

        void HandleBanish()
        {
            /// Casting Banish on a banished target will cancel the effect
            /// Check if the target already has Banish, if so, do nothing.
            if (Unit* target = GetHitUnit())
            {
                if (target->GetAuraEffect(SPELL_AURA_SCHOOL_IMMUNITY, SPELLFAMILY_WARLOCK, 0, 0x08000000, 0))
                {
                    // No need to remove old aura since its removed due to not stack by current Banish aura
                    PreventHitDefaultEffect(EFFECT_0);
                    PreventHitDefaultEffect(EFFECT_1);
                    PreventHitDefaultEffect(EFFECT_2);
                    _removed = true;
                }
            }
        }

        void RemoveAura()
        {
            if (_removed)
                PreventHitAura();
        }

        void Register()
        {
            BeforeHit += SpellHitFn(spell_warl_banish_SpellScript::HandleBanish);
            AfterHit += SpellHitFn(spell_warl_banish_SpellScript::RemoveAura);
        }

        bool _removed;
    };

    SpellScript* GetSpellScript() const
    {
        return new spell_warl_banish_SpellScript();
    }
};

// 47193 Demonic Empowerment
/// Updated 4.3.4
class spell_warl_demonic_empowerment : public SpellScriptLoader
=======
    SPELL_WARLOCK_CURSE_OF_DOOM_EFFECT              = 18662,
    SPELL_WARLOCK_DEMONIC_CIRCLE_SUMMON             = 48018,
    SPELL_WARLOCK_DEMONIC_CIRCLE_TELEPORT           = 48020,
    SPELL_WARLOCK_DEMONIC_CIRCLE_ALLOW_CAST         = 62388,
    SPELL_WARLOCK_DEMONIC_EMPOWERMENT_SUCCUBUS      = 54435,
    SPELL_WARLOCK_DEMONIC_EMPOWERMENT_VOIDWALKER    = 54443,
    SPELL_WARLOCK_DEMONIC_EMPOWERMENT_FELGUARD      = 54508,
    SPELL_WARLOCK_DEMONIC_EMPOWERMENT_FELHUNTER     = 54509,
    SPELL_WARLOCK_DEMONIC_EMPOWERMENT_IMP           = 54444,
    SPELL_WARLOCK_IMPROVED_HEALTHSTONE_R1           = 18692,
    SPELL_WARLOCK_IMPROVED_HEALTHSTONE_R2           = 18693,
    SPELL_WARLOCK_IMPROVED_HEALTH_FUNNEL_R1         = 18703,
    SPELL_WARLOCK_IMPROVED_HEALTH_FUNNEL_R2         = 18704,
    SPELL_WARLOCK_IMPROVED_HEALTH_FUNNEL_BUFF_R1    = 60955,
    SPELL_WARLOCK_IMPROVED_HEALTH_FUNNEL_BUFF_R2    = 60956,
    SPELL_WARLOCK_HAUNT                             = 48181,
    SPELL_WARLOCK_HAUNT_HEAL                        = 48210,
    SPELL_WARLOCK_LIFE_TAP_ENERGIZE                 = 31818,
    SPELL_WARLOCK_LIFE_TAP_ENERGIZE_2               = 32553,
    SPELL_WARLOCK_SOULSHATTER                       = 32835,
    SPELL_WARLOCK_UNSTABLE_AFFLICTION_DISPEL        = 31117
};

enum WarlockSpellIcons
{
    WARLOCK_ICON_ID_IMPROVED_LIFE_TAP               = 208,
    WARLOCK_ICON_ID_MANA_FEED                       = 1982
};

// 710, 18647 - Banish
class spell_warl_banish : public SpellScriptLoader
>>>>>>> 80265725
{
    public:
        spell_warl_banish() : SpellScriptLoader("spell_warl_banish") { }

        class spell_warl_banish_SpellScript : public SpellScript
        {
            PrepareSpellScript(spell_warl_banish_SpellScript);

            bool Load()
            {
                _removed = false;
                return true;
            }

            void HandleBanish()
            {
                if (Unit* target = GetHitUnit())
                {
                    if (target->GetAuraEffect(SPELL_AURA_SCHOOL_IMMUNITY, SPELLFAMILY_WARLOCK, 0, 0x08000000, 0))
                    {
<<<<<<< HEAD
                        CreatureTemplate const* ci = sObjectMgr->GetCreatureTemplate(targetCreature->GetEntry());
                        switch (ci->family)
                        {
                        case CREATURE_FAMILY_SUCCUBUS:
                            targetCreature->CastSpell(targetCreature, WARLOCK_DEMONIC_EMPOWERMENT_SUCCUBUS, true);
                            break;
                        case CREATURE_FAMILY_VOIDWALKER:
                        {
                            SpellInfo const* spellInfo = sSpellMgr->GetSpellInfo(WARLOCK_DEMONIC_EMPOWERMENT_VOIDWALKER);
                            int32 hp = int32(targetCreature->CountPctFromMaxHealth(GetCaster()->CalculateSpellDamage(targetCreature, spellInfo, 0)));
                            targetCreature->CastCustomSpell(targetCreature, WARLOCK_DEMONIC_EMPOWERMENT_VOIDWALKER, &hp, NULL, NULL, true);
                            break;
                        }
                        case CREATURE_FAMILY_FELGUARD:
                            targetCreature->CastSpell(targetCreature, WARLOCK_DEMONIC_EMPOWERMENT_FELGUARD, true);
                            break;
                        case CREATURE_FAMILY_FELHUNTER:
                            targetCreature->CastSpell(targetCreature, WARLOCK_DEMONIC_EMPOWERMENT_FELHUNTER, true);
                            break;
                        case CREATURE_FAMILY_IMP:
                            targetCreature->CastSpell(targetCreature, WARLOCK_DEMONIC_EMPOWERMENT_IMP, true);
                            break;
                        }
=======
                        // No need to remove old aura since its removed due to not stack by current Banish aura
                        PreventHitDefaultEffect(EFFECT_0);
                        PreventHitDefaultEffect(EFFECT_1);
                        PreventHitDefaultEffect(EFFECT_2);
                        _removed = true;
>>>>>>> 80265725
                    }
                }
            }

            void RemoveAura()
            {
                if (_removed)
                    PreventHitAura();
            }

            void Register()
            {
                BeforeHit += SpellHitFn(spell_warl_banish_SpellScript::HandleBanish);
                AfterHit += SpellHitFn(spell_warl_banish_SpellScript::RemoveAura);
            }

            bool _removed;
        };

        SpellScript* GetSpellScript() const
        {
            return new spell_warl_banish_SpellScript();
        }
};

<<<<<<< HEAD
// 6201 Create Healthstone
=======
// 6201 - Create Healthstone (and ranks)
>>>>>>> 80265725
class spell_warl_create_healthstone : public SpellScriptLoader
{
    public:
        spell_warl_create_healthstone() : SpellScriptLoader("spell_warl_create_healthstone") { }

        class spell_warl_create_healthstone_SpellScript : public SpellScript
        {
            PrepareSpellScript(spell_warl_create_healthstone_SpellScript);

            static uint32 const iTypes[8][3];

            bool Validate(SpellInfo const* /*spellInfo*/)
            {
                if (!sSpellMgr->GetSpellInfo(SPELL_WARLOCK_IMPROVED_HEALTHSTONE_R1) || !sSpellMgr->GetSpellInfo(SPELL_WARLOCK_IMPROVED_HEALTHSTONE_R2))
                    return false;
                return true;
            }

            SpellCastResult CheckCast()
            {
                if (Player* caster = GetCaster()->ToPlayer())
                {
                    uint8 spellRank = sSpellMgr->GetSpellRank(GetSpellInfo()->Id);
                    ItemPosCountVec dest;
                    InventoryResult msg = caster->CanStoreNewItem(NULL_BAG, NULL_SLOT, dest, iTypes[spellRank - 1][0], 1, NULL);
                    if (msg != EQUIP_ERR_OK)
                        return SPELL_FAILED_TOO_MANY_OF_ITEM;
                }
                return SPELL_CAST_OK;
            }

            void HandleScriptEffect(SpellEffIndex effIndex)
            {
                if (Unit* unitTarget = GetHitUnit())
                {
                    uint32 rank = 0;
                    // Improved Healthstone
                    if (AuraEffect const* aurEff = unitTarget->GetDummyAuraEffect(SPELLFAMILY_WARLOCK, 284, 0))
                    {
                        switch (aurEff->GetId())
                        {
                            case SPELL_WARLOCK_IMPROVED_HEALTHSTONE_R1:
                                rank = 1;
                                break;
                            case SPELL_WARLOCK_IMPROVED_HEALTHSTONE_R2:
                                rank = 2;
                                break;
                            default:
                                sLog->outError(LOG_FILTER_SPELLS_AURAS, "Unknown rank of Improved Healthstone id: %d", aurEff->GetId());
                                break;
                        }
                    }
                    uint8 spellRank = sSpellMgr->GetSpellRank(GetSpellInfo()->Id);
                    if (spellRank > 0 && spellRank <= 8)
                        CreateItem(effIndex, iTypes[spellRank - 1][rank]);
                }
            }

            void Register()
            {
                OnEffectHitTarget += SpellEffectFn(spell_warl_create_healthstone_SpellScript::HandleScriptEffect, EFFECT_0, SPELL_EFFECT_SCRIPT_EFFECT);
                OnCheckCast += SpellCheckCastFn(spell_warl_create_healthstone_SpellScript::CheckCast);
            }
        };

        SpellScript* GetSpellScript() const
        {
            return new spell_warl_create_healthstone_SpellScript();
        }
};

uint32 const spell_warl_create_healthstone::spell_warl_create_healthstone_SpellScript::iTypes[8][3] = {
    { 5512, 19004, 19005},              // Minor Healthstone
    { 5511, 19006, 19007},              // Lesser Healthstone
    { 5509, 19008, 19009},              // Healthstone
    { 5510, 19010, 19011},              // Greater Healthstone
    { 9421, 19012, 19013},              // Major Healthstone
    {22103, 22104, 22105},              // Master Healthstone
    {36889, 36890, 36891},              // Demonic Healthstone
    {36892, 36893, 36894}               // Fel Healthstone
};

<<<<<<< HEAD
// 47422 Everlasting Affliction
/// Updated 4.3.4
class spell_warl_everlasting_affliction : public SpellScriptLoader
=======
// -603 - Curse of Doom
class spell_warl_curse_of_doom : public SpellScriptLoader
>>>>>>> 80265725
{
    public:
        spell_warl_curse_of_doom() : SpellScriptLoader("spell_warl_curse_of_doom") { }

        class spell_warl_curse_of_doom_AuraScript : public AuraScript
        {
            PrepareAuraScript(spell_warl_curse_of_doom_AuraScript);

            bool Validate(SpellInfo const* /*spell*/)
            {
                if (!sSpellMgr->GetSpellInfo(SPELL_WARLOCK_CURSE_OF_DOOM_EFFECT))
                    return false;
                return true;
            }

            bool Load()
            {
                return GetCaster() && GetCaster()->GetTypeId() == TYPEID_PLAYER;
            }

            void OnRemove(AuraEffect const* aurEff, AuraEffectHandleModes /*mode*/)
            {
                if (!GetCaster())
                    return;

                AuraRemoveMode removeMode = GetTargetApplication()->GetRemoveMode();
                if (removeMode != AURA_REMOVE_BY_DEATH || !IsExpired())
                    return;

                if (GetCaster()->ToPlayer()->isHonorOrXPTarget(GetTarget()))
                    GetCaster()->CastSpell(GetTarget(), SPELL_WARLOCK_CURSE_OF_DOOM_EFFECT, true, NULL, aurEff);
            }

            void Register()
            {
                 AfterEffectRemove += AuraEffectRemoveFn(spell_warl_curse_of_doom_AuraScript::OnRemove, EFFECT_0, SPELL_AURA_PERIODIC_DAMAGE, AURA_EFFECT_HANDLE_REAL);
            }
        };

        AuraScript* GetAuraScript() const
        {
            return new spell_warl_curse_of_doom_AuraScript();
        }
};

<<<<<<< HEAD
// 27285 Seed of Corruption
/// Updated 4.3.4
class spell_warl_seed_of_corruption : public SpellScriptLoader
=======
// 48018 - Demonic Circle Summon
class spell_warl_demonic_circle_summon : public SpellScriptLoader
{
    public:
        spell_warl_demonic_circle_summon() : SpellScriptLoader("spell_warl_demonic_circle_summon") { }

        class spell_warl_demonic_circle_summon_AuraScript : public AuraScript
        {
            PrepareAuraScript(spell_warl_demonic_circle_summon_AuraScript);

            void HandleRemove(AuraEffect const* /*aurEff*/, AuraEffectHandleModes mode)
            {
                // If effect is removed by expire remove the summoned demonic circle too.
                if (!(mode & AURA_EFFECT_HANDLE_REAPPLY))
                    GetTarget()->RemoveGameObject(GetId(), true);

                GetTarget()->RemoveAura(SPELL_WARLOCK_DEMONIC_CIRCLE_ALLOW_CAST);
            }

            void HandleDummyTick(AuraEffect const* /*aurEff*/)
            {
                if (GameObject* circle = GetTarget()->GetGameObject(GetId()))
                {
                    // Here we check if player is in demonic circle teleport range, if so add
                    // WARLOCK_DEMONIC_CIRCLE_ALLOW_CAST; allowing him to cast the WARLOCK_DEMONIC_CIRCLE_TELEPORT.
                    // If not in range remove the WARLOCK_DEMONIC_CIRCLE_ALLOW_CAST.

                    SpellInfo const* spellInfo = sSpellMgr->GetSpellInfo(SPELL_WARLOCK_DEMONIC_CIRCLE_TELEPORT);

                    if (GetTarget()->IsWithinDist(circle, spellInfo->GetMaxRange(true)))
                    {
                        if (!GetTarget()->HasAura(SPELL_WARLOCK_DEMONIC_CIRCLE_ALLOW_CAST))
                            GetTarget()->CastSpell(GetTarget(), SPELL_WARLOCK_DEMONIC_CIRCLE_ALLOW_CAST, true);
                    }
                    else
                        GetTarget()->RemoveAura(SPELL_WARLOCK_DEMONIC_CIRCLE_ALLOW_CAST);
                }
            }

            void Register()
            {
                OnEffectRemove += AuraEffectApplyFn(spell_warl_demonic_circle_summon_AuraScript::HandleRemove, EFFECT_0, SPELL_AURA_PERIODIC_DUMMY, AURA_EFFECT_HANDLE_REAL_OR_REAPPLY_MASK);
                OnEffectPeriodic += AuraEffectPeriodicFn(spell_warl_demonic_circle_summon_AuraScript::HandleDummyTick, EFFECT_0, SPELL_AURA_PERIODIC_DUMMY);
            }
        };

        AuraScript* GetAuraScript() const
        {
            return new spell_warl_demonic_circle_summon_AuraScript();
        }
};

// 48020 - Demonic Circle Teleport
class spell_warl_demonic_circle_teleport : public SpellScriptLoader
{
    public:
        spell_warl_demonic_circle_teleport() : SpellScriptLoader("spell_warl_demonic_circle_teleport") { }

        class spell_warl_demonic_circle_teleport_AuraScript : public AuraScript
        {
            PrepareAuraScript(spell_warl_demonic_circle_teleport_AuraScript);

            void HandleTeleport(AuraEffect const* /*aurEff*/, AuraEffectHandleModes /*mode*/)
            {
                if (Player* player = GetTarget()->ToPlayer())
                {
                    if (GameObject* circle = player->GetGameObject(SPELL_WARLOCK_DEMONIC_CIRCLE_SUMMON))
                    {
                        player->NearTeleportTo(circle->GetPositionX(), circle->GetPositionY(), circle->GetPositionZ(), circle->GetOrientation());
                        player->RemoveMovementImpairingAuras();
                    }
                }
            }

            void Register()
            {
                OnEffectApply += AuraEffectApplyFn(spell_warl_demonic_circle_teleport_AuraScript::HandleTeleport, EFFECT_0, SPELL_AURA_MECHANIC_IMMUNITY, AURA_EFFECT_HANDLE_REAL);
            }
        };

        AuraScript* GetAuraScript() const
        {
            return new spell_warl_demonic_circle_teleport_AuraScript();
        }
};

// 47193 - Demonic Empowerment
class spell_warl_demonic_empowerment : public SpellScriptLoader
>>>>>>> 80265725
{
    public:
        spell_warl_demonic_empowerment() : SpellScriptLoader("spell_warl_demonic_empowerment") { }

        class spell_warl_demonic_empowerment_SpellScript : public SpellScript
        {
            PrepareSpellScript(spell_warl_demonic_empowerment_SpellScript);

            bool Validate(SpellInfo const* /*spellInfo*/)
            {
                if (!sSpellMgr->GetSpellInfo(SPELL_WARLOCK_DEMONIC_EMPOWERMENT_SUCCUBUS) || !sSpellMgr->GetSpellInfo(SPELL_WARLOCK_DEMONIC_EMPOWERMENT_VOIDWALKER) || !sSpellMgr->GetSpellInfo(SPELL_WARLOCK_DEMONIC_EMPOWERMENT_FELGUARD) || !sSpellMgr->GetSpellInfo(SPELL_WARLOCK_DEMONIC_EMPOWERMENT_FELHUNTER) || !sSpellMgr->GetSpellInfo(SPELL_WARLOCK_DEMONIC_EMPOWERMENT_IMP))
                    return false;
                return true;
            }

            void HandleScriptEffect(SpellEffIndex /*effIndex*/)
            {
                if (Creature* targetCreature = GetHitCreature())
                {
                    if (targetCreature->isPet())
                    {
                        CreatureTemplate const* ci = sObjectMgr->GetCreatureTemplate(targetCreature->GetEntry());
                        switch (ci->family)
                        {
                            case CREATURE_FAMILY_SUCCUBUS:
                                targetCreature->CastSpell(targetCreature, SPELL_WARLOCK_DEMONIC_EMPOWERMENT_SUCCUBUS, true);
                                break;
                            case CREATURE_FAMILY_VOIDWALKER:
                            {
                                SpellInfo const* spellInfo = sSpellMgr->GetSpellInfo(SPELL_WARLOCK_DEMONIC_EMPOWERMENT_VOIDWALKER);
                                int32 hp = int32(targetCreature->CountPctFromMaxHealth(GetCaster()->CalculateSpellDamage(targetCreature, spellInfo, 0)));
                                targetCreature->CastCustomSpell(targetCreature, SPELL_WARLOCK_DEMONIC_EMPOWERMENT_VOIDWALKER, &hp, NULL, NULL, true);
                                //unitTarget->CastSpell(unitTarget, 54441, true);
                                break;
                            }
                            case CREATURE_FAMILY_FELGUARD:
                                targetCreature->CastSpell(targetCreature, SPELL_WARLOCK_DEMONIC_EMPOWERMENT_FELGUARD, true);
                                break;
                            case CREATURE_FAMILY_FELHUNTER:
                                targetCreature->CastSpell(targetCreature, SPELL_WARLOCK_DEMONIC_EMPOWERMENT_FELHUNTER, true);
                                break;
                            case CREATURE_FAMILY_IMP:
                                targetCreature->CastSpell(targetCreature, SPELL_WARLOCK_DEMONIC_EMPOWERMENT_IMP, true);
                                break;
                        }
                    }
                }
            }

            void Register()
            {
                OnEffectHitTarget += SpellEffectFn(spell_warl_demonic_empowerment_SpellScript::HandleScriptEffect, EFFECT_0, SPELL_EFFECT_SCRIPT_EFFECT);
            }
        };

        SpellScript* GetSpellScript() const
        {
            return new spell_warl_demonic_empowerment_SpellScript();
        }
};

<<<<<<< HEAD
// 29858 Soulshatter
/// Updated 4.3.4
class spell_warl_soulshatter : public SpellScriptLoader
=======
// 47422 - Everlasting Affliction
class spell_warl_everlasting_affliction : public SpellScriptLoader
{
    public:
        spell_warl_everlasting_affliction() : SpellScriptLoader("spell_warl_everlasting_affliction") { }

        class spell_warl_everlasting_affliction_SpellScript : public SpellScript
        {
            PrepareSpellScript(spell_warl_everlasting_affliction_SpellScript);

            void HandleScriptEffect(SpellEffIndex /*effIndex*/)
            {
                if (Unit* unitTarget = GetHitUnit())
                    // Refresh corruption on target
                    if (AuraEffect* aur = unitTarget->GetAuraEffect(SPELL_AURA_PERIODIC_DAMAGE, SPELLFAMILY_WARLOCK, 0x2, 0, 0, GetCaster()->GetGUID()))
                        aur->GetBase()->RefreshDuration();
            }

            void Register()
            {
                OnEffectHitTarget += SpellEffectFn(spell_warl_everlasting_affliction_SpellScript::HandleScriptEffect, EFFECT_0, SPELL_EFFECT_SCRIPT_EFFECT);
            }
        };

        SpellScript* GetSpellScript() const
        {
            return new spell_warl_everlasting_affliction_SpellScript();
        }
};

// -48181 - Haunt
class spell_warl_haunt : public SpellScriptLoader
>>>>>>> 80265725
{
    public:
        spell_warl_haunt() : SpellScriptLoader("spell_warl_haunt") { }

        class spell_warl_haunt_SpellScript : public SpellScript
        {
            PrepareSpellScript(spell_warl_haunt_SpellScript);

            void HandleOnHit()
            {
                if (Aura* aura = GetHitAura())
                    if (AuraEffect* aurEff = aura->GetEffect(EFFECT_1))
                        aurEff->SetAmount(CalculatePct(aurEff->GetAmount(), GetHitDamage()));
            }

            void Register()
            {
                OnHit += SpellHitFn(spell_warl_haunt_SpellScript::HandleOnHit);
            }
        };

        class spell_warl_haunt_AuraScript : public AuraScript
        {
            PrepareAuraScript(spell_warl_haunt_AuraScript);

            bool Validate(SpellInfo const* /*spell*/)
            {
<<<<<<< HEAD
                if (!sSpellMgr->GetSpellInfo(WARLOCK_SOULSHATTER))
=======
                if (!sSpellMgr->GetSpellInfo(SPELL_WARLOCK_HAUNT_HEAL))
>>>>>>> 80265725
                    return false;
                return true;
            }

            void HandleRemove(AuraEffect const* aurEff, AuraEffectHandleModes /*mode*/)
            {
<<<<<<< HEAD
                Unit* caster = GetCaster();
                if (Unit* target = GetHitUnit())
                    if (target->CanHaveThreatList() && target->getThreatManager().getThreat(caster) > 0.0f)
                        caster->CastSpell(target, WARLOCK_SOULSHATTER, true);
=======
                if (Unit* caster = GetCaster())
                {
                    int32 amount = aurEff->GetAmount();
                    GetTarget()->CastCustomSpell(caster, SPELL_WARLOCK_HAUNT_HEAL, &amount, NULL, NULL, true, NULL, aurEff, GetCasterGUID());
                }
>>>>>>> 80265725
            }

            void Register()
            {
                OnEffectRemove += AuraEffectApplyFn(spell_warl_haunt_AuraScript::HandleRemove, EFFECT_1, SPELL_AURA_DUMMY, AURA_EFFECT_HANDLE_REAL_OR_REAPPLY_MASK);
            }
        };

        SpellScript* GetSpellScript() const
        {
            return new spell_warl_haunt_SpellScript();
        }

        AuraScript* GetAuraScript() const
        {
            return new spell_warl_haunt_AuraScript();
        }
};

<<<<<<< HEAD
// 1454 Life Tap
/// Updated 4.3.4
=======
// -755 - Health Funnel
class spell_warl_health_funnel : public SpellScriptLoader
{
    public:
        spell_warl_health_funnel() : SpellScriptLoader("spell_warl_health_funnel") { }

        class spell_warl_health_funnel_AuraScript : public AuraScript
        {
            PrepareAuraScript(spell_warl_health_funnel_AuraScript);

            void ApplyEffect(AuraEffect const* /*aurEff*/, AuraEffectHandleModes /*mode*/)
            {
                Unit* caster = GetCaster();
                if (!caster)
                    return;

                Unit* target = GetTarget();
                if (caster->HasAura(SPELL_WARLOCK_IMPROVED_HEALTH_FUNNEL_R2))
                    target->CastSpell(target, SPELL_WARLOCK_IMPROVED_HEALTH_FUNNEL_BUFF_R2, true);
                else if (caster->HasAura(SPELL_WARLOCK_IMPROVED_HEALTH_FUNNEL_R1))
                    target->CastSpell(target, SPELL_WARLOCK_IMPROVED_HEALTH_FUNNEL_BUFF_R1, true);
            }

            void RemoveEffect(AuraEffect const* /*aurEff*/, AuraEffectHandleModes /*mode*/)
            {
                Unit* target = GetTarget();
                target->RemoveAurasDueToSpell(SPELL_WARLOCK_IMPROVED_HEALTH_FUNNEL_BUFF_R1);
                target->RemoveAurasDueToSpell(SPELL_WARLOCK_IMPROVED_HEALTH_FUNNEL_BUFF_R2);
            }

            void Register()
            {
                OnEffectRemove += AuraEffectRemoveFn(spell_warl_health_funnel_AuraScript::RemoveEffect, EFFECT_0, SPELL_AURA_PERIODIC_HEAL, AURA_EFFECT_HANDLE_REAL);
                OnEffectApply += AuraEffectApplyFn(spell_warl_health_funnel_AuraScript::ApplyEffect, EFFECT_0, SPELL_AURA_PERIODIC_HEAL, AURA_EFFECT_HANDLE_REAL);
            }
        };

        AuraScript* GetAuraScript() const
        {
            return new spell_warl_health_funnel_AuraScript();
        }
};

// -1454 - Life Tap
>>>>>>> 80265725
class spell_warl_life_tap : public SpellScriptLoader
{
    public:
        spell_warl_life_tap() : SpellScriptLoader("spell_warl_life_tap") { }

        class spell_warl_life_tap_SpellScript : public SpellScript
        {
            PrepareSpellScript(spell_warl_life_tap_SpellScript);

            bool Load()
            {
                return GetCaster()->GetTypeId() == TYPEID_PLAYER;
            }

            bool Validate(SpellInfo const* /*spell*/)
            {
<<<<<<< HEAD
                if (!sSpellMgr->GetSpellInfo(WARLOCK_LIFE_TAP_ENERGIZE) || !sSpellMgr->GetSpellInfo(WARLOCK_LIFE_TAP_ENERGIZE_2))
=======
                if (!sSpellMgr->GetSpellInfo(SPELL_WARLOCK_LIFE_TAP_ENERGIZE) || !sSpellMgr->GetSpellInfo(SPELL_WARLOCK_LIFE_TAP_ENERGIZE_2))
>>>>>>> 80265725
                    return false;
                return true;
            }

            void HandleDummy(SpellEffIndex /*effIndex*/)
            {
                Player* caster = GetCaster()->ToPlayer();
                if (Unit* target = GetHitUnit())
                {
                    int32 damage = caster->CountPctFromMaxHealth(GetSpellInfo()->Effects[EFFECT_2].CalcValue());
                    int32 mana = CalculatePct(damage, GetSpellInfo()->Effects[EFFECT_1].CalcValue());

                    // Shouldn't Appear in Combat Log
                    target->ModifyHealth(-damage);

                    // Improved Life Tap mod
<<<<<<< HEAD
                    if (AuraEffect const* aurEff = caster->GetDummyAuraEffect(SPELLFAMILY_WARLOCK, WARLOCK_IMPROVED_LIFE_TAP_ICON_ID, 0))
                        AddPct(mana, aurEff->GetAmount());

                    caster->CastCustomSpell(target, WARLOCK_LIFE_TAP_ENERGIZE, &mana, NULL, NULL, false);

                    // Mana Feed
                    if (AuraEffect const* aurEff = caster->GetAuraEffect(SPELL_AURA_ADD_FLAT_MODIFIER, SPELLFAMILY_WARLOCK, WARLOCK_MANA_FEED_ICON_ID, 0))
=======
                    if (AuraEffect const* aurEff = caster->GetDummyAuraEffect(SPELLFAMILY_WARLOCK, WARLOCK_ICON_ID_IMPROVED_LIFE_TAP, 0))
                        AddPct(mana, aurEff->GetAmount());

                    caster->CastCustomSpell(target, SPELL_WARLOCK_LIFE_TAP_ENERGIZE, &mana, NULL, NULL, false);

                    // Mana Feed
                    int32 manaFeedVal = 0;
                    if (AuraEffect const* aurEff = caster->GetAuraEffect(SPELL_AURA_ADD_FLAT_MODIFIER, SPELLFAMILY_WARLOCK, WARLOCK_ICON_ID_MANA_FEED, 0))
                        manaFeedVal = aurEff->GetAmount();

                    if (manaFeedVal > 0)
>>>>>>> 80265725
                    {
                        int32 manaFeedVal = aurEff->GetAmount();
                        ApplyPct(manaFeedVal, mana);
<<<<<<< HEAD
                        caster->CastCustomSpell(caster, WARLOCK_LIFE_TAP_ENERGIZE_2, &manaFeedVal, NULL, NULL, true, NULL);
=======
                        caster->CastCustomSpell(caster, SPELL_WARLOCK_LIFE_TAP_ENERGIZE_2, &manaFeedVal, NULL, NULL, true, NULL);
>>>>>>> 80265725
                    }
                }
            }

            SpellCastResult CheckCast()
            {
                if (int32(GetCaster()->GetHealth()) > int32(GetCaster()->CountPctFromMaxHealth(GetSpellInfo()->Effects[EFFECT_2].CalcValue())))
                    return SPELL_CAST_OK;
                return SPELL_FAILED_FIZZLE;
            }

            void Register()
            {
                OnEffectHitTarget += SpellEffectFn(spell_warl_life_tap_SpellScript::HandleDummy, EFFECT_0, SPELL_EFFECT_DUMMY);
                OnCheckCast += SpellCheckCastFn(spell_warl_life_tap_SpellScript::CheckCast);
            }
        };

        SpellScript* GetSpellScript() const
        {
            return new spell_warl_life_tap_SpellScript();
        }
};

<<<<<<< HEAD
// 48018 Demonic Circle: Summon
/// Updated 4.3.4
class spell_warl_demonic_circle_summon : public SpellScriptLoader
=======
// 18541 - Ritual of Doom Effect
class spell_warl_ritual_of_doom_effect : public SpellScriptLoader
>>>>>>> 80265725
{
    public:
        spell_warl_ritual_of_doom_effect() : SpellScriptLoader("spell_warl_ritual_of_doom_effect") { }

        class spell_warl_ritual_of_doom_effect_SpellScript : public SpellScript
        {
            PrepareSpellScript(spell_warl_ritual_of_doom_effect_SpellScript);

            void HandleDummy(SpellEffIndex /*effIndex*/)
            {
                Unit* caster = GetCaster();
                caster->CastSpell(caster, GetEffectValue(), true);
            }

            void Register()
            {
                OnEffectHit += SpellEffectFn(spell_warl_ritual_of_doom_effect_SpellScript::HandleDummy, EFFECT_0, SPELL_EFFECT_DUMMY);
            }
        };

        SpellScript* GetSpellScript() const
        {
            return new spell_warl_ritual_of_doom_effect_SpellScript();
        }
};

<<<<<<< HEAD
// 48020 Demonic Circle: Teleport
/// Updated 4.3.4
class spell_warl_demonic_circle_teleport : public SpellScriptLoader
=======
// -27285 - Seed of Corruption
class spell_warl_seed_of_corruption : public SpellScriptLoader
>>>>>>> 80265725
{
    public:
        spell_warl_seed_of_corruption() : SpellScriptLoader("spell_warl_seed_of_corruption") { }

        class spell_warl_seed_of_corruption_SpellScript : public SpellScript
        {
            PrepareSpellScript(spell_warl_seed_of_corruption_SpellScript);

            void FilterTargets(std::list<WorldObject*>& targets)
            {
                if (GetExplTargetUnit())
                    targets.remove(GetExplTargetUnit());
            }

            void Register()
            {
                OnObjectAreaTargetSelect += SpellObjectAreaTargetSelectFn(spell_warl_seed_of_corruption_SpellScript::FilterTargets, EFFECT_0, TARGET_UNIT_DEST_AREA_ENEMY);
            }
        };

        SpellScript* GetSpellScript() const
        {
            return new spell_warl_seed_of_corruption_SpellScript();
        }
};

<<<<<<< HEAD
// 48181 Haunt
/// Updated 4.3.4
class spell_warl_haunt : public SpellScriptLoader
=======
// 29858 - Soulshatter
class spell_warl_soulshatter : public SpellScriptLoader
>>>>>>> 80265725
{
    public:
        spell_warl_soulshatter() : SpellScriptLoader("spell_warl_soulshatter") { }

        class spell_warl_soulshatter_SpellScript : public SpellScript
        {
            PrepareSpellScript(spell_warl_soulshatter_SpellScript);

            bool Validate(SpellInfo const* /*spell*/)
            {
                if (!sSpellMgr->GetSpellInfo(SPELL_WARLOCK_SOULSHATTER))
                    return false;
                return true;
            }

            void HandleDummy(SpellEffIndex /*effIndex*/)
            {
                Unit* caster = GetCaster();
                if (Unit* target = GetHitUnit())
                {
                    if (target->CanHaveThreatList() && target->getThreatManager().getThreat(caster) > 0.0f)
                        caster->CastSpell(target, SPELL_WARLOCK_SOULSHATTER, true);
                }
            }

            void Register()
            {
                OnEffectHitTarget += SpellEffectFn(spell_warl_soulshatter_SpellScript::HandleDummy, EFFECT_0, SPELL_EFFECT_DUMMY);
            }
        };

        SpellScript* GetSpellScript() const
        {
            return new spell_warl_soulshatter_SpellScript();
        }
};

<<<<<<< HEAD
/// Updated 4.3.4
=======
// -30108 - Unstable Affliction
>>>>>>> 80265725
class spell_warl_unstable_affliction : public SpellScriptLoader
{
    public:
        spell_warl_unstable_affliction() : SpellScriptLoader("spell_warl_unstable_affliction") { }

        class spell_warl_unstable_affliction_AuraScript : public AuraScript
        {
            PrepareAuraScript(spell_warl_unstable_affliction_AuraScript);

            bool Validate(SpellInfo const* /*spell*/)
            {
                if (!sSpellMgr->GetSpellInfo(SPELL_WARLOCK_UNSTABLE_AFFLICTION_DISPEL))
                    return false;
                return true;
            }

            void HandleDispel(DispelInfo* dispelInfo)
            {
                if (Unit* caster = GetCaster())
                    if (AuraEffect const* aurEff = GetEffect(EFFECT_0))
                    {
                        int32 damage = aurEff->GetAmount() * 9;
                        // backfire damage and silence
                        caster->CastCustomSpell(dispelInfo->GetDispeller(), SPELL_WARLOCK_UNSTABLE_AFFLICTION_DISPEL, &damage, NULL, NULL, true, NULL, aurEff);
                    }
            }

            void Register()
            {
                AfterDispel += AuraDispelFn(spell_warl_unstable_affliction_AuraScript::HandleDispel);
            }
        };

        AuraScript* GetAuraScript() const
        {
            return new spell_warl_unstable_affliction_AuraScript();
        }
};

<<<<<<< HEAD
// 603 Bane of Doom
/// Updated 4.3.4
class spell_warl_bane_of_doom : public SpellScriptLoader
{
    public:
        spell_warl_bane_of_doom() : SpellScriptLoader("spell_warl_bane_of_doom") { }

        class spell_warl_curse_of_doom_AuraScript : public AuraScript
        {
            PrepareAuraScript(spell_warl_curse_of_doom_AuraScript);

            bool Validate(SpellInfo const* /*spell*/)
            {
                if (!sSpellMgr->GetSpellInfo(WARLOCK_BANE_OF_DOOM_EFFECT))
                    return false;
                return true;
            }

            bool Load()
            {
                return GetCaster() && GetCaster()->GetTypeId() == TYPEID_PLAYER;
            }

            void OnRemove(AuraEffect const* aurEff, AuraEffectHandleModes /*mode*/)
            {
                if (!GetCaster())
                    return;

                AuraRemoveMode removeMode = GetTargetApplication()->GetRemoveMode();
                if (removeMode != AURA_REMOVE_BY_DEATH || !IsExpired())
                    return;

                if (GetCaster()->ToPlayer()->isHonorOrXPTarget(GetTarget()))
                    GetCaster()->CastSpell(GetTarget(), WARLOCK_BANE_OF_DOOM_EFFECT, true, NULL, aurEff);
            }

            void Register()
            {
                 AfterEffectRemove += AuraEffectRemoveFn(spell_warl_curse_of_doom_AuraScript::OnRemove, EFFECT_0, SPELL_AURA_PERIODIC_DAMAGE, AURA_EFFECT_HANDLE_REAL);
            }
        };

        AuraScript* GetAuraScript() const
        {
            return new spell_warl_curse_of_doom_AuraScript();
        }
};

// 755 Health Funnel
/// Updated 4.3.4
class spell_warl_health_funnel : public SpellScriptLoader
{
public:
    spell_warl_health_funnel() : SpellScriptLoader("spell_warl_health_funnel") { }

    class spell_warl_health_funnel_AuraScript : public AuraScript
    {
        PrepareAuraScript(spell_warl_health_funnel_AuraScript);

        void ApplyEffect(AuraEffect const* /*aurEff*/, AuraEffectHandleModes /*mode*/)
        {
            Unit* caster = GetCaster();
            if (!caster)
                return;

            Unit* target = GetTarget();
            if (caster->HasAura(WARLOCK_IMPROVED_HEALTH_FUNNEL_R2))
                target->CastSpell(target, WARLOCK_IMPROVED_HEALTH_FUNNEL_BUFF_R2, true);
            else if (caster->HasAura(WARLOCK_IMPROVED_HEALTH_FUNNEL_R1))
                target->CastSpell(target, WARLOCK_IMPROVED_HEALTH_FUNNEL_BUFF_R1, true);
        }

        void RemoveEffect(AuraEffect const* /*aurEff*/, AuraEffectHandleModes /*mode*/)
        {
            Unit* target = GetTarget();
            target->RemoveAurasDueToSpell(WARLOCK_IMPROVED_HEALTH_FUNNEL_BUFF_R1);
            target->RemoveAurasDueToSpell(WARLOCK_IMPROVED_HEALTH_FUNNEL_BUFF_R2);
        }

        void Register()
        {
            OnEffectRemove += AuraEffectRemoveFn(spell_warl_health_funnel_AuraScript::RemoveEffect, EFFECT_0, SPELL_AURA_PERIODIC_HEAL, AURA_EFFECT_HANDLE_REAL);
            OnEffectApply += AuraEffectApplyFn(spell_warl_health_funnel_AuraScript::ApplyEffect, EFFECT_0, SPELL_AURA_PERIODIC_HEAL, AURA_EFFECT_HANDLE_REAL);
        }
    };

    AuraScript* GetAuraScript() const
    {
        return new spell_warl_health_funnel_AuraScript();
    }
};

=======
>>>>>>> 80265725
void AddSC_warlock_spell_scripts()
{
    new spell_warl_banish();
    new spell_warl_create_healthstone();
    new spell_warl_curse_of_doom();
    new spell_warl_demonic_circle_summon();
    new spell_warl_demonic_circle_teleport();
    new spell_warl_demonic_empowerment();
    new spell_warl_everlasting_affliction();
<<<<<<< HEAD
=======
    new spell_warl_haunt();
    new spell_warl_health_funnel();
    new spell_warl_life_tap();
    new spell_warl_ritual_of_doom_effect();
>>>>>>> 80265725
    new spell_warl_seed_of_corruption();
    new spell_warl_soulshatter();
    new spell_warl_unstable_affliction();
<<<<<<< HEAD
    new spell_warl_bane_of_doom();
    new spell_warl_health_funnel();
=======
>>>>>>> 80265725
}<|MERGE_RESOLUTION|>--- conflicted
+++ resolved
@@ -28,91 +28,7 @@
 
 enum WarlockSpells
 {
-<<<<<<< HEAD
-    WARLOCK_DEMONIC_EMPOWERMENT_SUCCUBUS    = 54435,
-    WARLOCK_DEMONIC_EMPOWERMENT_VOIDWALKER  = 54443,
-    WARLOCK_DEMONIC_EMPOWERMENT_FELGUARD    = 54508,
-    WARLOCK_DEMONIC_EMPOWERMENT_FELHUNTER   = 54509,
-    WARLOCK_DEMONIC_EMPOWERMENT_IMP         = 54444,
-    WARLOCK_IMPROVED_HEALTHSTONE_R1         = 18692,
-    WARLOCK_IMPROVED_HEALTHSTONE_R2         = 18693,
-    WARLOCK_DEMONIC_CIRCLE_SUMMON           = 48018,
-    WARLOCK_DEMONIC_CIRCLE_TELEPORT         = 48020,
-    WARLOCK_DEMONIC_CIRCLE_ALLOW_CAST       = 62388,
-    WARLOCK_HAUNT                           = 48181,
-    WARLOCK_HAUNT_HEAL                      = 48210,
-    WARLOCK_UNSTABLE_AFFLICTION_DISPEL      = 31117,
-    WARLOCK_BANE_OF_DOOM_EFFECT             = 18662,
-    WARLOCK_IMPROVED_HEALTH_FUNNEL_R1       = 18703,
-    WARLOCK_IMPROVED_HEALTH_FUNNEL_R2       = 18704,
-    WARLOCK_IMPROVED_HEALTH_FUNNEL_BUFF_R1  = 60955,
-    WARLOCK_IMPROVED_HEALTH_FUNNEL_BUFF_R2  = 60956,
-    WARLOCK_SOULSHATTER                     = 32835,
-    WARLOCK_LIFE_TAP_ENERGIZE               = 31818,
-    WARLOCK_LIFE_TAP_ENERGIZE_2             = 32553,
-    WARLOCK_IMPROVED_LIFE_TAP_ICON_ID       = 208,
-    WARLOCK_MANA_FEED_ICON_ID               = 1982,
-};
-
-/// Updated 4.3.4
-class spell_warl_banish : public SpellScriptLoader
-{
-public:
-    spell_warl_banish() : SpellScriptLoader("spell_warl_banish") { }
-
-    class spell_warl_banish_SpellScript : public SpellScript
-    {
-        PrepareSpellScript(spell_warl_banish_SpellScript);
-
-        bool Load()
-        {
-            _removed = false;
-            return true;
-        }
-
-        void HandleBanish()
-        {
-            /// Casting Banish on a banished target will cancel the effect
-            /// Check if the target already has Banish, if so, do nothing.
-            if (Unit* target = GetHitUnit())
-            {
-                if (target->GetAuraEffect(SPELL_AURA_SCHOOL_IMMUNITY, SPELLFAMILY_WARLOCK, 0, 0x08000000, 0))
-                {
-                    // No need to remove old aura since its removed due to not stack by current Banish aura
-                    PreventHitDefaultEffect(EFFECT_0);
-                    PreventHitDefaultEffect(EFFECT_1);
-                    PreventHitDefaultEffect(EFFECT_2);
-                    _removed = true;
-                }
-            }
-        }
-
-        void RemoveAura()
-        {
-            if (_removed)
-                PreventHitAura();
-        }
-
-        void Register()
-        {
-            BeforeHit += SpellHitFn(spell_warl_banish_SpellScript::HandleBanish);
-            AfterHit += SpellHitFn(spell_warl_banish_SpellScript::RemoveAura);
-        }
-
-        bool _removed;
-    };
-
-    SpellScript* GetSpellScript() const
-    {
-        return new spell_warl_banish_SpellScript();
-    }
-};
-
-// 47193 Demonic Empowerment
-/// Updated 4.3.4
-class spell_warl_demonic_empowerment : public SpellScriptLoader
-=======
-    SPELL_WARLOCK_CURSE_OF_DOOM_EFFECT              = 18662,
+    SPELL_WARLOCK_BANE_OF_DOOM_EFFECT               = 18662,
     SPELL_WARLOCK_DEMONIC_CIRCLE_SUMMON             = 48018,
     SPELL_WARLOCK_DEMONIC_CIRCLE_TELEPORT           = 48020,
     SPELL_WARLOCK_DEMONIC_CIRCLE_ALLOW_CAST         = 62388,
@@ -141,9 +57,8 @@
     WARLOCK_ICON_ID_MANA_FEED                       = 1982
 };
 
-// 710, 18647 - Banish
+/// Updated 4.3.4
 class spell_warl_banish : public SpellScriptLoader
->>>>>>> 80265725
 {
     public:
         spell_warl_banish() : SpellScriptLoader("spell_warl_banish") { }
@@ -160,41 +75,17 @@
 
             void HandleBanish()
             {
+                /// Casting Banish on a banished target will cancel the effect
+                /// Check if the target already has Banish, if so, do nothing.
                 if (Unit* target = GetHitUnit())
                 {
                     if (target->GetAuraEffect(SPELL_AURA_SCHOOL_IMMUNITY, SPELLFAMILY_WARLOCK, 0, 0x08000000, 0))
                     {
-<<<<<<< HEAD
-                        CreatureTemplate const* ci = sObjectMgr->GetCreatureTemplate(targetCreature->GetEntry());
-                        switch (ci->family)
-                        {
-                        case CREATURE_FAMILY_SUCCUBUS:
-                            targetCreature->CastSpell(targetCreature, WARLOCK_DEMONIC_EMPOWERMENT_SUCCUBUS, true);
-                            break;
-                        case CREATURE_FAMILY_VOIDWALKER:
-                        {
-                            SpellInfo const* spellInfo = sSpellMgr->GetSpellInfo(WARLOCK_DEMONIC_EMPOWERMENT_VOIDWALKER);
-                            int32 hp = int32(targetCreature->CountPctFromMaxHealth(GetCaster()->CalculateSpellDamage(targetCreature, spellInfo, 0)));
-                            targetCreature->CastCustomSpell(targetCreature, WARLOCK_DEMONIC_EMPOWERMENT_VOIDWALKER, &hp, NULL, NULL, true);
-                            break;
-                        }
-                        case CREATURE_FAMILY_FELGUARD:
-                            targetCreature->CastSpell(targetCreature, WARLOCK_DEMONIC_EMPOWERMENT_FELGUARD, true);
-                            break;
-                        case CREATURE_FAMILY_FELHUNTER:
-                            targetCreature->CastSpell(targetCreature, WARLOCK_DEMONIC_EMPOWERMENT_FELHUNTER, true);
-                            break;
-                        case CREATURE_FAMILY_IMP:
-                            targetCreature->CastSpell(targetCreature, WARLOCK_DEMONIC_EMPOWERMENT_IMP, true);
-                            break;
-                        }
-=======
                         // No need to remove old aura since its removed due to not stack by current Banish aura
                         PreventHitDefaultEffect(EFFECT_0);
                         PreventHitDefaultEffect(EFFECT_1);
                         PreventHitDefaultEffect(EFFECT_2);
                         _removed = true;
->>>>>>> 80265725
                     }
                 }
             }
@@ -220,11 +111,7 @@
         }
 };
 
-<<<<<<< HEAD
 // 6201 Create Healthstone
-=======
-// 6201 - Create Healthstone (and ranks)
->>>>>>> 80265725
 class spell_warl_create_healthstone : public SpellScriptLoader
 {
     public:
@@ -307,17 +194,12 @@
     {36892, 36893, 36894}               // Fel Healthstone
 };
 
-<<<<<<< HEAD
-// 47422 Everlasting Affliction
-/// Updated 4.3.4
-class spell_warl_everlasting_affliction : public SpellScriptLoader
-=======
-// -603 - Curse of Doom
-class spell_warl_curse_of_doom : public SpellScriptLoader
->>>>>>> 80265725
-{
-    public:
-        spell_warl_curse_of_doom() : SpellScriptLoader("spell_warl_curse_of_doom") { }
+// 603 Bane of Doom
+/// Updated 4.3.4
+class spell_warl_bane_of_doom : public SpellScriptLoader
+{
+    public:
+        spell_warl_bane_of_doom() : SpellScriptLoader("spell_warl_bane_of_doom") { }
 
         class spell_warl_curse_of_doom_AuraScript : public AuraScript
         {
@@ -325,7 +207,7 @@
 
             bool Validate(SpellInfo const* /*spell*/)
             {
-                if (!sSpellMgr->GetSpellInfo(SPELL_WARLOCK_CURSE_OF_DOOM_EFFECT))
+                if (!sSpellMgr->GetSpellInfo(SPELL_WARLOCK_BANE_OF_DOOM_EFFECT))
                     return false;
                 return true;
             }
@@ -345,7 +227,7 @@
                     return;
 
                 if (GetCaster()->ToPlayer()->isHonorOrXPTarget(GetTarget()))
-                    GetCaster()->CastSpell(GetTarget(), SPELL_WARLOCK_CURSE_OF_DOOM_EFFECT, true, NULL, aurEff);
+                    GetCaster()->CastSpell(GetTarget(), SPELL_WARLOCK_BANE_OF_DOOM_EFFECT, true, NULL, aurEff);
             }
 
             void Register()
@@ -360,12 +242,8 @@
         }
 };
 
-<<<<<<< HEAD
-// 27285 Seed of Corruption
-/// Updated 4.3.4
-class spell_warl_seed_of_corruption : public SpellScriptLoader
-=======
-// 48018 - Demonic Circle Summon
+// 48018 Demonic Circle: Summon
+/// Updated 4.3.4
 class spell_warl_demonic_circle_summon : public SpellScriptLoader
 {
     public:
@@ -417,7 +295,8 @@
         }
 };
 
-// 48020 - Demonic Circle Teleport
+// 48020 Demonic Circle: Teleport
+/// Updated 4.3.4
 class spell_warl_demonic_circle_teleport : public SpellScriptLoader
 {
     public:
@@ -451,9 +330,9 @@
         }
 };
 
-// 47193 - Demonic Empowerment
+// 47193 Demonic Empowerment
+/// Updated 4.3.4
 class spell_warl_demonic_empowerment : public SpellScriptLoader
->>>>>>> 80265725
 {
     public:
         spell_warl_demonic_empowerment() : SpellScriptLoader("spell_warl_demonic_empowerment") { }
@@ -486,7 +365,6 @@
                                 SpellInfo const* spellInfo = sSpellMgr->GetSpellInfo(SPELL_WARLOCK_DEMONIC_EMPOWERMENT_VOIDWALKER);
                                 int32 hp = int32(targetCreature->CountPctFromMaxHealth(GetCaster()->CalculateSpellDamage(targetCreature, spellInfo, 0)));
                                 targetCreature->CastCustomSpell(targetCreature, SPELL_WARLOCK_DEMONIC_EMPOWERMENT_VOIDWALKER, &hp, NULL, NULL, true);
-                                //unitTarget->CastSpell(unitTarget, 54441, true);
                                 break;
                             }
                             case CREATURE_FAMILY_FELGUARD:
@@ -515,12 +393,8 @@
         }
 };
 
-<<<<<<< HEAD
-// 29858 Soulshatter
-/// Updated 4.3.4
-class spell_warl_soulshatter : public SpellScriptLoader
-=======
-// 47422 - Everlasting Affliction
+// 47422 Everlasting Affliction
+/// Updated 4.3.4
 class spell_warl_everlasting_affliction : public SpellScriptLoader
 {
     public:
@@ -550,9 +424,9 @@
         }
 };
 
-// -48181 - Haunt
+// 48181 Haunt
+/// Updated 4.3.4
 class spell_warl_haunt : public SpellScriptLoader
->>>>>>> 80265725
 {
     public:
         spell_warl_haunt() : SpellScriptLoader("spell_warl_haunt") { }
@@ -580,29 +454,18 @@
 
             bool Validate(SpellInfo const* /*spell*/)
             {
-<<<<<<< HEAD
-                if (!sSpellMgr->GetSpellInfo(WARLOCK_SOULSHATTER))
-=======
                 if (!sSpellMgr->GetSpellInfo(SPELL_WARLOCK_HAUNT_HEAL))
->>>>>>> 80265725
                     return false;
                 return true;
             }
 
             void HandleRemove(AuraEffect const* aurEff, AuraEffectHandleModes /*mode*/)
             {
-<<<<<<< HEAD
-                Unit* caster = GetCaster();
-                if (Unit* target = GetHitUnit())
-                    if (target->CanHaveThreatList() && target->getThreatManager().getThreat(caster) > 0.0f)
-                        caster->CastSpell(target, WARLOCK_SOULSHATTER, true);
-=======
                 if (Unit* caster = GetCaster())
                 {
                     int32 amount = aurEff->GetAmount();
                     GetTarget()->CastCustomSpell(caster, SPELL_WARLOCK_HAUNT_HEAL, &amount, NULL, NULL, true, NULL, aurEff, GetCasterGUID());
                 }
->>>>>>> 80265725
             }
 
             void Register()
@@ -622,11 +485,8 @@
         }
 };
 
-<<<<<<< HEAD
-// 1454 Life Tap
-/// Updated 4.3.4
-=======
-// -755 - Health Funnel
+// 755 Health Funnel
+/// Updated 4.3.4
 class spell_warl_health_funnel : public SpellScriptLoader
 {
     public:
@@ -669,8 +529,8 @@
         }
 };
 
-// -1454 - Life Tap
->>>>>>> 80265725
+// 1454 Life Tap
+/// Updated 4.3.4
 class spell_warl_life_tap : public SpellScriptLoader
 {
     public:
@@ -687,11 +547,7 @@
 
             bool Validate(SpellInfo const* /*spell*/)
             {
-<<<<<<< HEAD
-                if (!sSpellMgr->GetSpellInfo(WARLOCK_LIFE_TAP_ENERGIZE) || !sSpellMgr->GetSpellInfo(WARLOCK_LIFE_TAP_ENERGIZE_2))
-=======
                 if (!sSpellMgr->GetSpellInfo(SPELL_WARLOCK_LIFE_TAP_ENERGIZE) || !sSpellMgr->GetSpellInfo(SPELL_WARLOCK_LIFE_TAP_ENERGIZE_2))
->>>>>>> 80265725
                     return false;
                 return true;
             }
@@ -708,35 +564,17 @@
                     target->ModifyHealth(-damage);
 
                     // Improved Life Tap mod
-<<<<<<< HEAD
-                    if (AuraEffect const* aurEff = caster->GetDummyAuraEffect(SPELLFAMILY_WARLOCK, WARLOCK_IMPROVED_LIFE_TAP_ICON_ID, 0))
-                        AddPct(mana, aurEff->GetAmount());
-
-                    caster->CastCustomSpell(target, WARLOCK_LIFE_TAP_ENERGIZE, &mana, NULL, NULL, false);
-
-                    // Mana Feed
-                    if (AuraEffect const* aurEff = caster->GetAuraEffect(SPELL_AURA_ADD_FLAT_MODIFIER, SPELLFAMILY_WARLOCK, WARLOCK_MANA_FEED_ICON_ID, 0))
-=======
                     if (AuraEffect const* aurEff = caster->GetDummyAuraEffect(SPELLFAMILY_WARLOCK, WARLOCK_ICON_ID_IMPROVED_LIFE_TAP, 0))
                         AddPct(mana, aurEff->GetAmount());
 
                     caster->CastCustomSpell(target, SPELL_WARLOCK_LIFE_TAP_ENERGIZE, &mana, NULL, NULL, false);
 
                     // Mana Feed
-                    int32 manaFeedVal = 0;
                     if (AuraEffect const* aurEff = caster->GetAuraEffect(SPELL_AURA_ADD_FLAT_MODIFIER, SPELLFAMILY_WARLOCK, WARLOCK_ICON_ID_MANA_FEED, 0))
-                        manaFeedVal = aurEff->GetAmount();
-
-                    if (manaFeedVal > 0)
->>>>>>> 80265725
                     {
                         int32 manaFeedVal = aurEff->GetAmount();
                         ApplyPct(manaFeedVal, mana);
-<<<<<<< HEAD
-                        caster->CastCustomSpell(caster, WARLOCK_LIFE_TAP_ENERGIZE_2, &manaFeedVal, NULL, NULL, true, NULL);
-=======
                         caster->CastCustomSpell(caster, SPELL_WARLOCK_LIFE_TAP_ENERGIZE_2, &manaFeedVal, NULL, NULL, true, NULL);
->>>>>>> 80265725
                     }
                 }
             }
@@ -761,48 +599,9 @@
         }
 };
 
-<<<<<<< HEAD
-// 48018 Demonic Circle: Summon
-/// Updated 4.3.4
-class spell_warl_demonic_circle_summon : public SpellScriptLoader
-=======
-// 18541 - Ritual of Doom Effect
-class spell_warl_ritual_of_doom_effect : public SpellScriptLoader
->>>>>>> 80265725
-{
-    public:
-        spell_warl_ritual_of_doom_effect() : SpellScriptLoader("spell_warl_ritual_of_doom_effect") { }
-
-        class spell_warl_ritual_of_doom_effect_SpellScript : public SpellScript
-        {
-            PrepareSpellScript(spell_warl_ritual_of_doom_effect_SpellScript);
-
-            void HandleDummy(SpellEffIndex /*effIndex*/)
-            {
-                Unit* caster = GetCaster();
-                caster->CastSpell(caster, GetEffectValue(), true);
-            }
-
-            void Register()
-            {
-                OnEffectHit += SpellEffectFn(spell_warl_ritual_of_doom_effect_SpellScript::HandleDummy, EFFECT_0, SPELL_EFFECT_DUMMY);
-            }
-        };
-
-        SpellScript* GetSpellScript() const
-        {
-            return new spell_warl_ritual_of_doom_effect_SpellScript();
-        }
-};
-
-<<<<<<< HEAD
-// 48020 Demonic Circle: Teleport
-/// Updated 4.3.4
-class spell_warl_demonic_circle_teleport : public SpellScriptLoader
-=======
-// -27285 - Seed of Corruption
+// 27285 Seed of Corruption
+/// Updated 4.3.4
 class spell_warl_seed_of_corruption : public SpellScriptLoader
->>>>>>> 80265725
 {
     public:
         spell_warl_seed_of_corruption() : SpellScriptLoader("spell_warl_seed_of_corruption") { }
@@ -829,14 +628,9 @@
         }
 };
 
-<<<<<<< HEAD
-// 48181 Haunt
-/// Updated 4.3.4
-class spell_warl_haunt : public SpellScriptLoader
-=======
-// 29858 - Soulshatter
+// 29858 Soulshatter
+/// Updated 4.3.4
 class spell_warl_soulshatter : public SpellScriptLoader
->>>>>>> 80265725
 {
     public:
         spell_warl_soulshatter() : SpellScriptLoader("spell_warl_soulshatter") { }
@@ -856,10 +650,8 @@
             {
                 Unit* caster = GetCaster();
                 if (Unit* target = GetHitUnit())
-                {
                     if (target->CanHaveThreatList() && target->getThreatManager().getThreat(caster) > 0.0f)
                         caster->CastSpell(target, SPELL_WARLOCK_SOULSHATTER, true);
-                }
             }
 
             void Register()
@@ -874,11 +666,7 @@
         }
 };
 
-<<<<<<< HEAD
-/// Updated 4.3.4
-=======
-// -30108 - Unstable Affliction
->>>>>>> 80265725
+/// Updated 4.3.4
 class spell_warl_unstable_affliction : public SpellScriptLoader
 {
     public:
@@ -918,123 +706,19 @@
         }
 };
 
-<<<<<<< HEAD
-// 603 Bane of Doom
-/// Updated 4.3.4
-class spell_warl_bane_of_doom : public SpellScriptLoader
-{
-    public:
-        spell_warl_bane_of_doom() : SpellScriptLoader("spell_warl_bane_of_doom") { }
-
-        class spell_warl_curse_of_doom_AuraScript : public AuraScript
-        {
-            PrepareAuraScript(spell_warl_curse_of_doom_AuraScript);
-
-            bool Validate(SpellInfo const* /*spell*/)
-            {
-                if (!sSpellMgr->GetSpellInfo(WARLOCK_BANE_OF_DOOM_EFFECT))
-                    return false;
-                return true;
-            }
-
-            bool Load()
-            {
-                return GetCaster() && GetCaster()->GetTypeId() == TYPEID_PLAYER;
-            }
-
-            void OnRemove(AuraEffect const* aurEff, AuraEffectHandleModes /*mode*/)
-            {
-                if (!GetCaster())
-                    return;
-
-                AuraRemoveMode removeMode = GetTargetApplication()->GetRemoveMode();
-                if (removeMode != AURA_REMOVE_BY_DEATH || !IsExpired())
-                    return;
-
-                if (GetCaster()->ToPlayer()->isHonorOrXPTarget(GetTarget()))
-                    GetCaster()->CastSpell(GetTarget(), WARLOCK_BANE_OF_DOOM_EFFECT, true, NULL, aurEff);
-            }
-
-            void Register()
-            {
-                 AfterEffectRemove += AuraEffectRemoveFn(spell_warl_curse_of_doom_AuraScript::OnRemove, EFFECT_0, SPELL_AURA_PERIODIC_DAMAGE, AURA_EFFECT_HANDLE_REAL);
-            }
-        };
-
-        AuraScript* GetAuraScript() const
-        {
-            return new spell_warl_curse_of_doom_AuraScript();
-        }
-};
-
-// 755 Health Funnel
-/// Updated 4.3.4
-class spell_warl_health_funnel : public SpellScriptLoader
-{
-public:
-    spell_warl_health_funnel() : SpellScriptLoader("spell_warl_health_funnel") { }
-
-    class spell_warl_health_funnel_AuraScript : public AuraScript
-    {
-        PrepareAuraScript(spell_warl_health_funnel_AuraScript);
-
-        void ApplyEffect(AuraEffect const* /*aurEff*/, AuraEffectHandleModes /*mode*/)
-        {
-            Unit* caster = GetCaster();
-            if (!caster)
-                return;
-
-            Unit* target = GetTarget();
-            if (caster->HasAura(WARLOCK_IMPROVED_HEALTH_FUNNEL_R2))
-                target->CastSpell(target, WARLOCK_IMPROVED_HEALTH_FUNNEL_BUFF_R2, true);
-            else if (caster->HasAura(WARLOCK_IMPROVED_HEALTH_FUNNEL_R1))
-                target->CastSpell(target, WARLOCK_IMPROVED_HEALTH_FUNNEL_BUFF_R1, true);
-        }
-
-        void RemoveEffect(AuraEffect const* /*aurEff*/, AuraEffectHandleModes /*mode*/)
-        {
-            Unit* target = GetTarget();
-            target->RemoveAurasDueToSpell(WARLOCK_IMPROVED_HEALTH_FUNNEL_BUFF_R1);
-            target->RemoveAurasDueToSpell(WARLOCK_IMPROVED_HEALTH_FUNNEL_BUFF_R2);
-        }
-
-        void Register()
-        {
-            OnEffectRemove += AuraEffectRemoveFn(spell_warl_health_funnel_AuraScript::RemoveEffect, EFFECT_0, SPELL_AURA_PERIODIC_HEAL, AURA_EFFECT_HANDLE_REAL);
-            OnEffectApply += AuraEffectApplyFn(spell_warl_health_funnel_AuraScript::ApplyEffect, EFFECT_0, SPELL_AURA_PERIODIC_HEAL, AURA_EFFECT_HANDLE_REAL);
-        }
-    };
-
-    AuraScript* GetAuraScript() const
-    {
-        return new spell_warl_health_funnel_AuraScript();
-    }
-};
-
-=======
->>>>>>> 80265725
 void AddSC_warlock_spell_scripts()
 {
+    new spell_warl_bane_of_doom();
     new spell_warl_banish();
     new spell_warl_create_healthstone();
-    new spell_warl_curse_of_doom();
     new spell_warl_demonic_circle_summon();
     new spell_warl_demonic_circle_teleport();
     new spell_warl_demonic_empowerment();
     new spell_warl_everlasting_affliction();
-<<<<<<< HEAD
-=======
     new spell_warl_haunt();
     new spell_warl_health_funnel();
     new spell_warl_life_tap();
-    new spell_warl_ritual_of_doom_effect();
->>>>>>> 80265725
     new spell_warl_seed_of_corruption();
     new spell_warl_soulshatter();
     new spell_warl_unstable_affliction();
-<<<<<<< HEAD
-    new spell_warl_bane_of_doom();
-    new spell_warl_health_funnel();
-=======
->>>>>>> 80265725
 }