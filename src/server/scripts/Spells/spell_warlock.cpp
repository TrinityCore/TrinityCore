--- conflicted
+++ resolved
@@ -79,12 +79,9 @@
     SPELL_WARLOCK_STRENGTHEN_PACT_INCUBUS           = 366325,
     SPELL_WARLOCK_SUCCUBUS_PACT                     = 365360,
     SPELL_WARLOCK_INCUBUS_PACT                      = 365355,
-<<<<<<< HEAD
+    SPELL_WARLOCK_VILE_TAINT_DAMAGE                 = 386931,
     SPELL_WARLOCK_VOLATILE_AGONY_TALENT             = 453034,
     SPELL_WARLOCK_VOLATILE_AGONY_DAMAGE             = 453035
-=======
-    SPELL_WARLOCK_VILE_TAINT_DAMAGE                 = 386931
->>>>>>> e48cdc6c
 };
 
 enum MiscSpells
@@ -1261,10 +1258,6 @@
     RegisterSpellScriptWithArgs(spell_warl_t4_2p_bonus<SPELL_WARLOCK_FLAMESHADOW>, "spell_warl_t4_2p_bonus_shadow");
     RegisterSpellScriptWithArgs(spell_warl_t4_2p_bonus<SPELL_WARLOCK_SHADOWFLAME>, "spell_warl_t4_2p_bonus_fire");
     RegisterSpellScript(spell_warl_unstable_affliction);
-<<<<<<< HEAD
-    RegisterSpellScript(spell_warl_rain_of_fire);
+    RegisterSpellScript(spell_warl_vile_taint);
     RegisterSpellScript(spell_warl_volatile_agony);
-=======
-    RegisterSpellScript(spell_warl_vile_taint);
->>>>>>> e48cdc6c
 }