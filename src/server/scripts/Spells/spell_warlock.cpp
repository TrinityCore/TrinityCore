--- conflicted
+++ resolved
@@ -39,14 +39,11 @@
 
 enum WarlockSpells
 {
-<<<<<<< HEAD
-    SPELL_WARLOCK_CONFLAGRATE_DEBUFF                = 265931,
-=======
     SPELL_WARLOCK_ABSOLUTE_CORRUPTION               = 196103,
     SPELL_WARLOCK_AGONY                             = 980,
+    SPELL_WARLOCK_CONFLAGRATE_DEBUFF                = 265931,
     SPELL_WARLOCK_CONFLAGRATE_ENERGIZE              = 245330,
     SPELL_WARLOCK_CORRUPTION_DAMAGE                 = 146739,
->>>>>>> 7e504ade
     SPELL_WARLOCK_CREATE_HEALTHSTONE                = 23517,
     SPELL_WARLOCK_CURSE_OF_EXHAUSTION               = 334275,
     SPELL_WARLOCK_DEATHS_EMBRACE                    = 453189,
