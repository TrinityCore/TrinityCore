--- conflicted
+++ resolved
@@ -48,11 +48,8 @@
     SPELL_WARLOCK_CORRUPTION_DAMAGE                 = 146739,
     SPELL_WARLOCK_CREATE_HEALTHSTONE                = 23517,
     SPELL_WARLOCK_CURSE_OF_EXHAUSTION               = 334275,
-<<<<<<< HEAD
+    SPELL_WARLOCK_DEATHS_EMBRACE                    = 453189,
     SPELL_WARLOCK_DEMONBOLT_ENERGIZE                = 280127,
-=======
-    SPELL_WARLOCK_DEATHS_EMBRACE                    = 453189,
->>>>>>> 5872f032
     SPELL_WARLOCK_DEMONIC_CIRCLE_ALLOW_CAST         = 62388,
     SPELL_WARLOCK_DEMONIC_CIRCLE_SUMMON             = 48018,
     SPELL_WARLOCK_DEMONIC_CIRCLE_TELEPORT           = 48020,
@@ -381,7 +378,86 @@
     }
 };
 
-<<<<<<< HEAD
+struct spell_warl_deaths_embrace_impl
+{
+    static void HandleDamageOrHealingCalculation(Unit const* caster, Unit const* target, float& pctMod, SpellEffIndex inreaseEffect, SpellEffIndex healthLimitEffect)
+    {
+        Aura const* deathsEmbrace = caster->GetAura(SPELL_WARLOCK_DEATHS_EMBRACE, ObjectGuid::Empty, ObjectGuid::Empty, 1 << inreaseEffect | 1 << healthLimitEffect);
+        if (!deathsEmbrace)
+            return;
+
+        if (!target->HealthBelowPct(deathsEmbrace->GetEffect(healthLimitEffect)->GetAmount()))
+            return;
+
+        AddPct(pctMod, deathsEmbrace->GetEffect(inreaseEffect)->GetAmount());
+    }
+};
+
+// Called by 324540 - Malefic Rapture
+class spell_warl_deaths_embrace : public SpellScript
+{
+    bool Validate(SpellInfo const* /*spellInfo*/) override
+    {
+        return ValidateSpellEffect({ { SPELL_WARLOCK_DEATHS_EMBRACE, EFFECT_3 } });
+    }
+
+    void HandleDamageCalculation(Unit const* victim, int32 const& /*damage*/, int32 const& /*flatMod*/, float& pctMod) const
+    {
+        spell_warl_deaths_embrace_impl::HandleDamageOrHealingCalculation(GetCaster(), victim, pctMod, EFFECT_2, EFFECT_3);
+    }
+
+    void Register() override
+    {
+        CalcDamage += SpellCalcDamageFn(spell_warl_deaths_embrace::HandleDamageCalculation);
+    }
+};
+
+// Called by 980 - Agony, 146739 - Corruption and 316099 - Unstable Affliction
+class spell_warl_deaths_embrace_dots : public AuraScript
+{
+    bool Validate(SpellInfo const* /*spellInfo*/) override
+    {
+        return ValidateSpellEffect({ { SPELL_WARLOCK_DEATHS_EMBRACE, EFFECT_3 } });
+    }
+
+    void CalculateDamage(AuraEffect const* /*aurEff*/, Unit const* victim, int32& /*damage*/, int32& /*flatMod*/, float& pctMod) const
+    {
+        if (Unit const* caster = GetCaster())
+            spell_warl_deaths_embrace_impl::HandleDamageOrHealingCalculation(caster, victim, pctMod, EFFECT_2, EFFECT_3);
+    }
+
+    void Register() override
+    {
+        DoEffectCalcDamageAndHealing += AuraEffectCalcDamageFn(spell_warl_deaths_embrace_dots::CalculateDamage, EFFECT_ALL, SPELL_AURA_PERIODIC_DAMAGE);
+    }
+};
+
+// 234153 - Drain Life
+class spell_warl_deaths_embrace_drain_life : public AuraScript
+{
+    bool Validate(SpellInfo const* /*spellInfo*/) override
+    {
+        return ValidateSpellEffect({ { SPELL_WARLOCK_DEATHS_EMBRACE, EFFECT_1 } });
+    }
+
+    void CalculateHeal(AuraEffect const* /*aurEff*/, Unit const* victim, int32& /*damage*/, int32& /*flatMod*/, float& pctMod) const
+    {
+        Unit const* caster = GetCaster();
+        if (!caster)
+            return;
+
+        if (caster != victim)   // check who is being targeted, this hook is called for both damage and healing of PERIODIC_LEECH
+            return;
+
+        spell_warl_deaths_embrace_impl::HandleDamageOrHealingCalculation(caster, caster, pctMod, EFFECT_0, EFFECT_1);
+    }
+
+    void Register() override
+    {
+        DoEffectCalcDamageAndHealing += AuraEffectCalcHealingFn(spell_warl_deaths_embrace_drain_life::CalculateHeal, EFFECT_0, SPELL_AURA_PERIODIC_LEECH);
+    }
+};
+
 // 264178 - Demonbolt
 class spell_warl_demonbolt : public SpellScript
 {
@@ -393,89 +469,11 @@
     void HandleAfterCast()
     {
         GetCaster()->CastSpell(GetCaster(), SPELL_WARLOCK_DEMONBOLT_ENERGIZE, true);
-=======
-struct spell_warl_deaths_embrace_impl
-{
-    static void HandleDamageOrHealingCalculation(Unit const* caster, Unit const* target, float& pctMod, SpellEffIndex inreaseEffect, SpellEffIndex healthLimitEffect)
-    {
-        Aura const* deathsEmbrace = caster->GetAura(SPELL_WARLOCK_DEATHS_EMBRACE, ObjectGuid::Empty, ObjectGuid::Empty, 1 << inreaseEffect | 1 << healthLimitEffect);
-        if (!deathsEmbrace)
-            return;
-
-        if (!target->HealthBelowPct(deathsEmbrace->GetEffect(healthLimitEffect)->GetAmount()))
-            return;
-
-        AddPct(pctMod, deathsEmbrace->GetEffect(inreaseEffect)->GetAmount());
-    }
-};
-
-// Called by 324540 - Malefic Rapture
-class spell_warl_deaths_embrace : public SpellScript
-{
-    bool Validate(SpellInfo const* /*spellInfo*/) override
-    {
-        return ValidateSpellEffect({ { SPELL_WARLOCK_DEATHS_EMBRACE, EFFECT_3 } });
-    }
-
-    void HandleDamageCalculation(Unit const* victim, int32 const& /*damage*/, int32 const& /*flatMod*/, float& pctMod) const
-    {
-        spell_warl_deaths_embrace_impl::HandleDamageOrHealingCalculation(GetCaster(), victim, pctMod, EFFECT_2, EFFECT_3);
-    }
-
-    void Register() override
-    {
-        CalcDamage += SpellCalcDamageFn(spell_warl_deaths_embrace::HandleDamageCalculation);
-    }
-};
-
-// Called by 980 - Agony, 146739 - Corruption and 316099 - Unstable Affliction
-class spell_warl_deaths_embrace_dots : public AuraScript
-{
-    bool Validate(SpellInfo const* /*spellInfo*/) override
-    {
-        return ValidateSpellEffect({ { SPELL_WARLOCK_DEATHS_EMBRACE, EFFECT_3 } });
-    }
-
-    void CalculateDamage(AuraEffect const* /*aurEff*/, Unit const* victim, int32& /*damage*/, int32& /*flatMod*/, float& pctMod) const
-    {
-        if (Unit const* caster = GetCaster())
-            spell_warl_deaths_embrace_impl::HandleDamageOrHealingCalculation(caster, victim, pctMod, EFFECT_2, EFFECT_3);
-    }
-
-    void Register() override
-    {
-        DoEffectCalcDamageAndHealing += AuraEffectCalcDamageFn(spell_warl_deaths_embrace_dots::CalculateDamage, EFFECT_ALL, SPELL_AURA_PERIODIC_DAMAGE);
-    }
-};
-
-// 234153 - Drain Life
-class spell_warl_deaths_embrace_drain_life : public AuraScript
-{
-    bool Validate(SpellInfo const* /*spellInfo*/) override
-    {
-        return ValidateSpellEffect({ { SPELL_WARLOCK_DEATHS_EMBRACE, EFFECT_1 } });
-    }
-
-    void CalculateHeal(AuraEffect const* /*aurEff*/, Unit const* victim, int32& /*damage*/, int32& /*flatMod*/, float& pctMod) const
-    {
-        Unit const* caster = GetCaster();
-        if (!caster)
-            return;
-
-        if (caster != victim)   // check who is being targeted, this hook is called for both damage and healing of PERIODIC_LEECH
-            return;
-
-        spell_warl_deaths_embrace_impl::HandleDamageOrHealingCalculation(caster, caster, pctMod, EFFECT_0, EFFECT_1);
->>>>>>> 5872f032
-    }
-
-    void Register() override
-    {
-<<<<<<< HEAD
+    }
+
+    void Register() override
+    {
         AfterCast += SpellCastFn(spell_warl_demonbolt::HandleAfterCast);
-=======
-        DoEffectCalcDamageAndHealing += AuraEffectCalcHealingFn(spell_warl_deaths_embrace_drain_life::CalculateHeal, EFFECT_0, SPELL_AURA_PERIODIC_LEECH);
->>>>>>> 5872f032
     }
 };
 
@@ -1492,27 +1490,19 @@
 void AddSC_warlock_spell_scripts()
 {
     RegisterSpellScript(spell_warl_absolute_corruption);
-<<<<<<< HEAD
-=======
     RegisterSpellScript(spell_warl_backdraft);
->>>>>>> 5872f032
     RegisterSpellScript(spell_warl_banish);
     RegisterSpellAndAuraScriptPair(spell_warl_burning_rush, spell_warl_burning_rush_aura);
     RegisterSpellScript(spell_warl_cataclysm);
     RegisterSpellScript(spell_warl_chaos_bolt);
     RegisterSpellScript(spell_warl_chaotic_energies);
-<<<<<<< HEAD
-    RegisterSpellScript(spell_warl_create_healthstone);
-    RegisterSpellScript(spell_warl_dark_pact);
-    RegisterSpellScript(spell_warl_demonbolt);
-=======
     RegisterSpellScript(spell_warl_conflagrate);
     RegisterSpellScript(spell_warl_create_healthstone);
     RegisterSpellScript(spell_warl_dark_pact);
     RegisterSpellScript(spell_warl_deaths_embrace);
     RegisterSpellScript(spell_warl_deaths_embrace_dots);
     RegisterSpellScript(spell_warl_deaths_embrace_drain_life);
->>>>>>> 5872f032
+    RegisterSpellScript(spell_warl_demonbolt);
     RegisterSpellScript(spell_warl_demonic_circle_summon);
     RegisterSpellScript(spell_warl_demonic_circle_teleport);
     RegisterSpellScript(spell_warl_devour_magic);
