/*
 * This file is part of the TrinityCore Project. See AUTHORS file for Copyright information
 *
 * This program is free software; you can redistribute it and/or modify it
 * under the terms of the GNU General Public License as published by the
 * Free Software Foundation; either version 2 of the License, or (at your
 * option) any later version.
 *
 * This program is distributed in the hope that it will be useful, but WITHOUT
 * ANY WARRANTY; without even the implied warranty of MERCHANTABILITY or
 * FITNESS FOR A PARTICULAR PURPOSE. See the GNU General Public License for
 * more details.
 *
 * You should have received a copy of the GNU General Public License along
 * with this program. If not, see <http://www.gnu.org/licenses/>.
 */

/*
 * Scripts for spells with SPELLFAMILY_WARLOCK and SPELLFAMILY_GENERIC spells used by warlock players.
 * Ordered alphabetically using scriptname.
 * Scriptnames of files in this file should be prefixed with "spell_warl_".
 */

#include "ScriptMgr.h"
<<<<<<< HEAD
#include "Creature.h"
#include "GameObject.h"
#include "Log.h"
#include "ObjectMgr.h"
#include "Optional.h"
#include "Player.h"
#include "Random.h"
#include "SpellAuraEffects.h"
=======
#include "AreaTrigger.h"
#include "Creature.h"
#include "GameObject.h"
#include "ObjectAccessor.h"
#include "Player.h"
#include "Random.h"
#include "SpellAuraEffects.h"
#include "SpellAuras.h"
>>>>>>> 28d470c5
#include "SpellMgr.h"
#include "SpellScript.h"

enum WarlockSpells
{
<<<<<<< HEAD
    SPELL_WARLOCK_DRAIN_SOUL_R1                     = 1120,
    SPELL_WARLOCK_CREATE_SOULSHARD                  = 43836,
    SPELL_WARLOCK_CURSE_OF_DOOM_EFFECT              = 18662,
=======
    SPELL_WARLOCK_BANE_OF_DOOM_EFFECT               = 18662,
    SPELL_WARLOCK_CREATE_HEALTHSTONE                = 23517,
    SPELL_WARLOCK_DEMONIC_CIRCLE_ALLOW_CAST         = 62388,
>>>>>>> 28d470c5
    SPELL_WARLOCK_DEMONIC_CIRCLE_SUMMON             = 48018,
    SPELL_WARLOCK_DEMONIC_CIRCLE_TELEPORT           = 48020,
    SPELL_WARLOCK_DEMONIC_EMPOWERMENT_FELGUARD      = 54508,
    SPELL_WARLOCK_DEMONIC_EMPOWERMENT_FELHUNTER     = 54509,
    SPELL_WARLOCK_DEMONIC_EMPOWERMENT_IMP           = 54444,
<<<<<<< HEAD
    SPELL_WARLOCK_DEMONIC_PACT_PROC                 = 48090,
    SPELL_WARLOCK_FEL_SYNERGY_HEAL                  = 54181,
    SPELL_WARLOCK_GLYPH_OF_DRAIN_SOUL_AURA          = 58070,
    SPELL_WARLOCK_GLYPH_OF_DRAIN_SOUL_PROC          = 58068,
    SPELL_WARLOCK_GLYPH_OF_SHADOWFLAME              = 63311,
    SPELL_WARLOCK_GLYPH_OF_SIPHON_LIFE              = 56216,
    SPELL_WARLOCK_HAUNT                             = 48181,
=======
    SPELL_WARLOCK_DEMONIC_EMPOWERMENT_SUCCUBUS      = 54435,
    SPELL_WARLOCK_DEMONIC_EMPOWERMENT_VOIDWALKER    = 54443,
    SPELL_WARLOCK_DEMON_SOUL_IMP                    = 79459,
    SPELL_WARLOCK_DEMON_SOUL_FELHUNTER              = 79460,
    SPELL_WARLOCK_DEMON_SOUL_FELGUARD               = 79452,
    SPELL_WARLOCK_DEMON_SOUL_SUCCUBUS               = 79453,
    SPELL_WARLOCK_DEMON_SOUL_VOIDWALKER             = 79454,
    SPELL_WARLOCK_DEVOUR_MAGIC_HEAL                 = 19658,
    SPELL_WARLOCK_FEL_SYNERGY_HEAL                  = 54181,
    SPELL_WARLOCK_GLYPH_OF_DEMON_TRAINING           = 56249,
    SPELL_WARLOCK_GLYPH_OF_SHADOWFLAME              = 63311,
    SPELL_WARLOCK_GLYPH_OF_SOUL_SWAP                = 56226,
    SPELL_WARLOCK_GLYPH_OF_SUCCUBUS                 = 56250,
>>>>>>> 28d470c5
    SPELL_WARLOCK_HAUNT_HEAL                        = 48210,
    SPELL_WARLOCK_IMMOLATE                          = 348,
    SPELL_WARLOCK_IMPROVED_HEALTH_FUNNEL_BUFF_R1    = 60955,
    SPELL_WARLOCK_IMPROVED_HEALTH_FUNNEL_BUFF_R2    = 60956,
<<<<<<< HEAD
    SPELL_WARLOCK_LIFE_TAP_ENERGIZE                 = 31818,
    SPELL_WARLOCK_LIFE_TAP_ENERGIZE_2               = 32553,
    SPELL_WARLOCK_NETHER_PROTECTION_HOLY            = 54370,
    SPELL_WARLOCK_NETHER_PROTECTION_FIRE            = 54371,
    SPELL_WARLOCK_NETHER_PROTECTION_FROST           = 54372,
    SPELL_WARLOCK_NETHER_PROTECTION_ARCANE          = 54373,
    SPELL_WARLOCK_NETHER_PROTECTION_SHADOW          = 54374,
    SPELL_WARLOCK_NETHER_PROTECTION_NATURE          = 54375,
    SPELL_WARLOCK_SOULSHATTER_EFFECT                = 32835,
    SPELL_WARLOCK_SIPHON_LIFE_HEAL                  = 63106,
    SPELL_WARLOCK_UNSTABLE_AFFLICTION_DISPEL        = 31117,
    SPELL_WARLOCK_GLYPH_OF_LIFE_TAP_TRIGGERED       = 63321,
    SPELL_WARLOCK_SEED_OF_CORRUPTION_DAMAGE_R1      = 27285,
    SPELL_WARLOCK_SEED_OF_CORRUPTION_GENERIC        = 32865,
    SPELL_WARLOCK_SHADOW_TRANCE                     = 17941,
    SPELL_WARLOCK_SOUL_LEECH_HEAL                   = 30294,
    SPELL_WARLOCK_IMP_SOUL_LEECH_R1                 = 54117,
    SPELL_WARLOCK_SOUL_LEECH_PET_MANA_1             = 54607,
    SPELL_WARLOCK_SOUL_LEECH_PET_MANA_2             = 59118,
    SPELL_WARLOCK_SOUL_LEECH_CASTER_MANA_1          = 54300,
    SPELL_WARLOCK_SOUL_LEECH_CASTER_MANA_2          = 59117,
    SPELL_REPLENISHMENT                             = 57669,
    SPELL_WARLOCK_SHADOWFLAME                       = 37378,
    SPELL_WARLOCK_FLAMESHADOW                       = 37379,
    SPELL_WARLOCK_GLYPH_OF_SUCCUBUS                 = 56250,
    SPELL_WARLOCK_IMPROVED_DRAIN_SOUL_R1            = 18213,
    SPELL_WARLOCK_IMPROVED_DRAIN_SOUL_PROC          = 18371
=======
    SPELL_WARLOCK_IMPROVED_HEALTH_FUNNEL_R1         = 18703,
    SPELL_WARLOCK_IMPROVED_HEALTH_FUNNEL_R2         = 18704,
    SPELL_WARLOCK_IMPROVED_SOUL_FIRE_PCT            = 85383,
    SPELL_WARLOCK_IMPROVED_SOUL_FIRE_STATE          = 85385,
    SPELL_WARLOCK_NETHER_WARD                       = 91711,
    SPELL_WARLOCK_NETHER_TALENT                     = 91713,
    SPELL_WARLOCK_RAIN_OF_FIRE                      = 5740,
    SPELL_WARLOCK_RAIN_OF_FIRE_DAMAGE               = 42223,
    SPELL_WARLOCK_SEED_OF_CORRUPTION_DAMAGE         = 27285,
    SPELL_WARLOCK_SEED_OF_CORRUPTION_GENERIC        = 32865,
    SPELL_WARLOCK_SHADOW_TRANCE                     = 17941,
    SPELL_WARLOCK_SHADOW_WARD                       = 6229,
    SPELL_WARLOCK_SOULSHATTER                       = 32835,
    SPELL_WARLOCK_SOUL_SWAP_CD_MARKER               = 94229,
    SPELL_WARLOCK_SOUL_SWAP_OVERRIDE                = 86211,
    SPELL_WARLOCK_SOUL_SWAP_MOD_COST                = 92794,
    SPELL_WARLOCK_SOUL_SWAP_DOT_MARKER              = 92795,
    SPELL_WARLOCK_UNSTABLE_AFFLICTION               = 30108,
    SPELL_WARLOCK_UNSTABLE_AFFLICTION_DISPEL        = 31117,
    SPELL_WARLOCK_SHADOWFLAME                       = 37378,
    SPELL_WARLOCK_FLAMESHADOW                       = 37379,
>>>>>>> 28d470c5
};

enum MiscSpells
{
<<<<<<< HEAD
    WARLOCK_ICON_ID_IMPROVED_LIFE_TAP               = 208,
    WARLOCK_ICON_ID_MANA_FEED                       = 1982,
    WARLOCK_ICON_ID_DEMONIC_PACT                    = 3220
};

// -980 Curse of Agony
class spell_warl_curse_of_agony : public AuraScript
{
    PrepareAuraScript(spell_warl_curse_of_agony);

    void ApplyEffect(AuraEffect const* aurEff, AuraEffectHandleModes /*mode*/)
    {
        _tick_amount = aurEff->GetAmount();
    }

    void HandleEffectPeriodicUpdate(AuraEffect * aurEff)
    {
        switch (aurEff->GetTickNumber())
        {
            // 1..4 ticks, 1/2 from normal tick damage
            case 1:
                aurEff->SetAmount(_tick_amount / 2);
                break;
            // 5..8 ticks have normal tick damage
            case 5:
                aurEff->SetAmount(_tick_amount);
                break;
            // 9..12 ticks, 3/2 from normal tick damage
            case 9:
                aurEff->SetAmount((_tick_amount + 1) * 3 / 2); // +1 prevent 0.5 damage possible lost at 1..4 ticks
                break;
            // 13 and 14 ticks (glyphed only), twice normal tick damage
            case 13:
                aurEff->SetAmount(_tick_amount * 2);
                break;
        }
    }

    void Register() override
    {
        AfterEffectApply += AuraEffectApplyFn(spell_warl_curse_of_agony::ApplyEffect, EFFECT_0, SPELL_AURA_PERIODIC_DAMAGE, AURA_EFFECT_HANDLE_REAL_OR_REAPPLY_MASK);
        OnEffectUpdatePeriodic += AuraEffectUpdatePeriodicFn(spell_warl_curse_of_agony::HandleEffectPeriodicUpdate, EFFECT_0, SPELL_AURA_PERIODIC_DAMAGE);
    }
private:
    uint32 _tick_amount = 0;
=======
    SPELL_GEN_REPLENISHMENT                         = 57669,
    SPELL_PRIEST_SHADOW_WORD_DEATH                  = 32409
>>>>>>> 28d470c5
};

// 710 - Banish
class spell_warl_banish : public SpellScriptLoader
{
    public:
        spell_warl_banish() : SpellScriptLoader("spell_warl_banish") { }

        class spell_warl_banish_SpellScript : public SpellScript
        {
            PrepareSpellScript(spell_warl_banish_SpellScript);

        public:
            spell_warl_banish_SpellScript() {}

        private:
            void HandleBanish(SpellMissInfo missInfo)
            {
                if (missInfo != SPELL_MISS_IMMUNE)
                    return;

                if (Unit* target = GetHitUnit())
                {
                    // Casting Banish on a banished target will remove applied aura
                    if (Aura * banishAura = target->GetAura(GetSpellInfo()->Id, GetCaster()->GetGUID()))
                        banishAura->Remove();
                }
            }

            void Register() override
<<<<<<< HEAD
            {
                BeforeHit += BeforeSpellHitFn(spell_warl_banish_SpellScript::HandleBanish);
            }
=======
            {
                BeforeHit += BeforeSpellHitFn(spell_warl_banish_SpellScript::HandleBanish);
            }
        };

        SpellScript* GetSpellScript() const override
        {
            return new spell_warl_banish_SpellScript();
        }
};

// 17962 - Conflagrate - Updated to 4.3.4
class spell_warl_conflagrate : public SpellScriptLoader
{
    public:
        spell_warl_conflagrate() : SpellScriptLoader("spell_warl_conflagrate") { }

        class spell_warl_conflagrate_SpellScript : public SpellScript
        {
            PrepareSpellScript(spell_warl_conflagrate_SpellScript);

            bool Validate(SpellInfo const* /*spellInfo*/) override
            {
                return ValidateSpellInfo({ SPELL_WARLOCK_IMMOLATE });
            }

            // 6.x dmg formula in tooltip
            // void HandleHit(SpellEffIndex /*effIndex*/)
            // {
            //     if (AuraEffect const* aurEff = GetHitUnit()->GetAuraEffect(SPELL_WARLOCK_IMMOLATE, EFFECT_2, GetCaster()->GetGUID()))
            //         SetHitDamage(CalculatePct(aurEff->GetAmount(), GetSpellInfo()->Effects[EFFECT_1].CalcValue(GetCaster())));
            // }

            void Register() override
            {
                //OnEffectHitTarget += SpellEffectFn(spell_warl_conflagrate_SpellScript::HandleHit, EFFECT_0, SPELL_EFFECT_SCHOOL_DAMAGE);
            }
>>>>>>> 28d470c5
        };

        SpellScript* GetSpellScript() const override
        {
            return new spell_warl_conflagrate_SpellScript();
        }
};

// 77220 - Mastery: Chaotic Energies
class spell_warl_chaotic_energies : public AuraScript
{
    PrepareAuraScript(spell_warl_chaotic_energies);

    void HandleAbsorb(AuraEffect* /*aurEff*/, DamageInfo& dmgInfo, uint32& absorbAmount)
    {
        AuraEffect const* effect1 = GetEffect(EFFECT_1);
        if (!effect1 || !GetTargetApplication()->HasEffect(EFFECT_1))
        {
            PreventDefaultAction();
            return;
        }

        // You take ${$s2/3}% reduced damage
        float damageReductionPct = float(effect1->GetAmount()) / 3;
        // plus a random amount of up to ${$s2/3}% additional reduced damage
        damageReductionPct += frand(0.0f, damageReductionPct);

        absorbAmount = CalculatePct(dmgInfo.GetDamage(), damageReductionPct);
    }

    void Register() override
    {
        OnEffectAbsorb += AuraEffectAbsorbFn(spell_warl_chaotic_energies::HandleAbsorb, EFFECT_2);
    }
};

// 6201 - Create Healthstone
class spell_warl_create_healthstone : public SpellScriptLoader
{
    public:
        spell_warl_create_healthstone() : SpellScriptLoader("spell_warl_create_healthstone") { }

        class spell_warl_create_healthstone_SpellScript : public SpellScript
        {
            PrepareSpellScript(spell_warl_create_healthstone_SpellScript);

            bool Validate(SpellInfo const* /*spellInfo*/) override
            {
<<<<<<< HEAD
                return ValidateSpellInfo({ SPELL_WARLOCK_IMPROVED_HEALTHSTONE_R1, SPELL_WARLOCK_IMPROVED_HEALTHSTONE_R2 });
=======
                return ValidateSpellInfo({ SPELL_WARLOCK_CREATE_HEALTHSTONE });
>>>>>>> 28d470c5
            }

            bool Load() override
            {
<<<<<<< HEAD
                if (Player* caster = GetCaster()->ToPlayer())
                {
                    uint8 spellRank = GetSpellInfo()->GetRank();
                    ItemPosCountVec dest;
                    InventoryResult msg = caster->CanStoreNewItem(NULL_BAG, NULL_SLOT, dest, iTypes[spellRank - 1][0], 1, nullptr);
                    if (msg != EQUIP_ERR_OK)
                        return SPELL_FAILED_TOO_MANY_OF_ITEM;
                }
                return SPELL_CAST_OK;
=======
                return GetCaster()->GetTypeId() == TYPEID_PLAYER;
>>>>>>> 28d470c5
            }

            void HandleScriptEffect(SpellEffIndex /*effIndex*/)
            {
                GetCaster()->CastSpell(GetCaster(), SPELL_WARLOCK_CREATE_HEALTHSTONE, true);
            }

            void Register() override
            {
                OnEffectHitTarget += SpellEffectFn(spell_warl_create_healthstone_SpellScript::HandleScriptEffect, EFFECT_0, SPELL_EFFECT_SCRIPT_EFFECT);
            }
        };

        SpellScript* GetSpellScript() const override
        {
            return new spell_warl_create_healthstone_SpellScript();
        }
};

// 603 - Bane of Doom
/// Updated 4.3.4
class spell_warl_bane_of_doom : public SpellScriptLoader
{
    public:
        spell_warl_bane_of_doom() : SpellScriptLoader("spell_warl_bane_of_doom") { }

        class spell_warl_curse_of_doom_AuraScript : public AuraScript
        {
            PrepareAuraScript(spell_warl_curse_of_doom_AuraScript);

            bool Validate(SpellInfo const* /*spellInfo*/) override
            {
<<<<<<< HEAD
                return ValidateSpellInfo({ SPELL_WARLOCK_CURSE_OF_DOOM_EFFECT });
=======
                return ValidateSpellInfo({ SPELL_WARLOCK_BANE_OF_DOOM_EFFECT });
>>>>>>> 28d470c5
            }

            bool Load() override
            {
                return GetCaster() && GetCaster()->GetTypeId() == TYPEID_PLAYER;
            }

            void OnRemove(AuraEffect const* aurEff, AuraEffectHandleModes /*mode*/)
            {
                if (!GetCaster())
                    return;

                AuraRemoveMode removeMode = GetTargetApplication()->GetRemoveMode();
                if (removeMode != AURA_REMOVE_BY_DEATH || !IsExpired())
                    return;

                if (GetCaster()->ToPlayer()->isHonorOrXPTarget(GetTarget()))
<<<<<<< HEAD
                    GetCaster()->CastSpell(GetTarget(), SPELL_WARLOCK_CURSE_OF_DOOM_EFFECT, aurEff);
=======
                    GetCaster()->CastSpell(GetTarget(), SPELL_WARLOCK_BANE_OF_DOOM_EFFECT, true, nullptr, aurEff);
>>>>>>> 28d470c5
            }

            void Register() override
            {
                 AfterEffectRemove += AuraEffectRemoveFn(spell_warl_curse_of_doom_AuraScript::OnRemove, EFFECT_0, SPELL_AURA_PERIODIC_DAMAGE, AURA_EFFECT_HANDLE_REAL);
            }
        };

        AuraScript* GetAuraScript() const override
        {
            return new spell_warl_curse_of_doom_AuraScript();
        }
};

class spell_warl_decimation : public SpellScriptLoader
{
    public:
        spell_warl_decimation() : SpellScriptLoader("spell_warl_decimation") { }

        class spell_warl_decimation_AuraScript : public AuraScript
        {
            PrepareAuraScript(spell_warl_decimation_AuraScript);

            bool CheckProc(ProcEventInfo& eventInfo)
            {
                if (SpellInfo const* spellInfo = eventInfo.GetSpellInfo())
                    if (eventInfo.GetActionTarget()->HasAuraState(AURA_STATE_HEALTHLESS_35_PERCENT, spellInfo, eventInfo.GetActor()))
                        return true;

                return false;
            }

            void Register() override
            {
                DoCheckProc += AuraCheckProcFn(spell_warl_decimation_AuraScript::CheckProc);
            }
        };

        AuraScript* GetAuraScript() const override
        {
            return new spell_warl_decimation_AuraScript();
        }
};

// 48018 - Demonic Circle: Summon
/// Updated 4.3.4
class spell_warl_demonic_circle_summon : public SpellScriptLoader
{
    public:
        spell_warl_demonic_circle_summon() : SpellScriptLoader("spell_warl_demonic_circle_summon") { }

        class spell_warl_demonic_circle_summon_AuraScript : public AuraScript
        {
            PrepareAuraScript(spell_warl_demonic_circle_summon_AuraScript);

            void HandleRemove(AuraEffect const* /*aurEff*/, AuraEffectHandleModes mode)
            {
                // If effect is removed by expire remove the summoned demonic circle too.
                if (!(mode & AURA_EFFECT_HANDLE_REAPPLY))
                    GetTarget()->RemoveGameObject(GetId(), true);

                GetTarget()->RemoveAura(SPELL_WARLOCK_DEMONIC_CIRCLE_ALLOW_CAST);
            }

            void HandleDummyTick(AuraEffect const* /*aurEff*/)
            {
                if (GameObject* circle = GetTarget()->GetGameObject(GetId()))
                {
                    // Here we check if player is in demonic circle teleport range, if so add
                    // WARLOCK_DEMONIC_CIRCLE_ALLOW_CAST; allowing him to cast the WARLOCK_DEMONIC_CIRCLE_TELEPORT.
                    // If not in range remove the WARLOCK_DEMONIC_CIRCLE_ALLOW_CAST.

<<<<<<< HEAD
                    SpellInfo const* spellInfo = sSpellMgr->AssertSpellInfo(SPELL_WARLOCK_DEMONIC_CIRCLE_TELEPORT);
=======
                    SpellInfo const* spellInfo = sSpellMgr->AssertSpellInfo(SPELL_WARLOCK_DEMONIC_CIRCLE_TELEPORT, GetCastDifficulty());
>>>>>>> 28d470c5

                    if (GetTarget()->IsWithinDist(circle, spellInfo->GetMaxRange(true)))
                    {
                        if (!GetTarget()->HasAura(SPELL_WARLOCK_DEMONIC_CIRCLE_ALLOW_CAST))
                            GetTarget()->CastSpell(GetTarget(), SPELL_WARLOCK_DEMONIC_CIRCLE_ALLOW_CAST, true);
                    }
                    else
                        GetTarget()->RemoveAura(SPELL_WARLOCK_DEMONIC_CIRCLE_ALLOW_CAST);
                }
            }

            void Register() override
            {
                OnEffectRemove += AuraEffectApplyFn(spell_warl_demonic_circle_summon_AuraScript::HandleRemove, EFFECT_0, SPELL_AURA_PERIODIC_DUMMY, AURA_EFFECT_HANDLE_REAL_OR_REAPPLY_MASK);
                OnEffectPeriodic += AuraEffectPeriodicFn(spell_warl_demonic_circle_summon_AuraScript::HandleDummyTick, EFFECT_0, SPELL_AURA_PERIODIC_DUMMY);
            }
        };

        AuraScript* GetAuraScript() const override
        {
            return new spell_warl_demonic_circle_summon_AuraScript();
        }
};

// 48020 - Demonic Circle: Teleport
/// Updated 4.3.4
class spell_warl_demonic_circle_teleport : public SpellScriptLoader
{
    public:
        spell_warl_demonic_circle_teleport() : SpellScriptLoader("spell_warl_demonic_circle_teleport") { }

        class spell_warl_demonic_circle_teleport_AuraScript : public AuraScript
        {
            PrepareAuraScript(spell_warl_demonic_circle_teleport_AuraScript);

            void HandleTeleport(AuraEffect const* /*aurEff*/, AuraEffectHandleModes /*mode*/)
            {
                if (Player* player = GetTarget()->ToPlayer())
                {
                    if (GameObject* circle = player->GetGameObject(SPELL_WARLOCK_DEMONIC_CIRCLE_SUMMON))
                    {
                        player->NearTeleportTo(circle->GetPositionX(), circle->GetPositionY(), circle->GetPositionZ(), circle->GetOrientation());
                        player->RemoveMovementImpairingAuras(false);
                    }
                }
            }

            void Register() override
            {
                OnEffectApply += AuraEffectApplyFn(spell_warl_demonic_circle_teleport_AuraScript::HandleTeleport, EFFECT_0, SPELL_AURA_MECHANIC_IMMUNITY, AURA_EFFECT_HANDLE_REAL);
            }
        };

        AuraScript* GetAuraScript() const override
        {
            return new spell_warl_demonic_circle_teleport_AuraScript();
        }
};

// 77801 - Demon Soul - Updated to 4.3.4
class spell_warl_demon_soul : public SpellScriptLoader
{
    public:
        spell_warl_demon_soul() : SpellScriptLoader("spell_warl_demon_soul") { }

        class spell_warl_demon_soul_SpellScript : public SpellScript
        {
            PrepareSpellScript(spell_warl_demon_soul_SpellScript);

            bool Validate(SpellInfo const* /*spellInfo*/) override
            {
                return ValidateSpellInfo(
                {
                    SPELL_WARLOCK_DEMON_SOUL_IMP,
                    SPELL_WARLOCK_DEMON_SOUL_FELHUNTER,
                    SPELL_WARLOCK_DEMON_SOUL_FELGUARD,
                    SPELL_WARLOCK_DEMON_SOUL_SUCCUBUS,
                    SPELL_WARLOCK_DEMON_SOUL_VOIDWALKER
                });
            }

            void OnHitTarget(SpellEffIndex /*effIndex*/)
            {
                Unit* caster = GetCaster();
                if (Creature* targetCreature = GetHitCreature())
                {
                    if (targetCreature->IsPet())
                    {
                        CreatureTemplate const* ci = targetCreature->GetCreatureTemplate();
                        switch (ci->family)
                        {
                            case CREATURE_FAMILY_SUCCUBUS:
                                caster->CastSpell(caster, SPELL_WARLOCK_DEMON_SOUL_SUCCUBUS);
                                break;
                            case CREATURE_FAMILY_VOIDWALKER:
                                caster->CastSpell(caster, SPELL_WARLOCK_DEMON_SOUL_VOIDWALKER);
                                break;
                            case CREATURE_FAMILY_FELGUARD:
                                caster->CastSpell(caster, SPELL_WARLOCK_DEMON_SOUL_FELGUARD);
                                break;
                            case CREATURE_FAMILY_FELHUNTER:
                                caster->CastSpell(caster, SPELL_WARLOCK_DEMON_SOUL_FELHUNTER);
                                break;
                            case CREATURE_FAMILY_IMP:
                                caster->CastSpell(caster, SPELL_WARLOCK_DEMON_SOUL_IMP);
                                break;
                            default:
                                break;
                        }
                    }
                }
            }

            void Register() override
            {
                OnEffectHitTarget += SpellEffectFn(spell_warl_demon_soul_SpellScript::OnHitTarget, EFFECT_0, SPELL_EFFECT_SCRIPT_EFFECT);
            }
        };

        SpellScript* GetSpellScript() const override
        {
            return new spell_warl_demon_soul_SpellScript;
        }
};

// 47193 - Demonic Empowerment
/// Updated 4.3.4
class spell_warl_demonic_empowerment : public SpellScriptLoader
{
    public:
        spell_warl_demonic_empowerment() : SpellScriptLoader("spell_warl_demonic_empowerment") { }

        class spell_warl_demonic_empowerment_SpellScript : public SpellScript
        {
            PrepareSpellScript(spell_warl_demonic_empowerment_SpellScript);

            bool Validate(SpellInfo const* /*spellInfo*/) override
            {
                return ValidateSpellInfo(
                {
                    SPELL_WARLOCK_DEMONIC_EMPOWERMENT_SUCCUBUS,
                    SPELL_WARLOCK_DEMONIC_EMPOWERMENT_VOIDWALKER,
                    SPELL_WARLOCK_DEMONIC_EMPOWERMENT_FELGUARD,
                    SPELL_WARLOCK_DEMONIC_EMPOWERMENT_FELHUNTER,
                    SPELL_WARLOCK_DEMONIC_EMPOWERMENT_IMP
                });
            }

            void HandleScriptEffect(SpellEffIndex /*effIndex*/)
            {
                if (Creature* targetCreature = GetHitCreature())
                {
                    if (targetCreature->IsPet())
                    {
                        CreatureTemplate const* ci = targetCreature->GetCreatureTemplate();
                        switch (ci->family)
                        {
                            case CREATURE_FAMILY_SUCCUBUS:
                                targetCreature->CastSpell(targetCreature, SPELL_WARLOCK_DEMONIC_EMPOWERMENT_SUCCUBUS, true);
                                break;
                            case CREATURE_FAMILY_VOIDWALKER:
                            {
<<<<<<< HEAD
                                SpellInfo const* spellInfo = sSpellMgr->AssertSpellInfo(SPELL_WARLOCK_DEMONIC_EMPOWERMENT_VOIDWALKER);
                                int32 hp = targetCreature->CountPctFromMaxHealth(GetCaster()->CalculateSpellDamage(spellInfo, EFFECT_0));
                                CastSpellExtraArgs args(TRIGGERED_FULL_MASK);
                                args.AddSpellBP0(hp);
                                targetCreature->CastSpell(targetCreature, SPELL_WARLOCK_DEMONIC_EMPOWERMENT_VOIDWALKER, args);
                                //unitTarget->CastSpell(unitTarget, 54441, true);
=======
                                SpellInfo const* spellInfo = sSpellMgr->AssertSpellInfo(SPELL_WARLOCK_DEMONIC_EMPOWERMENT_VOIDWALKER, GetCastDifficulty());
                                int32 hp = int32(targetCreature->CountPctFromMaxHealth(GetCaster()->CalculateSpellDamage(targetCreature, spellInfo, 0)));
                                targetCreature->CastCustomSpell(targetCreature, SPELL_WARLOCK_DEMONIC_EMPOWERMENT_VOIDWALKER, &hp, nullptr, nullptr, true);
>>>>>>> 28d470c5
                                break;
                            }
                            case CREATURE_FAMILY_FELGUARD:
                                targetCreature->CastSpell(targetCreature, SPELL_WARLOCK_DEMONIC_EMPOWERMENT_FELGUARD, true);
                                break;
                            case CREATURE_FAMILY_FELHUNTER:
                                targetCreature->CastSpell(targetCreature, SPELL_WARLOCK_DEMONIC_EMPOWERMENT_FELHUNTER, true);
                                break;
                            case CREATURE_FAMILY_IMP:
                                targetCreature->CastSpell(targetCreature, SPELL_WARLOCK_DEMONIC_EMPOWERMENT_IMP, true);
                                break;
                            default:
                                break;
                        }
                    }
                }
            }

            void Register() override
            {
                OnEffectHitTarget += SpellEffectFn(spell_warl_demonic_empowerment_SpellScript::HandleScriptEffect, EFFECT_0, SPELL_EFFECT_SCRIPT_EFFECT);
            }
        };

        SpellScript* GetSpellScript() const override
        {
            return new spell_warl_demonic_empowerment_SpellScript();
        }
};

<<<<<<< HEAD
// -1120 - Drain Soul
class spell_warl_drain_soul : public SpellScriptLoader
{
    public:
        spell_warl_drain_soul() : SpellScriptLoader("spell_warl_drain_soul") { }

        class spell_warl_drain_soul_AuraScript : public AuraScript
        {
            PrepareAuraScript(spell_warl_drain_soul_AuraScript);

            bool Validate(SpellInfo const* /*spellInfo*/) override
            {
                return ValidateSpellInfo(
                {
                    SPELL_WARLOCK_IMPROVED_DRAIN_SOUL_R1,
                    SPELL_WARLOCK_IMPROVED_DRAIN_SOUL_PROC,
                    SPELL_WARLOCK_CREATE_SOULSHARD,
                    SPELL_WARLOCK_GLYPH_OF_DRAIN_SOUL_AURA,
                    SPELL_WARLOCK_GLYPH_OF_DRAIN_SOUL_PROC
                });
            }

            bool CheckProc(ProcEventInfo& eventInfo)
            {
                // Drain Soul's proc tries to happen each time the warlock lands a killing blow on a unit while channeling.
                // Make sure that dying unit is afflicted by the caster's Drain Soul debuff in order to avoid a false positive.

                Unit* caster = GetCaster();
                Unit* victim = eventInfo.GetProcTarget();

                if (caster && victim)
                    return victim->GetAuraApplicationOfRankedSpell(SPELL_WARLOCK_DRAIN_SOUL_R1, caster->GetGUID()) != 0;

                return false;
            }

            void HandleProc(AuraEffect const* aurEff, ProcEventInfo& eventInfo)
            {
                PreventDefaultAction();

                Unit* caster = eventInfo.GetActor();
                // Improved Drain Soul
                Aura const* impDrainSoul = caster->GetAuraOfRankedSpell(SPELL_WARLOCK_IMPROVED_DRAIN_SOUL_R1, caster->GetGUID());
                if (!impDrainSoul)
                    return;

                int32 amount = CalculatePct(caster->GetMaxPower(POWER_MANA), impDrainSoul->GetSpellInfo()->Effects[EFFECT_2].CalcValue());
                CastSpellExtraArgs args(aurEff);
                args.AddSpellBP0(amount);
                caster->CastSpell(nullptr, SPELL_WARLOCK_IMPROVED_DRAIN_SOUL_PROC, args);
            }

            void HandleTick(AuraEffect const* aurEff)
            {
                Unit* caster = GetCaster();
                Unit* target = GetTarget();
                if (caster && caster->GetTypeId() == TYPEID_PLAYER && caster->ToPlayer()->isHonorOrXPTarget(target))
                {
                    if (roll_chance_i(20))
                    {
                        caster->CastSpell(caster, SPELL_WARLOCK_CREATE_SOULSHARD, aurEff);
                        // Glyph of Drain Soul - chance to create an additional Soul Shard
                        if (AuraEffect* aur = caster->GetAuraEffect(SPELL_WARLOCK_GLYPH_OF_DRAIN_SOUL_AURA, EFFECT_0))
                            if (roll_chance_i(aur->GetMiscValue()))
                                caster->CastSpell(caster, SPELL_WARLOCK_GLYPH_OF_DRAIN_SOUL_PROC, aur);
                    }
=======
// 67518, 19505 - Devour Magic
class spell_warl_devour_magic : public SpellScriptLoader
{
    public:
        spell_warl_devour_magic() : SpellScriptLoader("spell_warl_devour_magic") { }

        class spell_warl_devour_magic_SpellScript : public SpellScript
        {
            PrepareSpellScript(spell_warl_devour_magic_SpellScript);

            bool Validate(SpellInfo const* /*spellInfo*/) override
            {
                return ValidateSpellInfo({ SPELL_WARLOCK_GLYPH_OF_DEMON_TRAINING, SPELL_WARLOCK_DEVOUR_MAGIC_HEAL });
            }

            void OnSuccessfulDispel(SpellEffIndex /*effIndex*/)
            {
                if (SpellEffectInfo const* effect = GetSpellInfo()->GetEffect(EFFECT_1))
                {
                    Unit* caster = GetCaster();
                    int32 heal_amount = effect->CalcValue(caster);

                    caster->CastCustomSpell(caster, SPELL_WARLOCK_DEVOUR_MAGIC_HEAL, &heal_amount, nullptr, nullptr, true);

                    // Glyph of Felhunter
                    if (Unit* owner = caster->GetOwner())
                        if (owner->GetAura(SPELL_WARLOCK_GLYPH_OF_DEMON_TRAINING))
                            owner->CastCustomSpell(owner, SPELL_WARLOCK_DEVOUR_MAGIC_HEAL, &heal_amount, nullptr, nullptr, true);
>>>>>>> 28d470c5
                }
            }

            void Register() override
            {
<<<<<<< HEAD
                DoCheckProc += AuraCheckProcFn(spell_warl_drain_soul_AuraScript::CheckProc);
                OnEffectPeriodic += AuraEffectPeriodicFn(spell_warl_drain_soul_AuraScript::HandleTick, EFFECT_1, SPELL_AURA_PERIODIC_DAMAGE);
                OnEffectProc += AuraEffectProcFn(spell_warl_drain_soul_AuraScript::HandleProc, EFFECT_2, SPELL_AURA_PROC_TRIGGER_SPELL);
            }

        };

        AuraScript* GetAuraScript() const override
        {
            return new spell_warl_drain_soul_AuraScript();
=======
                OnEffectSuccessfulDispel += SpellEffectFn(spell_warl_devour_magic_SpellScript::OnSuccessfulDispel, EFFECT_0, SPELL_EFFECT_DISPEL);
            }
        };

        SpellScript* GetSpellScript() const override
        {
            return new spell_warl_devour_magic_SpellScript();
>>>>>>> 28d470c5
        }
};

// 47422 - Everlasting Affliction
/// Updated 4.3.4
class spell_warl_everlasting_affliction : public SpellScriptLoader
{
    public:
        spell_warl_everlasting_affliction() : SpellScriptLoader("spell_warl_everlasting_affliction") { }

        class spell_warl_everlasting_affliction_SpellScript : public SpellScript
        {
            PrepareSpellScript(spell_warl_everlasting_affliction_SpellScript);

            void HandleScriptEffect(SpellEffIndex effIndex)
            {
                Unit* caster = GetCaster();
                if (Unit* target = GetHitUnit())
                {
                    // Refresh corruption on target
                    if (AuraEffect* aurEff = target->GetAuraEffect(SPELL_AURA_PERIODIC_DAMAGE, SPELLFAMILY_WARLOCK, flag128(0x2, 0, 0), caster->GetGUID()))
                    {
<<<<<<< HEAD
                        aur->ChangeAmount(aur->CalculateAmount(aur->GetCaster()), false);
                        aur->CalculatePeriodic(caster, false, false);
                        aur->GetBase()->RefreshDuration(true);
=======
                        uint32 damage = std::max(aurEff->GetAmount(), 0);
                        sScriptMgr->ModifyPeriodicDamageAurasTick(target, caster, damage);
                        aurEff->SetDamage(caster->SpellDamageBonusDone(target, aurEff->GetSpellInfo(), damage, DOT, GetEffectInfo(effIndex)) * aurEff->GetDonePct());
                        aurEff->CalculatePeriodic(caster, false, false);
                        aurEff->GetBase()->RefreshDuration(true);
>>>>>>> 28d470c5
                    }
                }
            }

            void Register() override
            {
                OnEffectHitTarget += SpellEffectFn(spell_warl_everlasting_affliction_SpellScript::HandleScriptEffect, EFFECT_0, SPELL_EFFECT_SCRIPT_EFFECT);
            }
        };

        SpellScript* GetSpellScript() const override
        {
            return new spell_warl_everlasting_affliction_SpellScript();
        }
};

// -47230 - Fel Synergy
class spell_warl_fel_synergy : public SpellScriptLoader
{
    public:
        spell_warl_fel_synergy() : SpellScriptLoader("spell_warl_fel_synergy") { }

        class spell_warl_fel_synergy_AuraScript : public AuraScript
        {
            PrepareAuraScript(spell_warl_fel_synergy_AuraScript);

            bool Validate(SpellInfo const* /*spellInfo*/) override
            {
                return ValidateSpellInfo({ SPELL_WARLOCK_FEL_SYNERGY_HEAL });
            }

            bool CheckProc(ProcEventInfo& eventInfo)
            {
                DamageInfo* damageInfo = eventInfo.GetDamageInfo();
                if (!damageInfo || !damageInfo->GetDamage())
                    return false;

                return GetTarget()->GetGuardianPet() != nullptr;
            }

            void OnProc(AuraEffect const* aurEff, ProcEventInfo& eventInfo)
            {
                PreventDefaultAction();

                int32 heal = CalculatePct(static_cast<int32>(eventInfo.GetDamageInfo()->GetDamage()), aurEff->GetAmount());
<<<<<<< HEAD
                CastSpellExtraArgs args(aurEff);
                args.AddSpellBP0(heal);
                GetTarget()->CastSpell(nullptr, SPELL_WARLOCK_FEL_SYNERGY_HEAL, args); // TARGET_UNIT_PET
=======
                GetTarget()->CastCustomSpell(SPELL_WARLOCK_FEL_SYNERGY_HEAL, SPELLVALUE_BASE_POINT0, heal, nullptr, true, nullptr, aurEff); // TARGET_UNIT_PET
>>>>>>> 28d470c5
            }

            void Register() override
            {
                DoCheckProc += AuraCheckProcFn(spell_warl_fel_synergy_AuraScript::CheckProc);
                OnEffectProc += AuraEffectProcFn(spell_warl_fel_synergy_AuraScript::OnProc, EFFECT_0, SPELL_AURA_DUMMY);
            }
        };

        AuraScript* GetAuraScript() const override
        {
            return new spell_warl_fel_synergy_AuraScript();
        }
};

// -18094 - Nightfall
//  56218 - Glyph of Corruption
class spell_warl_glyph_of_corruption_nightfall : public SpellScriptLoader
{
    public:
        spell_warl_glyph_of_corruption_nightfall() : SpellScriptLoader("spell_warl_glyph_of_corruption_nightfall") { }

        class spell_warl_glyph_of_corruption_nightfall_AuraScript : public AuraScript
        {
            PrepareAuraScript(spell_warl_glyph_of_corruption_nightfall_AuraScript);

            bool Validate(SpellInfo const* /*spellInfo*/) override
            {
                return ValidateSpellInfo({ SPELL_WARLOCK_SHADOW_TRANCE });
            }

            void HandleProc(AuraEffect const* aurEff, ProcEventInfo& eventInfo)
            {
                PreventDefaultAction();
                Unit* caster = eventInfo.GetActor();
                caster->CastSpell(caster, SPELL_WARLOCK_SHADOW_TRANCE, aurEff);
            }

            void Register() override
            {
                OnEffectProc += AuraEffectProcFn(spell_warl_glyph_of_corruption_nightfall_AuraScript::HandleProc, EFFECT_0, SPELL_AURA_DUMMY);
            }
        };

        AuraScript* GetAuraScript() const override
        {
            return new spell_warl_glyph_of_corruption_nightfall_AuraScript();
        }
};

// 63320 - Glyph of Life Tap
class spell_warl_glyph_of_life_tap : public SpellScriptLoader
{
public:
    spell_warl_glyph_of_life_tap() : SpellScriptLoader("spell_warl_glyph_of_life_tap") { }

    class spell_warl_glyph_of_life_tap_AuraScript : public AuraScript
    {
        PrepareAuraScript(spell_warl_glyph_of_life_tap_AuraScript);

        bool Validate(SpellInfo const* /*spellInfo*/) override
        {
            return ValidateSpellInfo({ SPELL_WARLOCK_GLYPH_OF_LIFE_TAP_TRIGGERED });
        }

        void HandleProc(AuraEffect const* aurEff, ProcEventInfo& eventInfo)
        {
            PreventDefaultAction();
            Unit* caster = eventInfo.GetActor();
            caster->CastSpell(caster, SPELL_WARLOCK_GLYPH_OF_LIFE_TAP_TRIGGERED, aurEff);
        }

        void Register() override
        {
            OnEffectProc += AuraEffectProcFn(spell_warl_glyph_of_life_tap_AuraScript::HandleProc, EFFECT_0, SPELL_AURA_DUMMY);
        }
    };

    AuraScript* GetAuraScript() const override
    {
        return new spell_warl_glyph_of_life_tap_AuraScript();
    }
};

// 63310 - Glyph of Shadowflame
class spell_warl_glyph_of_shadowflame : public SpellScriptLoader
{
    public:
        spell_warl_glyph_of_shadowflame() : SpellScriptLoader("spell_warl_glyph_of_shadowflame") { }

        class spell_warl_glyph_of_shadowflame_AuraScript : public AuraScript
        {
            PrepareAuraScript(spell_warl_glyph_of_shadowflame_AuraScript);

            bool Validate(SpellInfo const* /*spellInfo*/) override
            {
                return ValidateSpellInfo({ SPELL_WARLOCK_GLYPH_OF_SHADOWFLAME });
            }

            void OnProc(AuraEffect const* aurEff, ProcEventInfo& eventInfo)
            {
                PreventDefaultAction();
<<<<<<< HEAD
                GetTarget()->CastSpell(eventInfo.GetProcTarget(), SPELL_WARLOCK_GLYPH_OF_SHADOWFLAME, aurEff);
=======
                GetTarget()->CastSpell(eventInfo.GetProcTarget(), SPELL_WARLOCK_GLYPH_OF_SHADOWFLAME, true, nullptr, aurEff);
>>>>>>> 28d470c5
            }

            void Register() override
            {
                OnEffectProc += AuraEffectProcFn(spell_warl_glyph_of_shadowflame_AuraScript::OnProc, EFFECT_0, SPELL_AURA_DUMMY);
            }
        };

        AuraScript* GetAuraScript() const override
        {
            return new spell_warl_glyph_of_shadowflame_AuraScript();
        }
};

// 48181 - Haunt
/// Updated 4.3.4
class spell_warl_haunt : public SpellScriptLoader
{
    public:
        spell_warl_haunt() : SpellScriptLoader("spell_warl_haunt") { }

        class spell_warl_haunt_SpellScript : public SpellScript
        {
            PrepareSpellScript(spell_warl_haunt_SpellScript);

            void HandleAfterHit()
            {
                if (Aura* aura = GetHitAura())
                    if (AuraEffect* aurEff = aura->GetEffect(EFFECT_1))
                        aurEff->SetAmount(CalculatePct(GetHitDamage(), aurEff->GetAmount()));
            }

            void Register() override
            {
                AfterHit += SpellHitFn(spell_warl_haunt_SpellScript::HandleAfterHit);
            }
        };

        class spell_warl_haunt_AuraScript : public AuraScript
        {
            PrepareAuraScript(spell_warl_haunt_AuraScript);

            bool Validate(SpellInfo const* /*spellInfo*/) override
            {
                return ValidateSpellInfo({ SPELL_WARLOCK_HAUNT_HEAL });
            }

            void HandleRemove(AuraEffect const* aurEff, AuraEffectHandleModes /*mode*/)
            {
                if (Unit* caster = GetCaster())
                {
<<<<<<< HEAD
                    CastSpellExtraArgs args(aurEff);
                    args.OriginalCaster = GetCasterGUID();
                    args.AddSpellBP0(aurEff->GetAmount());
                    GetTarget()->CastSpell(caster, SPELL_WARLOCK_HAUNT_HEAL, args);
=======
                    int32 amount = aurEff->GetAmount();
                    GetTarget()->CastCustomSpell(caster, SPELL_WARLOCK_HAUNT_HEAL, &amount, nullptr, nullptr, true, nullptr, aurEff, GetCasterGUID());
>>>>>>> 28d470c5
                }
            }

            void Register() override
            {
                OnEffectRemove += AuraEffectApplyFn(spell_warl_haunt_AuraScript::HandleRemove, EFFECT_1, SPELL_AURA_DUMMY, AURA_EFFECT_HANDLE_REAL_OR_REAPPLY_MASK);
            }
        };

        SpellScript* GetSpellScript() const override
        {
            return new spell_warl_haunt_SpellScript();
        }

        AuraScript* GetAuraScript() const override
        {
            return new spell_warl_haunt_AuraScript();
        }
};

// 755 - Health Funnel
/// Updated 4.3.4
class spell_warl_health_funnel : public SpellScriptLoader
{
    public:
        spell_warl_health_funnel() : SpellScriptLoader("spell_warl_health_funnel") { }

        class spell_warl_health_funnel_AuraScript : public AuraScript
        {
            PrepareAuraScript(spell_warl_health_funnel_AuraScript);

            void ApplyEffect(AuraEffect const* /*aurEff*/, AuraEffectHandleModes /*mode*/)
            {
                Unit* caster = GetCaster();
                if (!caster)
                    return;

                Unit* target = GetTarget();
                if (caster->HasAura(SPELL_WARLOCK_IMPROVED_HEALTH_FUNNEL_R2))
                    target->CastSpell(target, SPELL_WARLOCK_IMPROVED_HEALTH_FUNNEL_BUFF_R2, true);
                else if (caster->HasAura(SPELL_WARLOCK_IMPROVED_HEALTH_FUNNEL_R1))
                    target->CastSpell(target, SPELL_WARLOCK_IMPROVED_HEALTH_FUNNEL_BUFF_R1, true);
            }

            void RemoveEffect(AuraEffect const* /*aurEff*/, AuraEffectHandleModes /*mode*/)
            {
                Unit* target = GetTarget();
                target->RemoveAurasDueToSpell(SPELL_WARLOCK_IMPROVED_HEALTH_FUNNEL_BUFF_R1);
                target->RemoveAurasDueToSpell(SPELL_WARLOCK_IMPROVED_HEALTH_FUNNEL_BUFF_R2);
            }

            void OnPeriodic(AuraEffect const* aurEff)
            {
                Unit* caster = GetCaster();
                if (!caster)
                    return;
                //! HACK for self damage, is not blizz :/
                uint32 damage = caster->CountPctFromMaxHealth(aurEff->GetBaseAmount());

                if (Player* modOwner = caster->GetSpellModOwner())
                    modOwner->ApplySpellMod(GetId(), SPELLMOD_COST, damage);

                SpellNonMeleeDamage damageInfo(caster, caster, GetSpellInfo(), GetAura()->GetSpellVisual(), GetSpellInfo()->SchoolMask, GetAura()->GetCastGUID());
                damageInfo.periodicLog = true;
                damageInfo.damage = damage;
                caster->DealSpellDamage(&damageInfo, false);
                caster->SendSpellNonMeleeDamageLog(&damageInfo);
            }

            void Register() override
            {
                OnEffectApply += AuraEffectApplyFn(spell_warl_health_funnel_AuraScript::ApplyEffect, EFFECT_0, SPELL_AURA_OBS_MOD_HEALTH, AURA_EFFECT_HANDLE_REAL);
                OnEffectRemove += AuraEffectRemoveFn(spell_warl_health_funnel_AuraScript::RemoveEffect, EFFECT_0, SPELL_AURA_OBS_MOD_HEALTH, AURA_EFFECT_HANDLE_REAL);
                OnEffectPeriodic += AuraEffectPeriodicFn(spell_warl_health_funnel_AuraScript::OnPeriodic, EFFECT_0, SPELL_AURA_OBS_MOD_HEALTH);
            }
        };

        AuraScript* GetAuraScript() const override
        {
            return new spell_warl_health_funnel_AuraScript();
        }
};

// 6262 - Healthstone
class spell_warl_healthstone_heal : public SpellScriptLoader
{
    public:
        spell_warl_healthstone_heal() : SpellScriptLoader("spell_warl_healthstone_heal") { }

        class spell_warl_healthstone_heal_SpellScript : public SpellScript
        {
            PrepareSpellScript(spell_warl_healthstone_heal_SpellScript);

            void HandleOnHit()
            {
                int32 heal = int32(CalculatePct(GetCaster()->GetCreateHealth(), GetHitHeal()));
                SetHitHeal(heal);
            }

            void Register() override
            {
<<<<<<< HEAD
                return ValidateSpellInfo({ SPELL_WARLOCK_LIFE_TAP_ENERGIZE, SPELL_WARLOCK_LIFE_TAP_ENERGIZE_2 });
=======
                OnHit += SpellHitFn(spell_warl_healthstone_heal_SpellScript::HandleOnHit);
>>>>>>> 28d470c5
            }
        };

        SpellScript* GetSpellScript() const override
        {
            return new spell_warl_healthstone_heal_SpellScript();
        }
};

// -18119 - Improved Soul Fire
class spell_warl_improved_soul_fire : public SpellScriptLoader
{
    public:
        spell_warl_improved_soul_fire() : SpellScriptLoader("spell_warl_improved_soul_fire") { }

        class spell_warl_improved_soul_fire_AuraScript : public AuraScript
        {
            PrepareAuraScript(spell_warl_improved_soul_fire_AuraScript);

            bool Validate(SpellInfo const* /*spellInfo*/) override
            {
<<<<<<< HEAD
                Unit* caster = GetCaster();
                int32 base = GetEffectValue();

                float penalty = caster->CalculateSpellpowerCoefficientLevelPenalty(GetSpellInfo());
                float fmana = (float)base + caster->GetUInt32Value(PLAYER_FIELD_MOD_DAMAGE_DONE_POS + SPELL_SCHOOL_SHADOW) * 0.5f * penalty;

                // Improved Life Tap mod
                if (AuraEffect const* aurEff = caster->GetDummyAuraEffect(SPELLFAMILY_WARLOCK, WARLOCK_ICON_ID_IMPROVED_LIFE_TAP, 0))
                    AddPct(fmana, aurEff->GetAmount());
                int32 mana = round(fmana);

                // Shouldn't Appear in Combat Log
                caster->ModifyHealth(-base);

                CastSpellExtraArgs args;
                args.AddSpellBP0(mana);
                caster->CastSpell(caster, SPELL_WARLOCK_LIFE_TAP_ENERGIZE, args);

                // Mana Feed
                int32 manaFeedVal = 0;
                if (AuraEffect const* aurEff = caster->GetAuraEffect(SPELL_AURA_ADD_FLAT_MODIFIER, SPELLFAMILY_WARLOCK, WARLOCK_ICON_ID_MANA_FEED, 0))
                    manaFeedVal = aurEff->GetAmount();

                if (manaFeedVal > 0)
                {
                    ApplyPct(manaFeedVal, mana);
                    CastSpellExtraArgs manaFeedArgs(TRIGGERED_FULL_MASK);
                    manaFeedArgs.AddSpellBP0(manaFeedVal);
                    caster->CastSpell(caster, SPELL_WARLOCK_LIFE_TAP_ENERGIZE_2, manaFeedArgs);
                }
=======
                return ValidateSpellInfo({ SPELL_WARLOCK_IMPROVED_SOUL_FIRE_PCT, SPELL_WARLOCK_IMPROVED_SOUL_FIRE_STATE });
            }

            void OnProc(AuraEffect const* aurEff, ProcEventInfo& /*eventInfo*/)
            {
                PreventDefaultAction();
                GetTarget()->CastCustomSpell(SPELL_WARLOCK_IMPROVED_SOUL_FIRE_PCT, SPELLVALUE_BASE_POINT0, aurEff->GetAmount(), GetTarget(), true, nullptr, aurEff);
                GetTarget()->CastSpell(GetTarget(), SPELL_WARLOCK_IMPROVED_SOUL_FIRE_STATE, true, nullptr, aurEff);
            }

            void Register() override
            {
                OnEffectProc += AuraEffectProcFn(spell_warl_improved_soul_fire_AuraScript::OnProc, EFFECT_0, SPELL_AURA_DUMMY);
            }
        };

        AuraScript* GetAuraScript() const override
        {
            return new spell_warl_improved_soul_fire_AuraScript();
        }
};

// 687 - Demon Armor
// 28176 - Fel Armor
class spell_warl_nether_ward_overrride : public SpellScriptLoader
{
    public:
        spell_warl_nether_ward_overrride() : SpellScriptLoader("spell_warl_nether_ward_overrride") { }

        class spell_warl_nether_ward_overrride_AuraScript : public AuraScript
        {
            PrepareAuraScript(spell_warl_nether_ward_overrride_AuraScript);

            bool Validate(SpellInfo const* /*spellInfo*/) override
            {
                return ValidateSpellInfo(
                {
                    SPELL_WARLOCK_NETHER_TALENT,
                    SPELL_WARLOCK_NETHER_WARD,
                    SPELL_WARLOCK_SHADOW_WARD
                });
>>>>>>> 28d470c5
            }

            void CalculateAmount(AuraEffect const* /*aurEff*/, int32& amount, bool& /*canBeRecalculated*/)
            {
<<<<<<< HEAD
                if (int32(GetCaster()->GetHealth()) > int32(GetSpellInfo()->Effects[EFFECT_0].CalcValue()))
                    return SPELL_CAST_OK;
                return SPELL_FAILED_FIZZLE;
=======
                if (GetUnitOwner()->HasAura(SPELL_WARLOCK_NETHER_TALENT))
                    amount = SPELL_WARLOCK_NETHER_WARD;
                else
                    amount = SPELL_WARLOCK_SHADOW_WARD;
>>>>>>> 28d470c5
            }

            void Register() override
            {
                DoEffectCalcAmount += AuraEffectCalcAmountFn(spell_warl_nether_ward_overrride_AuraScript::CalculateAmount, EFFECT_2, SPELL_AURA_OVERRIDE_ACTIONBAR_SPELLS);
            }
        };

        AuraScript* GetAuraScript() const override
        {
            return new spell_warl_nether_ward_overrride_AuraScript();
        }
};

<<<<<<< HEAD
// -30299 - Nether Protection
class spell_warl_nether_protection : public SpellScriptLoader
{
public:
    spell_warl_nether_protection() : SpellScriptLoader("spell_warl_nether_protection") { }

    class spell_warl_nether_protection_AuraScript : public AuraScript
    {
        PrepareAuraScript(spell_warl_nether_protection_AuraScript);

        bool Validate(SpellInfo const* /*spellInfo*/) override
        {
            return ValidateSpellInfo(
            {
                SPELL_WARLOCK_NETHER_PROTECTION_HOLY,
                SPELL_WARLOCK_NETHER_PROTECTION_FIRE,
                SPELL_WARLOCK_NETHER_PROTECTION_NATURE,
                SPELL_WARLOCK_NETHER_PROTECTION_FROST,
                SPELL_WARLOCK_NETHER_PROTECTION_SHADOW,
                SPELL_WARLOCK_NETHER_PROTECTION_ARCANE
            });
        }

        bool CheckProc(ProcEventInfo& eventInfo)
        {
            if (DamageInfo* damageInfo = eventInfo.GetDamageInfo())
            {
                switch (GetFirstSchoolInMask(damageInfo->GetSchoolMask()))
                {
                    case SPELL_SCHOOL_HOLY:
                    case SPELL_SCHOOL_FIRE:
                    case SPELL_SCHOOL_NATURE:
                    case SPELL_SCHOOL_FROST:
                    case SPELL_SCHOOL_SHADOW:
                    case SPELL_SCHOOL_ARCANE:
                        return true;
                    default:
                        break;
                }
            }

            return false;
        }

        void HandleProc(AuraEffect const* aurEff, ProcEventInfo& eventInfo)
        {
            PreventDefaultAction();
            uint32 triggerspell = 0;

            switch (GetFirstSchoolInMask(eventInfo.GetDamageInfo()->GetSchoolMask()))
            {
                case SPELL_SCHOOL_HOLY:
                    triggerspell = SPELL_WARLOCK_NETHER_PROTECTION_HOLY;
                    break;
                case SPELL_SCHOOL_FIRE:
                    triggerspell = SPELL_WARLOCK_NETHER_PROTECTION_FIRE;
                    break;
                case SPELL_SCHOOL_NATURE:
                    triggerspell = SPELL_WARLOCK_NETHER_PROTECTION_NATURE;
                    break;
                case SPELL_SCHOOL_FROST:
                    triggerspell = SPELL_WARLOCK_NETHER_PROTECTION_FROST;
                    break;
                case SPELL_SCHOOL_SHADOW:
                    triggerspell = SPELL_WARLOCK_NETHER_PROTECTION_SHADOW;
                    break;
                case SPELL_SCHOOL_ARCANE:
                    triggerspell = SPELL_WARLOCK_NETHER_PROTECTION_ARCANE;
                    break;
                default:
                    return;
            }

            if (Unit* target = eventInfo.GetActionTarget())
                target->CastSpell(target, triggerspell, aurEff);
        }

        void Register() override
        {
            DoCheckProc += AuraCheckProcFn(spell_warl_nether_protection_AuraScript::CheckProc);
            OnEffectProc += AuraEffectProcFn(spell_warl_nether_protection_AuraScript::HandleProc, EFFECT_0, SPELL_AURA_PROC_TRIGGER_SPELL);
        }
    };

    AuraScript* GetAuraScript() const override
    {
        return new spell_warl_nether_protection_AuraScript();
    }
};

// 54909, 53646 - Demonic Pact
class spell_warl_demonic_pact : public SpellScriptLoader
{
    public:
        spell_warl_demonic_pact() : SpellScriptLoader("spell_warl_demonic_pact") { }

        class spell_warl_demonic_pact_AuraScript : public AuraScript
        {
            PrepareAuraScript(spell_warl_demonic_pact_AuraScript);

            bool Validate(SpellInfo const* /*spellInfo*/) override
            {
                return ValidateSpellInfo({ SPELL_WARLOCK_DEMONIC_PACT_PROC });
            }

            bool CheckProc(ProcEventInfo& eventInfo)
            {
                return eventInfo.GetActor() && eventInfo.GetActor()->IsPet();
            }

            void HandleProc(AuraEffect const* /*aurEff*/, ProcEventInfo& eventInfo)
            {
                PreventDefaultAction();

                if (Unit* owner = eventInfo.GetActor()->GetOwner())
                {
                    if (AuraEffect* aurEff = owner->GetDummyAuraEffect(SPELLFAMILY_WARLOCK, WARLOCK_ICON_ID_DEMONIC_PACT, EFFECT_0))
                    {
                        int32 bp = static_cast<int32>((aurEff->GetAmount() * owner->SpellBaseDamageBonusDone(SPELL_SCHOOL_MASK_MAGIC) + 100.0f) / 100.0f);
                        CastSpellExtraArgs args(aurEff);
                        args.AddSpellBP0(bp);
                        args.AddSpellMod(SPELLVALUE_BASE_POINT1, bp);
                        owner->CastSpell(nullptr, SPELL_WARLOCK_DEMONIC_PACT_PROC, args);
                    }
                }
            }

            void Register() override
            {
                DoCheckProc += AuraCheckProcFn(spell_warl_demonic_pact_AuraScript::CheckProc);
                OnEffectProc += AuraEffectProcFn(spell_warl_demonic_pact_AuraScript::HandleProc, EFFECT_0, SPELL_AURA_PROC_TRIGGER_SPELL);
            }
        };

        AuraScript* GetAuraScript() const override
        {
            return new spell_warl_demonic_pact_AuraScript();
        }
};

// 18541 - Ritual of Doom Effect
class spell_warl_ritual_of_doom_effect : public SpellScriptLoader
=======
// 6358 - Seduction (Special Ability)
class spell_warl_seduction : public SpellScriptLoader
>>>>>>> 28d470c5
{
    public:
        spell_warl_seduction() : SpellScriptLoader("spell_warl_seduction") { }

        class spell_warl_seduction_SpellScript : public SpellScript
        {
            PrepareSpellScript(spell_warl_seduction_SpellScript);

            bool Validate(SpellInfo const* /*spellInfo*/) override
            {
                return ValidateSpellInfo({ SPELL_WARLOCK_GLYPH_OF_SUCCUBUS, SPELL_PRIEST_SHADOW_WORD_DEATH });
            }

            void HandleScriptEffect(SpellEffIndex /*effIndex*/)
            {
                Unit* caster = GetCaster();
                if (Unit* target = GetHitUnit())
                {
                    if (caster->GetOwner() && caster->GetOwner()->HasAura(SPELL_WARLOCK_GLYPH_OF_SUCCUBUS))
                    {
                        target->RemoveAurasByType(SPELL_AURA_PERIODIC_DAMAGE, ObjectGuid::Empty, target->GetAura(SPELL_PRIEST_SHADOW_WORD_DEATH)); // SW:D shall not be removed.
                        target->RemoveAurasByType(SPELL_AURA_PERIODIC_DAMAGE_PERCENT);
                        target->RemoveAurasByType(SPELL_AURA_PERIODIC_LEECH);
                    }
                }
            }

            void Register() override
            {
                OnEffectHitTarget += SpellEffectFn(spell_warl_seduction_SpellScript::HandleScriptEffect, EFFECT_0, SPELL_EFFECT_APPLY_AURA);
            }
        };

        SpellScript* GetSpellScript() const override
        {
            return new spell_warl_seduction_SpellScript();
        }
};

<<<<<<< HEAD
// 6358 - Seduction
class spell_warl_seduction : public SpellScriptLoader
{
    public:
        spell_warl_seduction() : SpellScriptLoader("spell_warl_seduction") { }

        class spell_warl_seduction_SpellScript : public SpellScript
        {
            PrepareSpellScript(spell_warl_seduction_SpellScript);

            bool Validate(SpellInfo const* /*spellInfo*/) override
            {
                return ValidateSpellInfo({ SPELL_WARLOCK_GLYPH_OF_SUCCUBUS });
            }

            void HandleDummy(SpellEffIndex /*effIndex*/)
            {
                Unit* owner = GetCaster()->GetOwner();
                if (!owner || !owner->HasAura(SPELL_WARLOCK_GLYPH_OF_SUCCUBUS))
                    return;

                Unit* target = GetHitUnit();
                target->RemoveAurasByType(SPELL_AURA_PERIODIC_DAMAGE, ObjectGuid::Empty, target->GetAura(32409)); // SW:D shall not be removed.
                target->RemoveAurasByType(SPELL_AURA_PERIODIC_DAMAGE_PERCENT);
                target->RemoveAurasByType(SPELL_AURA_PERIODIC_LEECH);
            }

            void Register() override
            {
                OnEffectLaunchTarget += SpellEffectFn(spell_warl_seduction_SpellScript::HandleDummy, EFFECT_0, SPELL_EFFECT_APPLY_AURA);
            }
        };

        SpellScript* GetSpellScript() const override
        {
            return new spell_warl_seduction_SpellScript();
        }
};

// -27285 - Seed of Corruption
=======
// 27285 - Seed of Corruption
/// Updated 4.3.4
>>>>>>> 28d470c5
class spell_warl_seed_of_corruption : public SpellScriptLoader
{
    public:
        spell_warl_seed_of_corruption() : SpellScriptLoader("spell_warl_seed_of_corruption") { }

        class spell_warl_seed_of_corruption_SpellScript : public SpellScript
        {
            PrepareSpellScript(spell_warl_seed_of_corruption_SpellScript);

            void FilterTargets(std::list<WorldObject*>& targets)
            {
                if (GetExplTargetUnit())
                    targets.remove(GetExplTargetUnit());
            }

            void Register() override
            {
                OnObjectAreaTargetSelect += SpellObjectAreaTargetSelectFn(spell_warl_seed_of_corruption_SpellScript::FilterTargets, EFFECT_0, TARGET_UNIT_DEST_AREA_ENEMY);
            }
        };

        SpellScript* GetSpellScript() const override
        {
            return new spell_warl_seed_of_corruption_SpellScript();
        }
};

<<<<<<< HEAD
// -27243 - Seed of Corruption
=======
// 27243 - Seed of Corruption
>>>>>>> 28d470c5
class spell_warl_seed_of_corruption_dummy : public SpellScriptLoader
{
    public:
        spell_warl_seed_of_corruption_dummy() : SpellScriptLoader("spell_warl_seed_of_corruption_dummy") { }

        class spell_warl_seed_of_corruption_dummy_AuraScript : public AuraScript
        {
            PrepareAuraScript(spell_warl_seed_of_corruption_dummy_AuraScript);

            bool Validate(SpellInfo const* /*spellInfo*/) override
            {
<<<<<<< HEAD
                return ValidateSpellInfo({ SPELL_WARLOCK_SEED_OF_CORRUPTION_DAMAGE_R1 });
            }

            void CalculateBuffer(AuraEffect const* aurEff, int32& amount, bool& /*canBeRecalculated*/)
            {
                Unit* caster = GetCaster();
                if (!caster)
                    return;

                // effect 1 scales with 14% of caster's SP (DBC data)
                amount = caster->SpellDamageBonusDone(GetUnitOwner(), GetSpellInfo(), amount, SPELL_DIRECT_DAMAGE, aurEff->GetEffIndex(), GetAura()->GetDonePct());
=======
                return ValidateSpellInfo({ SPELL_WARLOCK_SEED_OF_CORRUPTION_DAMAGE });
>>>>>>> 28d470c5
            }

            void HandleProc(AuraEffect const* aurEff, ProcEventInfo& eventInfo)
            {
                PreventDefaultAction();
                DamageInfo* damageInfo = eventInfo.GetDamageInfo();
                if (!damageInfo || !damageInfo->GetDamage())
                    return;

                int32 amount = aurEff->GetAmount() - damageInfo->GetDamage();
                if (amount > 0)
                {
                    const_cast<AuraEffect*>(aurEff)->SetAmount(amount);
                    if (!GetTarget()->HealthBelowPctDamaged(1, damageInfo->GetDamage()))
                        return;
                }

                Remove();

                Unit* caster = GetCaster();
                if (!caster)
                    return;

<<<<<<< HEAD
                uint32 spellId = sSpellMgr->GetSpellWithRank(SPELL_WARLOCK_SEED_OF_CORRUPTION_DAMAGE_R1, GetSpellInfo()->GetRank());
                caster->CastSpell(eventInfo.GetActionTarget(), spellId, aurEff);
=======
                caster->CastSpell(eventInfo.GetActionTarget(), SPELL_WARLOCK_SEED_OF_CORRUPTION_DAMAGE, true);
>>>>>>> 28d470c5
            }

            void Register() override
            {
<<<<<<< HEAD
                DoEffectCalcAmount += AuraEffectCalcAmountFn(spell_warl_seed_of_corruption_dummy_AuraScript::CalculateBuffer, EFFECT_1, SPELL_AURA_DUMMY);
=======
>>>>>>> 28d470c5
                OnEffectProc += AuraEffectProcFn(spell_warl_seed_of_corruption_dummy_AuraScript::HandleProc, EFFECT_1, SPELL_AURA_DUMMY);
            }
        };

        AuraScript* GetAuraScript() const override
        {
            return new spell_warl_seed_of_corruption_dummy_AuraScript();
        }
};

// 32863 - Seed of Corruption
// 36123 - Seed of Corruption
// 38252 - Seed of Corruption
// 39367 - Seed of Corruption
// 44141 - Seed of Corruption
// 70388 - Seed of Corruption
// Monster spells, triggered only on amount drop (not on death)
class spell_warl_seed_of_corruption_generic : public SpellScriptLoader
{
    public:
        spell_warl_seed_of_corruption_generic() : SpellScriptLoader("spell_warl_seed_of_corruption_generic") { }

        class spell_warl_seed_of_corruption_generic_AuraScript : public AuraScript
        {
            PrepareAuraScript(spell_warl_seed_of_corruption_generic_AuraScript);

            bool Validate(SpellInfo const* /*spellInfo*/) override
            {
                return ValidateSpellInfo({ SPELL_WARLOCK_SEED_OF_CORRUPTION_GENERIC });
            }

            void HandleProc(AuraEffect const* aurEff, ProcEventInfo& eventInfo)
            {
                PreventDefaultAction();
                DamageInfo* damageInfo = eventInfo.GetDamageInfo();
                if (!damageInfo || !damageInfo->GetDamage())
                    return;

                int32 amount = aurEff->GetAmount() - damageInfo->GetDamage();
                if (amount > 0)
                {
                    const_cast<AuraEffect*>(aurEff)->SetAmount(amount);
                    return;
                }

                Remove();

                Unit* caster = GetCaster();
                if (!caster)
                    return;

<<<<<<< HEAD
                caster->CastSpell(eventInfo.GetActionTarget(), SPELL_WARLOCK_SEED_OF_CORRUPTION_GENERIC, aurEff);
=======
                caster->CastSpell(eventInfo.GetActionTarget(), SPELL_WARLOCK_SEED_OF_CORRUPTION_GENERIC, true, nullptr, aurEff);
>>>>>>> 28d470c5
            }

            void Register() override
            {
                OnEffectProc += AuraEffectProcFn(spell_warl_seed_of_corruption_generic_AuraScript::HandleProc, EFFECT_1, SPELL_AURA_DUMMY);
            }
        };

        AuraScript* GetAuraScript() const override
        {
            return new spell_warl_seed_of_corruption_generic_AuraScript();
        }
};

<<<<<<< HEAD
// -6229 - Shadow Ward
=======
// -7235 - Shadow Ward
>>>>>>> 28d470c5
class spell_warl_shadow_ward : public SpellScriptLoader
{
    public:
        spell_warl_shadow_ward() : SpellScriptLoader("spell_warl_shadow_ward") { }

        class spell_warl_shadow_ward_AuraScript : public AuraScript
        {
            PrepareAuraScript(spell_warl_shadow_ward_AuraScript);

            void CalculateAmount(AuraEffect const* /*aurEff*/, int32& amount, bool& canBeRecalculated)
            {
                canBeRecalculated = false;
                if (Unit* caster = GetCaster())
                {
                    // +80.68% from sp bonus
                    float bonus = 0.8068f;

                    bonus *= caster->SpellBaseHealingBonusDone(GetSpellInfo()->GetSchoolMask());
<<<<<<< HEAD
                    bonus *= caster->CalculateSpellpowerCoefficientLevelPenalty(GetSpellInfo());
=======
>>>>>>> 28d470c5

                    amount += int32(bonus);
                }
            }

            void Register() override
            {
                DoEffectCalcAmount += AuraEffectCalcAmountFn(spell_warl_shadow_ward_AuraScript::CalculateAmount, EFFECT_0, SPELL_AURA_SCHOOL_ABSORB);
            }
        };

        AuraScript* GetAuraScript() const override
        {
            return new spell_warl_shadow_ward_AuraScript();
        }
};

// -30293 - Soul Leech
class spell_warl_soul_leech : public SpellScriptLoader
{
    public:
        spell_warl_soul_leech() : SpellScriptLoader("spell_warl_soul_leech") { }

        class spell_warl_soul_leech_AuraScript : public AuraScript
        {
            PrepareAuraScript(spell_warl_soul_leech_AuraScript);

            bool Validate(SpellInfo const* /*spellInfo*/) override
            {
<<<<<<< HEAD
                return ValidateSpellInfo(
                {
                    SPELL_WARLOCK_SIPHON_LIFE_HEAL,
                    SPELL_WARLOCK_GLYPH_OF_SIPHON_LIFE
                });
=======
                return ValidateSpellInfo({ SPELL_GEN_REPLENISHMENT });
>>>>>>> 28d470c5
            }

            void OnProc(AuraEffect const* aurEff, ProcEventInfo& /*eventInfo*/)
            {
<<<<<<< HEAD
                DamageInfo* damageInfo = eventInfo.GetDamageInfo();
                if (!damageInfo || !damageInfo->GetDamage())
                    return false;

                return GetTarget()->IsAlive();
=======
                GetTarget()->CastSpell(nullptr, SPELL_GEN_REPLENISHMENT, true, nullptr, aurEff);
>>>>>>> 28d470c5
            }

            void Register() override
            {
                OnEffectProc += AuraEffectProcFn(spell_warl_soul_leech_AuraScript::OnProc, EFFECT_0, SPELL_AURA_PROC_TRIGGER_SPELL_WITH_VALUE);
            }
        };

<<<<<<< HEAD
                int32 amount = CalculatePct(static_cast<int32>(eventInfo.GetDamageInfo()->GetDamage()), aurEff->GetAmount());
                // Glyph of Siphon Life
                if (AuraEffect const* glyph = GetTarget()->GetAuraEffect(SPELL_WARLOCK_GLYPH_OF_SIPHON_LIFE, EFFECT_0))
                    AddPct(amount, glyph->GetAmount());

                CastSpellExtraArgs args(aurEff);
                args.AddSpellBP0(amount);
                GetTarget()->CastSpell(GetTarget(), SPELL_WARLOCK_SIPHON_LIFE_HEAL, args);
=======
        AuraScript* GetAuraScript() const override
        {
            return new spell_warl_soul_leech_AuraScript();
        }
};

// 86121 - Soul Swap
class spell_warl_soul_swap : public SpellScriptLoader
{
    public:
        spell_warl_soul_swap() : SpellScriptLoader("spell_warl_soul_swap") { }

        class spell_warl_soul_swap_SpellScript : public SpellScript
        {
            PrepareSpellScript(spell_warl_soul_swap_SpellScript);

            bool Validate(SpellInfo const* /*spellInfo*/) override
            {
                return ValidateSpellInfo(
                {
                    SPELL_WARLOCK_GLYPH_OF_SOUL_SWAP,
                    SPELL_WARLOCK_SOUL_SWAP_CD_MARKER,
                    SPELL_WARLOCK_SOUL_SWAP_OVERRIDE
                });
            }

            void HandleHit(SpellEffIndex /*effIndex*/)
            {
                GetCaster()->CastSpell(GetCaster(), SPELL_WARLOCK_SOUL_SWAP_OVERRIDE, true);
                GetHitUnit()->CastSpell(GetCaster(), SPELL_WARLOCK_SOUL_SWAP_DOT_MARKER, true);
>>>>>>> 28d470c5
            }

            void Register() override
            {
                OnEffectHitTarget += SpellEffectFn(spell_warl_soul_swap_SpellScript::HandleHit, EFFECT_0, SPELL_EFFECT_SCHOOL_DAMAGE);
            }
        };

        SpellScript* GetSpellScript() const override
        {
            return new spell_warl_soul_swap_SpellScript();
        }
};

// 86211 - Soul Swap Override - Also acts as a dot container
class spell_warl_soul_swap_override : public SpellScriptLoader
{
    public:
        static char constexpr const ScriptName[] = "spell_warl_soul_swap_override";

        spell_warl_soul_swap_override() : SpellScriptLoader(ScriptName) { }

        class spell_warl_soul_swap_override_AuraScript : public AuraScript
        {
            PrepareAuraScript(spell_warl_soul_swap_override_AuraScript);

            //! Forced to, pure virtual functions must have a body when linking
            void Register() override { }

        public:
            void AddDot(uint32 id)                          { _dotList.push_back(id); }
            std::list<uint32> const GetDotList() const      { return _dotList; }
            Unit* GetOriginalSwapSource() const             { return _swapCaster; }
            void SetOriginalSwapSource(Unit* victim)        { _swapCaster = victim; }

        private:
            std::list<uint32> _dotList;
            Unit* _swapCaster = nullptr;
        };

        AuraScript* GetAuraScript() const override
        {
            return new spell_warl_soul_swap_override_AuraScript();
        }
};
char constexpr const spell_warl_soul_swap_override::ScriptName[];

typedef spell_warl_soul_swap_override::spell_warl_soul_swap_override_AuraScript SoulSwapOverrideAuraScript;

//! Soul Swap Copy Spells - 92795 - Simply copies spell IDs.
class spell_warl_soul_swap_dot_marker : public SpellScriptLoader
{
    public:
        spell_warl_soul_swap_dot_marker() : SpellScriptLoader("spell_warl_soul_swap_dot_marker") { }

        class spell_warl_soul_swap_dot_marker_SpellScript : public SpellScript
        {
            PrepareSpellScript(spell_warl_soul_swap_dot_marker_SpellScript);

            void HandleHit(SpellEffIndex /*effIndex*/)
            {
                Unit* swapVictim = GetCaster();
                Unit* warlock    = GetHitUnit();
                if (!warlock || !swapVictim)
                    return;

                Unit::AuraApplicationMap const& appliedAuras = swapVictim->GetAppliedAuras();
                SoulSwapOverrideAuraScript* swapSpellScript = nullptr;
                if (Aura* swapOverrideAura = warlock->GetAura(SPELL_WARLOCK_SOUL_SWAP_OVERRIDE))
                    swapSpellScript = swapOverrideAura->GetScript<SoulSwapOverrideAuraScript>(spell_warl_soul_swap_override::ScriptName);

                if (!swapSpellScript)
                    return;

                flag128 classMask = GetEffectInfo()->SpellClassMask;

                for (Unit::AuraApplicationMap::const_iterator itr = appliedAuras.begin(); itr != appliedAuras.end(); ++itr)
                {
                    SpellInfo const* spellProto = itr->second->GetBase()->GetSpellInfo();
                    if (itr->second->GetBase()->GetCaster() == warlock)
                        if (spellProto->SpellFamilyName == SPELLFAMILY_WARLOCK && (spellProto->SpellFamilyFlags & classMask))
                            swapSpellScript->AddDot(itr->first);
                }

                swapSpellScript->SetOriginalSwapSource(swapVictim);
            }

            void Register() override
            {
                OnEffectHitTarget += SpellEffectFn(spell_warl_soul_swap_dot_marker_SpellScript::HandleHit, EFFECT_0, SPELL_EFFECT_DUMMY);
            }
        };

        SpellScript* GetSpellScript() const override
        {
            return new spell_warl_soul_swap_dot_marker_SpellScript();
        }
};

// 86213 - Soul Swap Exhale
class spell_warl_soul_swap_exhale : public SpellScriptLoader
{
public:
    spell_warl_soul_swap_exhale() : SpellScriptLoader("spell_warl_soul_swap_exhale") { }

    class spell_warl_soul_swap_exhale_SpellScript : public SpellScript
    {
        PrepareSpellScript(spell_warl_soul_swap_exhale_SpellScript);

        bool Validate(SpellInfo const* /*spellInfo*/) override
        {
            return ValidateSpellInfo({ SPELL_WARLOCK_SOUL_SWAP_MOD_COST, SPELL_WARLOCK_SOUL_SWAP_OVERRIDE });
        }

        SpellCastResult CheckCast()
        {
            Unit* currentTarget = GetExplTargetUnit();
            Unit* swapTarget = nullptr;
            if (Aura const* swapOverride = GetCaster()->GetAura(SPELL_WARLOCK_SOUL_SWAP_OVERRIDE))
                if (SoulSwapOverrideAuraScript* swapScript = swapOverride->GetScript<SoulSwapOverrideAuraScript>(spell_warl_soul_swap_override::ScriptName))
                    swapTarget = swapScript->GetOriginalSwapSource();

            // Soul Swap Exhale can't be cast on the same target than Soul Swap
            if (swapTarget && currentTarget && swapTarget == currentTarget)
                return SPELL_FAILED_BAD_TARGETS;

            return SPELL_CAST_OK;
        }

        void OnEffectHit(SpellEffIndex /*effIndex*/)
        {
            GetCaster()->CastSpell(GetCaster(), SPELL_WARLOCK_SOUL_SWAP_MOD_COST, true);
            bool hasGlyph = GetCaster()->HasAura(SPELL_WARLOCK_GLYPH_OF_SOUL_SWAP);

            std::list<uint32> dotList;
            Unit* swapSource = nullptr;
            if (Aura const* swapOverride = GetCaster()->GetAura(SPELL_WARLOCK_SOUL_SWAP_OVERRIDE))
            {
                SoulSwapOverrideAuraScript* swapScript = swapOverride->GetScript<SoulSwapOverrideAuraScript>(spell_warl_soul_swap_override::ScriptName);
                if (!swapScript)
                    return;
                dotList = swapScript->GetDotList();
                swapSource = swapScript->GetOriginalSwapSource();
            }

            if (dotList.empty())
                return;

            for (std::list<uint32>::const_iterator itr = dotList.begin(); itr != dotList.end(); ++itr)
            {
                GetCaster()->AddAura(*itr, GetHitUnit());
                if (!hasGlyph && swapSource)
                    swapSource->RemoveAurasDueToSpell(*itr);
            }

            // Remove Soul Swap Exhale buff
            GetCaster()->RemoveAurasDueToSpell(SPELL_WARLOCK_SOUL_SWAP_OVERRIDE);

            if (hasGlyph) // Add a cooldown on Soul Swap if caster has the glyph
                GetCaster()->CastSpell(GetCaster(), SPELL_WARLOCK_SOUL_SWAP_CD_MARKER, false);
        }

        void Register() override
        {
            OnCheckCast += SpellCheckCastFn(spell_warl_soul_swap_exhale_SpellScript::CheckCast);
            OnEffectHitTarget += SpellEffectFn(spell_warl_soul_swap_exhale_SpellScript::OnEffectHit, EFFECT_0, SPELL_EFFECT_SCHOOL_DAMAGE);
        }
    };

    SpellScript* GetSpellScript() const override
    {
        return new spell_warl_soul_swap_exhale_SpellScript();
    }
};

// -30293 - Soul Leech
class spell_warl_soul_leech : public SpellScriptLoader
{
    public:
        spell_warl_soul_leech() : SpellScriptLoader("spell_warl_soul_leech") { }

        class spell_warl_soul_leech_AuraScript : public AuraScript
        {
            PrepareAuraScript(spell_warl_soul_leech_AuraScript);

            bool Validate(SpellInfo const* /*spellInfo*/) override
            {
                return ValidateSpellInfo(
                {
                    SPELL_WARLOCK_SOUL_LEECH_HEAL,
                    SPELL_WARLOCK_IMP_SOUL_LEECH_R1,
                    SPELL_WARLOCK_SOUL_LEECH_PET_MANA_1,
                    SPELL_WARLOCK_SOUL_LEECH_PET_MANA_2,
                    SPELL_WARLOCK_SOUL_LEECH_CASTER_MANA_1,
                    SPELL_WARLOCK_SOUL_LEECH_CASTER_MANA_2,
                    SPELL_REPLENISHMENT
                });
            }

            void HandleProc(AuraEffect const* aurEff, ProcEventInfo& eventInfo)
            {
                static uint32 const casterMana[2] = { SPELL_WARLOCK_SOUL_LEECH_CASTER_MANA_1, SPELL_WARLOCK_SOUL_LEECH_CASTER_MANA_2 };
                static uint32 const petMana[2]    = { SPELL_WARLOCK_SOUL_LEECH_PET_MANA_1,    SPELL_WARLOCK_SOUL_LEECH_PET_MANA_2    };

                PreventDefaultAction();
                DamageInfo* damageInfo = eventInfo.GetDamageInfo();
                if (!damageInfo || !damageInfo->GetDamage())
                    return;

                Unit* caster = eventInfo.GetActor();
                CastSpellExtraArgs args(TRIGGERED_FULL_MASK);
                args.AddSpellBP0(CalculatePct(damageInfo->GetDamage(), aurEff->GetAmount()));
                caster->CastSpell(caster, SPELL_WARLOCK_SOUL_LEECH_HEAL, args);

                // Improved Soul Leech code below
                AuraEffect const* impSoulLeech = GetTarget()->GetAuraEffectOfRankedSpell(SPELL_WARLOCK_IMP_SOUL_LEECH_R1, EFFECT_1, aurEff->GetCasterGUID());
                if (!impSoulLeech)
                    return;

                uint8 impSoulLeechRank = impSoulLeech->GetSpellInfo()->GetRank();
                uint32 selfSpellId = casterMana[impSoulLeechRank - 1];
                uint32 petSpellId = petMana[impSoulLeechRank - 1];

                caster->CastSpell(nullptr, selfSpellId, aurEff);
                caster->CastSpell(nullptr, petSpellId, aurEff);

                if (roll_chance_i(impSoulLeech->GetAmount()))
                    caster->CastSpell(nullptr, SPELL_REPLENISHMENT, aurEff);
            }

            void Register() override
            {
                OnEffectProc += AuraEffectProcFn(spell_warl_soul_leech_AuraScript::HandleProc, EFFECT_0, SPELL_AURA_DUMMY);
            }
        };

        AuraScript* GetAuraScript() const override
        {
            return new spell_warl_soul_leech_AuraScript();
        }
};

// 29858 - Soulshatter
/// Updated 4.3.4
class spell_warl_soulshatter : public SpellScriptLoader
{
    public:
        spell_warl_soulshatter() : SpellScriptLoader("spell_warl_soulshatter") { }

        class spell_warl_soulshatter_SpellScript : public SpellScript
        {
            PrepareSpellScript(spell_warl_soulshatter_SpellScript);

            bool Validate(SpellInfo const* /*spellInfo*/) override
            {
<<<<<<< HEAD
                return ValidateSpellInfo({ SPELL_WARLOCK_SOULSHATTER_EFFECT });
=======
                return ValidateSpellInfo({ SPELL_WARLOCK_SOULSHATTER });
>>>>>>> 28d470c5
            }

            void HandleDummy(SpellEffIndex /*effIndex*/)
            {
                Unit* caster = GetCaster();
                if (Unit* target = GetHitUnit())
<<<<<<< HEAD
                    if (target->GetThreatManager().IsThreatenedBy(caster, true))
                        caster->CastSpell(target, SPELL_WARLOCK_SOULSHATTER_EFFECT, true);
=======
                    if (target->CanHaveThreatList() && target->GetThreatManager().IsThreatenedBy(caster, true))
                        caster->CastSpell(target, SPELL_WARLOCK_SOULSHATTER, true);
>>>>>>> 28d470c5
            }

            void Register() override
            {
                OnEffectHitTarget += SpellEffectFn(spell_warl_soulshatter_SpellScript::HandleDummy, EFFECT_0, SPELL_EFFECT_DUMMY);
            }
        };

        SpellScript* GetSpellScript() const override
        {
            return new spell_warl_soulshatter_SpellScript();
        }
};

// 37377 - Shadowflame
// 39437 - Shadowflame Hellfire and RoF
template <uint32 TriggerSpellId>
class spell_warl_t4_2p_bonus : public SpellScriptLoader
{
    public:
        spell_warl_t4_2p_bonus(char const* ScriptName) : SpellScriptLoader(ScriptName) { }

        template <uint32 Trigger>
        class spell_warl_t4_2p_bonus_AuraScript : public AuraScript
        {
            PrepareAuraScript(spell_warl_t4_2p_bonus_AuraScript);

            bool Validate(SpellInfo const* /*spellInfo*/) override
            {
                return ValidateSpellInfo({ Trigger });
            }

            void HandleProc(AuraEffect const* aurEff, ProcEventInfo& eventInfo)
            {
                PreventDefaultAction();
                Unit* caster = eventInfo.GetActor();
<<<<<<< HEAD
                caster->CastSpell(caster, Trigger, aurEff);
=======
                caster->CastSpell(caster, Trigger, true, nullptr, aurEff);
>>>>>>> 28d470c5
            }

            void Register() override
            {
                OnEffectProc += AuraEffectProcFn(spell_warl_t4_2p_bonus_AuraScript::HandleProc, EFFECT_0, SPELL_AURA_DUMMY);
            }
        };

        AuraScript* GetAuraScript() const override
        {
            return new spell_warl_t4_2p_bonus_AuraScript<TriggerSpellId>();
        }
};

<<<<<<< HEAD
// -30108 - Unstable Affliction
=======
// 30108, 34438, 34439, 35183 - Unstable Affliction
/// Updated 4.3.4
>>>>>>> 28d470c5
class spell_warl_unstable_affliction : public SpellScriptLoader
{
    public:
        spell_warl_unstable_affliction() : SpellScriptLoader("spell_warl_unstable_affliction") { }

        class spell_warl_unstable_affliction_AuraScript : public AuraScript
        {
            PrepareAuraScript(spell_warl_unstable_affliction_AuraScript);

            bool Validate(SpellInfo const* /*spellInfo*/) override
            {
                return ValidateSpellInfo({ SPELL_WARLOCK_UNSTABLE_AFFLICTION_DISPEL });
            }

            void HandleDispel(DispelInfo* dispelInfo)
            {
                if (Unit* caster = GetCaster())
<<<<<<< HEAD
                {
                    if (AuraEffect const* aurEff = GetEffect(EFFECT_0))
                    {
                        if (Unit* target = dispelInfo->GetDispeller()->ToUnit())
                        {
                            int32 bp = aurEff->GetAmount();
                            bp = target->SpellDamageBonusTaken(caster, aurEff->GetSpellInfo(), bp, DOT);
                            bp *= 9;

                            // backfire damage and silence
                            CastSpellExtraArgs args(aurEff);
                            args.AddSpellBP0(bp);
                            caster->CastSpell(target, SPELL_WARLOCK_UNSTABLE_AFFLICTION_DISPEL, args);
                        }
=======
                    if (AuraEffect const* aurEff = GetEffect(EFFECT_1))
                    {
                        int32 damage = aurEff->GetAmount() * 9;
                        // backfire damage and silence
                        caster->CastCustomSpell(dispelInfo->GetDispeller(), SPELL_WARLOCK_UNSTABLE_AFFLICTION_DISPEL, &damage, nullptr, nullptr, true, nullptr, aurEff);
>>>>>>> 28d470c5
                    }
                }
            }

            void Register() override
            {
                AfterDispel += AuraDispelFn(spell_warl_unstable_affliction_AuraScript::HandleDispel);
            }
        };

        AuraScript* GetAuraScript() const override
        {
            return new spell_warl_unstable_affliction_AuraScript();
        }
};

// 5740 - Rain of Fire
/// Updated 7.1.5
class spell_warl_rain_of_fire : public SpellScriptLoader
{
public:
    spell_warl_rain_of_fire() : SpellScriptLoader("spell_warl_rain_of_fire") { }

    class spell_warl_rain_of_fire_AuraScript : public AuraScript
    {
        PrepareAuraScript(spell_warl_rain_of_fire_AuraScript);

        void HandleDummyTick(AuraEffect const* /*aurEff*/)
        {
            std::vector<AreaTrigger*> rainOfFireAreaTriggers = GetTarget()->GetAreaTriggers(SPELL_WARLOCK_RAIN_OF_FIRE);
            GuidUnorderedSet targetsInRainOfFire;

            for (AreaTrigger* rainOfFireAreaTrigger : rainOfFireAreaTriggers)
            {
                GuidUnorderedSet const& insideTargets = rainOfFireAreaTrigger->GetInsideUnits();
                targetsInRainOfFire.insert(insideTargets.begin(), insideTargets.end());
            }

            for (ObjectGuid insideTargetGuid : targetsInRainOfFire)
                if (Unit* insideTarget = ObjectAccessor::GetUnit(*GetTarget(), insideTargetGuid))
                    if (!GetTarget()->IsFriendlyTo(insideTarget))
                        GetTarget()->CastSpell(insideTarget, SPELL_WARLOCK_RAIN_OF_FIRE_DAMAGE, true);
        }

        void Register() override
        {
            OnEffectPeriodic += AuraEffectPeriodicFn(spell_warl_rain_of_fire_AuraScript::HandleDummyTick, EFFECT_3, SPELL_AURA_PERIODIC_DUMMY);
        }
    };

    AuraScript* GetAuraScript() const override
    {
        return new spell_warl_rain_of_fire_AuraScript();
    }
};

void AddSC_warlock_spell_scripts()
{
<<<<<<< HEAD
    RegisterSpellScript(spell_warl_curse_of_agony);
=======
    new spell_warl_bane_of_doom();
>>>>>>> 28d470c5
    new spell_warl_banish();
    RegisterAuraScript(spell_warl_chaotic_energies);
    new spell_warl_conflagrate();
    new spell_warl_create_healthstone();
<<<<<<< HEAD
    new spell_warl_curse_of_doom();
    new spell_warl_decimation();
    new spell_warl_demonic_circle_summon();
    new spell_warl_demonic_circle_teleport();
    new spell_warl_demonic_empowerment();
    new spell_warl_demonic_pact();
    new spell_warl_drain_soul();
=======
    new spell_warl_demonic_circle_summon();
    new spell_warl_demonic_circle_teleport();
    new spell_warl_demonic_empowerment();
    new spell_warl_demon_soul();
    new spell_warl_devour_magic();
>>>>>>> 28d470c5
    new spell_warl_everlasting_affliction();
    new spell_warl_fel_synergy();
    new spell_warl_glyph_of_life_tap();
    new spell_warl_glyph_of_shadowflame();
    new spell_warl_haunt();
    new spell_warl_health_funnel();
<<<<<<< HEAD
    new spell_warl_glyph_of_corruption_nightfall();
    new spell_warl_life_tap();
    new spell_warl_nether_protection();
    new spell_warl_ritual_of_doom_effect();
=======
    new spell_warl_healthstone_heal();
    new spell_warl_improved_soul_fire();
    new spell_warl_nether_ward_overrride();
>>>>>>> 28d470c5
    new spell_warl_seduction();
    new spell_warl_seed_of_corruption();
    new spell_warl_seed_of_corruption_dummy();
    new spell_warl_seed_of_corruption_generic();
    new spell_warl_shadow_ward();
<<<<<<< HEAD
    new spell_warl_siphon_life();
    new spell_warl_soul_leech();
=======
    new spell_warl_soul_leech();
    new spell_warl_soul_swap();
    new spell_warl_soul_swap_dot_marker();
    new spell_warl_soul_swap_exhale();
    new spell_warl_soul_swap_override();
>>>>>>> 28d470c5
    new spell_warl_soulshatter();
    new spell_warl_t4_2p_bonus<SPELL_WARLOCK_FLAMESHADOW>("spell_warl_t4_2p_bonus_shadow");
    new spell_warl_t4_2p_bonus<SPELL_WARLOCK_SHADOWFLAME>("spell_warl_t4_2p_bonus_fire");
    new spell_warl_unstable_affliction();
    new spell_warl_rain_of_fire();
}<|MERGE_RESOLUTION|>--- conflicted
+++ resolved
@@ -22,16 +22,6 @@
  */
 
 #include "ScriptMgr.h"
-<<<<<<< HEAD
-#include "Creature.h"
-#include "GameObject.h"
-#include "Log.h"
-#include "ObjectMgr.h"
-#include "Optional.h"
-#include "Player.h"
-#include "Random.h"
-#include "SpellAuraEffects.h"
-=======
 #include "AreaTrigger.h"
 #include "Creature.h"
 #include "GameObject.h"
@@ -40,35 +30,19 @@
 #include "Random.h"
 #include "SpellAuraEffects.h"
 #include "SpellAuras.h"
->>>>>>> 28d470c5
 #include "SpellMgr.h"
 #include "SpellScript.h"
 
 enum WarlockSpells
 {
-<<<<<<< HEAD
-    SPELL_WARLOCK_DRAIN_SOUL_R1                     = 1120,
-    SPELL_WARLOCK_CREATE_SOULSHARD                  = 43836,
-    SPELL_WARLOCK_CURSE_OF_DOOM_EFFECT              = 18662,
-=======
     SPELL_WARLOCK_BANE_OF_DOOM_EFFECT               = 18662,
     SPELL_WARLOCK_CREATE_HEALTHSTONE                = 23517,
     SPELL_WARLOCK_DEMONIC_CIRCLE_ALLOW_CAST         = 62388,
->>>>>>> 28d470c5
     SPELL_WARLOCK_DEMONIC_CIRCLE_SUMMON             = 48018,
     SPELL_WARLOCK_DEMONIC_CIRCLE_TELEPORT           = 48020,
     SPELL_WARLOCK_DEMONIC_EMPOWERMENT_FELGUARD      = 54508,
     SPELL_WARLOCK_DEMONIC_EMPOWERMENT_FELHUNTER     = 54509,
     SPELL_WARLOCK_DEMONIC_EMPOWERMENT_IMP           = 54444,
-<<<<<<< HEAD
-    SPELL_WARLOCK_DEMONIC_PACT_PROC                 = 48090,
-    SPELL_WARLOCK_FEL_SYNERGY_HEAL                  = 54181,
-    SPELL_WARLOCK_GLYPH_OF_DRAIN_SOUL_AURA          = 58070,
-    SPELL_WARLOCK_GLYPH_OF_DRAIN_SOUL_PROC          = 58068,
-    SPELL_WARLOCK_GLYPH_OF_SHADOWFLAME              = 63311,
-    SPELL_WARLOCK_GLYPH_OF_SIPHON_LIFE              = 56216,
-    SPELL_WARLOCK_HAUNT                             = 48181,
-=======
     SPELL_WARLOCK_DEMONIC_EMPOWERMENT_SUCCUBUS      = 54435,
     SPELL_WARLOCK_DEMONIC_EMPOWERMENT_VOIDWALKER    = 54443,
     SPELL_WARLOCK_DEMON_SOUL_IMP                    = 79459,
@@ -82,40 +56,10 @@
     SPELL_WARLOCK_GLYPH_OF_SHADOWFLAME              = 63311,
     SPELL_WARLOCK_GLYPH_OF_SOUL_SWAP                = 56226,
     SPELL_WARLOCK_GLYPH_OF_SUCCUBUS                 = 56250,
->>>>>>> 28d470c5
     SPELL_WARLOCK_HAUNT_HEAL                        = 48210,
     SPELL_WARLOCK_IMMOLATE                          = 348,
     SPELL_WARLOCK_IMPROVED_HEALTH_FUNNEL_BUFF_R1    = 60955,
     SPELL_WARLOCK_IMPROVED_HEALTH_FUNNEL_BUFF_R2    = 60956,
-<<<<<<< HEAD
-    SPELL_WARLOCK_LIFE_TAP_ENERGIZE                 = 31818,
-    SPELL_WARLOCK_LIFE_TAP_ENERGIZE_2               = 32553,
-    SPELL_WARLOCK_NETHER_PROTECTION_HOLY            = 54370,
-    SPELL_WARLOCK_NETHER_PROTECTION_FIRE            = 54371,
-    SPELL_WARLOCK_NETHER_PROTECTION_FROST           = 54372,
-    SPELL_WARLOCK_NETHER_PROTECTION_ARCANE          = 54373,
-    SPELL_WARLOCK_NETHER_PROTECTION_SHADOW          = 54374,
-    SPELL_WARLOCK_NETHER_PROTECTION_NATURE          = 54375,
-    SPELL_WARLOCK_SOULSHATTER_EFFECT                = 32835,
-    SPELL_WARLOCK_SIPHON_LIFE_HEAL                  = 63106,
-    SPELL_WARLOCK_UNSTABLE_AFFLICTION_DISPEL        = 31117,
-    SPELL_WARLOCK_GLYPH_OF_LIFE_TAP_TRIGGERED       = 63321,
-    SPELL_WARLOCK_SEED_OF_CORRUPTION_DAMAGE_R1      = 27285,
-    SPELL_WARLOCK_SEED_OF_CORRUPTION_GENERIC        = 32865,
-    SPELL_WARLOCK_SHADOW_TRANCE                     = 17941,
-    SPELL_WARLOCK_SOUL_LEECH_HEAL                   = 30294,
-    SPELL_WARLOCK_IMP_SOUL_LEECH_R1                 = 54117,
-    SPELL_WARLOCK_SOUL_LEECH_PET_MANA_1             = 54607,
-    SPELL_WARLOCK_SOUL_LEECH_PET_MANA_2             = 59118,
-    SPELL_WARLOCK_SOUL_LEECH_CASTER_MANA_1          = 54300,
-    SPELL_WARLOCK_SOUL_LEECH_CASTER_MANA_2          = 59117,
-    SPELL_REPLENISHMENT                             = 57669,
-    SPELL_WARLOCK_SHADOWFLAME                       = 37378,
-    SPELL_WARLOCK_FLAMESHADOW                       = 37379,
-    SPELL_WARLOCK_GLYPH_OF_SUCCUBUS                 = 56250,
-    SPELL_WARLOCK_IMPROVED_DRAIN_SOUL_R1            = 18213,
-    SPELL_WARLOCK_IMPROVED_DRAIN_SOUL_PROC          = 18371
-=======
     SPELL_WARLOCK_IMPROVED_HEALTH_FUNNEL_R1         = 18703,
     SPELL_WARLOCK_IMPROVED_HEALTH_FUNNEL_R2         = 18704,
     SPELL_WARLOCK_IMPROVED_SOUL_FIRE_PCT            = 85383,
@@ -137,61 +81,12 @@
     SPELL_WARLOCK_UNSTABLE_AFFLICTION_DISPEL        = 31117,
     SPELL_WARLOCK_SHADOWFLAME                       = 37378,
     SPELL_WARLOCK_FLAMESHADOW                       = 37379,
->>>>>>> 28d470c5
 };
 
 enum MiscSpells
 {
-<<<<<<< HEAD
-    WARLOCK_ICON_ID_IMPROVED_LIFE_TAP               = 208,
-    WARLOCK_ICON_ID_MANA_FEED                       = 1982,
-    WARLOCK_ICON_ID_DEMONIC_PACT                    = 3220
-};
-
-// -980 Curse of Agony
-class spell_warl_curse_of_agony : public AuraScript
-{
-    PrepareAuraScript(spell_warl_curse_of_agony);
-
-    void ApplyEffect(AuraEffect const* aurEff, AuraEffectHandleModes /*mode*/)
-    {
-        _tick_amount = aurEff->GetAmount();
-    }
-
-    void HandleEffectPeriodicUpdate(AuraEffect * aurEff)
-    {
-        switch (aurEff->GetTickNumber())
-        {
-            // 1..4 ticks, 1/2 from normal tick damage
-            case 1:
-                aurEff->SetAmount(_tick_amount / 2);
-                break;
-            // 5..8 ticks have normal tick damage
-            case 5:
-                aurEff->SetAmount(_tick_amount);
-                break;
-            // 9..12 ticks, 3/2 from normal tick damage
-            case 9:
-                aurEff->SetAmount((_tick_amount + 1) * 3 / 2); // +1 prevent 0.5 damage possible lost at 1..4 ticks
-                break;
-            // 13 and 14 ticks (glyphed only), twice normal tick damage
-            case 13:
-                aurEff->SetAmount(_tick_amount * 2);
-                break;
-        }
-    }
-
-    void Register() override
-    {
-        AfterEffectApply += AuraEffectApplyFn(spell_warl_curse_of_agony::ApplyEffect, EFFECT_0, SPELL_AURA_PERIODIC_DAMAGE, AURA_EFFECT_HANDLE_REAL_OR_REAPPLY_MASK);
-        OnEffectUpdatePeriodic += AuraEffectUpdatePeriodicFn(spell_warl_curse_of_agony::HandleEffectPeriodicUpdate, EFFECT_0, SPELL_AURA_PERIODIC_DAMAGE);
-    }
-private:
-    uint32 _tick_amount = 0;
-=======
     SPELL_GEN_REPLENISHMENT                         = 57669,
     SPELL_PRIEST_SHADOW_WORD_DEATH                  = 32409
->>>>>>> 28d470c5
 };
 
 // 710 - Banish
@@ -222,11 +117,6 @@
             }
 
             void Register() override
-<<<<<<< HEAD
-            {
-                BeforeHit += BeforeSpellHitFn(spell_warl_banish_SpellScript::HandleBanish);
-            }
-=======
             {
                 BeforeHit += BeforeSpellHitFn(spell_warl_banish_SpellScript::HandleBanish);
             }
@@ -264,7 +154,6 @@
             {
                 //OnEffectHitTarget += SpellEffectFn(spell_warl_conflagrate_SpellScript::HandleHit, EFFECT_0, SPELL_EFFECT_SCHOOL_DAMAGE);
             }
->>>>>>> 28d470c5
         };
 
         SpellScript* GetSpellScript() const override
@@ -313,28 +202,12 @@
 
             bool Validate(SpellInfo const* /*spellInfo*/) override
             {
-<<<<<<< HEAD
-                return ValidateSpellInfo({ SPELL_WARLOCK_IMPROVED_HEALTHSTONE_R1, SPELL_WARLOCK_IMPROVED_HEALTHSTONE_R2 });
-=======
                 return ValidateSpellInfo({ SPELL_WARLOCK_CREATE_HEALTHSTONE });
->>>>>>> 28d470c5
             }
 
             bool Load() override
             {
-<<<<<<< HEAD
-                if (Player* caster = GetCaster()->ToPlayer())
-                {
-                    uint8 spellRank = GetSpellInfo()->GetRank();
-                    ItemPosCountVec dest;
-                    InventoryResult msg = caster->CanStoreNewItem(NULL_BAG, NULL_SLOT, dest, iTypes[spellRank - 1][0], 1, nullptr);
-                    if (msg != EQUIP_ERR_OK)
-                        return SPELL_FAILED_TOO_MANY_OF_ITEM;
-                }
-                return SPELL_CAST_OK;
-=======
                 return GetCaster()->GetTypeId() == TYPEID_PLAYER;
->>>>>>> 28d470c5
             }
 
             void HandleScriptEffect(SpellEffIndex /*effIndex*/)
@@ -367,11 +240,7 @@
 
             bool Validate(SpellInfo const* /*spellInfo*/) override
             {
-<<<<<<< HEAD
-                return ValidateSpellInfo({ SPELL_WARLOCK_CURSE_OF_DOOM_EFFECT });
-=======
                 return ValidateSpellInfo({ SPELL_WARLOCK_BANE_OF_DOOM_EFFECT });
->>>>>>> 28d470c5
             }
 
             bool Load() override
@@ -389,11 +258,7 @@
                     return;
 
                 if (GetCaster()->ToPlayer()->isHonorOrXPTarget(GetTarget()))
-<<<<<<< HEAD
-                    GetCaster()->CastSpell(GetTarget(), SPELL_WARLOCK_CURSE_OF_DOOM_EFFECT, aurEff);
-=======
                     GetCaster()->CastSpell(GetTarget(), SPELL_WARLOCK_BANE_OF_DOOM_EFFECT, true, nullptr, aurEff);
->>>>>>> 28d470c5
             }
 
             void Register() override
@@ -405,36 +270,6 @@
         AuraScript* GetAuraScript() const override
         {
             return new spell_warl_curse_of_doom_AuraScript();
-        }
-};
-
-class spell_warl_decimation : public SpellScriptLoader
-{
-    public:
-        spell_warl_decimation() : SpellScriptLoader("spell_warl_decimation") { }
-
-        class spell_warl_decimation_AuraScript : public AuraScript
-        {
-            PrepareAuraScript(spell_warl_decimation_AuraScript);
-
-            bool CheckProc(ProcEventInfo& eventInfo)
-            {
-                if (SpellInfo const* spellInfo = eventInfo.GetSpellInfo())
-                    if (eventInfo.GetActionTarget()->HasAuraState(AURA_STATE_HEALTHLESS_35_PERCENT, spellInfo, eventInfo.GetActor()))
-                        return true;
-
-                return false;
-            }
-
-            void Register() override
-            {
-                DoCheckProc += AuraCheckProcFn(spell_warl_decimation_AuraScript::CheckProc);
-            }
-        };
-
-        AuraScript* GetAuraScript() const override
-        {
-            return new spell_warl_decimation_AuraScript();
         }
 };
 
@@ -466,11 +301,7 @@
                     // WARLOCK_DEMONIC_CIRCLE_ALLOW_CAST; allowing him to cast the WARLOCK_DEMONIC_CIRCLE_TELEPORT.
                     // If not in range remove the WARLOCK_DEMONIC_CIRCLE_ALLOW_CAST.
 
-<<<<<<< HEAD
-                    SpellInfo const* spellInfo = sSpellMgr->AssertSpellInfo(SPELL_WARLOCK_DEMONIC_CIRCLE_TELEPORT);
-=======
                     SpellInfo const* spellInfo = sSpellMgr->AssertSpellInfo(SPELL_WARLOCK_DEMONIC_CIRCLE_TELEPORT, GetCastDifficulty());
->>>>>>> 28d470c5
 
                     if (GetTarget()->IsWithinDist(circle, spellInfo->GetMaxRange(true)))
                     {
@@ -633,18 +464,9 @@
                                 break;
                             case CREATURE_FAMILY_VOIDWALKER:
                             {
-<<<<<<< HEAD
-                                SpellInfo const* spellInfo = sSpellMgr->AssertSpellInfo(SPELL_WARLOCK_DEMONIC_EMPOWERMENT_VOIDWALKER);
-                                int32 hp = targetCreature->CountPctFromMaxHealth(GetCaster()->CalculateSpellDamage(spellInfo, EFFECT_0));
-                                CastSpellExtraArgs args(TRIGGERED_FULL_MASK);
-                                args.AddSpellBP0(hp);
-                                targetCreature->CastSpell(targetCreature, SPELL_WARLOCK_DEMONIC_EMPOWERMENT_VOIDWALKER, args);
-                                //unitTarget->CastSpell(unitTarget, 54441, true);
-=======
                                 SpellInfo const* spellInfo = sSpellMgr->AssertSpellInfo(SPELL_WARLOCK_DEMONIC_EMPOWERMENT_VOIDWALKER, GetCastDifficulty());
                                 int32 hp = int32(targetCreature->CountPctFromMaxHealth(GetCaster()->CalculateSpellDamage(targetCreature, spellInfo, 0)));
                                 targetCreature->CastCustomSpell(targetCreature, SPELL_WARLOCK_DEMONIC_EMPOWERMENT_VOIDWALKER, &hp, nullptr, nullptr, true);
->>>>>>> 28d470c5
                                 break;
                             }
                             case CREATURE_FAMILY_FELGUARD:
@@ -675,74 +497,6 @@
         }
 };
 
-<<<<<<< HEAD
-// -1120 - Drain Soul
-class spell_warl_drain_soul : public SpellScriptLoader
-{
-    public:
-        spell_warl_drain_soul() : SpellScriptLoader("spell_warl_drain_soul") { }
-
-        class spell_warl_drain_soul_AuraScript : public AuraScript
-        {
-            PrepareAuraScript(spell_warl_drain_soul_AuraScript);
-
-            bool Validate(SpellInfo const* /*spellInfo*/) override
-            {
-                return ValidateSpellInfo(
-                {
-                    SPELL_WARLOCK_IMPROVED_DRAIN_SOUL_R1,
-                    SPELL_WARLOCK_IMPROVED_DRAIN_SOUL_PROC,
-                    SPELL_WARLOCK_CREATE_SOULSHARD,
-                    SPELL_WARLOCK_GLYPH_OF_DRAIN_SOUL_AURA,
-                    SPELL_WARLOCK_GLYPH_OF_DRAIN_SOUL_PROC
-                });
-            }
-
-            bool CheckProc(ProcEventInfo& eventInfo)
-            {
-                // Drain Soul's proc tries to happen each time the warlock lands a killing blow on a unit while channeling.
-                // Make sure that dying unit is afflicted by the caster's Drain Soul debuff in order to avoid a false positive.
-
-                Unit* caster = GetCaster();
-                Unit* victim = eventInfo.GetProcTarget();
-
-                if (caster && victim)
-                    return victim->GetAuraApplicationOfRankedSpell(SPELL_WARLOCK_DRAIN_SOUL_R1, caster->GetGUID()) != 0;
-
-                return false;
-            }
-
-            void HandleProc(AuraEffect const* aurEff, ProcEventInfo& eventInfo)
-            {
-                PreventDefaultAction();
-
-                Unit* caster = eventInfo.GetActor();
-                // Improved Drain Soul
-                Aura const* impDrainSoul = caster->GetAuraOfRankedSpell(SPELL_WARLOCK_IMPROVED_DRAIN_SOUL_R1, caster->GetGUID());
-                if (!impDrainSoul)
-                    return;
-
-                int32 amount = CalculatePct(caster->GetMaxPower(POWER_MANA), impDrainSoul->GetSpellInfo()->Effects[EFFECT_2].CalcValue());
-                CastSpellExtraArgs args(aurEff);
-                args.AddSpellBP0(amount);
-                caster->CastSpell(nullptr, SPELL_WARLOCK_IMPROVED_DRAIN_SOUL_PROC, args);
-            }
-
-            void HandleTick(AuraEffect const* aurEff)
-            {
-                Unit* caster = GetCaster();
-                Unit* target = GetTarget();
-                if (caster && caster->GetTypeId() == TYPEID_PLAYER && caster->ToPlayer()->isHonorOrXPTarget(target))
-                {
-                    if (roll_chance_i(20))
-                    {
-                        caster->CastSpell(caster, SPELL_WARLOCK_CREATE_SOULSHARD, aurEff);
-                        // Glyph of Drain Soul - chance to create an additional Soul Shard
-                        if (AuraEffect* aur = caster->GetAuraEffect(SPELL_WARLOCK_GLYPH_OF_DRAIN_SOUL_AURA, EFFECT_0))
-                            if (roll_chance_i(aur->GetMiscValue()))
-                                caster->CastSpell(caster, SPELL_WARLOCK_GLYPH_OF_DRAIN_SOUL_PROC, aur);
-                    }
-=======
 // 67518, 19505 - Devour Magic
 class spell_warl_devour_magic : public SpellScriptLoader
 {
@@ -771,24 +525,11 @@
                     if (Unit* owner = caster->GetOwner())
                         if (owner->GetAura(SPELL_WARLOCK_GLYPH_OF_DEMON_TRAINING))
                             owner->CastCustomSpell(owner, SPELL_WARLOCK_DEVOUR_MAGIC_HEAL, &heal_amount, nullptr, nullptr, true);
->>>>>>> 28d470c5
                 }
             }
 
             void Register() override
             {
-<<<<<<< HEAD
-                DoCheckProc += AuraCheckProcFn(spell_warl_drain_soul_AuraScript::CheckProc);
-                OnEffectPeriodic += AuraEffectPeriodicFn(spell_warl_drain_soul_AuraScript::HandleTick, EFFECT_1, SPELL_AURA_PERIODIC_DAMAGE);
-                OnEffectProc += AuraEffectProcFn(spell_warl_drain_soul_AuraScript::HandleProc, EFFECT_2, SPELL_AURA_PROC_TRIGGER_SPELL);
-            }
-
-        };
-
-        AuraScript* GetAuraScript() const override
-        {
-            return new spell_warl_drain_soul_AuraScript();
-=======
                 OnEffectSuccessfulDispel += SpellEffectFn(spell_warl_devour_magic_SpellScript::OnSuccessfulDispel, EFFECT_0, SPELL_EFFECT_DISPEL);
             }
         };
@@ -796,7 +537,6 @@
         SpellScript* GetSpellScript() const override
         {
             return new spell_warl_devour_magic_SpellScript();
->>>>>>> 28d470c5
         }
 };
 
@@ -819,17 +559,11 @@
                     // Refresh corruption on target
                     if (AuraEffect* aurEff = target->GetAuraEffect(SPELL_AURA_PERIODIC_DAMAGE, SPELLFAMILY_WARLOCK, flag128(0x2, 0, 0), caster->GetGUID()))
                     {
-<<<<<<< HEAD
-                        aur->ChangeAmount(aur->CalculateAmount(aur->GetCaster()), false);
-                        aur->CalculatePeriodic(caster, false, false);
-                        aur->GetBase()->RefreshDuration(true);
-=======
                         uint32 damage = std::max(aurEff->GetAmount(), 0);
                         sScriptMgr->ModifyPeriodicDamageAurasTick(target, caster, damage);
                         aurEff->SetDamage(caster->SpellDamageBonusDone(target, aurEff->GetSpellInfo(), damage, DOT, GetEffectInfo(effIndex)) * aurEff->GetDonePct());
                         aurEff->CalculatePeriodic(caster, false, false);
                         aurEff->GetBase()->RefreshDuration(true);
->>>>>>> 28d470c5
                     }
                 }
             }
@@ -875,13 +609,7 @@
                 PreventDefaultAction();
 
                 int32 heal = CalculatePct(static_cast<int32>(eventInfo.GetDamageInfo()->GetDamage()), aurEff->GetAmount());
-<<<<<<< HEAD
-                CastSpellExtraArgs args(aurEff);
-                args.AddSpellBP0(heal);
-                GetTarget()->CastSpell(nullptr, SPELL_WARLOCK_FEL_SYNERGY_HEAL, args); // TARGET_UNIT_PET
-=======
                 GetTarget()->CastCustomSpell(SPELL_WARLOCK_FEL_SYNERGY_HEAL, SPELLVALUE_BASE_POINT0, heal, nullptr, true, nullptr, aurEff); // TARGET_UNIT_PET
->>>>>>> 28d470c5
             }
 
             void Register() override
@@ -897,75 +625,6 @@
         }
 };
 
-// -18094 - Nightfall
-//  56218 - Glyph of Corruption
-class spell_warl_glyph_of_corruption_nightfall : public SpellScriptLoader
-{
-    public:
-        spell_warl_glyph_of_corruption_nightfall() : SpellScriptLoader("spell_warl_glyph_of_corruption_nightfall") { }
-
-        class spell_warl_glyph_of_corruption_nightfall_AuraScript : public AuraScript
-        {
-            PrepareAuraScript(spell_warl_glyph_of_corruption_nightfall_AuraScript);
-
-            bool Validate(SpellInfo const* /*spellInfo*/) override
-            {
-                return ValidateSpellInfo({ SPELL_WARLOCK_SHADOW_TRANCE });
-            }
-
-            void HandleProc(AuraEffect const* aurEff, ProcEventInfo& eventInfo)
-            {
-                PreventDefaultAction();
-                Unit* caster = eventInfo.GetActor();
-                caster->CastSpell(caster, SPELL_WARLOCK_SHADOW_TRANCE, aurEff);
-            }
-
-            void Register() override
-            {
-                OnEffectProc += AuraEffectProcFn(spell_warl_glyph_of_corruption_nightfall_AuraScript::HandleProc, EFFECT_0, SPELL_AURA_DUMMY);
-            }
-        };
-
-        AuraScript* GetAuraScript() const override
-        {
-            return new spell_warl_glyph_of_corruption_nightfall_AuraScript();
-        }
-};
-
-// 63320 - Glyph of Life Tap
-class spell_warl_glyph_of_life_tap : public SpellScriptLoader
-{
-public:
-    spell_warl_glyph_of_life_tap() : SpellScriptLoader("spell_warl_glyph_of_life_tap") { }
-
-    class spell_warl_glyph_of_life_tap_AuraScript : public AuraScript
-    {
-        PrepareAuraScript(spell_warl_glyph_of_life_tap_AuraScript);
-
-        bool Validate(SpellInfo const* /*spellInfo*/) override
-        {
-            return ValidateSpellInfo({ SPELL_WARLOCK_GLYPH_OF_LIFE_TAP_TRIGGERED });
-        }
-
-        void HandleProc(AuraEffect const* aurEff, ProcEventInfo& eventInfo)
-        {
-            PreventDefaultAction();
-            Unit* caster = eventInfo.GetActor();
-            caster->CastSpell(caster, SPELL_WARLOCK_GLYPH_OF_LIFE_TAP_TRIGGERED, aurEff);
-        }
-
-        void Register() override
-        {
-            OnEffectProc += AuraEffectProcFn(spell_warl_glyph_of_life_tap_AuraScript::HandleProc, EFFECT_0, SPELL_AURA_DUMMY);
-        }
-    };
-
-    AuraScript* GetAuraScript() const override
-    {
-        return new spell_warl_glyph_of_life_tap_AuraScript();
-    }
-};
-
 // 63310 - Glyph of Shadowflame
 class spell_warl_glyph_of_shadowflame : public SpellScriptLoader
 {
@@ -984,11 +643,7 @@
             void OnProc(AuraEffect const* aurEff, ProcEventInfo& eventInfo)
             {
                 PreventDefaultAction();
-<<<<<<< HEAD
-                GetTarget()->CastSpell(eventInfo.GetProcTarget(), SPELL_WARLOCK_GLYPH_OF_SHADOWFLAME, aurEff);
-=======
                 GetTarget()->CastSpell(eventInfo.GetProcTarget(), SPELL_WARLOCK_GLYPH_OF_SHADOWFLAME, true, nullptr, aurEff);
->>>>>>> 28d470c5
             }
 
             void Register() override
@@ -1018,7 +673,7 @@
             {
                 if (Aura* aura = GetHitAura())
                     if (AuraEffect* aurEff = aura->GetEffect(EFFECT_1))
-                        aurEff->SetAmount(CalculatePct(GetHitDamage(), aurEff->GetAmount()));
+                        aurEff->SetAmount(CalculatePct(aurEff->GetAmount(), GetHitDamage()));
             }
 
             void Register() override
@@ -1040,15 +695,8 @@
             {
                 if (Unit* caster = GetCaster())
                 {
-<<<<<<< HEAD
-                    CastSpellExtraArgs args(aurEff);
-                    args.OriginalCaster = GetCasterGUID();
-                    args.AddSpellBP0(aurEff->GetAmount());
-                    GetTarget()->CastSpell(caster, SPELL_WARLOCK_HAUNT_HEAL, args);
-=======
                     int32 amount = aurEff->GetAmount();
                     GetTarget()->CastCustomSpell(caster, SPELL_WARLOCK_HAUNT_HEAL, &amount, nullptr, nullptr, true, nullptr, aurEff, GetCasterGUID());
->>>>>>> 28d470c5
                 }
             }
 
@@ -1150,11 +798,7 @@
 
             void Register() override
             {
-<<<<<<< HEAD
-                return ValidateSpellInfo({ SPELL_WARLOCK_LIFE_TAP_ENERGIZE, SPELL_WARLOCK_LIFE_TAP_ENERGIZE_2 });
-=======
                 OnHit += SpellHitFn(spell_warl_healthstone_heal_SpellScript::HandleOnHit);
->>>>>>> 28d470c5
             }
         };
 
@@ -1176,38 +820,6 @@
 
             bool Validate(SpellInfo const* /*spellInfo*/) override
             {
-<<<<<<< HEAD
-                Unit* caster = GetCaster();
-                int32 base = GetEffectValue();
-
-                float penalty = caster->CalculateSpellpowerCoefficientLevelPenalty(GetSpellInfo());
-                float fmana = (float)base + caster->GetUInt32Value(PLAYER_FIELD_MOD_DAMAGE_DONE_POS + SPELL_SCHOOL_SHADOW) * 0.5f * penalty;
-
-                // Improved Life Tap mod
-                if (AuraEffect const* aurEff = caster->GetDummyAuraEffect(SPELLFAMILY_WARLOCK, WARLOCK_ICON_ID_IMPROVED_LIFE_TAP, 0))
-                    AddPct(fmana, aurEff->GetAmount());
-                int32 mana = round(fmana);
-
-                // Shouldn't Appear in Combat Log
-                caster->ModifyHealth(-base);
-
-                CastSpellExtraArgs args;
-                args.AddSpellBP0(mana);
-                caster->CastSpell(caster, SPELL_WARLOCK_LIFE_TAP_ENERGIZE, args);
-
-                // Mana Feed
-                int32 manaFeedVal = 0;
-                if (AuraEffect const* aurEff = caster->GetAuraEffect(SPELL_AURA_ADD_FLAT_MODIFIER, SPELLFAMILY_WARLOCK, WARLOCK_ICON_ID_MANA_FEED, 0))
-                    manaFeedVal = aurEff->GetAmount();
-
-                if (manaFeedVal > 0)
-                {
-                    ApplyPct(manaFeedVal, mana);
-                    CastSpellExtraArgs manaFeedArgs(TRIGGERED_FULL_MASK);
-                    manaFeedArgs.AddSpellBP0(manaFeedVal);
-                    caster->CastSpell(caster, SPELL_WARLOCK_LIFE_TAP_ENERGIZE_2, manaFeedArgs);
-                }
-=======
                 return ValidateSpellInfo({ SPELL_WARLOCK_IMPROVED_SOUL_FIRE_PCT, SPELL_WARLOCK_IMPROVED_SOUL_FIRE_STATE });
             }
 
@@ -1249,21 +861,14 @@
                     SPELL_WARLOCK_NETHER_WARD,
                     SPELL_WARLOCK_SHADOW_WARD
                 });
->>>>>>> 28d470c5
             }
 
             void CalculateAmount(AuraEffect const* /*aurEff*/, int32& amount, bool& /*canBeRecalculated*/)
             {
-<<<<<<< HEAD
-                if (int32(GetCaster()->GetHealth()) > int32(GetSpellInfo()->Effects[EFFECT_0].CalcValue()))
-                    return SPELL_CAST_OK;
-                return SPELL_FAILED_FIZZLE;
-=======
                 if (GetUnitOwner()->HasAura(SPELL_WARLOCK_NETHER_TALENT))
                     amount = SPELL_WARLOCK_NETHER_WARD;
                 else
                     amount = SPELL_WARLOCK_SHADOW_WARD;
->>>>>>> 28d470c5
             }
 
             void Register() override
@@ -1278,153 +883,8 @@
         }
 };
 
-<<<<<<< HEAD
-// -30299 - Nether Protection
-class spell_warl_nether_protection : public SpellScriptLoader
-{
-public:
-    spell_warl_nether_protection() : SpellScriptLoader("spell_warl_nether_protection") { }
-
-    class spell_warl_nether_protection_AuraScript : public AuraScript
-    {
-        PrepareAuraScript(spell_warl_nether_protection_AuraScript);
-
-        bool Validate(SpellInfo const* /*spellInfo*/) override
-        {
-            return ValidateSpellInfo(
-            {
-                SPELL_WARLOCK_NETHER_PROTECTION_HOLY,
-                SPELL_WARLOCK_NETHER_PROTECTION_FIRE,
-                SPELL_WARLOCK_NETHER_PROTECTION_NATURE,
-                SPELL_WARLOCK_NETHER_PROTECTION_FROST,
-                SPELL_WARLOCK_NETHER_PROTECTION_SHADOW,
-                SPELL_WARLOCK_NETHER_PROTECTION_ARCANE
-            });
-        }
-
-        bool CheckProc(ProcEventInfo& eventInfo)
-        {
-            if (DamageInfo* damageInfo = eventInfo.GetDamageInfo())
-            {
-                switch (GetFirstSchoolInMask(damageInfo->GetSchoolMask()))
-                {
-                    case SPELL_SCHOOL_HOLY:
-                    case SPELL_SCHOOL_FIRE:
-                    case SPELL_SCHOOL_NATURE:
-                    case SPELL_SCHOOL_FROST:
-                    case SPELL_SCHOOL_SHADOW:
-                    case SPELL_SCHOOL_ARCANE:
-                        return true;
-                    default:
-                        break;
-                }
-            }
-
-            return false;
-        }
-
-        void HandleProc(AuraEffect const* aurEff, ProcEventInfo& eventInfo)
-        {
-            PreventDefaultAction();
-            uint32 triggerspell = 0;
-
-            switch (GetFirstSchoolInMask(eventInfo.GetDamageInfo()->GetSchoolMask()))
-            {
-                case SPELL_SCHOOL_HOLY:
-                    triggerspell = SPELL_WARLOCK_NETHER_PROTECTION_HOLY;
-                    break;
-                case SPELL_SCHOOL_FIRE:
-                    triggerspell = SPELL_WARLOCK_NETHER_PROTECTION_FIRE;
-                    break;
-                case SPELL_SCHOOL_NATURE:
-                    triggerspell = SPELL_WARLOCK_NETHER_PROTECTION_NATURE;
-                    break;
-                case SPELL_SCHOOL_FROST:
-                    triggerspell = SPELL_WARLOCK_NETHER_PROTECTION_FROST;
-                    break;
-                case SPELL_SCHOOL_SHADOW:
-                    triggerspell = SPELL_WARLOCK_NETHER_PROTECTION_SHADOW;
-                    break;
-                case SPELL_SCHOOL_ARCANE:
-                    triggerspell = SPELL_WARLOCK_NETHER_PROTECTION_ARCANE;
-                    break;
-                default:
-                    return;
-            }
-
-            if (Unit* target = eventInfo.GetActionTarget())
-                target->CastSpell(target, triggerspell, aurEff);
-        }
-
-        void Register() override
-        {
-            DoCheckProc += AuraCheckProcFn(spell_warl_nether_protection_AuraScript::CheckProc);
-            OnEffectProc += AuraEffectProcFn(spell_warl_nether_protection_AuraScript::HandleProc, EFFECT_0, SPELL_AURA_PROC_TRIGGER_SPELL);
-        }
-    };
-
-    AuraScript* GetAuraScript() const override
-    {
-        return new spell_warl_nether_protection_AuraScript();
-    }
-};
-
-// 54909, 53646 - Demonic Pact
-class spell_warl_demonic_pact : public SpellScriptLoader
-{
-    public:
-        spell_warl_demonic_pact() : SpellScriptLoader("spell_warl_demonic_pact") { }
-
-        class spell_warl_demonic_pact_AuraScript : public AuraScript
-        {
-            PrepareAuraScript(spell_warl_demonic_pact_AuraScript);
-
-            bool Validate(SpellInfo const* /*spellInfo*/) override
-            {
-                return ValidateSpellInfo({ SPELL_WARLOCK_DEMONIC_PACT_PROC });
-            }
-
-            bool CheckProc(ProcEventInfo& eventInfo)
-            {
-                return eventInfo.GetActor() && eventInfo.GetActor()->IsPet();
-            }
-
-            void HandleProc(AuraEffect const* /*aurEff*/, ProcEventInfo& eventInfo)
-            {
-                PreventDefaultAction();
-
-                if (Unit* owner = eventInfo.GetActor()->GetOwner())
-                {
-                    if (AuraEffect* aurEff = owner->GetDummyAuraEffect(SPELLFAMILY_WARLOCK, WARLOCK_ICON_ID_DEMONIC_PACT, EFFECT_0))
-                    {
-                        int32 bp = static_cast<int32>((aurEff->GetAmount() * owner->SpellBaseDamageBonusDone(SPELL_SCHOOL_MASK_MAGIC) + 100.0f) / 100.0f);
-                        CastSpellExtraArgs args(aurEff);
-                        args.AddSpellBP0(bp);
-                        args.AddSpellMod(SPELLVALUE_BASE_POINT1, bp);
-                        owner->CastSpell(nullptr, SPELL_WARLOCK_DEMONIC_PACT_PROC, args);
-                    }
-                }
-            }
-
-            void Register() override
-            {
-                DoCheckProc += AuraCheckProcFn(spell_warl_demonic_pact_AuraScript::CheckProc);
-                OnEffectProc += AuraEffectProcFn(spell_warl_demonic_pact_AuraScript::HandleProc, EFFECT_0, SPELL_AURA_PROC_TRIGGER_SPELL);
-            }
-        };
-
-        AuraScript* GetAuraScript() const override
-        {
-            return new spell_warl_demonic_pact_AuraScript();
-        }
-};
-
-// 18541 - Ritual of Doom Effect
-class spell_warl_ritual_of_doom_effect : public SpellScriptLoader
-=======
 // 6358 - Seduction (Special Ability)
 class spell_warl_seduction : public SpellScriptLoader
->>>>>>> 28d470c5
 {
     public:
         spell_warl_seduction() : SpellScriptLoader("spell_warl_seduction") { }
@@ -1464,51 +924,8 @@
         }
 };
 
-<<<<<<< HEAD
-// 6358 - Seduction
-class spell_warl_seduction : public SpellScriptLoader
-{
-    public:
-        spell_warl_seduction() : SpellScriptLoader("spell_warl_seduction") { }
-
-        class spell_warl_seduction_SpellScript : public SpellScript
-        {
-            PrepareSpellScript(spell_warl_seduction_SpellScript);
-
-            bool Validate(SpellInfo const* /*spellInfo*/) override
-            {
-                return ValidateSpellInfo({ SPELL_WARLOCK_GLYPH_OF_SUCCUBUS });
-            }
-
-            void HandleDummy(SpellEffIndex /*effIndex*/)
-            {
-                Unit* owner = GetCaster()->GetOwner();
-                if (!owner || !owner->HasAura(SPELL_WARLOCK_GLYPH_OF_SUCCUBUS))
-                    return;
-
-                Unit* target = GetHitUnit();
-                target->RemoveAurasByType(SPELL_AURA_PERIODIC_DAMAGE, ObjectGuid::Empty, target->GetAura(32409)); // SW:D shall not be removed.
-                target->RemoveAurasByType(SPELL_AURA_PERIODIC_DAMAGE_PERCENT);
-                target->RemoveAurasByType(SPELL_AURA_PERIODIC_LEECH);
-            }
-
-            void Register() override
-            {
-                OnEffectLaunchTarget += SpellEffectFn(spell_warl_seduction_SpellScript::HandleDummy, EFFECT_0, SPELL_EFFECT_APPLY_AURA);
-            }
-        };
-
-        SpellScript* GetSpellScript() const override
-        {
-            return new spell_warl_seduction_SpellScript();
-        }
-};
-
-// -27285 - Seed of Corruption
-=======
 // 27285 - Seed of Corruption
 /// Updated 4.3.4
->>>>>>> 28d470c5
 class spell_warl_seed_of_corruption : public SpellScriptLoader
 {
     public:
@@ -1536,11 +953,7 @@
         }
 };
 
-<<<<<<< HEAD
-// -27243 - Seed of Corruption
-=======
 // 27243 - Seed of Corruption
->>>>>>> 28d470c5
 class spell_warl_seed_of_corruption_dummy : public SpellScriptLoader
 {
     public:
@@ -1552,21 +965,7 @@
 
             bool Validate(SpellInfo const* /*spellInfo*/) override
             {
-<<<<<<< HEAD
-                return ValidateSpellInfo({ SPELL_WARLOCK_SEED_OF_CORRUPTION_DAMAGE_R1 });
-            }
-
-            void CalculateBuffer(AuraEffect const* aurEff, int32& amount, bool& /*canBeRecalculated*/)
-            {
-                Unit* caster = GetCaster();
-                if (!caster)
-                    return;
-
-                // effect 1 scales with 14% of caster's SP (DBC data)
-                amount = caster->SpellDamageBonusDone(GetUnitOwner(), GetSpellInfo(), amount, SPELL_DIRECT_DAMAGE, aurEff->GetEffIndex(), GetAura()->GetDonePct());
-=======
                 return ValidateSpellInfo({ SPELL_WARLOCK_SEED_OF_CORRUPTION_DAMAGE });
->>>>>>> 28d470c5
             }
 
             void HandleProc(AuraEffect const* aurEff, ProcEventInfo& eventInfo)
@@ -1590,20 +989,11 @@
                 if (!caster)
                     return;
 
-<<<<<<< HEAD
-                uint32 spellId = sSpellMgr->GetSpellWithRank(SPELL_WARLOCK_SEED_OF_CORRUPTION_DAMAGE_R1, GetSpellInfo()->GetRank());
-                caster->CastSpell(eventInfo.GetActionTarget(), spellId, aurEff);
-=======
                 caster->CastSpell(eventInfo.GetActionTarget(), SPELL_WARLOCK_SEED_OF_CORRUPTION_DAMAGE, true);
->>>>>>> 28d470c5
-            }
-
-            void Register() override
-            {
-<<<<<<< HEAD
-                DoEffectCalcAmount += AuraEffectCalcAmountFn(spell_warl_seed_of_corruption_dummy_AuraScript::CalculateBuffer, EFFECT_1, SPELL_AURA_DUMMY);
-=======
->>>>>>> 28d470c5
+            }
+
+            void Register() override
+            {
                 OnEffectProc += AuraEffectProcFn(spell_warl_seed_of_corruption_dummy_AuraScript::HandleProc, EFFECT_1, SPELL_AURA_DUMMY);
             }
         };
@@ -1655,11 +1045,7 @@
                 if (!caster)
                     return;
 
-<<<<<<< HEAD
-                caster->CastSpell(eventInfo.GetActionTarget(), SPELL_WARLOCK_SEED_OF_CORRUPTION_GENERIC, aurEff);
-=======
                 caster->CastSpell(eventInfo.GetActionTarget(), SPELL_WARLOCK_SEED_OF_CORRUPTION_GENERIC, true, nullptr, aurEff);
->>>>>>> 28d470c5
             }
 
             void Register() override
@@ -1674,11 +1060,7 @@
         }
 };
 
-<<<<<<< HEAD
-// -6229 - Shadow Ward
-=======
 // -7235 - Shadow Ward
->>>>>>> 28d470c5
 class spell_warl_shadow_ward : public SpellScriptLoader
 {
     public:
@@ -1697,10 +1079,6 @@
                     float bonus = 0.8068f;
 
                     bonus *= caster->SpellBaseHealingBonusDone(GetSpellInfo()->GetSchoolMask());
-<<<<<<< HEAD
-                    bonus *= caster->CalculateSpellpowerCoefficientLevelPenalty(GetSpellInfo());
-=======
->>>>>>> 28d470c5
 
                     amount += int32(bonus);
                 }
@@ -1730,28 +1108,12 @@
 
             bool Validate(SpellInfo const* /*spellInfo*/) override
             {
-<<<<<<< HEAD
-                return ValidateSpellInfo(
-                {
-                    SPELL_WARLOCK_SIPHON_LIFE_HEAL,
-                    SPELL_WARLOCK_GLYPH_OF_SIPHON_LIFE
-                });
-=======
                 return ValidateSpellInfo({ SPELL_GEN_REPLENISHMENT });
->>>>>>> 28d470c5
             }
 
             void OnProc(AuraEffect const* aurEff, ProcEventInfo& /*eventInfo*/)
             {
-<<<<<<< HEAD
-                DamageInfo* damageInfo = eventInfo.GetDamageInfo();
-                if (!damageInfo || !damageInfo->GetDamage())
-                    return false;
-
-                return GetTarget()->IsAlive();
-=======
                 GetTarget()->CastSpell(nullptr, SPELL_GEN_REPLENISHMENT, true, nullptr, aurEff);
->>>>>>> 28d470c5
             }
 
             void Register() override
@@ -1760,16 +1122,6 @@
             }
         };
 
-<<<<<<< HEAD
-                int32 amount = CalculatePct(static_cast<int32>(eventInfo.GetDamageInfo()->GetDamage()), aurEff->GetAmount());
-                // Glyph of Siphon Life
-                if (AuraEffect const* glyph = GetTarget()->GetAuraEffect(SPELL_WARLOCK_GLYPH_OF_SIPHON_LIFE, EFFECT_0))
-                    AddPct(amount, glyph->GetAmount());
-
-                CastSpellExtraArgs args(aurEff);
-                args.AddSpellBP0(amount);
-                GetTarget()->CastSpell(GetTarget(), SPELL_WARLOCK_SIPHON_LIFE_HEAL, args);
-=======
         AuraScript* GetAuraScript() const override
         {
             return new spell_warl_soul_leech_AuraScript();
@@ -1800,7 +1152,6 @@
             {
                 GetCaster()->CastSpell(GetCaster(), SPELL_WARLOCK_SOUL_SWAP_OVERRIDE, true);
                 GetHitUnit()->CastSpell(GetCaster(), SPELL_WARLOCK_SOUL_SWAP_DOT_MARKER, true);
->>>>>>> 28d470c5
             }
 
             void Register() override
@@ -1976,73 +1327,6 @@
     }
 };
 
-// -30293 - Soul Leech
-class spell_warl_soul_leech : public SpellScriptLoader
-{
-    public:
-        spell_warl_soul_leech() : SpellScriptLoader("spell_warl_soul_leech") { }
-
-        class spell_warl_soul_leech_AuraScript : public AuraScript
-        {
-            PrepareAuraScript(spell_warl_soul_leech_AuraScript);
-
-            bool Validate(SpellInfo const* /*spellInfo*/) override
-            {
-                return ValidateSpellInfo(
-                {
-                    SPELL_WARLOCK_SOUL_LEECH_HEAL,
-                    SPELL_WARLOCK_IMP_SOUL_LEECH_R1,
-                    SPELL_WARLOCK_SOUL_LEECH_PET_MANA_1,
-                    SPELL_WARLOCK_SOUL_LEECH_PET_MANA_2,
-                    SPELL_WARLOCK_SOUL_LEECH_CASTER_MANA_1,
-                    SPELL_WARLOCK_SOUL_LEECH_CASTER_MANA_2,
-                    SPELL_REPLENISHMENT
-                });
-            }
-
-            void HandleProc(AuraEffect const* aurEff, ProcEventInfo& eventInfo)
-            {
-                static uint32 const casterMana[2] = { SPELL_WARLOCK_SOUL_LEECH_CASTER_MANA_1, SPELL_WARLOCK_SOUL_LEECH_CASTER_MANA_2 };
-                static uint32 const petMana[2]    = { SPELL_WARLOCK_SOUL_LEECH_PET_MANA_1,    SPELL_WARLOCK_SOUL_LEECH_PET_MANA_2    };
-
-                PreventDefaultAction();
-                DamageInfo* damageInfo = eventInfo.GetDamageInfo();
-                if (!damageInfo || !damageInfo->GetDamage())
-                    return;
-
-                Unit* caster = eventInfo.GetActor();
-                CastSpellExtraArgs args(TRIGGERED_FULL_MASK);
-                args.AddSpellBP0(CalculatePct(damageInfo->GetDamage(), aurEff->GetAmount()));
-                caster->CastSpell(caster, SPELL_WARLOCK_SOUL_LEECH_HEAL, args);
-
-                // Improved Soul Leech code below
-                AuraEffect const* impSoulLeech = GetTarget()->GetAuraEffectOfRankedSpell(SPELL_WARLOCK_IMP_SOUL_LEECH_R1, EFFECT_1, aurEff->GetCasterGUID());
-                if (!impSoulLeech)
-                    return;
-
-                uint8 impSoulLeechRank = impSoulLeech->GetSpellInfo()->GetRank();
-                uint32 selfSpellId = casterMana[impSoulLeechRank - 1];
-                uint32 petSpellId = petMana[impSoulLeechRank - 1];
-
-                caster->CastSpell(nullptr, selfSpellId, aurEff);
-                caster->CastSpell(nullptr, petSpellId, aurEff);
-
-                if (roll_chance_i(impSoulLeech->GetAmount()))
-                    caster->CastSpell(nullptr, SPELL_REPLENISHMENT, aurEff);
-            }
-
-            void Register() override
-            {
-                OnEffectProc += AuraEffectProcFn(spell_warl_soul_leech_AuraScript::HandleProc, EFFECT_0, SPELL_AURA_DUMMY);
-            }
-        };
-
-        AuraScript* GetAuraScript() const override
-        {
-            return new spell_warl_soul_leech_AuraScript();
-        }
-};
-
 // 29858 - Soulshatter
 /// Updated 4.3.4
 class spell_warl_soulshatter : public SpellScriptLoader
@@ -2056,24 +1340,15 @@
 
             bool Validate(SpellInfo const* /*spellInfo*/) override
             {
-<<<<<<< HEAD
-                return ValidateSpellInfo({ SPELL_WARLOCK_SOULSHATTER_EFFECT });
-=======
                 return ValidateSpellInfo({ SPELL_WARLOCK_SOULSHATTER });
->>>>>>> 28d470c5
             }
 
             void HandleDummy(SpellEffIndex /*effIndex*/)
             {
                 Unit* caster = GetCaster();
                 if (Unit* target = GetHitUnit())
-<<<<<<< HEAD
-                    if (target->GetThreatManager().IsThreatenedBy(caster, true))
-                        caster->CastSpell(target, SPELL_WARLOCK_SOULSHATTER_EFFECT, true);
-=======
                     if (target->CanHaveThreatList() && target->GetThreatManager().IsThreatenedBy(caster, true))
                         caster->CastSpell(target, SPELL_WARLOCK_SOULSHATTER, true);
->>>>>>> 28d470c5
             }
 
             void Register() override
@@ -2110,11 +1385,7 @@
             {
                 PreventDefaultAction();
                 Unit* caster = eventInfo.GetActor();
-<<<<<<< HEAD
-                caster->CastSpell(caster, Trigger, aurEff);
-=======
                 caster->CastSpell(caster, Trigger, true, nullptr, aurEff);
->>>>>>> 28d470c5
             }
 
             void Register() override
@@ -2129,12 +1400,8 @@
         }
 };
 
-<<<<<<< HEAD
-// -30108 - Unstable Affliction
-=======
 // 30108, 34438, 34439, 35183 - Unstable Affliction
 /// Updated 4.3.4
->>>>>>> 28d470c5
 class spell_warl_unstable_affliction : public SpellScriptLoader
 {
     public:
@@ -2152,30 +1419,12 @@
             void HandleDispel(DispelInfo* dispelInfo)
             {
                 if (Unit* caster = GetCaster())
-<<<<<<< HEAD
-                {
-                    if (AuraEffect const* aurEff = GetEffect(EFFECT_0))
-                    {
-                        if (Unit* target = dispelInfo->GetDispeller()->ToUnit())
-                        {
-                            int32 bp = aurEff->GetAmount();
-                            bp = target->SpellDamageBonusTaken(caster, aurEff->GetSpellInfo(), bp, DOT);
-                            bp *= 9;
-
-                            // backfire damage and silence
-                            CastSpellExtraArgs args(aurEff);
-                            args.AddSpellBP0(bp);
-                            caster->CastSpell(target, SPELL_WARLOCK_UNSTABLE_AFFLICTION_DISPEL, args);
-                        }
-=======
                     if (AuraEffect const* aurEff = GetEffect(EFFECT_1))
                     {
                         int32 damage = aurEff->GetAmount() * 9;
                         // backfire damage and silence
                         caster->CastCustomSpell(dispelInfo->GetDispeller(), SPELL_WARLOCK_UNSTABLE_AFFLICTION_DISPEL, &damage, nullptr, nullptr, true, nullptr, aurEff);
->>>>>>> 28d470c5
                     }
-                }
             }
 
             void Register() override
@@ -2232,61 +1481,34 @@
 
 void AddSC_warlock_spell_scripts()
 {
-<<<<<<< HEAD
-    RegisterSpellScript(spell_warl_curse_of_agony);
-=======
     new spell_warl_bane_of_doom();
->>>>>>> 28d470c5
     new spell_warl_banish();
     RegisterAuraScript(spell_warl_chaotic_energies);
     new spell_warl_conflagrate();
     new spell_warl_create_healthstone();
-<<<<<<< HEAD
-    new spell_warl_curse_of_doom();
-    new spell_warl_decimation();
-    new spell_warl_demonic_circle_summon();
-    new spell_warl_demonic_circle_teleport();
-    new spell_warl_demonic_empowerment();
-    new spell_warl_demonic_pact();
-    new spell_warl_drain_soul();
-=======
     new spell_warl_demonic_circle_summon();
     new spell_warl_demonic_circle_teleport();
     new spell_warl_demonic_empowerment();
     new spell_warl_demon_soul();
     new spell_warl_devour_magic();
->>>>>>> 28d470c5
     new spell_warl_everlasting_affliction();
     new spell_warl_fel_synergy();
-    new spell_warl_glyph_of_life_tap();
     new spell_warl_glyph_of_shadowflame();
     new spell_warl_haunt();
     new spell_warl_health_funnel();
-<<<<<<< HEAD
-    new spell_warl_glyph_of_corruption_nightfall();
-    new spell_warl_life_tap();
-    new spell_warl_nether_protection();
-    new spell_warl_ritual_of_doom_effect();
-=======
     new spell_warl_healthstone_heal();
     new spell_warl_improved_soul_fire();
     new spell_warl_nether_ward_overrride();
->>>>>>> 28d470c5
     new spell_warl_seduction();
     new spell_warl_seed_of_corruption();
     new spell_warl_seed_of_corruption_dummy();
     new spell_warl_seed_of_corruption_generic();
     new spell_warl_shadow_ward();
-<<<<<<< HEAD
-    new spell_warl_siphon_life();
-    new spell_warl_soul_leech();
-=======
     new spell_warl_soul_leech();
     new spell_warl_soul_swap();
     new spell_warl_soul_swap_dot_marker();
     new spell_warl_soul_swap_exhale();
     new spell_warl_soul_swap_override();
->>>>>>> 28d470c5
     new spell_warl_soulshatter();
     new spell_warl_t4_2p_bonus<SPELL_WARLOCK_FLAMESHADOW>("spell_warl_t4_2p_bonus_shadow");
     new spell_warl_t4_2p_bonus<SPELL_WARLOCK_SHADOWFLAME>("spell_warl_t4_2p_bonus_fire");
