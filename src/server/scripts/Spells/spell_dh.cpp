--- conflicted
+++ resolved
@@ -558,14 +558,6 @@
     }
 };
 
-<<<<<<< HEAD
-// 204021 - Fiery Brand
-class spell_dh_fiery_brand : public SpellScript
-{
-    bool Validate(SpellInfo const* /*spellInfo*/) override
-    {
-        return ValidateSpellInfo({ SPELL_DH_FIERY_BRAND_DOT, SPELL_DH_FIERY_BRAND_RANK_2 });
-=======
 // 212084 - Fel Devastation
 class spell_dh_fel_devastation : public AuraScript
 {
@@ -595,19 +587,10 @@
     bool Validate(SpellInfo const* /*spell*/) override
     {
         return ValidateSpellInfo({ SPELL_DH_FEL_FLAME_FORTIFICATION_TALENT, SPELL_DH_FEL_FLAME_FORTIFICATION_MOD_DAMAGE });
->>>>>>> 661bd1a7
     }
 
     bool Load() override
     {
-<<<<<<< HEAD
-        return GetCaster()->HasAura(SPELL_DH_FIERY_BRAND_RANK_2);
-    }
-
-    void HandleDamage(SpellEffIndex /*effIndex*/)
-    {
-        GetCaster()->CastSpell(GetHitUnit(), SPELL_DH_FIERY_BRAND_DOT, CastSpellExtraArgsInit{
-=======
         return GetUnitOwner()->HasAura(SPELL_DH_FEL_FLAME_FORTIFICATION_TALENT);
     }
 
@@ -645,7 +628,6 @@
     {
         uint32 spellToCast = GetCaster()->IsWithinMeleeRange(GetHitUnit()) ? SPELL_DH_FELBLADE_DAMAGE : SPELL_DH_FELBLADE_CHARGE;
         GetCaster()->CastSpell(GetHitUnit(), spellToCast, CastSpellExtraArgsInit{
->>>>>>> 661bd1a7
             .TriggerFlags = TRIGGERED_IGNORE_CAST_IN_PROGRESS | TRIGGERED_DONT_REPORT_CAST_ERROR,
             .TriggeringSpell = GetSpell()
         });
@@ -653,9 +635,6 @@
 
     void Register() override
     {
-<<<<<<< HEAD
-        OnEffectHitTarget += SpellEffectFn(spell_dh_fiery_brand::HandleDamage, EFFECT_1, SPELL_EFFECT_SCHOOL_DAMAGE);
-=======
         OnEffectHitTarget += SpellEffectFn(spell_dh_felblade::HandleCharge, EFFECT_0, SPELL_EFFECT_DUMMY);
     }
 };
@@ -699,9 +678,36 @@
     void Register() override
     {
         OnEffectProc += AuraEffectProcFn(spell_dh_felblade_cooldown_reset_proc::HandleProc, EFFECT_0, SPELL_AURA_PROC_TRIGGER_SPELL);
->>>>>>> 661bd1a7
-    }
-};
+    }
+};
+
+// 204021 - Fiery Brand
+class spell_dh_fiery_brand : public SpellScript
+{
+    bool Validate(SpellInfo const* /*spellInfo*/) override
+    {
+        return ValidateSpellInfo({ SPELL_DH_FIERY_BRAND_DOT, SPELL_DH_FIERY_BRAND_RANK_2 });
+    }
+
+    bool Load() override
+    {
+        return GetCaster()->HasAura(SPELL_DH_FIERY_BRAND_RANK_2);
+    }
+
+    void HandleDamage(SpellEffIndex /*effIndex*/)
+    {
+        GetCaster()->CastSpell(GetHitUnit(), SPELL_DH_FIERY_BRAND_DOT, CastSpellExtraArgsInit{
+            .TriggerFlags = TRIGGERED_IGNORE_CAST_IN_PROGRESS | TRIGGERED_DONT_REPORT_CAST_ERROR,
+            .TriggeringSpell = GetSpell()
+        });
+    }
+
+    void Register() override
+    {
+        OnEffectHitTarget += SpellEffectFn(spell_dh_fiery_brand::HandleDamage, EFFECT_1, SPELL_EFFECT_SCHOOL_DAMAGE);
+    }
+};
+
 
 // 206416 - First Blood
 class spell_dh_first_blood : public AuraScript
@@ -1075,16 +1081,13 @@
     RegisterSpellScript(spell_dh_deflecting_spikes);
     RegisterSpellScript(spell_dh_demon_spikes);
     RegisterSpellScript(spell_dh_eye_beam);
-<<<<<<< HEAD
-    RegisterSpellScript(spell_dh_fiery_brand);
-=======
     RegisterSpellScript(spell_dh_fel_devastation);
     RegisterSpellScript(spell_dh_fel_flame_fortification);
     RegisterSpellScript(spell_dh_felblade);
     RegisterSpellScript(spell_dh_felblade_charge);
     RegisterSpellScript(spell_dh_felblade_cooldown_reset_proc);
+    RegisterSpellScript(spell_dh_fiery_brand);
     RegisterSpellScript(spell_dh_furious_gaze);
->>>>>>> 661bd1a7
     RegisterSpellScript(spell_dh_sigil_of_chains);
     RegisterSpellScript(spell_dh_tactical_retreat);
     RegisterSpellScript(spell_dh_vengeful_retreat_damage);
