--- conflicted
+++ resolved
@@ -411,25 +411,6 @@
     }
 };
 
-<<<<<<< HEAD
-// Called by 258920 - Immolation Aura
-class spell_dh_fel_flame_fortification : public AuraScript
-{
-    bool Validate(SpellInfo const* /*spell*/) override
-    {
-        return ValidateSpellInfo({ SPELL_DH_FEL_FLAME_FORTIFICATION_TALENT, SPELL_DH_FEL_FLAME_FORTIFICATION_MOD_DAMAGE });
-    }
-
-    bool Load() override
-    {
-        return GetCaster()->HasAura(SPELL_DH_FEL_FLAME_FORTIFICATION_TALENT);
-    }
-
-    void OnApply(AuraEffect const* aurEff, AuraEffectHandleModes /*mode*/)
-    {
-        Unit* target = GetTarget();
-        target->CastSpell(target, SPELL_DH_FEL_FLAME_FORTIFICATION_MOD_DAMAGE, CastSpellExtraArgsInit{
-=======
 // 212084 - Fel Devastation
 class spell_dh_fel_devastation : public AuraScript
 {
@@ -442,13 +423,39 @@
     {
         if (Unit* caster = GetCaster())
             caster->CastSpell(caster, SPELL_DH_FEL_DEVASTATION_HEAL, CastSpellExtraArgsInit{
->>>>>>> 62dbb061
                 .TriggerFlags = TRIGGERED_IGNORE_CAST_IN_PROGRESS | TRIGGERED_DONT_REPORT_CAST_ERROR,
                 .TriggeringAura = aurEff
             });
     }
 
-<<<<<<< HEAD
+    void Register() override
+    {
+        OnEffectPeriodic += AuraEffectPeriodicFn(spell_dh_fel_devastation::HandlePeriodicEffect, EFFECT_0, SPELL_AURA_PERIODIC_TRIGGER_SPELL);
+    }
+};
+
+// Called by 258920 - Immolation Aura
+class spell_dh_fel_flame_fortification : public AuraScript
+{
+    bool Validate(SpellInfo const* /*spell*/) override
+    {
+        return ValidateSpellInfo({ SPELL_DH_FEL_FLAME_FORTIFICATION_TALENT, SPELL_DH_FEL_FLAME_FORTIFICATION_MOD_DAMAGE });
+    }
+
+    bool Load() override
+    {
+        return GetCaster()->HasAura(SPELL_DH_FEL_FLAME_FORTIFICATION_TALENT);
+    }
+
+    void OnApply(AuraEffect const* aurEff, AuraEffectHandleModes /*mode*/)
+    {
+        Unit* target = GetTarget();
+        target->CastSpell(target, SPELL_DH_FEL_FLAME_FORTIFICATION_MOD_DAMAGE, CastSpellExtraArgsInit{
+                .TriggerFlags = TRIGGERED_IGNORE_CAST_IN_PROGRESS | TRIGGERED_DONT_REPORT_CAST_ERROR,
+                .TriggeringAura = aurEff
+            });
+    }
+
     void OnRemove(AuraEffect const* /*aurEff*/, AuraEffectHandleModes /*mode*/)
     {
         GetTarget()->RemoveAurasDueToSpell(SPELL_DH_FEL_FLAME_FORTIFICATION_MOD_DAMAGE);
@@ -458,11 +465,6 @@
     {
         OnEffectApply += AuraEffectApplyFn(spell_dh_fel_flame_fortification::OnApply, EFFECT_0, SPELL_AURA_PERIODIC_TRIGGER_SPELL, AURA_EFFECT_HANDLE_REAL);
         OnEffectRemove += AuraEffectRemoveFn(spell_dh_fel_flame_fortification::OnRemove, EFFECT_0, SPELL_AURA_PERIODIC_TRIGGER_SPELL, AURA_EFFECT_HANDLE_REAL);
-=======
-    void Register() override
-    {
-        OnEffectPeriodic += AuraEffectPeriodicFn(spell_dh_fel_devastation::HandlePeriodicEffect, EFFECT_0, SPELL_AURA_PERIODIC_TRIGGER_SPELL);
->>>>>>> 62dbb061
     }
 };
 
@@ -802,11 +804,8 @@
     RegisterSpellScript(spell_dh_darkglare_boon);
     RegisterSpellScript(spell_dh_darkness);
     RegisterSpellScript(spell_dh_eye_beam);
-<<<<<<< HEAD
+    RegisterSpellScript(spell_dh_fel_devastation);
     RegisterSpellScript(spell_dh_fel_flame_fortification);
-=======
-    RegisterSpellScript(spell_dh_fel_devastation);
->>>>>>> 62dbb061
     RegisterSpellScript(spell_dh_sigil_of_chains);
     RegisterSpellScript(spell_dh_tactical_retreat);
     RegisterSpellScript(spell_dh_vengeful_retreat_damage);
