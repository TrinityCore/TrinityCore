/*
 * This file is part of the TrinityCore Project. See AUTHORS file for Copyright information
 *
 * This program is free software; you can redistribute it and/or modify it
 * under the terms of the GNU General Public License as published by the
 * Free Software Foundation; either version 2 of the License, or (at your
 * option) any later version.
 *
 * This program is distributed in the hope that it will be useful, but WITHOUT
 * ANY WARRANTY; without even the implied warranty of MERCHANTABILITY or
 * FITNESS FOR A PARTICULAR PURPOSE. See the GNU General Public License for
 * more details.
 *
 * You should have received a copy of the GNU General Public License along
 * with this program. If not, see <http://www.gnu.org/licenses/>.
 */

/*
 * Scripts for spells with SPELLFAMILY_DEMONHUNTER and SPELLFAMILY_GENERIC spells used by demon hunter players.
 * Ordered alphabetically using scriptname.
 * Scriptnames of files in this file should be prefixed with "spell_dh_".
 */

#include "AreaTrigger.h"
#include "AreaTriggerAI.h"
#include "Containers.h"
#include "DB2Stores.h"
#include "PathGenerator.h"
#include "Player.h"
#include "ScriptMgr.h"
#include "Spell.h"
#include "SpellAuraEffects.h"
#include "SpellAuras.h"
#include "SpellHistory.h"
#include "SpellMgr.h"
#include "SpellScript.h"
#include "TaskScheduler.h"
#include "Unit.h"

enum DemonHunterSpells
{
    AREATRIGGER_DH_SHATTERED_SOULS_HAVOC           = 8352,
    AREATRIGGER_DH_SHATTERED_SOULS_HAVOC_DEMON     = 11231,
    AREATRIGGER_DH_SHATTERED_SOULS_VENGEANCE       = 11266,
    AREATRIGGER_DH_SHATTERED_SOULS_VENGEANCE_DEMON = 10693,
    AREATRIGGER_DH_SOUL_FRAGMENT_HAVOC             = 12929,
    AREATRIGGER_DH_SOUL_FRAGMENT_VENGEANCE         = 10665,

    SPELL_DH_ABYSSAL_STRIKE                        = 207550,
    SPELL_DH_ANNIHILATION                          = 201427,
    SPELL_DH_ANNIHILATION_MH                       = 227518,
    SPELL_DH_ANNIHILATION_OH                       = 201428,
    SPELL_DH_ARMY_UNTO_ONESELF                     = 442714,
    SPELL_DH_AWAKEN_THE_DEMON_WITHIN_CD            = 207128,
    SPELL_DH_BLADE_WARD                            = 442715,
    SPELL_DH_BLUR                                  = 212800,
    SPELL_DH_BLUR_TRIGGER                          = 198589,
    SPELL_DH_BURNING_ALIVE                         = 207739,
    SPELL_DH_BURNING_ALIVE_TARGET_SELECTOR         = 207760,
    SPELL_DH_CALCIFIED_SPIKES_TALENT               = 389720,
    SPELL_DH_CALCIFIED_SPIKES_MOD_DAMAGE           = 391171,
    SPELL_DH_CHAOS_NOVA                            = 179057,
    SPELL_DH_CHAOS_STRIKE                          = 162794,
    SPELL_DH_CHAOS_STRIKE_ENERGIZE                 = 193840,
    SPELL_DH_CHAOS_STRIKE_MH                       = 222031,
    SPELL_DH_CHAOS_STRIKE_OH                       = 199547,
    SPELL_DH_CHAOS_THEORY_TALENT                   = 389687,
    SPELL_DH_CHAOS_THEORY_CRIT                     = 390195,
    SPELL_DH_CHAOTIC_TRANSFORMATION                = 388112,
    SPELL_DH_CHARRED_WARBLADES_HEAL                = 213011,
    SPELL_DH_COLLECTIVE_ANGUISH                    = 390152,
    SPELL_DH_COLLECTIVE_ANGUISH_EYE_BEAM           = 391057,
    SPELL_DH_COLLECTIVE_ANGUISH_EYE_BEAM_DAMAGE    = 391058,
    SPELL_DH_COLLECTIVE_ANGUISH_FEL_DEVASTATION    = 393831,
    SPELL_DH_CONSUME_SOUL_HAVOC                    = 228542,
    SPELL_DH_CONSUME_SOUL_HAVOC_DEMON              = 228556,
    SPELL_DH_CONSUME_SOUL_HAVOC_SHATTERED          = 228540,
    SPELL_DH_CONSUME_SOUL_HEAL                     = 203794,
    SPELL_DH_CONSUME_SOUL_VENGEANCE                = 208014,
    SPELL_DH_CONSUME_SOUL_VENGEANCE_DEMON          = 210050,
    SPELL_DH_CONSUME_SOUL_VENGEANCE_SHATTERED      = 210047,
    SPELL_DH_CYCLE_OF_HATRED_TALENT                = 258887,
    SPELL_DH_CYCLE_OF_HATRED_COOLDOWN_REDUCTION    = 1214887,
    SPELL_DH_CYCLE_OF_HATRED_REMOVE_STACKS         = 1214890,
    SPELL_DH_DARKGLARE_BOON                        = 389708,
    SPELL_DH_DARKGLARE_BOON_ENERGIZE               = 391345,
    SPELL_DH_DARKNESS_ABSORB                       = 209426,
    SPELL_DH_DEFLECTING_SPIKES                     = 321028,
    SPELL_DH_DEMON_BLADES_DMG                      = 203796,
    SPELL_DH_DEMON_SPIKES                          = 203819,
    SPELL_DH_DEMON_SPIKES_TRIGGER                  = 203720,
    SPELL_DH_DEMONIC                               = 213410,
    SPELL_DH_DEMONIC_ORIGINS                       = 235893,
    SPELL_DH_DEMONIC_ORIGINS_BUFF                  = 235894,
    SPELL_DH_DEMONIC_TRAMPLE_DMG                   = 208645,
    SPELL_DH_DEMONIC_TRAMPLE_STUN                  = 213491,
    SPELL_DH_DEMONS_BITE                           = 162243,
    SPELL_DH_ELYSIAN_DECREE                        = 306830,
    SPELL_DH_ELYSIAN_DECREE_AOE                    = 307046,
    SPELL_DH_ESSENCE_BREAK_DEBUFF                  = 320338,
    SPELL_DH_EYE_BEAM                              = 198013,
    SPELL_DH_EYE_BEAM_DAMAGE                       = 198030,
    SPELL_DH_EYE_OF_LEOTHERAS_DMG                  = 206650,
    SPELL_DH_FEAST_OF_SOULS                        = 207697,
    SPELL_DH_FEAST_OF_SOULS_PERIODIC_HEAL          = 207693,
    SPELL_DH_FEED_THE_DEMON                        = 218612,
    SPELL_DH_FEL_BARRAGE                           = 211053,
    SPELL_DH_FEL_BARRAGE_DMG                       = 211052,
    SPELL_DH_FEL_BARRAGE_PROC                      = 222703,
    SPELL_DH_FEL_DEVASTATION                       = 212084,
    SPELL_DH_FEL_DEVASTATION_DMG                   = 212105,
    SPELL_DH_FEL_DEVASTATION_HEAL                  = 212106,
    SPELL_DH_FEL_FLAME_FORTIFICATION_TALENT        = 389705,
    SPELL_DH_FEL_FLAME_FORTIFICATION_MOD_DAMAGE    = 393009,
    SPELL_DH_FEL_RUSH                              = 195072,
    SPELL_DH_FEL_RUSH_DMG                          = 192611,
    SPELL_DH_FEL_RUSH_GROUND                       = 197922,
    SPELL_DH_FEL_RUSH_WATER_AIR                    = 197923,
    SPELL_DH_FELBLADE                              = 232893,
    SPELL_DH_FELBLADE_CHARGE                       = 213241,
    SPELL_DH_FELBLADE_COOLDOWN_RESET_PROC_HAVOC    = 236167,
    SPELL_DH_FELBLADE_COOLDOWN_RESET_PROC_VENGEANCE= 203557,
    SPELL_DH_FELBLADE_COOLDOWN_RESET_PROC_VISUAL   = 204497,
    SPELL_DH_FELBLADE_DAMAGE                       = 213243,
    SPELL_DH_FIERY_BRAND                           = 204021,
    SPELL_DH_FIERY_BRAND_RANK_2                    = 320962,
    SPELL_DH_FIERY_BRAND_DEBUFF_RANK_1             = 207744,
    SPELL_DH_FIERY_BRAND_DEBUFF_RANK_2             = 207771,
    SPELL_DH_FIRST_BLOOD                           = 206416,
    SPELL_DH_FLAME_CRASH                           = 227322,
    SPELL_DH_FRAILTY                               = 224509,
    SPELL_DH_FURIOUS_GAZE                          = 343311,
    SPELL_DH_FURIOUS_GAZE_BUFF                     = 343312,
    SPELL_DH_FURIOUS_THROWS                        = 393029,
    SPELL_DH_GLAIVE_TEMPEST                        = 342857,
    SPELL_DH_GLIDE                                 = 131347,
    SPELL_DH_GLIDE_DURATION                        = 197154,
    SPELL_DH_GLIDE_KNOCKBACK                       = 196353,
    SPELL_DH_HAVOC_MASTERY                         = 185164,
    SPELL_DH_ILLIDANS_GRASP                        = 205630,
    SPELL_DH_ILLIDANS_GRASP_DAMAGE                 = 208618,
    SPELL_DH_ILLIDANS_GRASP_JUMP_DEST              = 208175,
    SPELL_DH_IMMOLATION_AURA                       = 258920,
    SPELL_DH_INNER_DEMON_BUFF                      = 390145,
    SPELL_DH_INNER_DEMON_DAMAGE                    = 390137,
    SPELL_DH_INNER_DEMON_TALENT                    = 389693,
    SPELL_DH_INFERNAL_STRIKE_CAST                  = 189110,
    SPELL_DH_INFERNAL_STRIKE_IMPACT_DAMAGE         = 189112,
    SPELL_DH_INFERNAL_STRIKE_JUMP                  = 189111,
    SPELL_DH_JAGGED_SPIKES                         = 205627,
    SPELL_DH_JAGGED_SPIKES_DMG                     = 208790,
    SPELL_DH_JAGGED_SPIKES_PROC                    = 208796,
    SPELL_DH_MANA_RIFT_DMG_POWER_BURN              = 235904,
    SPELL_DH_METAMORPHOSIS                         = 191428,
    SPELL_DH_METAMORPHOSIS_DUMMY                   = 191427,
    SPELL_DH_METAMORPHOSIS_IMPACT_DAMAGE           = 200166,
    SPELL_DH_METAMORPHOSIS_RESET                   = 320645,
    SPELL_DH_METAMORPHOSIS_TRANSFORM               = 162264,
    SPELL_DH_METAMORPHOSIS_VENGEANCE_TRANSFORM     = 187827,
    SPELL_DH_MOMENTUM                              = 208628,
    SPELL_DH_MONSTER_RISING_AGILITY                = 452550,
    SPELL_DH_NEMESIS_ABERRATIONS                   = 208607,
    SPELL_DH_NEMESIS_BEASTS                        = 208608,
    SPELL_DH_NEMESIS_CRITTERS                      = 208609,
    SPELL_DH_NEMESIS_DEMONS                        = 208608,
    SPELL_DH_NEMESIS_DRAGONKIN                     = 208610,
    SPELL_DH_NEMESIS_ELEMENTALS                    = 208611,
    SPELL_DH_NEMESIS_GIANTS                        = 208612,
    SPELL_DH_NEMESIS_HUMANOIDS                     = 208605,
    SPELL_DH_NEMESIS_MECHANICALS                   = 208613,
    SPELL_DH_NEMESIS_UNDEAD                        = 208614,
    SPELL_DH_RAIN_FROM_ABOVE                       = 206803,
    SPELL_DH_RAIN_OF_CHAOS                         = 205628,
    SPELL_DH_RAIN_OF_CHAOS_IMPACT                  = 232538,
    SPELL_DH_RAZOR_SPIKES                          = 210003,
    SPELL_DH_REPEAT_DECREE_CONDUIT                 = 339895,
    SPELL_DH_RESTLESS_HUNTER_TALENT                = 390142,
    SPELL_DH_RESTLESS_HUNTER_BUFF                  = 390212,
    SPELL_DH_SEVER                                 = 235964,
    SPELL_DH_SHATTER_SOUL                          = 209980,
    SPELL_DH_SHATTER_SOUL_1                        = 209981,
    SPELL_DH_SHATTER_SOUL_2                        = 210038,
    SPELL_DH_SHATTERED_SOUL                        = 226258,
<<<<<<< HEAD
    SPELL_DH_SHATTERED_SOUL_LESSER_SOUL_FRAGMENT_1 = 228533,
    SPELL_DH_SHATTERED_SOUL_LESSER_SOUL_FRAGMENT_2 = 237867,
    SPELL_DH_SHATTERED_SOULS                       = 209651,
    SPELL_DH_SHATTERED_SOULS_DEMON_TRIGGER         = 226370,
    SPELL_DH_SHATTERED_SOULS_SHATTERED_TRIGGER     = 209687,
    SPELL_DH_SHATTERED_SOULS_MARKER                = 221461,
=======
    SPELL_DH_SHATTERED_SOUL_LESSER_RIGHT           = 228533,
    SPELL_DH_SHATTERED_SOUL_LESSER_LEFT            = 237867,
>>>>>>> d5b2dcb1
    SPELL_DH_SHEAR                                 = 203782,
    SPELL_DH_SIGIL_OF_CHAINS_AREA_SELECTOR         = 204834,
    SPELL_DH_SIGIL_OF_CHAINS_GRIP                  = 208674,
    SPELL_DH_SIGIL_OF_CHAINS_JUMP                  = 208674,
    SPELL_DH_SIGIL_OF_CHAINS_SLOW                  = 204843,
    SPELL_DH_SIGIL_OF_CHAINS_SNARE                 = 204843,
    SPELL_DH_SIGIL_OF_CHAINS_TARGET_SELECT         = 204834,
    SPELL_DH_SIGIL_OF_CHAINS_VISUAL                = 208673,
    SPELL_DH_SIGIL_OF_FLAME                        = 204596,
    SPELL_DH_SIGIL_OF_FLAME_AOE                    = 204598,
    SPELL_DH_SIGIL_OF_FLAME_FLAME_CRASH            = 228973,
    SPELL_DH_SIGIL_OF_FLAME_VISUAL                 = 208710,
    SPELL_DH_SIGIL_OF_MISERY                       = 207685,
    SPELL_DH_SIGIL_OF_MISERY_AOE                   = 207685,
    SPELL_DH_SIGIL_OF_SILENCE                      = 204490,
    SPELL_DH_SIGIL_OF_SILENCE_AOE                  = 204490,
    SPELL_DH_SIGIL_OF_SPITE                        = 390163,
    SPELL_DH_SIGIL_OF_SPITE_AOE                    = 389860,
    SPELL_DH_SOUL_BARRIER                          = 227225,
    SPELL_DH_SOUL_CLEAVE                           = 228477,
    SPELL_DH_SOUL_CLEAVE_DMG                       = 228478,
    SPELL_DH_SOUL_FRAGMENT_COUNTER                 = 203981,
    SPELL_DH_SOUL_FURNACE_DAMAGE_BUFF              = 391172,
    SPELL_DH_SOUL_RENDING                          = 204909,
    SPELL_DH_SPIRIT_BOMB_DAMAGE                    = 218677,
    SPELL_DH_SPIRIT_BOMB_HEAL                      = 227255,
    SPELL_DH_SPIRIT_BOMB_VISUAL                    = 218678,
    SPELL_DH_STUDENT_OF_SUFFERING_TALENT           = 452412,
    SPELL_DH_STUDENT_OF_SUFFERING_AURA             = 453239,
    SPELL_DH_TACTICAL_RETREAT_ENERGIZE             = 389890,
    SPELL_DH_TACTICAL_RETREAT_TALENT               = 389688,
    SPELL_DH_THROW_GLAIVE                          = 185123,
    SPELL_DH_UNCONTAINED_FEL                       = 209261,
    SPELL_DH_VENGEANCE_DEMON_HUNTER                = 212613,
    SPELL_DH_VENGEFUL_BONDS                        = 320635,
    SPELL_DH_VENGEFUL_RETREAT                      = 198813,
    SPELL_DH_VENGEFUL_RETREAT_TRIGGER              = 198793,
};

enum DemonHunterSpellCategories
{
    SPELL_CATEGORY_DH_EYE_BEAM      = 1582,
    SPELL_CATEGORY_DH_BLADE_DANCE   = 1640
};

// Called by 232893 - Felblade
class spell_dh_army_unto_oneself : public SpellScript
{
    bool Validate(SpellInfo const* /*spellInfo*/) override
    {
        return ValidateSpellInfo({ SPELL_DH_ARMY_UNTO_ONESELF, SPELL_DH_BLADE_WARD });
    }

    bool Load() override
    {
        return GetCaster()->HasAura(SPELL_DH_ARMY_UNTO_ONESELF);
    }

    void ApplyBladeWard() const
    {
        GetCaster()->CastSpell(GetCaster(), SPELL_DH_BLADE_WARD, CastSpellExtraArgsInit{
            .TriggerFlags = TRIGGERED_IGNORE_CAST_IN_PROGRESS | TRIGGERED_DONT_REPORT_CAST_ERROR,
            .TriggeringSpell = GetSpell()
        });
    }

    void Register() override
    {
        AfterCast += SpellCastFn(spell_dh_army_unto_oneself::ApplyBladeWard);
    }
};

// Called by 203819 - Demon Spikes
class spell_dh_calcified_spikes : public AuraScript
{
    bool Validate(SpellInfo const* /*spellInfo*/) override
    {
        return ValidateSpellInfo({ SPELL_DH_CALCIFIED_SPIKES_TALENT, SPELL_DH_CALCIFIED_SPIKES_MOD_DAMAGE });
    }

    bool Load() override
    {
        return GetUnitOwner()->HasAura(SPELL_DH_CALCIFIED_SPIKES_TALENT);
    }

    void HandleAfterRemove(AuraEffect const* aurEff, AuraEffectHandleModes /*mode*/) const
    {
        Unit* target = GetTarget();
        target->CastSpell(target, SPELL_DH_CALCIFIED_SPIKES_MOD_DAMAGE, CastSpellExtraArgsInit{
            .TriggerFlags = TRIGGERED_IGNORE_CAST_IN_PROGRESS | TRIGGERED_DONT_REPORT_CAST_ERROR,
            .TriggeringAura = aurEff
        });
    }

    void Register() override
    {
        AfterEffectRemove += AuraEffectRemoveFn(spell_dh_calcified_spikes::HandleAfterRemove, EFFECT_1, SPELL_AURA_MOD_ARMOR_PCT_FROM_STAT, AURA_EFFECT_HANDLE_REAL_OR_REAPPLY_MASK);
    }
};

// 391171 - Calcified Spikes
class spell_dh_calcified_spikes_periodic : public AuraScript
{
    bool Validate(SpellInfo const* spellInfo) override
    {
        return ValidateSpellEffect({ { spellInfo->Id, EFFECT_1 } });
    }

    void HandlePeriodic(AuraEffect const* /*aurEff*/) const
    {
        if (AuraEffect* damagePctTaken = GetEffect(EFFECT_0))
            damagePctTaken->ChangeAmount(damagePctTaken->GetAmount() + 1);
    }

    void Register() override
    {
        OnEffectPeriodic += AuraEffectPeriodicFn(spell_dh_calcified_spikes_periodic::HandlePeriodic, EFFECT_1, SPELL_AURA_PERIODIC_TRIGGER_SPELL);
    }
};

// 197125 - Chaos Strike
class spell_dh_chaos_strike : public AuraScript
{
    bool Validate(SpellInfo const* /*spellInfo*/) override
    {
        return ValidateSpellInfo({ SPELL_DH_CHAOS_STRIKE_ENERGIZE });
    }

    void HandleEffectProc(AuraEffect const* /*aurEff*/, ProcEventInfo const& eventInfo)
    {
        PreventDefaultAction();
        GetTarget()->CastSpell(GetTarget(), SPELL_DH_CHAOS_STRIKE_ENERGIZE, CastSpellExtraArgsInit{
            .TriggerFlags = TRIGGERED_IGNORE_CAST_IN_PROGRESS | TRIGGERED_DONT_REPORT_CAST_ERROR,
            .TriggeringSpell = eventInfo.GetProcSpell()
        });
    }

    void Register() override
    {
        OnEffectProc += AuraEffectProcFn(spell_dh_chaos_strike::HandleEffectProc, EFFECT_0, SPELL_AURA_PROC_TRIGGER_SPELL);
    }
};

// 344862 - Chaos Strike
class spell_dh_chaos_strike_initial : public SpellScript
{
    bool Validate(SpellInfo const* /*spellInfo*/) override
    {
        return ValidateSpellInfo({ SPELL_DH_CHAOS_STRIKE });
    }

    void HandleHit(SpellEffIndex /*effIndex*/) const
    {
        GetCaster()->CastSpell(GetHitUnit(), SPELL_DH_CHAOS_STRIKE, CastSpellExtraArgsInit{
            .TriggerFlags = TRIGGERED_IGNORE_GCD | TRIGGERED_IGNORE_POWER_COST | TRIGGERED_IGNORE_CAST_IN_PROGRESS | TRIGGERED_DONT_REPORT_CAST_ERROR,
            .TriggeringSpell = GetSpell()
        });
    }

    void Register() override
    {
        OnEffectHitTarget += SpellEffectFn(spell_dh_chaos_strike_initial::HandleHit, EFFECT_0, SPELL_EFFECT_DUMMY);
    }
};

// Called by 188499 - Blade Dance and 210152 - Death Sweep
class spell_dh_chaos_theory : public SpellScript
{
    bool Validate(SpellInfo const* /*spellInfo*/) override
    {
        if (!ValidateSpellInfo({ SPELL_DH_CHAOS_THEORY_CRIT })
            || !ValidateSpellEffect({ { SPELL_DH_CHAOS_THEORY_TALENT, EFFECT_1 } }))
            return false;

        SpellInfo const* chaosTheory = sSpellMgr->AssertSpellInfo(SPELL_DH_CHAOS_THEORY_TALENT, DIFFICULTY_NONE);
        return chaosTheory->GetEffect(EFFECT_0).CalcValue() < chaosTheory->GetEffect(EFFECT_1).CalcValue();
    }

    bool Load() override
    {
        return GetCaster()->HasAura(SPELL_DH_CHAOS_THEORY_TALENT);
    }

    void ChaosTheory() const
    {
        Unit* caster = GetCaster();
        Aura const* chaosTheory = caster->GetAura(SPELL_DH_CHAOS_THEORY_TALENT);
        if (!chaosTheory)
            return;

        AuraEffect const* min = chaosTheory->GetEffect(EFFECT_0);
        AuraEffect const* max = chaosTheory->GetEffect(EFFECT_1);
        if (!min || !max)
            return;

        int32 critChance = irand(min->GetAmount(), max->GetAmount());
        caster->CastSpell(caster, SPELL_DH_CHAOS_THEORY_CRIT, CastSpellExtraArgsInit{
            .TriggerFlags = TRIGGERED_IGNORE_CAST_IN_PROGRESS | TRIGGERED_DONT_REPORT_CAST_ERROR,
            .SpellValueOverrides = { { SPELLVALUE_BASE_POINT0, critChance } }
        });
    }

    void Register() override
    {
        AfterCast += SpellCastFn(spell_dh_chaos_theory::ChaosTheory);
    }
};

// 390195 - Chaos Theory
class spell_dh_chaos_theory_drop_charge : public AuraScript
{
    void Prepare(ProcEventInfo const& /*eventInfo*/)
    {
        PreventDefaultAction();
        // delayed charge drop - this aura must be removed after Chaos Strike does damage and after it procs power refund
        GetAura()->DropChargeDelayed(500);
    }

    void Register() override
    {
        DoPrepareProc += AuraProcFn(spell_dh_chaos_theory_drop_charge::Prepare);
    }
};

// Called by 191427 - Metamorphosis
class spell_dh_chaotic_transformation : public SpellScript
{
    bool Validate(SpellInfo const* /*spellInfo*/) override
    {
        return ValidateSpellInfo({ SPELL_DH_CHAOTIC_TRANSFORMATION })
            && sSpellCategoryStore.LookupEntry(SPELL_CATEGORY_DH_EYE_BEAM)
            && sSpellCategoryStore.LookupEntry(SPELL_CATEGORY_DH_BLADE_DANCE);
    }

    bool Load() override
    {
        return GetCaster()->HasAura(SPELL_DH_CHAOTIC_TRANSFORMATION);
    }

    void HandleCooldown() const
    {
        GetCaster()->GetSpellHistory()->ResetCooldowns([](SpellHistory::CooldownEntry const& cooldown)
        {
            uint32 category = sSpellMgr->AssertSpellInfo(cooldown.SpellId, DIFFICULTY_NONE)->CategoryId;
            return category == SPELL_CATEGORY_DH_EYE_BEAM || category == SPELL_CATEGORY_DH_BLADE_DANCE;
        }, true);
    }

    void Register() override
    {
        AfterCast += SpellCastFn(spell_dh_chaotic_transformation::HandleCooldown);
    }
};

// 213010 - Charred Warblades
class spell_dh_charred_warblades : public AuraScript
{
    bool Validate(SpellInfo const* /*spellInfo*/) override
    {
        return ValidateSpellInfo({ SPELL_DH_CHARRED_WARBLADES_HEAL });
    }

    bool CheckProc(ProcEventInfo& eventInfo)
    {
        return eventInfo.GetDamageInfo() && eventInfo.GetDamageInfo()->GetSchoolMask() & SPELL_SCHOOL_MASK_FIRE;
    }

    void HandleAfterProc(ProcEventInfo& eventInfo)
    {
        _healAmount += CalculatePct(eventInfo.GetDamageInfo()->GetDamage(), GetEffect(EFFECT_0)->GetAmount());
    }

    void HandleDummyTick(AuraEffect const* aurEff)
    {
        if (_healAmount == 0)
            return;

        GetTarget()->CastSpell(GetTarget(), SPELL_DH_CHARRED_WARBLADES_HEAL,
            CastSpellExtraArgs(TRIGGERED_IGNORE_CAST_IN_PROGRESS | TRIGGERED_DONT_REPORT_CAST_ERROR)
            .SetTriggeringAura(aurEff)
            .AddSpellBP0(_healAmount));

        _healAmount = 0;
    }

    void Register() override
    {
        DoCheckProc += AuraCheckProcFn(spell_dh_charred_warblades::CheckProc);
        AfterProc += AuraProcFn(spell_dh_charred_warblades::HandleAfterProc);
        OnEffectPeriodic += AuraEffectPeriodicFn(spell_dh_charred_warblades::HandleDummyTick, EFFECT_0, SPELL_AURA_PERIODIC_DUMMY);
    }

private:
    uint32 _healAmount = 0;
};

// Called by 212084 - Fel Devastation and 198013 - Eye Beam
class spell_dh_collective_anguish : public SpellScript
{
    bool Validate(SpellInfo const* /*spellInfo*/) override
    {
        return ValidateSpellInfo({ SPELL_DH_COLLECTIVE_ANGUISH, SPELL_DH_FEL_DEVASTATION, SPELL_DH_COLLECTIVE_ANGUISH_EYE_BEAM, SPELL_DH_COLLECTIVE_ANGUISH_FEL_DEVASTATION });
    }

    bool Load() override
    {
        return GetCaster()->HasAura(SPELL_DH_COLLECTIVE_ANGUISH);
    }

    void HandleEyeBeam() const
    {
        GetCaster()->CastSpell(GetCaster(), SPELL_DH_COLLECTIVE_ANGUISH_EYE_BEAM, CastSpellExtraArgsInit{
            .TriggerFlags = TRIGGERED_IGNORE_CAST_IN_PROGRESS | TRIGGERED_DONT_REPORT_CAST_ERROR,
            .TriggeringSpell = GetSpell()
        });
    }

    void HandleFelDevastation() const
    {
        GetCaster()->CastSpell(GetCaster(), SPELL_DH_COLLECTIVE_ANGUISH_FEL_DEVASTATION, CastSpellExtraArgsInit{
            .TriggerFlags = TRIGGERED_IGNORE_CAST_IN_PROGRESS | TRIGGERED_DONT_REPORT_CAST_ERROR,
            .TriggeringSpell = GetSpell()
        });
    }

    void Register() override
    {
        if (m_scriptSpellId == SPELL_DH_FEL_DEVASTATION)
            AfterCast += SpellCastFn(spell_dh_collective_anguish::HandleEyeBeam);
        else
            AfterCast += SpellCastFn(spell_dh_collective_anguish::HandleFelDevastation);
    }
};

// 391057 - Eye Beam
class spell_dh_collective_anguish_eye_beam : public AuraScript
{
    bool Validate(SpellInfo const* /*spellInfo*/) override
    {
        return ValidateSpellInfo({ SPELL_DH_COLLECTIVE_ANGUISH_EYE_BEAM_DAMAGE });
    }

    void HandleEffectPeriodic(AuraEffect const* aurEff) const
    {
        if (Unit* caster = GetCaster())
            caster->CastSpell(nullptr, SPELL_DH_COLLECTIVE_ANGUISH_EYE_BEAM_DAMAGE, CastSpellExtraArgsInit{
                .TriggerFlags = TRIGGERED_IGNORE_CAST_IN_PROGRESS | TRIGGERED_DONT_REPORT_CAST_ERROR,
                .TriggeringAura = aurEff
            });
    }

    void Register() override
    {
        OnEffectPeriodic += AuraEffectPeriodicFn(spell_dh_collective_anguish_eye_beam::HandleEffectPeriodic, EFFECT_0, SPELL_AURA_PERIODIC_TRIGGER_SPELL);
    }
};

// 320413 - Critical Chaos
class spell_dh_critical_chaos : public AuraScript
{
    void CalcAmount(AuraEffect const* /*aurEff*/, int32& amount, bool const& /*canBeRecalculated*/) const
    {
        if (AuraEffect const* amountHolder = GetEffect(EFFECT_1))
        {
            float critChanceDone = GetUnitOwner()->GetUnitCriticalChanceDone(BASE_ATTACK);
            amount = CalculatePct(critChanceDone, amountHolder->GetAmount());
        }
    }

    void UpdatePeriodic(AuraEffect const* aurEff) const
    {
        if (AuraEffect* bonus = GetEffect(EFFECT_0))
            bonus->RecalculateAmount(aurEff);
    }

    void Register() override
    {
        DoEffectCalcAmount += AuraEffectCalcAmountFn(spell_dh_critical_chaos::CalcAmount, EFFECT_0, SPELL_AURA_ADD_FLAT_MODIFIER);
        OnEffectPeriodic += AuraEffectPeriodicFn(spell_dh_critical_chaos::UpdatePeriodic, EFFECT_1, SPELL_AURA_PERIODIC_DUMMY);
    }
};

// Called by 198013 - Eye Beam
class spell_dh_cycle_of_hatred : public SpellScript
{
    bool Validate(SpellInfo const* /*spellInfo*/) override
    {
        return ValidateSpellInfo({ SPELL_DH_CYCLE_OF_HATRED_TALENT, SPELL_DH_CYCLE_OF_HATRED_COOLDOWN_REDUCTION, SPELL_DH_CYCLE_OF_HATRED_REMOVE_STACKS });
    }

    bool Load() override
    {
        return GetCaster()->HasAuraEffect(SPELL_DH_CYCLE_OF_HATRED_TALENT, EFFECT_0);
    }

    void HandleCycleOfHatred() const
    {
        Unit* caster = GetCaster();

        // First calculate cooldown then add another stack
        uint32 cycleOfHatredStack = caster->GetAuraCount(SPELL_DH_CYCLE_OF_HATRED_COOLDOWN_REDUCTION);
        AuraEffect const* cycleOfHatred = caster->GetAuraEffect(SPELL_DH_CYCLE_OF_HATRED_TALENT, EFFECT_0);
        caster->GetSpellHistory()->ModifyCooldown(GetSpellInfo(), -Milliseconds(cycleOfHatred->GetAmount() * cycleOfHatredStack));

        CastSpellExtraArgs args;
        args.SetTriggerFlags(TRIGGERED_IGNORE_CAST_IN_PROGRESS | TRIGGERED_DONT_REPORT_CAST_ERROR);
        args.SetTriggeringSpell(GetSpell());

        caster->CastSpell(caster, SPELL_DH_CYCLE_OF_HATRED_COOLDOWN_REDUCTION, args);
        caster->CastSpell(caster, SPELL_DH_CYCLE_OF_HATRED_REMOVE_STACKS, args);
    }

    void Register() override
    {
        AfterCast += SpellCastFn(spell_dh_cycle_of_hatred::HandleCycleOfHatred);
    }
};

// 1214890 - Cycle of Hatred
class spell_dh_cycle_of_hatred_remove_stacks : public AuraScript
{
    bool Validate(SpellInfo const* /*spellInfo*/) override
    {
        return ValidateSpellInfo({ SPELL_DH_CYCLE_OF_HATRED_COOLDOWN_REDUCTION });
    }

    void OnRemove(AuraEffect const* /*aurEff*/, AuraEffectHandleModes /*mode*/) const
    {
        if (Aura* aura = GetTarget()->GetAura(SPELL_DH_CYCLE_OF_HATRED_COOLDOWN_REDUCTION))
            aura->SetStackAmount(1);
    }

    void Register() override
    {
        AfterEffectRemove += AuraEffectRemoveFn(spell_dh_cycle_of_hatred_remove_stacks::OnRemove, EFFECT_0, SPELL_AURA_DUMMY, AURA_EFFECT_HANDLE_REAL);
    }
};

// 258887 - Cycle of Hatred
class spell_dh_cycle_of_hatred_talent : public AuraScript
{
    bool Validate(SpellInfo const* /*spellInfo*/) override
    {
        return ValidateSpellInfo({ SPELL_DH_CYCLE_OF_HATRED_COOLDOWN_REDUCTION });
    }

    void OnApply(AuraEffect const* /*aurEff*/, AuraEffectHandleModes /*mode*/) const
    {
        Unit* target = GetTarget();
        target->CastSpell(target, SPELL_DH_CYCLE_OF_HATRED_COOLDOWN_REDUCTION, TRIGGERED_IGNORE_CAST_IN_PROGRESS | TRIGGERED_DONT_REPORT_CAST_ERROR);
    }

    void OnRemove(AuraEffect const* /*aurEff*/, AuraEffectHandleModes /*mode*/) const
    {
        GetTarget()->RemoveAurasDueToSpell(SPELL_DH_CYCLE_OF_HATRED_COOLDOWN_REDUCTION);
    }

    void Register() override
    {
        AfterEffectApply += AuraEffectApplyFn(spell_dh_cycle_of_hatred_talent::OnApply, EFFECT_0, SPELL_AURA_DUMMY, AURA_EFFECT_HANDLE_REAL);
        AfterEffectRemove += AuraEffectRemoveFn(spell_dh_cycle_of_hatred_talent::OnRemove, EFFECT_0, SPELL_AURA_DUMMY, AURA_EFFECT_HANDLE_REAL);
    }
};

// Called by 212084 - Fel Devastation
class spell_dh_darkglare_boon : public AuraScript
{
    bool Validate(SpellInfo const* /*spellInfo*/) override
    {
        if (!ValidateSpellInfo({ SPELL_DH_DARKGLARE_BOON_ENERGIZE, SPELL_DH_FEL_DEVASTATION })
            || !ValidateSpellEffect({ { SPELL_DH_DARKGLARE_BOON, EFFECT_3 } }))
            return false;

        SpellInfo const* darkglareBoon = sSpellMgr->GetSpellInfo(SPELL_DH_DARKGLARE_BOON, DIFFICULTY_NONE);
        return darkglareBoon->GetEffect(EFFECT_0).CalcValue() < darkglareBoon->GetEffect(EFFECT_1).CalcValue()
            && darkglareBoon->GetEffect(EFFECT_2).CalcValue() < darkglareBoon->GetEffect(EFFECT_3).CalcValue();
    }

    bool Load() override
    {
        return GetUnitOwner()->HasAura(SPELL_DH_DARKGLARE_BOON);
    }

    void HandleEffectRemove(AuraEffect const* /*aurEff*/, AuraEffectHandleModes /*mode*/) const
    {
        // Tooltip mentions "fully channelled" being a requirement but ingame it always reduces cooldown and energizes, even when manually cancelled
        //if (GetTargetApplication()->GetRemoveMode() != AURA_REMOVE_BY_EXPIRE)
        //    return;

        Unit* target = GetTarget();
        Aura const* darkglareBoon = target->GetAura(SPELL_DH_DARKGLARE_BOON);

        SpellHistory::Duration cooldown, categoryCooldown;
        SpellHistory::GetCooldownDurations(GetSpellInfo(), 0, &cooldown, nullptr, &categoryCooldown);
        int32 reductionPct = irand(darkglareBoon->GetEffect(EFFECT_0)->GetAmount(), darkglareBoon->GetEffect(EFFECT_1)->GetAmount());
        SpellHistory::Duration cooldownReduction(CalculatePct(std::max(cooldown, categoryCooldown).count(), reductionPct));

        int32 energizeValue = irand(darkglareBoon->GetEffect(EFFECT_2)->GetAmount(), darkglareBoon->GetEffect(EFFECT_3)->GetAmount());

        target->GetSpellHistory()->ModifyCooldown(SPELL_DH_FEL_DEVASTATION, -cooldownReduction);

        target->CastSpell(target, SPELL_DH_DARKGLARE_BOON_ENERGIZE, CastSpellExtraArgsInit{
            .TriggerFlags = TRIGGERED_IGNORE_CAST_IN_PROGRESS | TRIGGERED_DONT_REPORT_CAST_ERROR,
            .SpellValueOverrides = { { SPELLVALUE_BASE_POINT0, energizeValue } }
        });
    }

    void Register() override
    {
        OnEffectRemove += AuraEffectRemoveFn(spell_dh_darkglare_boon::HandleEffectRemove, EFFECT_0, SPELL_AURA_PERIODIC_TRIGGER_SPELL, AURA_EFFECT_HANDLE_REAL);
    }
};

// 209426 - Darkness
class spell_dh_darkness : public AuraScript
{
    bool Validate(SpellInfo const* spellInfo) override
    {
        return ValidateSpellEffect({ { spellInfo->Id, EFFECT_1 } });
    }

    void CalculateAmount(AuraEffect const* /*aurEff*/, int32& amount, bool& /*canBeRecalculated*/)
    {
        // Set absorbtion amount to unlimited
        amount = -1;
    }

    void Absorb(AuraEffect const* /*aurEff*/, DamageInfo& dmgInfo, uint32& absorbAmount) const
    {
        if (AuraEffect const* chanceEffect = GetEffect(EFFECT_1))
            if (roll_chance_i(chanceEffect->GetAmount()))
                absorbAmount = dmgInfo.GetDamage();
    }

    void Register() override
    {
        DoEffectCalcAmount += AuraEffectCalcAmountFn(spell_dh_darkness::CalculateAmount, EFFECT_0, SPELL_AURA_SCHOOL_ABSORB);
        OnEffectAbsorb += AuraEffectAbsorbFn(spell_dh_darkness::Absorb, EFFECT_0);
    }
};

// 196718 - Darkness
// Id: 6615
struct areatrigger_dh_darkness : AreaTriggerAI
{
    areatrigger_dh_darkness(AreaTrigger* areaTrigger) : AreaTriggerAI(areaTrigger),
        _absorbAuraInfo(sSpellMgr->GetSpellInfo(SPELL_DH_DARKNESS_ABSORB, DIFFICULTY_NONE)) { }

    void OnUnitEnter(Unit* unit) override
    {
        Unit* caster = at->GetCaster();
        if (!caster || !caster->IsValidAssistTarget(unit, _absorbAuraInfo))
            return;

        caster->CastSpell(unit, SPELL_DH_DARKNESS_ABSORB, CastSpellExtraArgsInit{
            .TriggerFlags = TRIGGERED_IGNORE_CAST_IN_PROGRESS | TRIGGERED_DONT_REPORT_CAST_ERROR,
            .SpellValueOverrides = { { SPELLVALUE_DURATION, at->GetDuration() } }
        });
    }

    void OnUnitExit(Unit* unit, AreaTriggerExitReason /*reason*/) override
    {
        unit->RemoveAura(SPELL_DH_DARKNESS_ABSORB, at->GetCasterGuid());
    }

private:
    SpellInfo const* _absorbAuraInfo;
};

// 203819 - Demon Spikes
class spell_dh_deflecting_spikes : public SpellScript
{
    bool Validate(SpellInfo const* spellInfo) override
    {
        return ValidateSpellInfo({ SPELL_DH_DEFLECTING_SPIKES })
            && ValidateSpellEffect({ { spellInfo->Id, EFFECT_0 } })
            && spellInfo->GetEffect(EFFECT_0).IsAura(SPELL_AURA_MOD_PARRY_PERCENT);
    }

    void HandleParryChance(WorldObject*& target) const
    {
        if (!GetCaster()->HasAura(SPELL_DH_DEFLECTING_SPIKES))
            target = nullptr;
    }

    void Register() override
    {
        OnObjectTargetSelect += SpellObjectTargetSelectFn(spell_dh_deflecting_spikes::HandleParryChance, EFFECT_0, TARGET_UNIT_CASTER);
    }
};

// 213410 - Demonic (attached to 212084 - Fel Devastation and 198013 - Eye Beam)
class spell_dh_demonic : public SpellScript
{
    bool Validate(SpellInfo const* /*spellInfo*/) override
    {
        return ValidateSpellInfo({ _transformSpellId })
            && ValidateSpellEffect({ { SPELL_DH_DEMONIC, EFFECT_0 } })
            && sSpellMgr->AssertSpellInfo(SPELL_DH_DEMONIC, DIFFICULTY_NONE)->GetEffect(EFFECT_0).IsAura();
    }

    bool Load() override
    {
        return GetCaster()->HasAuraEffect(SPELL_DH_DEMONIC, EFFECT_0);
    }

    void TriggerMetamorphosis() const
    {
        Unit* caster = GetCaster();
        AuraEffect const* demonic = caster->GetAuraEffect(SPELL_DH_DEMONIC, EFFECT_0);
        if (!demonic)
            return;

        int32 duration = demonic->GetAmount() + GetSpell()->GetChannelDuration();

        if (Aura* aura = caster->GetAura(_transformSpellId))
        {
            aura->SetMaxDuration(aura->GetDuration() + duration);
            aura->SetDuration(aura->GetMaxDuration());
            return;
        }

        SpellCastTargets targets;
        targets.SetUnitTarget(caster);

        Spell* spell = new Spell(caster, sSpellMgr->AssertSpellInfo(_transformSpellId, DIFFICULTY_NONE),
            TRIGGERED_IGNORE_SPELL_AND_CATEGORY_CD | TRIGGERED_IGNORE_CAST_IN_PROGRESS | TRIGGERED_DONT_REPORT_CAST_ERROR,
            ObjectGuid::Empty, GetSpell()->m_castId);
        spell->m_SpellVisual.SpellXSpellVisualID = 0;
        spell->m_SpellVisual.ScriptVisualID = 0;
        spell->SetSpellValue({ SPELLVALUE_DURATION, duration });
        spell->prepare(targets);
    }

    void Register() override
    {
        AfterCast += SpellCastFn(spell_dh_demonic::TriggerMetamorphosis);
    }

    uint32 _transformSpellId;

public:
    explicit spell_dh_demonic(uint32 transformSpellId) : _transformSpellId(transformSpellId) { }
};

// 203720 - Demon Spikes
class spell_dh_demon_spikes : public SpellScript
{
    bool Validate(SpellInfo const* /*spellInfo*/) override
    {
        return ValidateSpellInfo({ SPELL_DH_DEMON_SPIKES });
    }

    void HandleArmor(SpellEffIndex /*effIndex*/)
    {
        GetCaster()->CastSpell(GetCaster(), SPELL_DH_DEMON_SPIKES, CastSpellExtraArgsInit{
            .TriggerFlags = TRIGGERED_IGNORE_CAST_IN_PROGRESS | TRIGGERED_DONT_REPORT_CAST_ERROR,
            .TriggeringSpell = GetSpell()
        });
    }

    void Register() override
    {
        OnEffectHitTarget += SpellEffectFn(spell_dh_demon_spikes::HandleArmor, EFFECT_0, SPELL_EFFECT_DUMMY);
    }
};

// 307046 - Elysian Decree (Kyrian)
// 389860 - Sigil of Spite
class spell_dh_elysian_decree : public SpellScript
{
public:
    spell_dh_elysian_decree(uint32 primarySpellId) : _primarySpellId(primarySpellId) { }

    bool Validate(SpellInfo const* /*spellInfo*/) override
    {
        return ValidateSpellEffect({ { _primarySpellId, EFFECT_2 } })
            && sSpellMgr->AssertSpellInfo(_primarySpellId, DIFFICULTY_NONE)->GetEffect(EFFECT_2).IsEffect(SPELL_EFFECT_DUMMY);
    }

    bool Load() override
    {
        _maxFragmentsToCreate = sSpellMgr->AssertSpellInfo(_primarySpellId, GetCastDifficulty())->GetEffect(EFFECT_2).CalcValue(GetCaster());
        _fragmentsToCreate = _maxFragmentsToCreate;
        return true;
    }

    void CreateLesserSoulFragments(SpellEffIndex effIndex)
    {
        // spawn more than 1 fragment per target if there are less than 3 total targets
        int32 fragments = 1 + std::max(int32(_maxFragmentsToCreate - GetUnitTargetCountForEffect(effIndex)), 0);
        fragments = std::min(fragments, _fragmentsToCreate);

        for (int32 i = 0; i < fragments; ++i)
            GetHitUnit()->CastSpell(GetCaster(), Trinity::Containers::SelectRandomContainerElement(std::array{ SPELL_DH_SHATTERED_SOUL_LESSER_RIGHT, SPELL_DH_SHATTERED_SOUL_LESSER_LEFT }), TRIGGERED_DONT_REPORT_CAST_ERROR);

        _fragmentsToCreate -= fragments;
    }

    void Register() override
    {
        OnEffectHitTarget += SpellEffectFn(spell_dh_elysian_decree::CreateLesserSoulFragments, EFFECT_0, SPELL_EFFECT_SCHOOL_DAMAGE);
    }

private:
    uint32 _primarySpellId;
    int32 _maxFragmentsToCreate = 0;
    int32 _fragmentsToCreate = 0;
};

// 258860 - Essence Break
class spell_dh_essence_break : public SpellScript
{
    bool Validate(SpellInfo const* /*spellInfo*/) override
    {
        return ValidateSpellInfo({ SPELL_DH_ESSENCE_BREAK_DEBUFF });
    }

    void HandleDebuff(SpellEffIndex /*effIndex*/) const
    {
        Unit* caster = GetCaster();

        // debuff application is slightly delayed on official servers (after animation fully finishes playing)
        caster->m_Events.AddEventAtOffset([caster, targets = CastSpellTargetArg(GetHitUnit())]() mutable
        {
            if (!targets.Targets)
                return;

            targets.Targets->Update(caster);

            caster->CastSpell(targets, SPELL_DH_ESSENCE_BREAK_DEBUFF, TRIGGERED_IGNORE_CAST_IN_PROGRESS | TRIGGERED_DONT_REPORT_CAST_ERROR);
        }, 300ms);
    }

    void Register() override
    {
        OnEffectHitTarget += SpellEffectFn(spell_dh_essence_break::HandleDebuff, EFFECT_0, SPELL_EFFECT_SCHOOL_DAMAGE);
    }
};

// 198013 - Eye Beam
class spell_dh_eye_beam : public AuraScript
{
    bool Validate(SpellInfo const* /*spellInfo*/) override
    {
        return ValidateSpellInfo({ SPELL_DH_EYE_BEAM_DAMAGE });
    }

    void HandleEffectPeriodic(AuraEffect const* aurEff) const
    {
        if (Unit* caster = GetCaster())
            caster->CastSpell(nullptr, SPELL_DH_EYE_BEAM_DAMAGE, CastSpellExtraArgsInit{
                .TriggerFlags = TRIGGERED_IGNORE_CAST_IN_PROGRESS | TRIGGERED_DONT_REPORT_CAST_ERROR,
                .TriggeringAura = aurEff
            });
    }

    void Register() override
    {
        OnEffectPeriodic += AuraEffectPeriodicFn(spell_dh_eye_beam::HandleEffectPeriodic, EFFECT_0, SPELL_AURA_PERIODIC_TRIGGER_SPELL);
    }
};

// Called by 228477 - Soul Cleave
class spell_dh_feast_of_souls : public SpellScript
{
    bool Validate(SpellInfo const* /*spellInfo*/) override
    {
        return ValidateSpellInfo({ SPELL_DH_FEAST_OF_SOULS, SPELL_DH_FEAST_OF_SOULS_PERIODIC_HEAL });
    }

    bool Load() override
    {
        return GetCaster()->HasAura(SPELL_DH_FEAST_OF_SOULS);
    }

    void HandleHeal() const
    {
        GetCaster()->CastSpell(GetCaster(), SPELL_DH_FEAST_OF_SOULS_PERIODIC_HEAL, CastSpellExtraArgsInit{
            .TriggerFlags = TRIGGERED_IGNORE_CAST_IN_PROGRESS | TRIGGERED_DONT_REPORT_CAST_ERROR,
            .TriggeringSpell = GetSpell()
        });
    }

    void Register() override
    {
        AfterCast += SpellCastFn(spell_dh_feast_of_souls::HandleHeal);
    }
};

// 212084 - Fel Devastation
class spell_dh_fel_devastation : public AuraScript
{
    bool Validate(SpellInfo const* /*spellInfo*/) override
    {
        return ValidateSpellInfo({ SPELL_DH_FEL_DEVASTATION_HEAL });
    }

    void HandlePeriodicEffect(AuraEffect const* aurEff) const
    {
        if (Unit* caster = GetCaster())
            caster->CastSpell(caster, SPELL_DH_FEL_DEVASTATION_HEAL, CastSpellExtraArgsInit{
                .TriggerFlags = TRIGGERED_IGNORE_CAST_IN_PROGRESS | TRIGGERED_DONT_REPORT_CAST_ERROR,
                .TriggeringAura = aurEff
            });
    }

    void Register() override
    {
        OnEffectPeriodic += AuraEffectPeriodicFn(spell_dh_fel_devastation::HandlePeriodicEffect, EFFECT_0, SPELL_AURA_PERIODIC_TRIGGER_SPELL);
    }
};

// Called by 258920 - Immolation Aura
class spell_dh_fel_flame_fortification : public AuraScript
{
    bool Validate(SpellInfo const* /*spell*/) override
    {
        return ValidateSpellInfo({ SPELL_DH_FEL_FLAME_FORTIFICATION_TALENT, SPELL_DH_FEL_FLAME_FORTIFICATION_MOD_DAMAGE });
    }

    bool Load() override
    {
        return GetUnitOwner()->HasAura(SPELL_DH_FEL_FLAME_FORTIFICATION_TALENT);
    }

    void OnApply(AuraEffect const* aurEff, AuraEffectHandleModes /*mode*/) const
    {
        Unit* target = GetTarget();
        target->CastSpell(target, SPELL_DH_FEL_FLAME_FORTIFICATION_MOD_DAMAGE, CastSpellExtraArgsInit{
            .TriggerFlags = TRIGGERED_IGNORE_CAST_IN_PROGRESS | TRIGGERED_DONT_REPORT_CAST_ERROR,
            .TriggeringAura = aurEff,
            .OriginalCastId = aurEff->GetBase()->GetCastId()
        });
    }

    void OnRemove(AuraEffect const* /*aurEff*/, AuraEffectHandleModes /*mode*/) const
    {
        GetTarget()->RemoveAurasDueToSpell(SPELL_DH_FEL_FLAME_FORTIFICATION_MOD_DAMAGE);
    }

    void Register() override
    {
        AfterEffectApply += AuraEffectApplyFn(spell_dh_fel_flame_fortification::OnApply, EFFECT_0, SPELL_AURA_PERIODIC_TRIGGER_SPELL, AURA_EFFECT_HANDLE_REAL);
        AfterEffectRemove += AuraEffectRemoveFn(spell_dh_fel_flame_fortification::OnRemove, EFFECT_0, SPELL_AURA_PERIODIC_TRIGGER_SPELL, AURA_EFFECT_HANDLE_REAL);
    }
};

// 232893 - Felblade
class spell_dh_felblade : public SpellScript
{
    bool Validate(SpellInfo const* /*spellInfo*/) override
    {
        return ValidateSpellInfo({ SPELL_DH_FELBLADE_CHARGE });
    }

    void HandleCharge(SpellEffIndex /*effIndex*/) const
    {
        uint32 spellToCast = GetCaster()->IsWithinMeleeRange(GetHitUnit()) ? SPELL_DH_FELBLADE_DAMAGE : SPELL_DH_FELBLADE_CHARGE;
        GetCaster()->CastSpell(GetHitUnit(), spellToCast, CastSpellExtraArgsInit{
            .TriggerFlags = TRIGGERED_IGNORE_CAST_IN_PROGRESS | TRIGGERED_DONT_REPORT_CAST_ERROR,
            .TriggeringSpell = GetSpell()
        });
    }

    void Register() override
    {
        OnEffectHitTarget += SpellEffectFn(spell_dh_felblade::HandleCharge, EFFECT_0, SPELL_EFFECT_DUMMY);
    }
};

// 213241 - Felblade Charge
class spell_dh_felblade_charge : public SpellScript
{
    bool Validate(SpellInfo const* /*spellInfo*/) override
    {
        return ValidateSpellInfo({ SPELL_DH_FELBLADE_DAMAGE });
    }

    void HandleDamage(SpellEffIndex /*effIndex*/) const
    {
        GetCaster()->CastSpell(GetHitUnit(), SPELL_DH_FELBLADE_DAMAGE, CastSpellExtraArgsInit{
            .TriggerFlags = TRIGGERED_IGNORE_CAST_IN_PROGRESS | TRIGGERED_DONT_REPORT_CAST_ERROR,
            .TriggeringSpell = GetSpell()
        });
    }

    void Register() override
    {
        OnEffectHitTarget += SpellEffectFn(spell_dh_felblade_charge::HandleDamage, EFFECT_0, SPELL_EFFECT_CHARGE);
    }
};

// 203557 - Felblade (Vengeance cooldow reset proc aura)
// 236167 - Felblade (Havoc cooldow reset proc aura)
class spell_dh_felblade_cooldown_reset_proc : public AuraScript
{
    bool Validate(SpellInfo const* /*spellInfo*/) override
    {
        return ValidateSpellInfo({ SPELL_DH_FELBLADE });
    }

    void HandleProc(AuraEffect const* /*aurEff*/, ProcEventInfo const& /*eventInfo*/) const
    {
        GetTarget()->GetSpellHistory()->ResetCooldown(SPELL_DH_FELBLADE, true);
    }

    void Register() override
    {
        OnEffectProc += AuraEffectProcFn(spell_dh_felblade_cooldown_reset_proc::HandleProc, EFFECT_0, SPELL_AURA_PROC_TRIGGER_SPELL);
    }
};

// 204021 - Fiery Brand
class spell_dh_fiery_brand : public SpellScript
{
    bool Validate(SpellInfo const* /*spellInfo*/) override
    {
        return ValidateSpellInfo({ SPELL_DH_FIERY_BRAND_DEBUFF_RANK_1, SPELL_DH_FIERY_BRAND_DEBUFF_RANK_2, SPELL_DH_FIERY_BRAND_RANK_2 });
    }

    void HandleDamage(SpellEffIndex /*effIndex*/) const
    {
        GetCaster()->CastSpell(GetHitUnit(), GetCaster()->HasAura(SPELL_DH_FIERY_BRAND_RANK_2) ? SPELL_DH_FIERY_BRAND_DEBUFF_RANK_2 : SPELL_DH_FIERY_BRAND_DEBUFF_RANK_1,
            CastSpellExtraArgsInit{
                .TriggerFlags = TRIGGERED_IGNORE_CAST_IN_PROGRESS | TRIGGERED_DONT_REPORT_CAST_ERROR,
                .TriggeringSpell = GetSpell()
        });
    }

    void Register() override
    {
        OnEffectHitTarget += SpellEffectFn(spell_dh_fiery_brand::HandleDamage, EFFECT_1, SPELL_EFFECT_SCHOOL_DAMAGE);
    }
};

// 206416 - First Blood
class spell_dh_first_blood : public AuraScript
{
public:
    ObjectGuid const& GetFirstTarget() const { return _firstTargetGUID; }
    void SetFirstTarget(ObjectGuid const& targetGuid) { _firstTargetGUID = targetGuid; }

private:
    void Register() override
    {
    }

private:
    ObjectGuid _firstTargetGUID;
};

// Called by 198013 - Eye Beam
class spell_dh_furious_gaze : public AuraScript
{
    bool Validate(SpellInfo const* /*spellInfo*/) override
    {
        return ValidateSpellInfo({ SPELL_DH_FURIOUS_GAZE, SPELL_DH_FURIOUS_GAZE_BUFF });
    }

    bool Load() override
    {
        return GetUnitOwner()->HasAura(SPELL_DH_FURIOUS_GAZE);
    }

    void HandleAfterRemove(AuraEffect const* aurEff, AuraEffectHandleModes /*mode*/) const
    {
        if (GetTargetApplication()->GetRemoveMode() != AURA_REMOVE_BY_EXPIRE)
            return;

        Unit* target = GetTarget();
        target->CastSpell(target, SPELL_DH_FURIOUS_GAZE_BUFF, CastSpellExtraArgsInit{
            .TriggerFlags = TRIGGERED_IGNORE_CAST_IN_PROGRESS | TRIGGERED_DONT_REPORT_CAST_ERROR,
            .TriggeringAura = aurEff
        });
    }

    void Register() override
    {
        AfterEffectRemove += AuraEffectRemoveFn(spell_dh_furious_gaze::HandleAfterRemove, EFFECT_0, SPELL_AURA_PERIODIC_TRIGGER_SPELL, AURA_EFFECT_HANDLE_REAL);
    }
};

// 342817 - Glaive Tempest
// ID - 21832
struct at_dh_glaive_tempest : AreaTriggerAI
{
    using AreaTriggerAI::AreaTriggerAI;

    void OnCreate(Spell const* /*creatingSpell*/) override
    {
        _scheduler.Schedule(0ms, [this](TaskContext task)
        {
            FloatMilliseconds period = 500ms; // 500ms, affected by haste
            if (Unit* caster = at->GetCaster())
            {
                period *= *caster->m_unitData->ModHaste;
                caster->CastSpell(at->GetPosition(), SPELL_DH_GLAIVE_TEMPEST, TRIGGERED_IGNORE_CAST_IN_PROGRESS | TRIGGERED_DONT_REPORT_CAST_ERROR);
                caster->CastSpell(at->GetPosition(), SPELL_DH_GLAIVE_TEMPEST, TRIGGERED_IGNORE_CAST_IN_PROGRESS | TRIGGERED_DONT_REPORT_CAST_ERROR);
            }
            task.Repeat(duration_cast<Milliseconds>(period));
        });
    }

    void OnUpdate(uint32 diff) override
    {
        _scheduler.Update(diff);
    }

private:
    TaskScheduler _scheduler;
};

// Called by 162264 - Metamorphosis
class spell_dh_inner_demon : public AuraScript
{
    bool Validate(SpellInfo const* /*spell*/) override
    {
        return ValidateSpellInfo({ SPELL_DH_INNER_DEMON_TALENT, SPELL_DH_INNER_DEMON_BUFF });
    }

    bool Load() override
    {
        return GetUnitOwner()->HasAura(SPELL_DH_INNER_DEMON_TALENT); // This spell has a proc, but is just a copypaste from spell 390145 (also don't have a 5s cooldown)
    }

    void OnApply(AuraEffect const* /*aurEff*/, AuraEffectHandleModes /*mode*/) const
    {
        Unit* target = GetTarget();
        target->CastSpell(target, SPELL_DH_INNER_DEMON_BUFF, CastSpellExtraArgsInit{
            .TriggerFlags = TRIGGERED_IGNORE_CAST_IN_PROGRESS | TRIGGERED_DONT_REPORT_CAST_ERROR,
        });
    }

    void Register() override
    {
        AfterEffectApply += AuraEffectApplyFn(spell_dh_inner_demon::OnApply, EFFECT_0, SPELL_AURA_TRANSFORM, AURA_EFFECT_HANDLE_REAL_OR_REAPPLY_MASK);
    }
};

// 390139 - Inner Demon
// ID - 26749
struct at_dh_inner_demon : AreaTriggerAI
{
    using AreaTriggerAI::AreaTriggerAI;

    void OnInitialize() override
    {
        SpellInfo const* spellInfo = sSpellMgr->GetSpellInfo(at->GetSpellId(), DIFFICULTY_NONE);
        if (!spellInfo)
            return;

        Unit* caster = at->GetCaster();
        if (!caster)
            return;

        Position destPos = at->GetFirstCollisionPosition(spellInfo->GetEffect(EFFECT_0).CalcValue(caster) + at->GetMaxSearchRadius(), at->GetRelativeAngle(caster));
        PathGenerator path(at);

        path.CalculatePath(destPos.GetPositionX(), destPos.GetPositionY(), destPos.GetPositionZ(), false);

        at->InitSplines(path.GetPath());
    }

    void OnRemove() override
    {
        if (Unit* caster = at->GetCaster())
            caster->CastSpell(caster->GetPosition(), SPELL_DH_INNER_DEMON_DAMAGE, TRIGGERED_IGNORE_CAST_IN_PROGRESS | TRIGGERED_DONT_REPORT_CAST_ERROR);
    }
};

// 388118 - Know Your Enemy
class spell_dh_know_your_enemy : public AuraScript
{
    void CalcAmount(AuraEffect const* /*aurEff*/, int32& amount, bool const& /*canBeRecalculated*/) const
    {
        if (AuraEffect const* amountHolder = GetEffect(EFFECT_1))
        {
            float critChanceDone = GetUnitOwner()->GetUnitCriticalChanceDone(BASE_ATTACK);
            amount = CalculatePct(critChanceDone, amountHolder->GetAmount());
        }
    }

    void UpdatePeriodic(AuraEffect const* aurEff) const
    {
        if (AuraEffect* bonus = GetEffect(EFFECT_0))
            bonus->RecalculateAmount(aurEff);
    }

    void Register() override
    {
        DoEffectCalcAmount += AuraEffectCalcAmountFn(spell_dh_know_your_enemy::CalcAmount, EFFECT_0, SPELL_AURA_MOD_CRIT_DAMAGE_BONUS);
        OnEffectPeriodic += AuraEffectPeriodicFn(spell_dh_know_your_enemy::UpdatePeriodic, EFFECT_1, SPELL_AURA_PERIODIC_DUMMY);
    }
};

// 209258 - Last Resort
class spell_dh_last_resort : public AuraScript
{
    bool Validate(SpellInfo const* spellInfo) override
    {
        return ValidateSpellInfo({ SPELL_DH_UNCONTAINED_FEL, SPELL_DH_METAMORPHOSIS_VENGEANCE_TRANSFORM })
            && ValidateSpellEffect({ { spellInfo->Id, EFFECT_1 } });
    }

    void HandleAbsorb(AuraEffect const* /*aurEff*/, DamageInfo const& /*dmgInfo*/, uint32& absorbAmount)
    {
        Unit* target = GetTarget();
        if (target->HasAura(SPELL_DH_UNCONTAINED_FEL))
        {
            absorbAmount = 0;
            return;
        }

        PreventDefaultAction();

        CastSpellExtraArgs castArgs = TRIGGERED_IGNORE_CAST_IN_PROGRESS | TRIGGERED_DONT_REPORT_CAST_ERROR | TRIGGERED_IGNORE_SPELL_AND_CATEGORY_CD;

        target->CastSpell(target, SPELL_DH_METAMORPHOSIS_VENGEANCE_TRANSFORM, castArgs);
        target->CastSpell(target, SPELL_DH_UNCONTAINED_FEL, castArgs);

        target->SetHealth(target->CountPctFromMaxHealth(GetEffectInfo(EFFECT_1).CalcValue(target)));
    }

    void Register() override
    {
        OnEffectAbsorb += AuraEffectAbsorbOverkillFn(spell_dh_last_resort::HandleAbsorb, EFFECT_0);
    }
};

// 452414 - Monster Rising
class spell_dh_monster_rising : public AuraScript
{
    bool Validate(SpellInfo const* /*spellInfo*/) override
    {
        return ValidateSpellInfo({ SPELL_DH_MONSTER_RISING_AGILITY, SPELL_DH_METAMORPHOSIS_TRANSFORM, SPELL_DH_METAMORPHOSIS_VENGEANCE_TRANSFORM });
    }

    void HandlePeriodic(AuraEffect const* aurEff) const
    {
        Unit* target = GetTarget();
        AuraApplication* statBuff = target->GetAuraApplication(SPELL_DH_MONSTER_RISING_AGILITY);

        if (target->HasAura(SPELL_DH_METAMORPHOSIS_TRANSFORM) || target->HasAura(SPELL_DH_METAMORPHOSIS_VENGEANCE_TRANSFORM))
        {
            if (statBuff)
                target->RemoveAura(statBuff);
        }
        else if (!statBuff)
        {
            target->CastSpell(target, SPELL_DH_MONSTER_RISING_AGILITY, CastSpellExtraArgsInit{
                .TriggerFlags = TRIGGERED_IGNORE_CAST_IN_PROGRESS | TRIGGERED_DONT_REPORT_CAST_ERROR,
                .TriggeringAura = aurEff
            });
        }
    }

    void Register() override
    {
        OnEffectPeriodic += AuraEffectPeriodicFn(spell_dh_monster_rising::HandlePeriodic, EFFECT_0, SPELL_AURA_PERIODIC_DUMMY);
    }
};

// 188499 - Blade Dance
// 210152 - Death Sweep
class spell_dh_blade_dance : public SpellScript
{
    bool Validate(SpellInfo const* /*spellInfo*/) override
    {
        return ValidateSpellInfo({ SPELL_DH_FIRST_BLOOD });
    }

    void DecideFirstTarget(std::list<WorldObject*>& targetList)
    {
        if (targetList.empty())
            return;

        Aura* aura = GetCaster()->GetAura(SPELL_DH_FIRST_BLOOD);
        if (!aura)
            return;

        ObjectGuid firstTargetGUID = ObjectGuid::Empty;
        ObjectGuid selectedTarget = GetCaster()->GetTarget();

        // Prefer the selected target if he is one of the enemies
        if (targetList.size() > 1 && !selectedTarget.IsEmpty())
        {
            auto it = std::find_if(targetList.begin(), targetList.end(), [selectedTarget](WorldObject* object)
            {
                return object->GetGUID() == selectedTarget;
            });
            if (it != targetList.end())
                firstTargetGUID = (*it)->GetGUID();
        }

        if (firstTargetGUID.IsEmpty())
            firstTargetGUID = targetList.front()->GetGUID();

        if (spell_dh_first_blood* script = aura->GetScript<spell_dh_first_blood>())
            script->SetFirstTarget(firstTargetGUID);
    }

    void Register() override
    {
        OnObjectAreaTargetSelect += SpellObjectAreaTargetSelectFn(spell_dh_blade_dance::DecideFirstTarget, EFFECT_0, TARGET_UNIT_SRC_AREA_ENEMY);
    }
};

// 199552 - Blade Dance
// 200685 - Blade Dance
// 210153 - Death Sweep
// 210155 - Death Sweep
class spell_dh_blade_dance_damage : public SpellScript
{
    bool Validate(SpellInfo const* /*spellInfo*/) override
    {
        return ValidateSpellInfo({ SPELL_DH_FIRST_BLOOD });
    }

    void HandleHitTarget()
    {
        int32 damage = GetHitDamage();

        if (AuraEffect* aurEff = GetCaster()->GetAuraEffect(SPELL_DH_FIRST_BLOOD, EFFECT_0))
            if (spell_dh_first_blood* script = aurEff->GetBase()->GetScript<spell_dh_first_blood>())
                if (GetHitUnit()->GetGUID() == script->GetFirstTarget())
                    AddPct(damage, aurEff->GetAmount());

        SetHitDamage(damage);
    }

    void Register() override
    {
        OnHit += SpellHitFn(spell_dh_blade_dance_damage::HandleHitTarget);
    }
};

// 131347 - Glide
class spell_dh_glide : public SpellScript
{
    bool Validate(SpellInfo const* /*spellInfo*/) override
    {
        return ValidateSpellInfo({ SPELL_DH_GLIDE_KNOCKBACK, SPELL_DH_GLIDE_DURATION, SPELL_DH_VENGEFUL_RETREAT_TRIGGER, SPELL_DH_FEL_RUSH });
    }

    SpellCastResult CheckCast()
    {
        Unit* caster = GetCaster();
        if (caster->IsMounted() || caster->GetVehicleBase())
            return SPELL_FAILED_DONT_REPORT;

        if (!caster->IsFalling())
            return SPELL_FAILED_NOT_ON_GROUND;

        return SPELL_CAST_OK;
    }

    void HandleCast()
    {
        Player* caster = GetCaster()->ToPlayer();
        if (!caster)
            return;

        caster->CastSpell(caster, SPELL_DH_GLIDE_KNOCKBACK, true);
        caster->CastSpell(caster, SPELL_DH_GLIDE_DURATION, true);

        caster->GetSpellHistory()->StartCooldown(sSpellMgr->AssertSpellInfo(SPELL_DH_VENGEFUL_RETREAT_TRIGGER, GetCastDifficulty()), 0, nullptr, false, 250ms);
        caster->GetSpellHistory()->StartCooldown(sSpellMgr->AssertSpellInfo(SPELL_DH_FEL_RUSH, GetCastDifficulty()), 0, nullptr, false, 250ms);
    }

    void Register() override
    {
        OnCheckCast += SpellCheckCastFn(spell_dh_glide::CheckCast);
        BeforeCast += SpellCastFn(spell_dh_glide::HandleCast);
    }
};

// 131347 - Glide
class spell_dh_glide_AuraScript : public AuraScript
{
    bool Validate(SpellInfo const* /*spellInfo*/) override
    {
        return ValidateSpellInfo({ SPELL_DH_GLIDE_DURATION });
    }

    void OnRemove(AuraEffect const* /*aurEff*/, AuraEffectHandleModes /*mode*/)
    {
        GetTarget()->RemoveAura(SPELL_DH_GLIDE_DURATION);
    }

    void Register() override
    {
        AfterEffectRemove += AuraEffectRemoveFn(spell_dh_glide_AuraScript::OnRemove, EFFECT_0, SPELL_AURA_FEATHER_FALL, AURA_EFFECT_HANDLE_REAL);
    }
};

// 197154 - Glide
class spell_dh_glide_timer : public AuraScript
{
    bool Validate(SpellInfo const* /*spellInfo*/) override
    {
        return ValidateSpellInfo({ SPELL_DH_GLIDE });
    }

    void OnRemove(AuraEffect const* /*aurEff*/, AuraEffectHandleModes /*mode*/)
    {
        GetTarget()->RemoveAura(SPELL_DH_GLIDE);
    }

    void Register() override
    {
        AfterEffectRemove += AuraEffectRemoveFn(spell_dh_glide_timer::OnRemove, EFFECT_0, SPELL_AURA_DUMMY, AURA_EFFECT_HANDLE_REAL);
    }
};

// 339895 - Repeat Decree (attached to 307046 - Elysian Decree and 389860 - Sigil of Spite)
class spell_dh_repeat_decree_conduit : public SpellScript
{
    bool Validate(SpellInfo const* /*spellInfo*/) override
    {
        return ValidateSpellInfo({ SPELL_DH_REPEAT_DECREE_CONDUIT });
    }

    bool Load() override
    {
        return !GetCaster()->HasAura(SPELL_DH_REPEAT_DECREE_CONDUIT);
    }

    void Register() override
    {
        OnEffectLaunch += SpellEffectFn(spell_dh_repeat_decree_conduit::PreventHitDefaultEffect, EFFECT_1, SPELL_EFFECT_TRIGGER_SPELL);
    }
};

// Called by 162264 - Metamorphosis
class spell_dh_restless_hunter : public AuraScript
{
    bool Validate(SpellInfo const* /*spellInfo*/) override
    {
        return ValidateSpellInfo({ SPELL_DH_RESTLESS_HUNTER_TALENT, SPELL_DH_RESTLESS_HUNTER_BUFF, SPELL_DH_FEL_RUSH })
            && sSpellCategoryStore.HasRecord(sSpellMgr->AssertSpellInfo(SPELL_DH_FEL_RUSH, DIFFICULTY_NONE)->ChargeCategoryId);
    }

    bool Load() override
    {
        return GetCaster()->HasAura(SPELL_DH_RESTLESS_HUNTER_TALENT);
    }

    void OnRemove(AuraEffect const* aurEff, AuraEffectHandleModes /*mode*/) const
    {
        Unit* target = GetTarget();

        target->CastSpell(target, SPELL_DH_RESTLESS_HUNTER_BUFF, CastSpellExtraArgsInit{
            .TriggerFlags = TRIGGERED_IGNORE_CAST_IN_PROGRESS | TRIGGERED_DONT_REPORT_CAST_ERROR,
            .TriggeringAura = aurEff
        });

        target->GetSpellHistory()->RestoreCharge(sSpellMgr->AssertSpellInfo(SPELL_DH_FEL_RUSH, GetCastDifficulty())->ChargeCategoryId);
    }

    void Register() override
    {
        AfterEffectRemove += AuraEffectRemoveFn(spell_dh_restless_hunter::OnRemove, EFFECT_0, SPELL_AURA_TRANSFORM, AURA_EFFECT_HANDLE_REAL_OR_REAPPLY_MASK);
    }
};

// 388116 - Shattered Destiny
class spell_dh_shattered_destiny : public AuraScript
{
    bool Validate(SpellInfo const* spellInfo) override
    {
        return ValidateSpellInfo({ SPELL_DH_METAMORPHOSIS_TRANSFORM })
            && ValidateSpellEffect({ { spellInfo->Id, EFFECT_1 } })
            && spellInfo->GetEffect(EFFECT_0).IsAura()
            && spellInfo->GetEffect(EFFECT_1).IsAura();
    }

    bool CheckFurySpent(ProcEventInfo const& eventInfo)
    {
        Spell const* procSpell = eventInfo.GetProcSpell();
        if (!procSpell)
            return false;

        if (!eventInfo.GetActor()->HasAura(SPELL_DH_METAMORPHOSIS_TRANSFORM))
            return false;

        _furySpent += procSpell->GetPowerTypeCostAmount(POWER_FURY).value_or(0);
        return _furySpent >= GetEffect(EFFECT_1)->GetAmount();
    }

    void HandleProc(ProcEventInfo const& /*eventInfo*/)
    {
        Aura* metamorphosis = GetTarget()->GetAura(SPELL_DH_METAMORPHOSIS_TRANSFORM);
        if (!metamorphosis)
            return;

        int32 requiredFuryAmount = GetEffect(EFFECT_1)->GetAmount();
        metamorphosis->SetDuration(metamorphosis->GetDuration() + _furySpent / requiredFuryAmount * GetEffect(EFFECT_0)->GetAmount());
        _furySpent %= requiredFuryAmount;
    }

    void Register() override
    {
        DoCheckProc += AuraCheckProcFn(spell_dh_shattered_destiny::CheckFurySpent);
        OnProc += AuraProcFn(spell_dh_shattered_destiny::HandleProc);
    }

private:
    int32 _furySpent = 0;
};

// 178940 - Shattered Souls
class spell_dh_shattered_souls : public AuraScript
{
    bool Validate(SpellInfo const* /*spellInfo*/) override
    {
        return ValidateSpellInfo({ SPELL_DH_SHATTERED_SOULS });
    }

    bool CheckProc(ProcEventInfo& /*eventInfo*/) const
    {
        return roll_chance_i(GetEffect(EFFECT_0)->GetAmount());
    }

    void HandleProc(AuraEffect const* /*aurEff*/, ProcEventInfo& eventInfo) const
    {
        Unit* caster = eventInfo.GetActor();
        Unit* target = eventInfo.GetProcTarget();

        if (!caster || !target)
            return;

        target->CastSpell(caster, SPELL_DH_SHATTERED_SOULS, TRIGGERED_IGNORE_CAST_IN_PROGRESS | TRIGGERED_DONT_REPORT_CAST_ERROR);
    }

    void Register() override
    {
        DoCheckProc += AuraCheckProcFn(spell_dh_shattered_souls::CheckProc);
        OnEffectProc += AuraEffectProcFn(spell_dh_shattered_souls::HandleProc, EFFECT_0, SPELL_AURA_DUMMY);
    }
};

// 209651 - Shattered Souls
class spell_dh_shattered_souls_trigger : public SpellScript
{
    bool Validate(SpellInfo const* /*spellInfo*/) override
    {
        return ValidateSpellInfo({ SPELL_DH_SHATTERED_SOULS_DEMON_TRIGGER, SPELL_DH_SHATTERED_SOULS_SHATTERED_TRIGGER });
    }

    void HandleSoulFragment(SpellEffIndex /*effIndex*/) const
    {
        if (Unit* target = GetExplTargetUnit())
            target->CastSpell(GetHitDest()->GetPosition(), GetCaster()->GetCreatureType() == CREATURE_TYPE_DEMON ? SPELL_DH_SHATTERED_SOULS_DEMON_TRIGGER : SPELL_DH_SHATTERED_SOULS_SHATTERED_TRIGGER, CastSpellExtraArgsInit{
                .TriggerFlags = TRIGGERED_IGNORE_CAST_IN_PROGRESS | TRIGGERED_DONT_REPORT_CAST_ERROR,
                .TriggeringSpell = GetSpell()
            });
    }

    void Register() override
    {
        OnEffectLaunch += SpellEffectFn(spell_dh_shattered_souls_trigger::HandleSoulFragment, EFFECT_1, SPELL_EFFECT_DUMMY);
    }
};

// 209693 - Shattered Souls and 209788 - Shattered Souls
// Id - 3680 and 6659
template<uint32 SpellId>
struct at_dh_shattered_souls : public AreaTriggerAI
{
    using AreaTriggerAI::AreaTriggerAI;

    void OnUnitEnter(Unit* unit) override
    {
        Unit* caster = at->GetCaster();
        if (!caster || caster != unit)
            return;

        if (caster->HasAura(SPELL_DH_SHATTERED_SOULS_MARKER))
            return;

        caster->CastSpell(at->GetPosition(), SpellId, TRIGGERED_IGNORE_CAST_IN_PROGRESS | TRIGGERED_DONT_REPORT_CAST_ERROR);
        at->Remove();
    }
};

// 391166 - Soul Furnace
class spell_dh_soul_furnace : public AuraScript
{
    bool Validate(SpellInfo const* /*spellInfo*/) override
    {
        return ValidateSpellInfo({ SPELL_DH_SOUL_FURNACE_DAMAGE_BUFF });
    }

    void CalculateSpellMod(AuraEffect const* /*aurEff*/, AuraEffectHandleModes /*mode*/)
    {
        if (GetStackAmount() == GetAura()->CalcMaxStackAmount())
        {
            GetTarget()->CastSpell(GetTarget(), SPELL_DH_SOUL_FURNACE_DAMAGE_BUFF, true);
            Remove();
        }
    }

    void Register() override
    {
        AfterEffectApply += AuraEffectApplyFn(spell_dh_soul_furnace::CalculateSpellMod, EFFECT_0, SPELL_AURA_DUMMY, AURA_EFFECT_HANDLE_REAL_OR_REAPPLY_MASK);
    }
};

// 339424 - Soul Furnace
class spell_dh_soul_furnace_conduit : public AuraScript
{
    void CalculateSpellMod(AuraEffect const* aurEff, SpellModifier*& spellMod)
    {
        if (aurEff->GetAmount() == 10)
        {
            if (!spellMod)
            {
                spellMod = new SpellModifierByClassMask(GetAura());
                spellMod->op = SpellModOp::HealingAndDamage;
                spellMod->type = SPELLMOD_PCT;
                spellMod->spellId = GetId();
                static_cast<SpellModifierByClassMask*>(spellMod)->mask = flag128(0x80000000);
                static_cast<SpellModifierByClassMask*>(spellMod)->value = GetEffect(EFFECT_1)->GetAmount() + 1;
            }
        }
    }

    void Register() override
    {
        DoEffectCalcSpellMod += AuraEffectCalcSpellModFn(spell_dh_soul_furnace_conduit::CalculateSpellMod, EFFECT_0, SPELL_AURA_DUMMY);
    }
};

// 202138 - Sigil of Chains
// 204596 - Sigil of Flame
// 207684 - Sigil of Misery
// 202137 - Sigil of Silence
// 390163 - Sigil of Spite
template<uint32 TriggerSpellId, uint32 TriggerSpellId2 = 0>
struct areatrigger_dh_generic_sigil : AreaTriggerAI
{
    using AreaTriggerAI::AreaTriggerAI;

    void OnRemove() override
    {
        if (Unit* caster = at->GetCaster())
        {
            caster->CastSpell(at->GetPosition(), TriggerSpellId, TRIGGERED_IGNORE_CAST_IN_PROGRESS | TRIGGERED_DONT_REPORT_CAST_ERROR);
            if constexpr (TriggerSpellId2 != 0)
                caster->CastSpell(at->GetPosition(), TriggerSpellId2, TRIGGERED_IGNORE_CAST_IN_PROGRESS | TRIGGERED_DONT_REPORT_CAST_ERROR);
        }
    }
};

using at_dh_elysian_decree = areatrigger_dh_generic_sigil<SPELL_DH_ELYSIAN_DECREE_AOE>;
using areatrigger_dh_sigil_of_chains = areatrigger_dh_generic_sigil<SPELL_DH_SIGIL_OF_CHAINS_TARGET_SELECT, SPELL_DH_SIGIL_OF_CHAINS_VISUAL>;
using areatrigger_dh_sigil_of_flame = areatrigger_dh_generic_sigil<SPELL_DH_SIGIL_OF_FLAME_AOE, SPELL_DH_SIGIL_OF_FLAME_VISUAL>;
using areatrigger_dh_sigil_of_silence = areatrigger_dh_generic_sigil<SPELL_DH_SIGIL_OF_SILENCE_AOE>;
using areatrigger_dh_sigil_of_misery = areatrigger_dh_generic_sigil<SPELL_DH_SIGIL_OF_MISERY_AOE>;
using areatrigger_dh_sigil_of_spite = areatrigger_dh_generic_sigil<SPELL_DH_SIGIL_OF_SPITE_AOE>;

// 208673 - Sigil of Chains
class spell_dh_sigil_of_chains : public SpellScript
{
    bool Validate(SpellInfo const* /*spellInfo*/) override
    {
        return ValidateSpellInfo({ SPELL_DH_SIGIL_OF_CHAINS_SLOW, SPELL_DH_SIGIL_OF_CHAINS_GRIP });
    }

    void HandleEffectHitTarget(SpellEffIndex /*effIndex*/)
    {
        if (WorldLocation const* loc = GetExplTargetDest())
        {
            GetCaster()->CastSpell(GetHitUnit(), SPELL_DH_SIGIL_OF_CHAINS_SLOW, true);
            GetHitUnit()->CastSpell(loc->GetPosition(), SPELL_DH_SIGIL_OF_CHAINS_GRIP, true);
        }
    }

    void Register() override
    {
        OnEffectHitTarget += SpellEffectFn(spell_dh_sigil_of_chains::HandleEffectHitTarget, EFFECT_0, SPELL_EFFECT_DUMMY);
    }
};

// Called by 204598 - Sigil of Flame
class spell_dh_student_of_suffering : public SpellScript
{
    bool Validate(SpellInfo const* /*spellInfo*/) override
    {
        return ValidateSpellInfo({ SPELL_DH_STUDENT_OF_SUFFERING_TALENT, SPELL_DH_STUDENT_OF_SUFFERING_AURA });
    }

    bool Load() override
    {
        return GetCaster()->HasAura(SPELL_DH_STUDENT_OF_SUFFERING_TALENT);
    }

    void HandleStudentOfSuffering() const
    {
        GetCaster()->CastSpell(GetCaster(), SPELL_DH_STUDENT_OF_SUFFERING_AURA, TRIGGERED_IGNORE_CAST_IN_PROGRESS | TRIGGERED_DONT_REPORT_CAST_ERROR);
    }

    void Register() override
    {
        AfterCast += SpellCastFn(spell_dh_student_of_suffering::HandleStudentOfSuffering);
    }
};

// Called by 198793 - Vengeful Retreat
class spell_dh_tactical_retreat : public SpellScript
{
    bool Validate(SpellInfo const* /*spellInfo*/) override
    {
        return ValidateSpellInfo({ SPELL_DH_TACTICAL_RETREAT_TALENT, SPELL_DH_TACTICAL_RETREAT_ENERGIZE });
    }

    bool Load() override
    {
        return GetCaster()->HasAura(SPELL_DH_TACTICAL_RETREAT_TALENT);
    }

    void Energize() const
    {
        GetCaster()->CastSpell(GetCaster(), SPELL_DH_TACTICAL_RETREAT_ENERGIZE, CastSpellExtraArgsInit{
            .TriggerFlags = TRIGGERED_IGNORE_CAST_IN_PROGRESS | TRIGGERED_DONT_REPORT_CAST_ERROR,
            .TriggeringSpell = GetSpell()
        });
    }

    void Register() override
    {
        AfterCast += SpellCastFn(spell_dh_tactical_retreat::Energize);
    }
};

// 444931 - Unhindered Assault
class spell_dh_unhindered_assault : public AuraScript
{
    bool Validate(SpellInfo const* /*spellInfo*/) override
    {
        return ValidateSpellInfo({ SPELL_DH_FELBLADE });
    }

    void HandleOnProc(AuraEffect const* /*aurEff*/, ProcEventInfo const& /*eventInfo*/) const
    {
        GetTarget()->GetSpellHistory()->ResetCooldown(SPELL_DH_FELBLADE, true);
    }

    void Register() override
    {
        OnEffectProc += AuraEffectProcFn(spell_dh_unhindered_assault::HandleOnProc, EFFECT_0, SPELL_AURA_DUMMY);
    }
};

// 198813 - Vengeful Retreat
class spell_dh_vengeful_retreat_damage : public SpellScript
{
    bool Validate(SpellInfo const* /*spellInfo*/) override
    {
        return ValidateSpellInfo({ SPELL_DH_VENGEFUL_BONDS });
    }

    void HandleVengefulBonds(std::list<WorldObject*>& targets)
    {
        if (!GetCaster()->HasAura(SPELL_DH_VENGEFUL_BONDS))
            targets.clear();
    }

    void Register() override
    {
        OnObjectAreaTargetSelect += SpellObjectAreaTargetSelectFn(spell_dh_vengeful_retreat_damage::HandleVengefulBonds, EFFECT_0, TARGET_UNIT_SRC_AREA_ENEMY);
    }
};

// 452409 - Violent Transformation
class spell_dh_violent_transformation : public AuraScript
{
    bool Validate(SpellInfo const* /*spellInfo*/) override
    {
        return ValidateSpellInfo({ SPELL_DH_SIGIL_OF_FLAME, SPELL_DH_VENGEANCE_DEMON_HUNTER, SPELL_DH_FEL_DEVASTATION, SPELL_DH_IMMOLATION_AURA });
    }

    void HandleOnProc(AuraEffect const* /*aurEff*/, ProcEventInfo const& /*eventInfo*/) const
    {
        Unit* target = GetTarget();
        target->GetSpellHistory()->RestoreCharge(sSpellMgr->AssertSpellInfo(SPELL_DH_SIGIL_OF_FLAME, GetCastDifficulty())->ChargeCategoryId);

        if (target->HasAura(SPELL_DH_VENGEANCE_DEMON_HUNTER))
            target->GetSpellHistory()->ResetCooldown(SPELL_DH_FEL_DEVASTATION, true);
        else
            target->GetSpellHistory()->RestoreCharge(sSpellMgr->AssertSpellInfo(SPELL_DH_IMMOLATION_AURA, GetCastDifficulty())->ChargeCategoryId);
    }

    void Register() override
    {
        OnEffectProc += AuraEffectProcFn(spell_dh_violent_transformation::HandleOnProc, EFFECT_0, SPELL_AURA_DUMMY);
    }
};

void AddSC_demon_hunter_spell_scripts()
{
    RegisterSpellScript(spell_dh_army_unto_oneself);
    RegisterSpellScript(spell_dh_calcified_spikes);
    RegisterSpellScript(spell_dh_calcified_spikes_periodic);
    RegisterSpellScript(spell_dh_chaos_strike);
    RegisterSpellScript(spell_dh_chaos_strike_initial);
    RegisterSpellScript(spell_dh_chaos_theory);
    RegisterSpellScript(spell_dh_chaos_theory_drop_charge);
    RegisterSpellScript(spell_dh_chaotic_transformation);
    RegisterSpellScript(spell_dh_charred_warblades);
    RegisterSpellScript(spell_dh_critical_chaos);
    RegisterSpellScript(spell_dh_collective_anguish);
    RegisterSpellScript(spell_dh_collective_anguish_eye_beam);
    RegisterSpellScript(spell_dh_cycle_of_hatred);
    RegisterSpellScript(spell_dh_cycle_of_hatred_remove_stacks);
    RegisterSpellScript(spell_dh_cycle_of_hatred_talent);
    RegisterSpellScript(spell_dh_darkglare_boon);
    RegisterSpellScript(spell_dh_darkness);
    RegisterSpellScript(spell_dh_deflecting_spikes);
    RegisterSpellScriptWithArgs(spell_dh_demonic, "spell_dh_demonic_havoc", SPELL_DH_METAMORPHOSIS_TRANSFORM);
    RegisterSpellScriptWithArgs(spell_dh_demonic, "spell_dh_demonic_vengeance", SPELL_DH_METAMORPHOSIS_VENGEANCE_TRANSFORM);
    RegisterSpellScript(spell_dh_demon_spikes);
    RegisterSpellScriptWithArgs(spell_dh_elysian_decree, "spell_dh_elysian_decree", SPELL_DH_ELYSIAN_DECREE);
    RegisterAreaTriggerAI(at_dh_elysian_decree);
    RegisterSpellScript(spell_dh_essence_break);
    RegisterSpellScript(spell_dh_eye_beam);
    RegisterSpellScript(spell_dh_feast_of_souls);
    RegisterSpellScript(spell_dh_fel_devastation);
    RegisterSpellScript(spell_dh_fel_flame_fortification);
    RegisterSpellScript(spell_dh_felblade);
    RegisterSpellScript(spell_dh_felblade_charge);
    RegisterSpellScript(spell_dh_felblade_cooldown_reset_proc);
    RegisterSpellScript(spell_dh_fiery_brand);
    RegisterSpellScript(spell_dh_furious_gaze);
    RegisterAreaTriggerAI(at_dh_glaive_tempest);
    RegisterSpellScript(spell_dh_inner_demon);
    RegisterAreaTriggerAI(at_dh_inner_demon);
    RegisterSpellScript(spell_dh_know_your_enemy);
    RegisterSpellScript(spell_dh_last_resort);
    RegisterSpellScript(spell_dh_monster_rising);
    RegisterSpellScript(spell_dh_repeat_decree_conduit);
    RegisterSpellScript(spell_dh_restless_hunter);
    RegisterSpellScript(spell_dh_shattered_destiny);
    RegisterSpellScript(spell_dh_shattered_souls);
    RegisterSpellScript(spell_dh_shattered_souls_trigger);
    new GenericAreaTriggerEntityScript<at_dh_shattered_souls<SPELL_DH_CONSUME_SOUL_HAVOC_SHATTERED>>("at_dh_shattered_souls_shattered");
    new GenericAreaTriggerEntityScript<at_dh_shattered_souls<SPELL_DH_CONSUME_SOUL_HAVOC_DEMON>>("at_dh_shattered_souls_demon");
    RegisterSpellScript(spell_dh_sigil_of_chains);
    RegisterSpellScriptWithArgs(spell_dh_elysian_decree, "spell_dh_sigil_of_spite", SPELL_DH_SIGIL_OF_SPITE);
    RegisterSpellScript(spell_dh_student_of_suffering);
    RegisterSpellScript(spell_dh_tactical_retreat);
    RegisterSpellScript(spell_dh_unhindered_assault);
    RegisterSpellScript(spell_dh_vengeful_retreat_damage);
    RegisterSpellScript(spell_dh_violent_transformation);

    RegisterAreaTriggerAI(areatrigger_dh_darkness);
    RegisterAreaTriggerAI(areatrigger_dh_sigil_of_chains);
    RegisterAreaTriggerAI(areatrigger_dh_sigil_of_flame);
    RegisterAreaTriggerAI(areatrigger_dh_sigil_of_silence);
    RegisterAreaTriggerAI(areatrigger_dh_sigil_of_misery);
    RegisterAreaTriggerAI(areatrigger_dh_sigil_of_spite);

    // Havoc

    /* Spells & Auras */

    /* Auras */

    RegisterSpellScript(spell_dh_first_blood);

    /* AreaTrigger */

    /* Spells */

    RegisterSpellScript(spell_dh_blade_dance);
    RegisterSpellScript(spell_dh_blade_dance_damage);

    // Vengeance
    RegisterSpellScript(spell_dh_soul_furnace);

    // Vengeance & Havoc

    RegisterSpellAndAuraScriptPair(spell_dh_glide, spell_dh_glide_AuraScript);
    RegisterSpellScript(spell_dh_glide_timer);

    // Soulbind conduits
    RegisterSpellScript(spell_dh_soul_furnace_conduit);
}<|MERGE_RESOLUTION|>--- conflicted
+++ resolved
@@ -181,17 +181,12 @@
     SPELL_DH_SHATTER_SOUL_1                        = 209981,
     SPELL_DH_SHATTER_SOUL_2                        = 210038,
     SPELL_DH_SHATTERED_SOUL                        = 226258,
-<<<<<<< HEAD
-    SPELL_DH_SHATTERED_SOUL_LESSER_SOUL_FRAGMENT_1 = 228533,
-    SPELL_DH_SHATTERED_SOUL_LESSER_SOUL_FRAGMENT_2 = 237867,
+    SPELL_DH_SHATTERED_SOUL_LESSER_RIGHT           = 228533,
+    SPELL_DH_SHATTERED_SOUL_LESSER_LEFT            = 237867,
     SPELL_DH_SHATTERED_SOULS                       = 209651,
     SPELL_DH_SHATTERED_SOULS_DEMON_TRIGGER         = 226370,
     SPELL_DH_SHATTERED_SOULS_SHATTERED_TRIGGER     = 209687,
     SPELL_DH_SHATTERED_SOULS_MARKER                = 221461,
-=======
-    SPELL_DH_SHATTERED_SOUL_LESSER_RIGHT           = 228533,
-    SPELL_DH_SHATTERED_SOUL_LESSER_LEFT            = 237867,
->>>>>>> d5b2dcb1
     SPELL_DH_SHEAR                                 = 203782,
     SPELL_DH_SIGIL_OF_CHAINS_AREA_SELECTOR         = 204834,
     SPELL_DH_SIGIL_OF_CHAINS_GRIP                  = 208674,
