--- conflicted
+++ resolved
@@ -411,22 +411,6 @@
     }
 };
 
-<<<<<<< HEAD
-// 232893 - Felblade
-class spell_dh_felblade : public SpellScript
-{
-    bool Validate(SpellInfo const* /*spellInfo*/) override
-    {
-        return ValidateSpellInfo({ SPELL_DH_FELBLADE_CHARGE });
-    }
-
-    void HandleCharge(SpellEffIndex /*effIndex*/)
-    {
-        GetCaster()->CastSpell(GetHitUnit(), SPELL_DH_FELBLADE_CHARGE, CastSpellExtraArgsInit{
-            .TriggerFlags = TRIGGERED_IGNORE_CAST_IN_PROGRESS | TRIGGERED_DONT_REPORT_CAST_ERROR,
-            .TriggeringSpell = GetSpell()
-        });
-=======
 // 212084 - Fel Devastation
 class spell_dh_fel_devastation : public AuraScript
 {
@@ -442,36 +426,10 @@
                 .TriggerFlags = TRIGGERED_IGNORE_CAST_IN_PROGRESS | TRIGGERED_DONT_REPORT_CAST_ERROR,
                 .TriggeringAura = aurEff
             });
->>>>>>> 8d8598de
-    }
-
-    void Register() override
-    {
-<<<<<<< HEAD
-        OnEffectHitTarget += SpellEffectFn(spell_dh_felblade::HandleCharge, EFFECT_0, SPELL_EFFECT_DUMMY);
-    }
-};
-
-// 213241 - Felblade Charge
-class spell_dh_felblade_charge : public SpellScript
-{
-    bool Validate(SpellInfo const* /*spellInfo*/) override
-    {
-        return ValidateSpellInfo({ SPELL_DH_FELBLADE_DAMAGE });
-    }
-
-    void HandleDamage(SpellEffIndex /*effIndex*/)
-    {
-        GetCaster()->CastSpell(GetHitUnit(), SPELL_DH_FELBLADE_DAMAGE, CastSpellExtraArgsInit{
-            .TriggerFlags = TRIGGERED_IGNORE_CAST_IN_PROGRESS | TRIGGERED_DONT_REPORT_CAST_ERROR,
-            .TriggeringSpell = GetSpell()
-        });
-    }
-
-    void Register() override
-    {
-        OnEffectHitTarget += SpellEffectFn(spell_dh_felblade_charge::HandleDamage, EFFECT_0, SPELL_EFFECT_CHARGE);
-=======
+    }
+
+    void Register() override
+    {
         OnEffectPeriodic += AuraEffectPeriodicFn(spell_dh_fel_devastation::HandlePeriodicEffect, EFFECT_0, SPELL_AURA_PERIODIC_TRIGGER_SPELL);
     }
 };
@@ -508,7 +466,50 @@
     {
         AfterEffectApply += AuraEffectApplyFn(spell_dh_fel_flame_fortification::OnApply, EFFECT_0, SPELL_AURA_PERIODIC_TRIGGER_SPELL, AURA_EFFECT_HANDLE_REAL);
         AfterEffectRemove += AuraEffectRemoveFn(spell_dh_fel_flame_fortification::OnRemove, EFFECT_0, SPELL_AURA_PERIODIC_TRIGGER_SPELL, AURA_EFFECT_HANDLE_REAL);
->>>>>>> 8d8598de
+    }
+};
+
+// 232893 - Felblade
+class spell_dh_felblade : public SpellScript
+{
+    bool Validate(SpellInfo const* /*spellInfo*/) override
+    {
+        return ValidateSpellInfo({ SPELL_DH_FELBLADE_CHARGE });
+    }
+
+    void HandleCharge(SpellEffIndex /*effIndex*/)
+    {
+        GetCaster()->CastSpell(GetHitUnit(), SPELL_DH_FELBLADE_CHARGE, CastSpellExtraArgsInit{
+            .TriggerFlags = TRIGGERED_IGNORE_CAST_IN_PROGRESS | TRIGGERED_DONT_REPORT_CAST_ERROR,
+            .TriggeringSpell = GetSpell()
+        });
+    }
+
+    void Register() override
+    {
+        OnEffectHitTarget += SpellEffectFn(spell_dh_felblade::HandleCharge, EFFECT_0, SPELL_EFFECT_DUMMY);
+    }
+};
+
+// 213241 - Felblade Charge
+class spell_dh_felblade_charge : public SpellScript
+{
+    bool Validate(SpellInfo const* /*spellInfo*/) override
+    {
+        return ValidateSpellInfo({ SPELL_DH_FELBLADE_DAMAGE });
+    }
+
+    void HandleDamage(SpellEffIndex /*effIndex*/)
+    {
+        GetCaster()->CastSpell(GetHitUnit(), SPELL_DH_FELBLADE_DAMAGE, CastSpellExtraArgsInit{
+            .TriggerFlags = TRIGGERED_IGNORE_CAST_IN_PROGRESS | TRIGGERED_DONT_REPORT_CAST_ERROR,
+            .TriggeringSpell = GetSpell()
+        });
+    }
+
+    void Register() override
+    {
+        OnEffectHitTarget += SpellEffectFn(spell_dh_felblade_charge::HandleDamage, EFFECT_0, SPELL_EFFECT_CHARGE);
     }
 };
 
@@ -848,13 +849,10 @@
     RegisterSpellScript(spell_dh_darkglare_boon);
     RegisterSpellScript(spell_dh_darkness);
     RegisterSpellScript(spell_dh_eye_beam);
-<<<<<<< HEAD
+    RegisterSpellScript(spell_dh_fel_devastation);
+    RegisterSpellScript(spell_dh_fel_flame_fortification);
     RegisterSpellScript(spell_dh_felblade);
     RegisterSpellScript(spell_dh_felblade_charge);
-=======
-    RegisterSpellScript(spell_dh_fel_devastation);
-    RegisterSpellScript(spell_dh_fel_flame_fortification);
->>>>>>> 8d8598de
     RegisterSpellScript(spell_dh_sigil_of_chains);
     RegisterSpellScript(spell_dh_tactical_retreat);
     RegisterSpellScript(spell_dh_vengeful_retreat_damage);
