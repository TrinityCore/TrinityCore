/*
 * This file is part of the TrinityCore Project. See AUTHORS file for Copyright information
 *
 * This program is free software; you can redistribute it and/or modify it
 * under the terms of the GNU General Public License as published by the
 * Free Software Foundation; either version 2 of the License, or (at your
 * option) any later version.
 *
 * This program is distributed in the hope that it will be useful, but WITHOUT
 * ANY WARRANTY; without even the implied warranty of MERCHANTABILITY or
 * FITNESS FOR A PARTICULAR PURPOSE. See the GNU General Public License for
 * more details.
 *
 * You should have received a copy of the GNU General Public License along
 * with this program. If not, see <http://www.gnu.org/licenses/>.
 */

/*
 * Scripts for spells with SPELLFAMILY_PALADIN and SPELLFAMILY_GENERIC spells used by paladin players.
 * Ordered alphabetically using scriptname.
 * Scriptnames of files in this file should be prefixed with "spell_pal_".
 */

#include "ScriptMgr.h"
#include "AreaTrigger.h"
#include "AreaTriggerAI.h"
#include "CommonPredicates.h"
#include "Containers.h"
#include "DB2Stores.h"
#include "Group.h"
#include "ObjectAccessor.h"
#include "Player.h"
#include "Random.h"
#include "Spell.h"
#include "SpellAuraEffects.h"
#include "SpellHistory.h"
#include "SpellMgr.h"
#include "SpellScript.h"

enum PaladinSpells
{
    SPELL_PALADIN_ARDENT_DEFENDER_HEAL           = 66235,
    SPELL_PALADIN_ART_OF_WAR_TRIGGERED           = 231843,
    SPELL_PALADIN_AVENGERS_SHIELD                = 31935,
    SPELL_PALADIN_AVENGING_WRATH                 = 31884,
    SPELL_PALADIN_BEACON_OF_LIGHT                = 53563,
    SPELL_PALADIN_BEACON_OF_LIGHT_HEAL           = 53652,
    SPELL_PALADIN_BLADE_OF_JUSTICE               = 184575,
<<<<<<< HEAD
    SPELL_BLESSING_OF_FREEDOM                    = 1044,
=======
    SPELL_PALADIN_BLADE_OF_VENGEANCE             = 403826,
>>>>>>> 3c9c0456
    SPELL_PALADIN_BLINDING_LIGHT_EFFECT          = 105421,
    SPELL_PALADIN_CONCENTRACTION_AURA            = 19746,
    SPELL_PALADIN_CONSECRATED_GROUND_PASSIVE     = 204054,
    SPELL_PALADIN_CONSECRATED_GROUND_SLOW        = 204242,
    SPELL_PALADIN_CONSECRATION                   = 26573,
    SPELL_PALADIN_CONSECRATION_DAMAGE            = 81297,
    SPELL_PALADIN_CONSECRATION_PROTECTION_AURA   = 188370,
    SPELL_PALADIN_CRUSADING_STRIKES_ENERGIZE     = 406834,
    SPELL_PALADIN_DIVINE_PURPOSE_TRIGGERED       = 223819,
    SPELL_PALADIN_DIVINE_STEED_HUMAN             = 221883,
    SPELL_PALADIN_DIVINE_STEED_DWARF             = 276111,
    SPELL_PALADIN_DIVINE_STEED_DRAENEI           = 221887,
    SPELL_PALADIN_DIVINE_STEED_DARK_IRON_DWARF   = 276112,
    SPELL_PALADIN_DIVINE_STEED_BLOODELF          = 221886,
    SPELL_PALADIN_DIVINE_STEED_TAUREN            = 221885,
    SPELL_PALADIN_DIVINE_STEED_ZANDALARI_TROLL   = 294133,
    SPELL_PALADIN_DIVINE_STEED_LF_DRAENEI        = 363608,
    SPELL_PALADIN_DIVINE_STORM_DAMAGE            = 224239,
    SPELL_PALADIN_ENDURING_LIGHT                 = 40471,
    SPELL_PALADIN_ENDURING_JUDGEMENT             = 40472,
    SPELL_PALADIN_EXECUTION_SENTENCE_DAMAGE      = 387113,
    SPELL_PALADIN_EXECUTION_SENTENCE_11_SECONDS  = 406919,
    SPELL_PALADIN_EXECUTION_SENTENCE_8_SECONDS   = 386579,
    SPELL_PALADIN_EXECUTIONERS_WILL              = 406940,
    SPELL_PALADIN_EYE_FOR_AN_EYE_TRIGGERED       = 205202,
    SPELL_PALADIN_FINAL_STAND                    = 204077,
    SPELL_PALADIN_FINAL_STAND_EFFECT             = 204079,
    SPELL_PALADIN_FINAL_VERDICT                  = 383329,
    SPELL_PALADIN_FORBEARANCE                    = 25771,
    SPELL_PALADIN_GUARDIAN_OF_ANCIENT_KINGS      = 86659,
    SPELL_PALADIN_HAMMER_OF_JUSTICE              = 853,
    SPELL_PALADIN_HAMMER_OF_THE_RIGHTEOUS_AOE    = 88263,
    SPELL_PALADIN_HAND_OF_SACRIFICE              = 6940,
    SPELL_PALADIN_HOLY_MENDING                   = 64891,
    SPELL_PALADIN_HOLY_POWER_ARMOR               = 28790,
    SPELL_PALADIN_HOLY_POWER_ATTACK_POWER        = 28791,
    SPELL_PALADIN_HOLY_POWER_SPELL_POWER         = 28793,
    SPELL_PALADIN_HOLY_POWER_MP5                 = 28795,
    SPELL_PALADIN_HOLY_PRISM_AREA_BEAM_VISUAL    = 121551,
    SPELL_PALADIN_HOLY_PRISM_TARGET_ALLY         = 114871,
    SPELL_PALADIN_HOLY_PRISM_TARGET_ENEMY        = 114852,
    SPELL_PALADIN_HOLY_PRISM_TARGET_BEAM_VISUAL  = 114862,
    SPELL_PALADIN_HOLY_SHOCK                     = 20473,
    SPELL_PALADIN_HOLY_SHOCK_DAMAGE              = 25912,
    SPELL_PALADIN_HOLY_SHOCK_HEALING             = 25914,
    SPELL_PALADIN_HOLY_LIGHT                     = 82326,
    SPELL_PALADIN_INFUSION_OF_LIGHT_ENERGIZE     = 356717,
    SPELL_PALADIN_IMMUNE_SHIELD_MARKER           = 61988,
    SPELL_PALADIN_ITEM_HEALING_TRANCE            = 37706,
    SPELL_PALADIN_JUDGMENT_GAIN_HOLY_POWER       = 220637,
    SPELL_PALADIN_JUDGMENT_HOLY_R3               = 231644,
    SPELL_PALADIN_JUDGMENT_HOLY_R3_DEBUFF        = 214222,
    SPELL_PALADIN_JUDGMENT_PROT_RET_R3           = 315867,
    SPELL_PALADIN_LIGHT_HAMMER_COSMETIC          = 122257,
    SPELL_PALADIN_LIGHT_HAMMER_DAMAGE            = 114919,
    SPELL_PALADIN_LIGHT_HAMMER_HEALING           = 119952,
    SPELL_PALADIN_LIGHT_HAMMER_PERIODIC          = 114918,
    SPELL_PALADIN_RIGHTEOUS_DEFENSE_TAUNT        = 31790,
    SPELL_PALADIN_RIGHTEOUS_VERDICT_AURA         = 267611,
    SPELL_PALADIN_SEAL_OF_RIGHTEOUSNESS          = 25742,
    SPELL_PALADIN_SHIELD_OF_THE_RIGHTEOUS_ARMOR  = 132403,
    SPELL_PALADIN_SHIELD_OF_VENGEANCE_DAMAGE     = 184689,
    SPELL_PALADIN_TEMPLAR_VERDICT_DAMAGE         = 224266,
    SPELL_PALADIN_T30_2P_HEARTFIRE_DAMAGE        = 408399,
    SPELL_PALADIN_T30_2P_HEARTFIRE_HEAL          = 408400,
    SPELL_PALADIN_WAKE_OF_ASHES_STUN             = 255941,
    SPELL_PALADIN_ZEAL_AURA                      = 269571
};

enum PaladinCovenantSpells
{
    SPELL_PALADIN_ASHEN_HALLOW                   = 316958,
    SPELL_PALADIN_ASHEN_HALLOW_DAMAGE            = 317221,
    SPELL_PALADIN_ASHEN_HALLOW_HEAL              = 317223,
    SPELL_PALADIN_ASHEN_HALLOW_ALLOW_HAMMER      = 330382
};

enum PaladinSpellVisualKit
{
    PALADIN_VISUAL_KIT_DIVINE_STORM              = 73892
};

enum PaladinSpellVisual
{
    PALADIN_VISUAL_SPELL_HOLY_SHOCK_DAMAGE       = 83731,
    PALADIN_VISUAL_SPELL_HOLY_SHOCK_DAMAGE_CRIT  = 83881,
    PALADIN_VISUAL_SPELL_HOLY_SHOCK_HEAL         = 83732,
    PALADIN_VISUAL_SPELL_HOLY_SHOCK_HEAL_CRIT    = 83880
};

enum PaladinSpellLabel
{
    SPELL_LABEL_PALADIN_T30_2P_HEARTFIRE         = 2598
};

// 31850 - Ardent Defender
class spell_pal_ardent_defender : public AuraScript
{
    bool Validate(SpellInfo const* spellInfo) override
    {
        return ValidateSpellInfo({ SPELL_PALADIN_ARDENT_DEFENDER_HEAL })
            && ValidateSpellEffect({ { spellInfo->Id, EFFECT_1 } });
    }

    void HandleAbsorb(AuraEffect const* aurEff, DamageInfo const& dmgInfo, uint32& absorbAmount)
    {
        PreventDefaultAction();

        int32 targetHealthPercent = GetEffectInfo(EFFECT_1).CalcValue(GetTarget());
        uint64 targetHealth = int32(GetTarget()->CountPctFromMaxHealth(targetHealthPercent));
        if (GetTarget()->HealthBelowPct(targetHealthPercent))
        {
            // we are currently below desired health
            // absorb everything and heal up
            GetTarget()->CastSpell(GetTarget(), SPELL_PALADIN_ARDENT_DEFENDER_HEAL,
                CastSpellExtraArgs(aurEff)
                .AddSpellMod(SPELLVALUE_BASE_POINT0, int32(targetHealth - GetTarget()->GetHealth())));
        }
        else
        {
            // we are currently above desired health
            // just absorb enough to reach that percentage
            absorbAmount = dmgInfo.GetDamage() - int32(GetTarget()->GetHealth() - targetHealth);
        }

        Remove();
    }

    void Register() override
    {
        OnEffectAbsorb += AuraEffectAbsorbOverkillFn(spell_pal_ardent_defender::HandleAbsorb, EFFECT_2);
    }
};

// 267344 - Art of War
class spell_pal_art_of_war : public AuraScript
{
    bool Validate(SpellInfo const* /*spellInfo*/) override
    {
        return ValidateSpellInfo({ SPELL_PALADIN_ART_OF_WAR_TRIGGERED, SPELL_PALADIN_BLADE_OF_JUSTICE });
    }

    bool CheckProc(AuraEffect const* aurEff, ProcEventInfo& /*eventInfo*/)
    {
        return roll_chance_i(aurEff->GetAmount());
    }

    void HandleProc(AuraEffect* /*aurEff*/, ProcEventInfo& /*eventInfo*/)
    {
        GetTarget()->GetSpellHistory()->ResetCooldown(SPELL_PALADIN_BLADE_OF_JUSTICE, true);
        GetTarget()->CastSpell(GetTarget(), SPELL_PALADIN_ART_OF_WAR_TRIGGERED, TRIGGERED_IGNORE_CAST_IN_PROGRESS);
    }

    void Register() override
    {
        DoCheckEffectProc += AuraCheckEffectProcFn(spell_pal_art_of_war::CheckProc, EFFECT_0, SPELL_AURA_DUMMY);
        OnEffectProc += AuraEffectProcFn(spell_pal_art_of_war::HandleProc, EFFECT_0, SPELL_AURA_DUMMY);
    }
};

// 19042 - Ashen Hallow
struct areatrigger_pal_ashen_hallow : AreaTriggerAI
{
    areatrigger_pal_ashen_hallow(AreaTrigger* areatrigger) : AreaTriggerAI(areatrigger) {}

    void RefreshPeriod()
    {
        if (Unit* caster = at->GetCaster())
        {
            if (AuraEffect const* ashen = caster->GetAuraEffect(SPELL_PALADIN_ASHEN_HALLOW, EFFECT_1))
                _period = Milliseconds(ashen->GetPeriod());
        }
    }

    void OnCreate(Spell const* /*creatingSpell*/) override
    {
        RefreshPeriod();
        _refreshTimer = _period;
    }

    void OnUpdate(uint32 diff) override
    {
        _refreshTimer -= Milliseconds(diff);

        while (_refreshTimer <= 0s)
        {
            if (Unit* caster = at->GetCaster())
            {
                caster->CastSpell(at->GetPosition(), SPELL_PALADIN_ASHEN_HALLOW_HEAL);
                caster->CastSpell(at->GetPosition(), SPELL_PALADIN_ASHEN_HALLOW_DAMAGE);
            }

            RefreshPeriod();

            _refreshTimer += _period;
        }
    }

    void OnUnitEnter(Unit* unit) override
    {
        if (unit->GetGUID() == at->GetCasterGuid())
            unit->CastSpell(unit, SPELL_PALADIN_ASHEN_HALLOW_ALLOW_HAMMER, true);
    }

    void OnUnitExit(Unit* unit) override
    {
        if (unit->GetGUID() == at->GetCasterGuid())
            unit->RemoveAura(SPELL_PALADIN_ASHEN_HALLOW_ALLOW_HAMMER);
    }

private:
    Milliseconds _refreshTimer;
    Milliseconds _period;
};

// 248033 - Awakening
class spell_pal_awakening : public AuraScript
{
    bool Validate(SpellInfo const* spellInfo) override
    {
        return ValidateSpellInfo({ SPELL_PALADIN_AVENGING_WRATH })
            && ValidateSpellEffect({ { spellInfo->Id, EFFECT_1 } });
    }

    bool CheckProc(AuraEffect const* aurEff, ProcEventInfo& /*eventInfo*/)
    {
        return roll_chance_i(aurEff->GetAmount());
    }

    void HandleProc(AuraEffect* /*aurEff*/, ProcEventInfo& eventInfo)
    {
        Milliseconds extraDuration = 0ms;
        if (AuraEffect const* durationEffect = GetEffect(EFFECT_1))
            extraDuration = Seconds(durationEffect->GetAmount());

        if (Aura* avengingWrath = GetTarget()->GetAura(SPELL_PALADIN_AVENGING_WRATH))
        {
            avengingWrath->SetDuration(avengingWrath->GetDuration() + extraDuration.count());
            avengingWrath->SetMaxDuration(avengingWrath->GetMaxDuration() + extraDuration.count());
        }
        else
            GetTarget()->CastSpell(GetTarget(), SPELL_PALADIN_AVENGING_WRATH,
                CastSpellExtraArgs(TRIGGERED_IGNORE_CAST_IN_PROGRESS | TRIGGERED_IGNORE_SPELL_AND_CATEGORY_CD)
                    .SetTriggeringSpell(eventInfo.GetProcSpell())
                    .AddSpellMod(SPELLVALUE_DURATION, extraDuration.count()));
    }

    void Register() override
    {
        DoCheckEffectProc += AuraCheckEffectProcFn(spell_pal_awakening::CheckProc, EFFECT_0, SPELL_AURA_DUMMY);
        OnEffectProc += AuraEffectProcFn(spell_pal_awakening::HandleProc, EFFECT_0, SPELL_AURA_DUMMY);
    }
};

// Called by 184575 - Blade of Justice
class spell_pal_blade_of_vengeance : public SpellScript
{
    bool Validate(SpellInfo const* spellInfo) override
    {
        return ValidateSpellInfo({ SPELL_PALADIN_BLADE_OF_VENGEANCE })
            && ValidateSpellEffect({ { spellInfo->Id, EFFECT_2 } })
            && spellInfo->GetEffect(EFFECT_2).IsEffect(SPELL_EFFECT_TRIGGER_SPELL);
    }

    bool Load() override
    {
        return !GetCaster()->HasAura(SPELL_PALADIN_BLADE_OF_VENGEANCE);
    }

    static void PreventProc(WorldObject*& target)
    {
        target = nullptr;
    }

    void Register() override
    {
        OnObjectTargetSelect += SpellObjectTargetSelectFn(spell_pal_blade_of_vengeance::PreventProc, EFFECT_2, TARGET_UNIT_TARGET_ENEMY);
    }
};

// 404358 - Blade of Justice
class spell_pal_blade_of_vengeance_aoe_target_selector : public SpellScript
{
    void RemoveExplicitTarget(std::list<WorldObject*>& targets) const
    {
        targets.remove(GetExplTargetWorldObject());
    }

    void Register() override
    {
        OnObjectAreaTargetSelect += SpellObjectAreaTargetSelectFn(spell_pal_blade_of_vengeance_aoe_target_selector::RemoveExplicitTarget, EFFECT_0, TARGET_UNIT_DEST_AREA_ENEMY);
    }
};

// 1022 - Blessing of Protection
// 204018 - Blessing of Spellwarding
class spell_pal_blessing_of_protection : public SpellScript
{
    bool Validate(SpellInfo const* spellInfo) override
    {
        return ValidateSpellInfo(
        {
            SPELL_PALADIN_FORBEARANCE,
            // uncomment when we have serverside only spells
            //SPELL_PALADIN_IMMUNE_SHIELD_MARKER
        }) && spellInfo->ExcludeTargetAuraSpell == SPELL_PALADIN_IMMUNE_SHIELD_MARKER;
    }

    SpellCastResult CheckForbearance()
    {
        Unit* target = GetExplTargetUnit();
        if (!target || target->HasAura(SPELL_PALADIN_FORBEARANCE))
            return SPELL_FAILED_TARGET_AURASTATE;

        return SPELL_CAST_OK;
    }

    void TriggerForbearance()
    {
        if (Unit* target = GetHitUnit())
        {
            GetCaster()->CastSpell(target, SPELL_PALADIN_FORBEARANCE, true);
            GetCaster()->CastSpell(target, SPELL_PALADIN_IMMUNE_SHIELD_MARKER, true);
        }
    }

    void Register() override
    {
        OnCheckCast += SpellCheckCastFn(spell_pal_blessing_of_protection::CheckForbearance);
        AfterHit += SpellHitFn(spell_pal_blessing_of_protection::TriggerForbearance);
    }
};

// 115750 - Blinding Light
class spell_pal_blinding_light : public SpellScript
{
    bool Validate(SpellInfo const* /*spellInfo*/) override
    {
        return ValidateSpellInfo({ SPELL_PALADIN_BLINDING_LIGHT_EFFECT });
    }

    void HandleDummy(SpellEffIndex /*effIndex*/)
    {
        if (Unit* target = GetHitUnit())
            GetCaster()->CastSpell(target, SPELL_PALADIN_BLINDING_LIGHT_EFFECT, true);
    }

    void Register() override
    {
        OnEffectHitTarget += SpellEffectFn(spell_pal_blinding_light::HandleDummy, EFFECT_0, SPELL_EFFECT_APPLY_AURA);
    }
};

// 26573 - Consecration
class spell_pal_consecration : public AuraScript
{
    bool Validate(SpellInfo const* /*spellInfo*/) override
    {
        return ValidateSpellInfo
        ({
            SPELL_PALADIN_CONSECRATION_DAMAGE,
            // validate for areatrigger_pal_consecration
            SPELL_PALADIN_CONSECRATION_PROTECTION_AURA,
            SPELL_PALADIN_CONSECRATED_GROUND_PASSIVE,
            SPELL_PALADIN_CONSECRATED_GROUND_SLOW
        });
    }

    void HandleEffectPeriodic(AuraEffect const* /*aurEff*/)
    {
        if (AreaTrigger* at = GetTarget()->GetAreaTrigger(SPELL_PALADIN_CONSECRATION))
            GetTarget()->CastSpell(at->GetPosition(), SPELL_PALADIN_CONSECRATION_DAMAGE);
    }

    void Register() override
    {
        OnEffectPeriodic += AuraEffectPeriodicFn(spell_pal_consecration::HandleEffectPeriodic, EFFECT_0, SPELL_AURA_PERIODIC_DUMMY);
    }
};

// 26573 - Consecration
//  9228 - AreaTriggerId
struct areatrigger_pal_consecration : AreaTriggerAI
{
    areatrigger_pal_consecration(AreaTrigger* areatrigger) : AreaTriggerAI(areatrigger) { }

    void OnUnitEnter(Unit* unit) override
    {
        if (Unit* caster = at->GetCaster())
        {
            // 243597 is also being cast as protection, but CreateObject is not sent, either serverside areatrigger for this aura or unused - also no visual is seen
            if (unit == caster && caster->IsPlayer() && caster->ToPlayer()->GetPrimarySpecialization() == ChrSpecialization::PaladinProtection)
                caster->CastSpell(caster, SPELL_PALADIN_CONSECRATION_PROTECTION_AURA);

            if (caster->IsValidAttackTarget(unit))
                if (caster->HasAura(SPELL_PALADIN_CONSECRATED_GROUND_PASSIVE))
                    caster->CastSpell(unit, SPELL_PALADIN_CONSECRATED_GROUND_SLOW);
        }
    }

    void OnUnitExit(Unit* unit) override
    {
        if (at->GetCasterGuid() == unit->GetGUID())
            unit->RemoveAurasDueToSpell(SPELL_PALADIN_CONSECRATION_PROTECTION_AURA, at->GetCasterGuid());

        unit->RemoveAurasDueToSpell(SPELL_PALADIN_CONSECRATED_GROUND_SLOW, at->GetCasterGuid());
    }
};

// 196926 - Crusader Might
class spell_pal_crusader_might : public AuraScript
{
    bool Validate(SpellInfo const* /*spellInfo*/) override
    {
        return ValidateSpellInfo({ SPELL_PALADIN_HOLY_SHOCK });
    }

    void HandleEffectProc(AuraEffect* aurEff, ProcEventInfo& /*eventInfo*/)
    {
        GetTarget()->GetSpellHistory()->ModifyCooldown(SPELL_PALADIN_HOLY_SHOCK, Milliseconds(aurEff->GetAmount()));
    }

    void Register() override
    {
        OnEffectProc += AuraEffectProcFn(spell_pal_crusader_might::HandleEffectProc, EFFECT_0, SPELL_AURA_DUMMY);
    }
};

// 406833 - Crusading Strikes
class spell_pal_crusading_strikes : public AuraScript
{
    bool Validate(SpellInfo const* /*spellInfo*/) override
    {
        return ValidateSpellInfo({ SPELL_PALADIN_CRUSADING_STRIKES_ENERGIZE });
    }

    void HandleEffectProc(AuraEffect const* aurEff, AuraEffectHandleModes /*mode*/)
    {
        if (GetStackAmount() == 2)
        {
            GetTarget()->CastSpell(GetTarget(), SPELL_PALADIN_CRUSADING_STRIKES_ENERGIZE, aurEff);

            // this spell has weird proc order dependency set up in db2 data so we do removal manually
            Remove();
        }
    }

    void Register() override
    {
        AfterEffectApply += AuraEffectApplyFn(spell_pal_crusading_strikes::HandleEffectProc, EFFECT_0, SPELL_AURA_PROC_TRIGGER_SPELL, AURA_EFFECT_HANDLE_REAL_OR_REAPPLY_MASK);
    }
};

// 223817 - Divine Purpose
class spell_pal_divine_purpose : public AuraScript
{
    bool Validate(SpellInfo const* /*spellInfo*/) override
    {
        return ValidateSpellInfo({ SPELL_PALADIN_DIVINE_PURPOSE_TRIGGERED });
    }

    bool CheckProc(AuraEffect const* aurEff, ProcEventInfo& eventInfo)
    {
        Spell const* procSpell = eventInfo.GetProcSpell();
        if (!procSpell)
            return false;

        if (!procSpell->HasPowerTypeCost(POWER_HOLY_POWER))
            return false;

        return roll_chance_i(aurEff->GetAmount());
    }

    void HandleProc(AuraEffect* /*aurEff*/, ProcEventInfo& eventInfo)
    {
        eventInfo.GetActor()->CastSpell(eventInfo.GetActor(), SPELL_PALADIN_DIVINE_PURPOSE_TRIGGERED,
            CastSpellExtraArgs(TRIGGERED_IGNORE_CAST_IN_PROGRESS).SetTriggeringSpell(eventInfo.GetProcSpell()));
    }

    void Register() override
    {
        DoCheckEffectProc += AuraCheckEffectProcFn(spell_pal_divine_purpose::CheckProc, EFFECT_0, SPELL_AURA_DUMMY);
        OnEffectProc += AuraEffectProcFn(spell_pal_divine_purpose::HandleProc, EFFECT_0, SPELL_AURA_DUMMY);
    }
};

// 642 - Divine Shield
class spell_pal_divine_shield : public SpellScript
{
    bool Validate(SpellInfo const* spellInfo) override
    {
        return ValidateSpellInfo(
        {
            SPELL_PALADIN_FINAL_STAND,
            SPELL_PALADIN_FINAL_STAND_EFFECT,
            SPELL_PALADIN_FORBEARANCE,
            // uncomment when we have serverside only spells
            //SPELL_PALADIN_IMMUNE_SHIELD_MARKER
        }) && spellInfo->ExcludeCasterAuraSpell == SPELL_PALADIN_IMMUNE_SHIELD_MARKER;
    }

    SpellCastResult CheckForbearance()
    {
        if (GetCaster()->HasAura(SPELL_PALADIN_FORBEARANCE))
            return SPELL_FAILED_TARGET_AURASTATE;

        return SPELL_CAST_OK;
    }

    void HandleFinalStand()
    {
        if (GetCaster()->HasAura(SPELL_PALADIN_FINAL_STAND))
            GetCaster()->CastSpell(nullptr, SPELL_PALADIN_FINAL_STAND_EFFECT, true);
    }

    void TriggerForbearance()
    {
        Unit* caster = GetCaster();
        caster->CastSpell(caster, SPELL_PALADIN_FORBEARANCE, true);
        caster->CastSpell(caster, SPELL_PALADIN_IMMUNE_SHIELD_MARKER, true);
    }

    void Register() override
    {
        OnCheckCast += SpellCheckCastFn(spell_pal_divine_shield::CheckForbearance);
        AfterCast += SpellCastFn(spell_pal_divine_shield::HandleFinalStand);
        AfterCast += SpellCastFn(spell_pal_divine_shield::TriggerForbearance);
    }
};

// 190784 - Divine Steed
class spell_pal_divine_steed : public SpellScript
{
    bool Validate(SpellInfo const* /*spellInfo*/) override
    {
        return ValidateSpellInfo(
        {
            SPELL_PALADIN_DIVINE_STEED_HUMAN,
            SPELL_PALADIN_DIVINE_STEED_DWARF,
            SPELL_PALADIN_DIVINE_STEED_DRAENEI,
            SPELL_PALADIN_DIVINE_STEED_DARK_IRON_DWARF,
            SPELL_PALADIN_DIVINE_STEED_BLOODELF,
            SPELL_PALADIN_DIVINE_STEED_TAUREN,
            SPELL_PALADIN_DIVINE_STEED_ZANDALARI_TROLL,
            SPELL_PALADIN_DIVINE_STEED_LF_DRAENEI
        });
    }

    void HandleOnCast()
    {
        Unit* caster = GetCaster();

        uint32 spellId = SPELL_PALADIN_DIVINE_STEED_HUMAN;
        switch (caster->GetRace())
        {
            case RACE_HUMAN:
                spellId = SPELL_PALADIN_DIVINE_STEED_HUMAN;
                break;
            case RACE_DWARF:
                spellId = SPELL_PALADIN_DIVINE_STEED_DWARF;
                break;
            case RACE_DRAENEI:
                spellId = SPELL_PALADIN_DIVINE_STEED_DRAENEI;
                break;
            case RACE_LIGHTFORGED_DRAENEI:
                spellId = SPELL_PALADIN_DIVINE_STEED_LF_DRAENEI;
                break;
            case RACE_DARK_IRON_DWARF:
                spellId = SPELL_PALADIN_DIVINE_STEED_DARK_IRON_DWARF;
                break;
            case RACE_BLOODELF:
                spellId = SPELL_PALADIN_DIVINE_STEED_BLOODELF;
                break;
            case RACE_TAUREN:
                spellId = SPELL_PALADIN_DIVINE_STEED_TAUREN;
                break;
            case RACE_ZANDALARI_TROLL:
                spellId = SPELL_PALADIN_DIVINE_STEED_ZANDALARI_TROLL;
                break;
            default:
                break;
        }

        caster->CastSpell(caster, spellId, true);
    }

    void Register() override
    {
        OnCast += SpellCastFn(spell_pal_divine_steed::HandleOnCast);
    }
};

// 53385 - Divine Storm
class spell_pal_divine_storm : public SpellScript
{
    bool Validate(SpellInfo const* /*spellInfo*/) override
    {
        return sSpellVisualKitStore.HasRecord(PALADIN_VISUAL_KIT_DIVINE_STORM);
    }

    void HandleOnCast()
    {
        GetCaster()->SendPlaySpellVisualKit(PALADIN_VISUAL_KIT_DIVINE_STORM, 0, 0);
    }

    void Register() override
    {
        OnCast += SpellCastFn(spell_pal_divine_storm::HandleOnCast);
    }
};

// 343527 - Execution Sentence
class spell_pal_execution_sentence : public SpellScript
{
    bool Validate(SpellInfo const* /*spellInfo*/) override
    {
        return ValidateSpellInfo(
        {
            SPELL_PALADIN_EXECUTION_SENTENCE_DAMAGE,
            SPELL_PALADIN_EXECUTIONERS_WILL,
            SPELL_PALADIN_EXECUTION_SENTENCE_11_SECONDS,
            SPELL_PALADIN_EXECUTION_SENTENCE_8_SECONDS
        });
    }

    void HandleVisual(SpellEffIndex /*effIndex*/) const
    {
        uint32 visualSpellId = GetCaster()->HasAura(SPELL_PALADIN_EXECUTIONERS_WILL)
            ? SPELL_PALADIN_EXECUTION_SENTENCE_11_SECONDS
            : SPELL_PALADIN_EXECUTION_SENTENCE_8_SECONDS;
        GetCaster()->CastSpell(GetHitUnit(), visualSpellId,
            CastSpellExtraArgsInit{
                .TriggerFlags = TRIGGERED_IGNORE_CAST_IN_PROGRESS | TRIGGERED_DONT_REPORT_CAST_ERROR,
                .TriggeringSpell = GetSpell()
            });
    }

    void Register() override
    {
        OnEffectHitTarget += SpellEffectFn(spell_pal_execution_sentence::HandleVisual, EFFECT_0, SPELL_EFFECT_APPLY_AURA);
    }
};

class spell_pal_execution_sentence_aura : public AuraScript
{
    bool Validate(SpellInfo const* spellInfo) override
    {
        return ValidateSpellEffect({ { spellInfo->Id, EFFECT_1 } })
            && spellInfo->GetEffect(EFFECT_1).IsAura();
    }

    void HandleProc(AuraEffect* aurEff, ProcEventInfo const& eventInfo) const
    {
        if (DamageInfo const* damageInfo = eventInfo.GetDamageInfo())
            aurEff->ChangeAmount(aurEff->GetAmount() + CalculatePct(damageInfo->GetDamage(), GetEffect(EFFECT_1)->GetAmount()));
    }

    void AfterRemove(AuraEffect const* aurEff, AuraEffectHandleModes /*mode*/) const
    {
        int32 amount = aurEff->GetAmount();
        if (!amount || GetTargetApplication()->GetRemoveMode() != AURA_REMOVE_BY_EXPIRE)
            return;

        if (Unit* caster = GetCaster())
            caster->CastSpell(GetTarget(), SPELL_PALADIN_EXECUTION_SENTENCE_DAMAGE, CastSpellExtraArgsInit{
                .TriggerFlags = TRIGGERED_IGNORE_CAST_IN_PROGRESS | TRIGGERED_DONT_REPORT_CAST_ERROR,
                .TriggeringAura = aurEff,
                .SpellValueOverrides = { { SPELLVALUE_BASE_POINT0, amount } }
            });
    }

    void Register() override
    {
        OnEffectProc += AuraEffectProcFn(spell_pal_execution_sentence_aura::HandleProc, EFFECT_0, SPELL_AURA_DUMMY);
        AfterEffectRemove += AuraEffectRemoveFn(spell_pal_execution_sentence_aura::AfterRemove, EFFECT_0, SPELL_AURA_DUMMY, AURA_EFFECT_HANDLE_REAL);
    }
};

// 205191 - Eye for an Eye
class spell_pal_eye_for_an_eye : public AuraScript
{
    bool Validate(SpellInfo const* /*spellInfo*/) override
    {
        return ValidateSpellInfo({ SPELL_PALADIN_EYE_FOR_AN_EYE_TRIGGERED });
    }

    void HandleEffectProc(AuraEffect* /*aurEff*/, ProcEventInfo& eventInfo)
    {
        GetTarget()->CastSpell(eventInfo.GetActor(), SPELL_PALADIN_EYE_FOR_AN_EYE_TRIGGERED, true);
    }

    void Register() override
    {
        OnEffectProc += AuraEffectProcFn(spell_pal_eye_for_an_eye::HandleEffectProc, EFFECT_0, SPELL_AURA_DUMMY);
    }
};

// 383328 - Final Verdict
class spell_pal_final_verdict : public SpellScript
{
    bool Validate(SpellInfo const* /*spellInfo*/) override
    {
        return ValidateSpellInfo({ SPELL_PALADIN_FINAL_VERDICT });
    }

    void HandleDummy(SpellEffIndex /*effIndex*/) const
    {
        if (!roll_chance_i(GetEffectValue()))
            return;

        Unit* caster = GetCaster();
        caster->CastSpell(caster, SPELL_PALADIN_FINAL_VERDICT, CastSpellExtraArgsInit{
            .TriggerFlags = TRIGGERED_IGNORE_CAST_IN_PROGRESS | TRIGGERED_DONT_REPORT_CAST_ERROR,
            .TriggeringSpell = GetSpell()
        });
    }

    void Register() override
    {
        OnEffectHitTarget += SpellEffectFn(spell_pal_final_verdict::HandleDummy, EFFECT_1, SPELL_EFFECT_DUMMY);
    }
};

// 234299 - Fist of Justice
class spell_pal_fist_of_justice : public AuraScript
{
    bool Validate(SpellInfo const* /*spellInfo*/) override
    {
        return ValidateSpellInfo({ SPELL_PALADIN_HAMMER_OF_JUSTICE });
    }

    bool CheckEffectProc(AuraEffect const* /*aurEff*/, ProcEventInfo& eventInfo)
    {
        if (Spell const* procSpell = eventInfo.GetProcSpell())
            return procSpell->HasPowerTypeCost(POWER_HOLY_POWER);

        return false;
    }

    void HandleEffectProc(AuraEffect* aurEff, ProcEventInfo& /*procInfo*/)
    {
        int32 value = aurEff->GetAmount() / 10;

        GetTarget()->GetSpellHistory()->ModifyCooldown(SPELL_PALADIN_HAMMER_OF_JUSTICE, Seconds(-value));
    }

    void Register() override
    {
        DoCheckEffectProc += AuraCheckEffectProcFn(spell_pal_fist_of_justice::CheckEffectProc, EFFECT_0, SPELL_AURA_DUMMY);
        OnEffectProc += AuraEffectProcFn(spell_pal_fist_of_justice::HandleEffectProc, EFFECT_0, SPELL_AURA_DUMMY);
    }
};

// -85043 - Grand Crusader
class spell_pal_grand_crusader : public AuraScript
{
    bool Validate(SpellInfo const* /*spellInfo*/) override
    {
        return ValidateSpellInfo({ SPELL_PALADIN_AVENGERS_SHIELD });
    }

    bool CheckProc(ProcEventInfo& /*eventInfo*/)
    {
        return GetTarget()->GetTypeId() == TYPEID_PLAYER;
    }

    void HandleEffectProc(AuraEffect* /*aurEff*/, ProcEventInfo& /*eventInfo*/)
    {
        GetTarget()->GetSpellHistory()->ResetCooldown(SPELL_PALADIN_AVENGERS_SHIELD, true);
    }

    void Register() override
    {
        DoCheckProc += AuraCheckProcFn(spell_pal_grand_crusader::CheckProc);
        OnEffectProc += AuraEffectProcFn(spell_pal_grand_crusader::HandleEffectProc, EFFECT_0, SPELL_AURA_PROC_TRIGGER_SPELL);
    }
};

// 54968 - Glyph of Holy Light
class spell_pal_glyph_of_holy_light : public SpellScript
{
    void FilterTargets(std::list<WorldObject*>& targets)
    {
        uint32 const maxTargets = GetSpellInfo()->MaxAffectedTargets;

        if (targets.size() > maxTargets)
        {
            targets.sort(Trinity::Predicates::HealthPctOrderPred());
            targets.resize(maxTargets);
        }
    }

    void Register() override
    {
        OnObjectAreaTargetSelect += SpellObjectAreaTargetSelectFn(spell_pal_glyph_of_holy_light::FilterTargets, EFFECT_0, TARGET_UNIT_DEST_AREA_ALLY);
    }
};

// 53595 - Hammer of the Righteous
struct spell_pal_hammer_of_the_righteous : public SpellScript
{
    bool Validate(SpellInfo const* /*spellInfo*/) override
    {
        return ValidateSpellInfo
        ({
            SPELL_PALADIN_CONSECRATION_PROTECTION_AURA,
            SPELL_PALADIN_HAMMER_OF_THE_RIGHTEOUS_AOE
        });
    }

    void HandleAoEHit(SpellEffIndex /*effIndex*/)
    {
        if (GetCaster()->HasAura(SPELL_PALADIN_CONSECRATION_PROTECTION_AURA))
            GetCaster()->CastSpell(GetHitUnit(), SPELL_PALADIN_HAMMER_OF_THE_RIGHTEOUS_AOE);
    }

    void Register() override
    {
        OnEffectHitTarget += SpellEffectFn(spell_pal_hammer_of_the_righteous::HandleAoEHit, EFFECT_0, SPELL_EFFECT_SCHOOL_DAMAGE);
    }
};

// 6940 - Hand of Sacrifice
class spell_pal_hand_of_sacrifice : public AuraScript
{
public:
    spell_pal_hand_of_sacrifice()
    {
        remainingAmount = 0;
    }

private:
    int32 remainingAmount;

    bool Load() override
    {
        if (Unit* caster = GetCaster())
        {
            remainingAmount = caster->GetMaxHealth();
            return true;
        }
        return false;
    }

    void Split(AuraEffect* /*aurEff*/, DamageInfo & /*dmgInfo*/, uint32 & splitAmount)
    {
        remainingAmount -= splitAmount;

        if (remainingAmount <= 0)
        {
            GetTarget()->RemoveAura(SPELL_PALADIN_HAND_OF_SACRIFICE);
        }
    }

    void Register() override
    {
        OnEffectSplit += AuraEffectSplitFn(spell_pal_hand_of_sacrifice::Split, EFFECT_0);
    }
};

// 54149 - Infusion of Light
class spell_pal_infusion_of_light : public AuraScript
{
    static constexpr flag128 HolyLightSpellClassMask = { 0, 0, 0x400 };

    bool Validate(SpellInfo const* /*spellInfo*/) override
    {
        return ValidateSpellInfo({ SPELL_PALADIN_INFUSION_OF_LIGHT_ENERGIZE });
    }

    bool CheckFlashOfLightProc(AuraEffect const* /*aurEff*/, ProcEventInfo& eventInfo)
    {
        return eventInfo.GetProcSpell() && eventInfo.GetProcSpell()->m_appliedMods.find(GetAura()) != eventInfo.GetProcSpell()->m_appliedMods.end();
    }

    bool CheckHolyLightProc(AuraEffect const* /*aurEff*/, ProcEventInfo& eventInfo)
    {
        return eventInfo.GetSpellInfo() && eventInfo.GetSpellInfo()->IsAffected(SPELLFAMILY_PALADIN, HolyLightSpellClassMask);
    }

    void HandleProc(AuraEffect* /*aurEff*/, ProcEventInfo& eventInfo)
    {
        eventInfo.GetActor()->CastSpell(eventInfo.GetActor(), SPELL_PALADIN_INFUSION_OF_LIGHT_ENERGIZE,
            CastSpellExtraArgs(TRIGGERED_FULL_MASK).SetTriggeringSpell(eventInfo.GetProcSpell()));
    }

    void Register() override
    {
        DoCheckEffectProc += AuraCheckEffectProcFn(spell_pal_infusion_of_light::CheckFlashOfLightProc, EFFECT_0, SPELL_AURA_ADD_PCT_MODIFIER);
        DoCheckEffectProc += AuraCheckEffectProcFn(spell_pal_infusion_of_light::CheckFlashOfLightProc, EFFECT_2, SPELL_AURA_ADD_FLAT_MODIFIER);

        DoCheckEffectProc += AuraCheckEffectProcFn(spell_pal_infusion_of_light::CheckHolyLightProc, EFFECT_1, SPELL_AURA_DUMMY);
        OnEffectProc += AuraEffectProcFn(spell_pal_infusion_of_light::HandleProc, EFFECT_1, SPELL_AURA_DUMMY);
    }
};

// 327193 - Moment of Glory
class spell_pal_moment_of_glory : public SpellScript
{
    bool Validate(SpellInfo const* /*spellInfo*/) override
    {
        return ValidateSpellInfo({ SPELL_PALADIN_AVENGERS_SHIELD });
    }

    void HandleOnHit()
    {
        GetCaster()->GetSpellHistory()->ResetCooldown(SPELL_PALADIN_AVENGERS_SHIELD);
    }

    void Register() override
    {
        OnHit += SpellHitFn(spell_pal_moment_of_glory::HandleOnHit);
    }
};

// 20271/275779/275773 - Judgement (Retribution/Protection/Holy)
class spell_pal_judgment : public SpellScript
{
    bool Validate(SpellInfo const* /*spellInfo*/) override
    {
        return ValidateSpellInfo
        ({
            SPELL_PALADIN_JUDGMENT_PROT_RET_R3,
            SPELL_PALADIN_JUDGMENT_GAIN_HOLY_POWER,
            SPELL_PALADIN_JUDGMENT_HOLY_R3,
            SPELL_PALADIN_JUDGMENT_HOLY_R3_DEBUFF
        });
    }

    void HandleOnHit()
    {
        Unit* caster = GetCaster();

        if (caster->HasSpell(SPELL_PALADIN_JUDGMENT_PROT_RET_R3))
            caster->CastSpell(caster, SPELL_PALADIN_JUDGMENT_GAIN_HOLY_POWER, GetSpell());

        if (caster->HasSpell(SPELL_PALADIN_JUDGMENT_HOLY_R3))
            caster->CastSpell(GetHitUnit(), SPELL_PALADIN_JUDGMENT_HOLY_R3_DEBUFF, GetSpell());
    }

    void Register() override
    {
        OnHit += SpellHitFn(spell_pal_judgment::HandleOnHit);
    }
};

// 114165 - Holy Prism
class spell_pal_holy_prism : public SpellScript
{
    bool Validate(SpellInfo const* /*spellInfo*/) override
    {
        return ValidateSpellInfo ({ SPELL_PALADIN_HOLY_PRISM_TARGET_ALLY, SPELL_PALADIN_HOLY_PRISM_TARGET_ENEMY, SPELL_PALADIN_HOLY_PRISM_TARGET_BEAM_VISUAL });
    }

    void HandleDummy(SpellEffIndex /*effIndex*/)
    {
        if (GetCaster()->IsFriendlyTo(GetHitUnit()))
            GetCaster()->CastSpell(GetHitUnit(), SPELL_PALADIN_HOLY_PRISM_TARGET_ALLY, true);
        else
            GetCaster()->CastSpell(GetHitUnit(), SPELL_PALADIN_HOLY_PRISM_TARGET_ENEMY , true);

        GetCaster()->CastSpell(GetHitUnit(), SPELL_PALADIN_HOLY_PRISM_TARGET_BEAM_VISUAL, true);
    }

    void Register() override
    {
        OnEffectHitTarget += SpellEffectFn(spell_pal_holy_prism::HandleDummy, EFFECT_0, SPELL_EFFECT_DUMMY);
    }
};

// 114852 - Holy Prism (Damage)
// 114871 - Holy Prism (Heal)
class spell_pal_holy_prism_selector : public SpellScript
{
    bool Validate(SpellInfo const* /*spellInfo*/) override
    {
        return ValidateSpellInfo ({ SPELL_PALADIN_HOLY_PRISM_TARGET_ALLY, SPELL_PALADIN_HOLY_PRISM_AREA_BEAM_VISUAL });
    }

    void SaveTargetGuid(SpellEffIndex /*effIndex*/)
    {
        _targetGUID = GetHitUnit()->GetGUID();
    }

    void FilterTargets(std::list<WorldObject*>& targets)
    {
        uint8 const maxTargets = 5;

        if (targets.size() > maxTargets)
        {
            if (GetSpellInfo()->Id == SPELL_PALADIN_HOLY_PRISM_TARGET_ALLY)
            {
                targets.sort(Trinity::Predicates::HealthPctOrderPred());
                targets.resize(maxTargets);
            }
            else
                Trinity::Containers::RandomResize(targets, maxTargets);
        }

        _sharedTargets = targets;
    }

    void ShareTargets(std::list<WorldObject*>& targets)
    {
        targets = _sharedTargets;
    }

    void HandleScript(SpellEffIndex /*effIndex*/)
    {
        if (Unit* initialTarget = ObjectAccessor::GetUnit(*GetCaster(), _targetGUID))
            initialTarget->CastSpell(GetHitUnit(), SPELL_PALADIN_HOLY_PRISM_AREA_BEAM_VISUAL, true);
    }

    void Register() override
    {
        if (m_scriptSpellId == SPELL_PALADIN_HOLY_PRISM_TARGET_ENEMY)
            OnObjectAreaTargetSelect += SpellObjectAreaTargetSelectFn(spell_pal_holy_prism_selector::FilterTargets, EFFECT_1, TARGET_UNIT_DEST_AREA_ALLY);
        else if (m_scriptSpellId == SPELL_PALADIN_HOLY_PRISM_TARGET_ALLY)
            OnObjectAreaTargetSelect += SpellObjectAreaTargetSelectFn(spell_pal_holy_prism_selector::FilterTargets, EFFECT_1, TARGET_UNIT_DEST_AREA_ENEMY);

        OnObjectAreaTargetSelect += SpellObjectAreaTargetSelectFn(spell_pal_holy_prism_selector::ShareTargets, EFFECT_2, TARGET_UNIT_DEST_AREA_ENTRY);

        OnEffectHitTarget += SpellEffectFn(spell_pal_holy_prism_selector::SaveTargetGuid, EFFECT_0, SPELL_EFFECT_ANY);
        OnEffectHitTarget += SpellEffectFn(spell_pal_holy_prism_selector::HandleScript, EFFECT_2, SPELL_EFFECT_SCRIPT_EFFECT);
    }

private:
    std::list<WorldObject*> _sharedTargets;
    ObjectGuid _targetGUID;
};

// 20473 - Holy Shock
class spell_pal_holy_shock : public SpellScript
{
    bool Validate(SpellInfo const* /*spellInfo*/) override
    {
        return ValidateSpellInfo
        ({
            SPELL_PALADIN_HOLY_SHOCK,
            SPELL_PALADIN_HOLY_SHOCK_HEALING,
            SPELL_PALADIN_HOLY_SHOCK_DAMAGE
        });
    }

    SpellCastResult CheckCast()
    {
        Unit* caster = GetCaster();

        if (Unit* target = GetExplTargetUnit())
        {
            if (!caster->IsFriendlyTo(target))
            {
                if (!caster->IsValidAttackTarget(target))
                    return SPELL_FAILED_BAD_TARGETS;

                if (!caster->isInFront(target))
                    return SPELL_FAILED_UNIT_NOT_INFRONT;
            }
        }
        else
            return SPELL_FAILED_BAD_TARGETS;

        return SPELL_CAST_OK;
    }

    void HandleDummy(SpellEffIndex /*effIndex*/)
    {
        Unit* caster = GetCaster();

        if (Unit* unitTarget = GetHitUnit())
        {
            if (caster->IsFriendlyTo(unitTarget))
                caster->CastSpell(unitTarget, SPELL_PALADIN_HOLY_SHOCK_HEALING, GetSpell());
            else
                caster->CastSpell(unitTarget, SPELL_PALADIN_HOLY_SHOCK_DAMAGE, GetSpell());
        }
    }

    void Register() override
    {
        OnCheckCast += SpellCheckCastFn(spell_pal_holy_shock::CheckCast);
        OnEffectHitTarget += SpellEffectFn(spell_pal_holy_shock::HandleDummy, EFFECT_0, SPELL_EFFECT_DUMMY);
    }
};

// 25912 - Holy Shock
class spell_pal_holy_shock_damage_visual : public SpellScript
{
    bool Validate(SpellInfo const*) override
    {
        return sSpellVisualStore.HasRecord(PALADIN_VISUAL_SPELL_HOLY_SHOCK_DAMAGE)
            && sSpellVisualStore.HasRecord(PALADIN_VISUAL_SPELL_HOLY_SHOCK_DAMAGE_CRIT);
    }

    void PlayVisual()
    {
        GetCaster()->SendPlaySpellVisual(GetHitUnit(), IsHitCrit() ? PALADIN_VISUAL_SPELL_HOLY_SHOCK_DAMAGE_CRIT : PALADIN_VISUAL_SPELL_HOLY_SHOCK_DAMAGE, 0, 0, 0.0f, false);
    }

    void Register() override
    {
        AfterHit += SpellHitFn(spell_pal_holy_shock_damage_visual::PlayVisual);
    }
};

// 25914 - Holy Shock
class spell_pal_holy_shock_heal_visual : public SpellScript
{
    bool Validate(SpellInfo const*) override
    {
        return sSpellVisualStore.HasRecord(PALADIN_VISUAL_SPELL_HOLY_SHOCK_HEAL)
            && sSpellVisualStore.HasRecord(PALADIN_VISUAL_SPELL_HOLY_SHOCK_HEAL_CRIT);
    }

    void PlayVisual()
    {
        GetCaster()->SendPlaySpellVisual(GetHitUnit(), IsHitCrit() ? PALADIN_VISUAL_SPELL_HOLY_SHOCK_HEAL_CRIT : PALADIN_VISUAL_SPELL_HOLY_SHOCK_HEAL, 0, 0, 0.0f, false);
    }

    void Register() override
    {
        AfterHit += SpellHitFn(spell_pal_holy_shock_heal_visual::PlayVisual);
    }
};

// 37705 - Healing Discount
class spell_pal_item_healing_discount : public AuraScript
{
    bool Validate(SpellInfo const* /*spellInfo*/) override
    {
        return ValidateSpellInfo({ SPELL_PALADIN_ITEM_HEALING_TRANCE });
    }

    void HandleProc(AuraEffect* aurEff, ProcEventInfo& /*eventInfo*/)
    {
        PreventDefaultAction();
        GetTarget()->CastSpell(GetTarget(), SPELL_PALADIN_ITEM_HEALING_TRANCE, aurEff);
    }

    void Register() override
    {
        OnEffectProc += AuraEffectProcFn(spell_pal_item_healing_discount::HandleProc, EFFECT_0, SPELL_AURA_PROC_TRIGGER_SPELL);
    }
};

// 40470 - Paladin Tier 6 Trinket
class spell_pal_item_t6_trinket : public AuraScript
{
    bool Validate(SpellInfo const* /*spellInfo*/) override
    {
        return ValidateSpellInfo(
        {
            SPELL_PALADIN_ENDURING_LIGHT,
            SPELL_PALADIN_ENDURING_JUDGEMENT
        });
    }

    void HandleProc(AuraEffect* aurEff, ProcEventInfo& eventInfo)
    {
        PreventDefaultAction();
        SpellInfo const* spellInfo = eventInfo.GetSpellInfo();
        if (!spellInfo)
            return;

        uint32 spellId;
        int32 chance;

        // Holy Light & Flash of Light
        if (spellInfo->SpellFamilyFlags[0] & 0xC0000000)
        {
            spellId = SPELL_PALADIN_ENDURING_LIGHT;
            chance = 15;
        }
        // Judgements
        else if (spellInfo->SpellFamilyFlags[0] & 0x00800000)
        {
            spellId = SPELL_PALADIN_ENDURING_JUDGEMENT;
            chance = 50;
        }
        else
            return;

        if (roll_chance_i(chance))
            eventInfo.GetActor()->CastSpell(eventInfo.GetProcTarget(), spellId, aurEff);
    }

    void Register() override
    {
        OnEffectProc += AuraEffectProcFn(spell_pal_item_t6_trinket::HandleProc, EFFECT_0, SPELL_AURA_DUMMY);
    }
};

// 633 - Lay on Hands
class spell_pal_lay_on_hands : public SpellScript
{
    bool Validate(SpellInfo const* spellInfo) override
    {
        return ValidateSpellInfo(
        {
            SPELL_PALADIN_FORBEARANCE,
            // uncomment when we have serverside only spells
            //SPELL_PALADIN_IMMUNE_SHIELD_MARKER
        }) && spellInfo->ExcludeTargetAuraSpell == SPELL_PALADIN_IMMUNE_SHIELD_MARKER;
    }

    SpellCastResult CheckForbearance()
    {
        Unit* target = GetExplTargetUnit();
        if (!target || target->HasAura(SPELL_PALADIN_FORBEARANCE))
            return SPELL_FAILED_TARGET_AURASTATE;

        return SPELL_CAST_OK;
    }

    void TriggerForbearance()
    {
        if (Unit* target = GetHitUnit())
        {
            GetCaster()->CastSpell(target, SPELL_PALADIN_FORBEARANCE, true);
            GetCaster()->CastSpell(target, SPELL_PALADIN_IMMUNE_SHIELD_MARKER, true);
        }
    }

    void Register() override
    {
        OnCheckCast += SpellCheckCastFn(spell_pal_lay_on_hands::CheckForbearance);
        AfterHit += SpellHitFn(spell_pal_lay_on_hands::TriggerForbearance);
    }
};

// 53651 - Light's Beacon - Beacon of Light
class spell_pal_light_s_beacon : public AuraScript
{
    bool Validate(SpellInfo const* /*spellInfo*/) override
    {
        return ValidateSpellInfo({ SPELL_PALADIN_BEACON_OF_LIGHT, SPELL_PALADIN_BEACON_OF_LIGHT_HEAL });
    }

    bool CheckProc(ProcEventInfo& eventInfo)
    {
        if (!eventInfo.GetActionTarget())
            return false;
        if (eventInfo.GetActionTarget()->HasAura(SPELL_PALADIN_BEACON_OF_LIGHT, eventInfo.GetActor()->GetGUID()))
            return false;
        return true;
    }

    void HandleProc(AuraEffect* aurEff, ProcEventInfo& eventInfo)
    {
        PreventDefaultAction();

        HealInfo* healInfo = eventInfo.GetHealInfo();
        if (!healInfo || !healInfo->GetHeal())
            return;

        uint32 heal = CalculatePct(healInfo->GetHeal(), aurEff->GetAmount());

        Unit::AuraList const& auras = GetCaster()->GetSingleCastAuras();
        for (Unit::AuraList::const_iterator itr = auras.begin(); itr != auras.end(); ++itr)
        {
            if ((*itr)->GetId() == SPELL_PALADIN_BEACON_OF_LIGHT)
            {
                std::vector<AuraApplication*> applications;
                (*itr)->GetApplicationVector(applications);
                if (!applications.empty())
                {
                    CastSpellExtraArgs args(aurEff);
                    args.AddSpellMod(SPELLVALUE_BASE_POINT0, heal);
                    eventInfo.GetActor()->CastSpell(applications.front()->GetTarget(), SPELL_PALADIN_BEACON_OF_LIGHT_HEAL, args);
                }
                return;
            }
        }
    }

    void Register() override
    {
        DoCheckProc += AuraCheckProcFn(spell_pal_light_s_beacon::CheckProc);
        OnEffectProc += AuraEffectProcFn(spell_pal_light_s_beacon::HandleProc, EFFECT_0, SPELL_AURA_DUMMY);
    }
};

// 122773 - Light's Hammer
class spell_pal_light_hammer_init_summon : public SpellScript
{
    bool Validate(SpellInfo const* /*spellInfo*/) override
    {
        return ValidateSpellInfo
        ({
            SPELL_PALADIN_LIGHT_HAMMER_COSMETIC,
            SPELL_PALADIN_LIGHT_HAMMER_PERIODIC
        });
    }

    void InitSummon()
    {
         for (SpellLogEffectGenericVictimParams const& summonedObject : GetSpell()->GetExecuteLogEffectTargets(SPELL_EFFECT_SUMMON, &SpellLogEffect::GenericVictimTargets))
         {
             if (Unit* hammer = ObjectAccessor::GetUnit(*GetCaster(), summonedObject.Victim))
             {
                 hammer->CastSpell(hammer, SPELL_PALADIN_LIGHT_HAMMER_COSMETIC,
                     CastSpellExtraArgs(TRIGGERED_IGNORE_CAST_IN_PROGRESS).SetTriggeringSpell(GetSpell()));
                 hammer->CastSpell(hammer, SPELL_PALADIN_LIGHT_HAMMER_PERIODIC,
                     CastSpellExtraArgs(TRIGGERED_IGNORE_CAST_IN_PROGRESS).SetTriggeringSpell(GetSpell()));
             }
         }
    }

    void Register() override
    {
        AfterCast += SpellCastFn(spell_pal_light_hammer_init_summon::InitSummon);
    }
};

// 114918 - Light's Hammer (Periodic)
class spell_pal_light_hammer_periodic : public AuraScript
{
    bool Validate(SpellInfo const* /*spellInfo*/) override
    {
        return ValidateSpellInfo
        ({
            SPELL_PALADIN_LIGHT_HAMMER_HEALING,
            SPELL_PALADIN_LIGHT_HAMMER_DAMAGE
        });
    }

    void HandleEffectPeriodic(AuraEffect const* /*aurEff*/)
    {
        Unit* lightHammer = GetTarget();
        if (Unit* originalCaster = lightHammer->GetOwner())
        {
            originalCaster->CastSpell(lightHammer->GetPosition(), SPELL_PALADIN_LIGHT_HAMMER_DAMAGE, TRIGGERED_IGNORE_CAST_IN_PROGRESS);
            originalCaster->CastSpell(lightHammer->GetPosition(), SPELL_PALADIN_LIGHT_HAMMER_HEALING, TRIGGERED_IGNORE_CAST_IN_PROGRESS);
        }
    }

    void Register() override
    {
        OnEffectPeriodic += AuraEffectPeriodicFn(spell_pal_light_hammer_periodic::HandleEffectPeriodic, EFFECT_0, SPELL_AURA_PERIODIC_DUMMY);
    }
};

// 204074 - Righteous Protector
class spell_pal_righteous_protector : public AuraScript
{
    bool Validate(SpellInfo const* /*spellInfo*/) override
    {
        return ValidateSpellInfo({ SPELL_PALADIN_AVENGING_WRATH, SPELL_PALADIN_GUARDIAN_OF_ANCIENT_KINGS });
    }

    bool CheckEffectProc(AuraEffect const* /*aurEff*/, ProcEventInfo& eventInfo)
    {
        if (SpellInfo const* procSpell = eventInfo.GetSpellInfo())
            _baseHolyPowerCost = procSpell->CalcPowerCost(POWER_HOLY_POWER, false, eventInfo.GetActor(), eventInfo.GetSchoolMask());
        else
            _baseHolyPowerCost.reset();

        return _baseHolyPowerCost.has_value();
    }

    void HandleEffectProc(AuraEffect* aurEff, ProcEventInfo& /*eventInfo*/)
    {
        int32 value = aurEff->GetAmount() * 100 * _baseHolyPowerCost->Amount;

        GetTarget()->GetSpellHistory()->ModifyCooldown(SPELL_PALADIN_AVENGING_WRATH, Milliseconds(-value));
        GetTarget()->GetSpellHistory()->ModifyCooldown(SPELL_PALADIN_GUARDIAN_OF_ANCIENT_KINGS, Milliseconds(-value));
    }

    void Register() override
    {
        DoCheckEffectProc += AuraCheckEffectProcFn(spell_pal_righteous_protector::CheckEffectProc, EFFECT_0, SPELL_AURA_DUMMY);
        OnEffectProc += AuraEffectProcFn(spell_pal_righteous_protector::HandleEffectProc, EFFECT_0, SPELL_AURA_DUMMY);
    }

    Optional<SpellPowerCost> _baseHolyPowerCost;
};

// 267610 - Righteous Verdict
class spell_pal_righteous_verdict : public AuraScript
{
    bool Validate(SpellInfo const* /*spellEntry*/) override
    {
        return ValidateSpellInfo({ SPELL_PALADIN_RIGHTEOUS_VERDICT_AURA });
    }

    void HandleEffectProc(AuraEffect* /*aurEff*/, ProcEventInfo& procInfo)
    {
        procInfo.GetActor()->CastSpell(procInfo.GetActor(), SPELL_PALADIN_RIGHTEOUS_VERDICT_AURA, true);
    }

    void Register() override
    {
        OnEffectProc += AuraEffectProcFn(spell_pal_righteous_verdict::HandleEffectProc, EFFECT_0, SPELL_AURA_DUMMY);
    }
};

// 85804 - Selfless Healer
class spell_pal_selfless_healer : public AuraScript
{
    bool CheckEffectProc(AuraEffect const* /*aurEff*/, ProcEventInfo& eventInfo)
    {
        if (Spell const* procSpell = eventInfo.GetProcSpell())
            return procSpell->HasPowerTypeCost(POWER_HOLY_POWER);

        return false;
    }

    void Register() override
    {
        DoCheckEffectProc += AuraCheckEffectProcFn(spell_pal_selfless_healer::CheckEffectProc, EFFECT_0, SPELL_AURA_PROC_TRIGGER_SPELL);
    }
};

// 53600 - Shield of the Righteous
class spell_pal_shield_of_the_righteous : public SpellScript
{
    bool Validate(SpellInfo const* /*spellInfo*/) override
    {
        return ValidateSpellInfo({ SPELL_PALADIN_SHIELD_OF_THE_RIGHTEOUS_ARMOR });
    }

    void HandleArmor()
    {
        GetCaster()->CastSpell(GetCaster(), SPELL_PALADIN_SHIELD_OF_THE_RIGHTEOUS_ARMOR, true);
    }

    void Register() override
    {
        AfterCast += SpellCastFn(spell_pal_shield_of_the_righteous::HandleArmor);
    }
};

// 184662 - Shield of Vengeance
class spell_pal_shield_of_vengeance : public AuraScript
{
    bool Validate(SpellInfo const* spellInfo) override
    {
        return ValidateSpellInfo({ SPELL_PALADIN_SHIELD_OF_VENGEANCE_DAMAGE }) && ValidateSpellEffect({ { spellInfo->Id, EFFECT_1 } });
    }

    void CalculateAmount(AuraEffect const* /*aurEff*/, int32& amount, bool& /*canBeRecalculated*/)
    {
        amount = CalculatePct(GetUnitOwner()->GetMaxHealth(), GetEffectInfo(EFFECT_1).CalcValue());
        if (Player const* player = GetUnitOwner()->ToPlayer())
            AddPct(amount, player->GetRatingBonusValue(CR_VERSATILITY_DAMAGE_DONE) + player->GetTotalAuraModifier(SPELL_AURA_MOD_VERSATILITY));

        _initialAmount = amount;
    }

    void HandleRemove(AuraEffect const* aurEff, AuraEffectHandleModes /*mode*/)
    {
        GetTarget()->CastSpell(GetTarget(), SPELL_PALADIN_SHIELD_OF_VENGEANCE_DAMAGE,
            CastSpellExtraArgs(TRIGGERED_FULL_MASK).AddSpellMod(SPELLVALUE_BASE_POINT0, _initialAmount - aurEff->GetAmount()));
    }

    void Register() override
    {
        DoEffectCalcAmount += AuraEffectCalcAmountFn(spell_pal_shield_of_vengeance::CalculateAmount, EFFECT_0, SPELL_AURA_SCHOOL_ABSORB);
        OnEffectRemove += AuraEffectApplyFn(spell_pal_shield_of_vengeance::HandleRemove, EFFECT_0, SPELL_AURA_SCHOOL_ABSORB, AURA_EFFECT_HANDLE_REAL);
    }

    int32 _initialAmount = 0;
};

// 469304 - Steed of Liberty
class spell_pal_steed_of_liberty : public AuraScript
{
    bool Validate(SpellInfo const* /*spellInfo*/) override
    {
        return ValidateSpellInfo({ SPELL_BLESSING_OF_FREEDOM });
    }

    void HandleProc(AuraEffect const* aurEff, ProcEventInfo& /*eventInfo*/) const
    {
        Unit* target = GetTarget();
        CastSpellExtraArgs args(TRIGGERED_IGNORE_CAST_IN_PROGRESS | TRIGGERED_DONT_REPORT_CAST_ERROR);
        args.SetTriggeringAura(aurEff);
        args.AddSpellMod(SPELLVALUE_DURATION, Milliseconds(aurEff->GetAmount()).count());

        target->CastSpell(target, SPELL_BLESSING_OF_FREEDOM, args);
    }

    void Register() override
    {
        OnEffectProc += AuraEffectProcFn(spell_pal_steed_of_liberty::HandleProc, EFFECT_0, SPELL_AURA_DUMMY);
    }
};

// 85256 - Templar's Verdict
class spell_pal_templar_s_verdict : public SpellScript
{
    bool Validate(SpellInfo const* /*spellEntry*/) override
    {
        return ValidateSpellInfo({ SPELL_PALADIN_TEMPLAR_VERDICT_DAMAGE });
    }

    void HandleHitTarget(SpellEffIndex /*effIndex*/)
    {
        GetCaster()->CastSpell(GetHitUnit(), SPELL_PALADIN_TEMPLAR_VERDICT_DAMAGE, true);
    }

    void Register() override
    {
        OnEffectHitTarget += SpellEffectFn(spell_pal_templar_s_verdict::HandleHitTarget, EFFECT_0, SPELL_EFFECT_DUMMY);
    }
};

// 28789 - Holy Power
class spell_pal_t3_6p_bonus : public AuraScript
{
    bool Validate(SpellInfo const* /*spellInfo*/) override
    {
        return ValidateSpellInfo(
        {
            SPELL_PALADIN_HOLY_POWER_ARMOR,
            SPELL_PALADIN_HOLY_POWER_ATTACK_POWER,
            SPELL_PALADIN_HOLY_POWER_SPELL_POWER,
            SPELL_PALADIN_HOLY_POWER_MP5
        });
    }

    void HandleProc(AuraEffect* aurEff, ProcEventInfo& eventInfo)
    {
        PreventDefaultAction();

        uint32 spellId;
        Unit* caster = eventInfo.GetActor();
        Unit* target = eventInfo.GetProcTarget();

        switch (target->GetClass())
        {
            case CLASS_PALADIN:
            case CLASS_PRIEST:
            case CLASS_SHAMAN:
            case CLASS_DRUID:
                spellId = SPELL_PALADIN_HOLY_POWER_MP5;
                break;
            case CLASS_MAGE:
            case CLASS_WARLOCK:
                spellId = SPELL_PALADIN_HOLY_POWER_SPELL_POWER;
                break;
            case CLASS_HUNTER:
            case CLASS_ROGUE:
                spellId = SPELL_PALADIN_HOLY_POWER_ATTACK_POWER;
                break;
            case CLASS_WARRIOR:
                spellId = SPELL_PALADIN_HOLY_POWER_ARMOR;
                break;
            default:
                return;
        }

        caster->CastSpell(target, spellId, aurEff);
    }

    void Register() override
    {
        OnEffectProc += AuraEffectProcFn(spell_pal_t3_6p_bonus::HandleProc, EFFECT_0, SPELL_AURA_DUMMY);
    }
};

// 64890 - Item - Paladin T8 Holy 2P Bonus
class spell_pal_t8_2p_bonus : public AuraScript
{
    bool Validate(SpellInfo const* /*spellInfo*/) override
    {
        return ValidateSpellInfo({ SPELL_PALADIN_HOLY_MENDING });
    }

    void HandleProc(AuraEffect* aurEff, ProcEventInfo& eventInfo)
    {
        PreventDefaultAction();

        HealInfo* healInfo = eventInfo.GetHealInfo();
        if (!healInfo || !healInfo->GetHeal())
            return;

        Unit* caster = eventInfo.GetActor();
        Unit* target = eventInfo.GetProcTarget();

        SpellInfo const* spellInfo = sSpellMgr->AssertSpellInfo(SPELL_PALADIN_HOLY_MENDING, GetCastDifficulty());
        int32 amount = CalculatePct(static_cast<int32>(healInfo->GetHeal()), aurEff->GetAmount());

        ASSERT(spellInfo->GetMaxTicks() > 0);
        amount /= spellInfo->GetMaxTicks();

        CastSpellExtraArgs args(aurEff);
        args.AddSpellBP0(amount);
        caster->CastSpell(target, SPELL_PALADIN_HOLY_MENDING, args);
    }

    void Register() override
    {
        OnEffectProc += AuraEffectProcFn(spell_pal_t8_2p_bonus::HandleProc, EFFECT_0, SPELL_AURA_DUMMY);
    }
};

// 405547 - Paladin Protection 10.1 Class Set 2pc
class spell_pal_t30_2p_protection_bonus : public AuraScript
{
    bool Validate(SpellInfo const* /*spellInfo*/) override
    {
        return ValidateSpellInfo({ SPELL_PALADIN_T30_2P_HEARTFIRE_DAMAGE });
    }

    void HandleProc(AuraEffect* aurEff, ProcEventInfo& procInfo)
    {
        PreventDefaultAction();

        Unit* caster = procInfo.GetActor();
        uint32 ticks = sSpellMgr->AssertSpellInfo(SPELL_PALADIN_T30_2P_HEARTFIRE_DAMAGE, DIFFICULTY_NONE)->GetMaxTicks();
        uint32 damage = CalculatePct(procInfo.GetDamageInfo()->GetOriginalDamage(), aurEff->GetAmount()) / ticks;

        caster->CastSpell(procInfo.GetActionTarget(), SPELL_PALADIN_T30_2P_HEARTFIRE_DAMAGE, CastSpellExtraArgs(aurEff)
            .SetTriggeringSpell(procInfo.GetProcSpell())
            .AddSpellMod(SPELLVALUE_BASE_POINT0, damage));
    }

    void Register() override
    {
        OnEffectProc += AuraEffectProcFn(spell_pal_t30_2p_protection_bonus::HandleProc, EFFECT_1, SPELL_AURA_DUMMY);
    }
};

// 408461 - Heartfire
class spell_pal_t30_2p_protection_bonus_heal : public AuraScript
{
    bool Validate(SpellInfo const* /*spellInfo*/) override
    {
        return ValidateSpellInfo({ SPELL_PALADIN_T30_2P_HEARTFIRE_HEAL });
    }

    bool CheckProc(AuraEffect const* /*aurEff*/, ProcEventInfo& procInfo)
    {
        return procInfo.GetDamageInfo() && procInfo.GetSpellInfo() && procInfo.GetSpellInfo()->HasLabel(SPELL_LABEL_PALADIN_T30_2P_HEARTFIRE);
    }

    void HandleProc(AuraEffect* aurEff, ProcEventInfo& procInfo)
    {
        GetTarget()->CastSpell(GetTarget(), SPELL_PALADIN_T30_2P_HEARTFIRE_HEAL, CastSpellExtraArgs(aurEff)
            .SetTriggeringSpell(procInfo.GetProcSpell())
            .AddSpellMod(SPELLVALUE_BASE_POINT0, procInfo.GetDamageInfo()->GetOriginalDamage()));
    }

    void Register() override
    {
        DoCheckEffectProc += AuraCheckEffectProcFn(spell_pal_t30_2p_protection_bonus_heal::CheckProc, EFFECT_0, SPELL_AURA_DUMMY);
        OnEffectProc += AuraEffectProcFn(spell_pal_t30_2p_protection_bonus_heal::HandleProc, EFFECT_0, SPELL_AURA_DUMMY);
    }
};

// 255937 - Wake of Ashes
class spell_pal_wake_of_ashes : public SpellScript
{
    bool Validate(SpellInfo const* /*spellEntry*/) override
    {
        return ValidateSpellInfo({ SPELL_PALADIN_WAKE_OF_ASHES_STUN });
    }

    void HandleHitTarget(SpellEffIndex /*effIndex*/) const
    {
        Unit* target = GetHitUnit();

        if (target->GetCreatureType() == CREATURE_TYPE_DEMON || target->GetCreatureType() == CREATURE_TYPE_UNDEAD)
            GetCaster()->CastSpell(target, SPELL_PALADIN_WAKE_OF_ASHES_STUN, CastSpellExtraArgsInit{
                .TriggerFlags = TRIGGERED_IGNORE_CAST_IN_PROGRESS | TRIGGERED_DONT_REPORT_CAST_ERROR,
                .TriggeringSpell = GetSpell()
            });
    }

    void Register() override
    {
        OnEffectHitTarget += SpellEffectFn(spell_pal_wake_of_ashes::HandleHitTarget, EFFECT_0, SPELL_EFFECT_SCHOOL_DAMAGE);
    }
};

// 269569 - Zeal
class spell_pal_zeal : public AuraScript
{
    bool Validate(SpellInfo const* /*spellInfo*/) override
    {
        return ValidateSpellInfo({ SPELL_PALADIN_ZEAL_AURA });
    }

    void HandleEffectProc(AuraEffect* aurEff, ProcEventInfo& /*procInfo*/)
    {
        Unit* target = GetTarget();
        target->CastSpell(target, SPELL_PALADIN_ZEAL_AURA, CastSpellExtraArgs(TRIGGERED_FULL_MASK).AddSpellMod(SPELLVALUE_AURA_STACK, aurEff->GetAmount()));

        PreventDefaultAction();
    }

    void Register() override
    {
        OnEffectProc += AuraEffectProcFn(spell_pal_zeal::HandleEffectProc, EFFECT_0, SPELL_AURA_PROC_TRIGGER_SPELL);
    }
};

void AddSC_paladin_spell_scripts()
{
    RegisterSpellScript(spell_pal_ardent_defender);
    RegisterSpellScript(spell_pal_art_of_war);
    RegisterAreaTriggerAI(areatrigger_pal_ashen_hallow);
    RegisterSpellScript(spell_pal_awakening);
    RegisterSpellScript(spell_pal_blade_of_vengeance);
    RegisterSpellScript(spell_pal_blade_of_vengeance_aoe_target_selector);
    RegisterSpellScript(spell_pal_blessing_of_protection);
    RegisterSpellScript(spell_pal_blinding_light);
    RegisterSpellScript(spell_pal_crusader_might);
    RegisterSpellScript(spell_pal_crusading_strikes);
    RegisterSpellScript(spell_pal_consecration);
    RegisterAreaTriggerAI(areatrigger_pal_consecration);
    RegisterSpellScript(spell_pal_divine_purpose);
    RegisterSpellScript(spell_pal_divine_shield);
    RegisterSpellScript(spell_pal_divine_steed);
    RegisterSpellScript(spell_pal_divine_storm);
    RegisterSpellAndAuraScriptPair(spell_pal_execution_sentence, spell_pal_execution_sentence_aura);
    RegisterSpellScript(spell_pal_eye_for_an_eye);
    RegisterSpellScript(spell_pal_final_verdict);
    RegisterSpellScript(spell_pal_fist_of_justice);
    RegisterSpellScript(spell_pal_glyph_of_holy_light);
    RegisterSpellScript(spell_pal_grand_crusader);
    RegisterSpellScript(spell_pal_hammer_of_the_righteous);
    RegisterSpellScript(spell_pal_hand_of_sacrifice);
    RegisterSpellScript(spell_pal_infusion_of_light);
    RegisterSpellScript(spell_pal_moment_of_glory);
    RegisterSpellScript(spell_pal_judgment);
    RegisterSpellScript(spell_pal_holy_prism);
    RegisterSpellScript(spell_pal_holy_prism_selector);
    RegisterSpellScript(spell_pal_holy_shock);
    RegisterSpellScript(spell_pal_holy_shock_damage_visual);
    RegisterSpellScript(spell_pal_holy_shock_heal_visual);
    RegisterSpellScript(spell_pal_item_healing_discount);
    RegisterSpellScript(spell_pal_item_t6_trinket);
    RegisterSpellScript(spell_pal_lay_on_hands);
    RegisterSpellScript(spell_pal_light_s_beacon);
    RegisterSpellScript(spell_pal_light_hammer_init_summon);
    RegisterSpellScript(spell_pal_light_hammer_periodic);
    RegisterSpellScript(spell_pal_righteous_protector);
    RegisterSpellScript(spell_pal_righteous_verdict);
    RegisterSpellScript(spell_pal_selfless_healer);
    RegisterSpellScript(spell_pal_shield_of_the_righteous);
    RegisterSpellScript(spell_pal_shield_of_vengeance);
    RegisterSpellScript(spell_pal_steed_of_liberty);
    RegisterSpellScript(spell_pal_templar_s_verdict);
    RegisterSpellScript(spell_pal_t3_6p_bonus);
    RegisterSpellScript(spell_pal_t8_2p_bonus);
    RegisterSpellScript(spell_pal_t30_2p_protection_bonus);
    RegisterSpellScript(spell_pal_t30_2p_protection_bonus_heal);
    RegisterSpellScript(spell_pal_wake_of_ashes);
    RegisterSpellScript(spell_pal_zeal);
}<|MERGE_RESOLUTION|>--- conflicted
+++ resolved
@@ -46,11 +46,8 @@
     SPELL_PALADIN_BEACON_OF_LIGHT                = 53563,
     SPELL_PALADIN_BEACON_OF_LIGHT_HEAL           = 53652,
     SPELL_PALADIN_BLADE_OF_JUSTICE               = 184575,
-<<<<<<< HEAD
-    SPELL_BLESSING_OF_FREEDOM                    = 1044,
-=======
     SPELL_PALADIN_BLADE_OF_VENGEANCE             = 403826,
->>>>>>> 3c9c0456
+    SPELL_PALADIN_BLESSING_OF_FREEDOM            = 1044,
     SPELL_PALADIN_BLINDING_LIGHT_EFFECT          = 105421,
     SPELL_PALADIN_CONCENTRACTION_AURA            = 19746,
     SPELL_PALADIN_CONSECRATED_GROUND_PASSIVE     = 204054,
@@ -1520,7 +1517,7 @@
 {
     bool Validate(SpellInfo const* /*spellInfo*/) override
     {
-        return ValidateSpellInfo({ SPELL_BLESSING_OF_FREEDOM });
+        return ValidateSpellInfo({ SPELL_PALADIN_BLESSING_OF_FREEDOM });
     }
 
     void HandleProc(AuraEffect const* aurEff, ProcEventInfo& /*eventInfo*/) const
@@ -1530,7 +1527,7 @@
         args.SetTriggeringAura(aurEff);
         args.AddSpellMod(SPELLVALUE_DURATION, Milliseconds(aurEff->GetAmount()).count());
 
-        target->CastSpell(target, SPELL_BLESSING_OF_FREEDOM, args);
+        target->CastSpell(target, SPELL_PALADIN_BLESSING_OF_FREEDOM, args);
     }
 
     void Register() override
