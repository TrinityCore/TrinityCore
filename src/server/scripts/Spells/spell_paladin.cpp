--- conflicted
+++ resolved
@@ -965,28 +965,13 @@
 void AddSC_paladin_spell_scripts()
 {
     //new spell_pal_ardent_defender();
-<<<<<<< HEAD
-    new spell_pal_aura_mastery();
-    new spell_pal_aura_mastery_immune();
-    new spell_pal_avenging_wrath();
     RegisterSpellScript(spell_pal_blessing_of_faith);
     RegisterSpellScript(spell_pal_blessing_of_protection);
     RegisterSpellScript(spell_pal_blinding_light);
     RegisterSpellScript(spell_pal_divine_shield);
     RegisterSpellScript(spell_pal_divine_steed);
     RegisterSpellScript(spell_pal_divine_storm);
-    new spell_pal_exorcism_and_holy_wrath_damage();
-    new spell_pal_eye_for_an_eye();
     RegisterSpellScript(spell_pal_glyph_of_holy_light);
-=======
-    new spell_pal_blessing_of_faith();
-    RegisterSpellScript(spell_pal_blessing_of_protection);
-    RegisterSpellScript(spell_pal_blinding_light);
-    RegisterSpellScript(spell_pal_divine_shield);
-    new spell_pal_divine_steed();
-    new spell_pal_divine_storm();
-    new spell_pal_glyph_of_holy_light();
->>>>>>> ed2a0b61
     new spell_pal_grand_crusader();
     new spell_pal_hand_of_sacrifice();
     RegisterSpellScript(spell_pal_holy_shock);
@@ -995,15 +980,7 @@
     new spell_pal_judgement();
     RegisterSpellScript(spell_pal_lay_on_hands);
     new spell_pal_light_s_beacon();
-<<<<<<< HEAD
-    new spell_pal_righteous_defense();
-    new spell_pal_sacred_shield();
-    new spell_pal_shield_of_the_righteous();
     RegisterSpellScript(spell_pal_templar_s_verdict);
-    new spell_pal_seal_of_righteousness();
-=======
-    new spell_pal_templar_s_verdict();
->>>>>>> ed2a0b61
     new spell_pal_t3_6p_bonus();
     new spell_pal_t8_2p_bonus();
 }