/*
 * This file is part of the TrinityCore Project. See AUTHORS file for Copyright information
 *
 * This program is free software; you can redistribute it and/or modify it
 * under the terms of the GNU General Public License as published by the
 * Free Software Foundation; either version 2 of the License, or (at your
 * option) any later version.
 *
 * This program is distributed in the hope that it will be useful, but WITHOUT
 * ANY WARRANTY; without even the implied warranty of MERCHANTABILITY or
 * FITNESS FOR A PARTICULAR PURPOSE. See the GNU General Public License for
 * more details.
 *
 * You should have received a copy of the GNU General Public License along
 * with this program. If not, see <http://www.gnu.org/licenses/>.
 */

/*
 * Scripts for spells with SPELLFAMILY_PALADIN and SPELLFAMILY_GENERIC spells used by paladin players.
 * Ordered alphabetically using scriptname.
 * Scriptnames of files in this file should be prefixed with "spell_pal_".
 */

#include "ScriptMgr.h"
<<<<<<< HEAD
#include "Containers.h"
#include "GameTime.h"
=======
>>>>>>> 28d470c5
#include "Group.h"
#include "Player.h"
#include "Random.h"
#include "SpellAuraEffects.h"
#include "SpellHistory.h"
#include "SpellMgr.h"
#include "SpellScript.h"

enum PaladinSpells
{
<<<<<<< HEAD
    SPELL_PALADIN_DIVINE_PLEA                    = 54428,
    SPELL_PALADIN_BLESSING_OF_SANCTUARY_BUFF     = 67480,
    SPELL_PALADIN_BLESSING_OF_SANCTUARY_ENERGIZE = 57319,

    SPELL_PALADIN_HOLY_SHOCK_R1                  = 20473,
    SPELL_PALADIN_HOLY_SHOCK_R1_DAMAGE           = 25912,
    SPELL_PALADIN_HOLY_SHOCK_R1_HEALING          = 25914,
    SPELL_PALADIN_ILLUMINATION_ENERGIZE          = 20272,

=======
    SPELL_PALADIN_AVENGERS_SHIELD                = 31935,
    SPELL_PALADIN_AURA_MASTERY_IMMUNE            = 64364,
    SPELL_PALADIN_BEACON_OF_LIGHT                = 53563,
    SPELL_PALADIN_BEACON_OF_LIGHT_HEAL           = 53652,
>>>>>>> 28d470c5
    SPELL_PALADIN_BLESSING_OF_LOWER_CITY_DRUID   = 37878,
    SPELL_PALADIN_BLESSING_OF_LOWER_CITY_PALADIN = 37879,
    SPELL_PALADIN_BLESSING_OF_LOWER_CITY_PRIEST  = 37880,
    SPELL_PALADIN_BLESSING_OF_LOWER_CITY_SHAMAN  = 37881,
<<<<<<< HEAD

    SPELL_PALADIN_BEACON_OF_LIGHT                = 53563,
    SPELL_PALADIN_BEACON_OF_LIGHT_HEAL_1         = 53652,
    SPELL_PALADIN_BEACON_OF_LIGHT_HEAL_2         = 53653,
    SPELL_PALADIN_BEACON_OF_LIGHT_HEAL_3         = 53654,
    SPELL_PALADIN_HOLY_LIGHT                     = 635,

    SPELL_PALADIN_DIVINE_STORM                   = 53385,
    SPELL_PALADIN_DIVINE_STORM_DUMMY             = 54171,
    SPELL_PALADIN_DIVINE_STORM_HEAL              = 54172,

=======
    SPELL_PALADIN_BLINDING_LIGHT_EFFECT          = 105421,
    SPELL_PALADIN_CONCENTRACTION_AURA            = 19746,
    SPELL_PALADIN_DIVINE_PURPOSE_PROC            = 90174,
    SPELL_PALADIN_DIVINE_STEED_HUMAN             = 221883,
    SPELL_PALADIN_DIVINE_STEED_DRAENEI           = 221887,
    SPELL_PALADIN_DIVINE_STEED_BLOODELF          = 221886,
    SPELL_PALADIN_DIVINE_STEED_TAUREN            = 221885,
    SPELL_PALADIN_DIVINE_STORM_DAMAGE            = 224239,
    SPELL_PALADIN_ENDURING_LIGHT                 = 40471,
    SPELL_PALADIN_ENDURING_JUDGEMENT             = 40472,
    SPELL_PALADIN_EYE_FOR_AN_EYE_RANK_1          = 9799,
>>>>>>> 28d470c5
    SPELL_PALADIN_EYE_FOR_AN_EYE_DAMAGE          = 25997,
    SPELL_PALADIN_FINAL_STAND                    = 204077,
    SPELL_PALADIN_FINAL_STAND_EFFECT             = 204079,
    SPELL_PALADIN_FORBEARANCE                    = 25771,
<<<<<<< HEAD
    SPELL_PALADIN_AVENGING_WRATH_MARKER          = 61987,
    SPELL_PALADIN_IMMUNE_SHIELD_MARKER           = 61988,

=======
    SPELL_PALADIN_HAND_OF_SACRIFICE              = 6940,
    SPELL_PALADIN_HOLY_MENDING                   = 64891,
    SPELL_PALADIN_HOLY_POWER_ARMOR               = 28790,
    SPELL_PALADIN_HOLY_POWER_ATTACK_POWER        = 28791,
    SPELL_PALADIN_HOLY_POWER_SPELL_POWER         = 28793,
    SPELL_PALADIN_HOLY_POWER_MP5                 = 28795,
    SPELL_PALADIN_HOLY_SHOCK_R1                  = 20473,
    SPELL_PALADIN_HOLY_SHOCK_R1_DAMAGE           = 25912,
    SPELL_PALADIN_HOLY_SHOCK_R1_HEALING          = 25914,
    SPELL_PALADIN_IMMUNE_SHIELD_MARKER           = 61988,
>>>>>>> 28d470c5
    SPELL_PALADIN_ITEM_HEALING_TRANCE            = 37706,
    SPELL_PALADIN_JUDGEMENT_DAMAGE               = 54158,
<<<<<<< HEAD
    SPELL_PALADIN_JUDGEMENT_OF_JUSTICE           = 20184,
    SPELL_PALADIN_JUDGEMENT_OF_LIGHT             = 20185,
    SPELL_PALADIN_JUDGEMENT_OF_WISDOM            = 20186,

    SPELL_PALADIN_JUDGEMENT_OF_LIGHT_HEAL        = 20267,
    SPELL_PALADIN_JUDGEMENT_OF_WISDOM_MANA       = 20268,

    SPELL_PALADIN_GLYPH_OF_SALVATION             = 63225,

=======
>>>>>>> 28d470c5
    SPELL_PALADIN_RIGHTEOUS_DEFENSE_TAUNT        = 31790,
    SPELL_PALADIN_SANCTIFIED_WRATH               = 57318,
    SPELL_PALADIN_SANCTIFIED_WRATH_TALENT_R1     = 53375,
<<<<<<< HEAD

    SPELL_PALADIN_SEAL_OF_RIGHTEOUSNESS          = 25742,

    SPELL_PALADIN_CONCENTRACTION_AURA            = 19746,
    SPELL_PALADIN_SANCTIFIED_RETRIBUTION_R1      = 31869,
    SPELL_PALADIN_SWIFT_RETRIBUTION_R1           = 53379,

    SPELL_PALADIN_IMPROVED_CONCENTRACTION_AURA   = 63510,
    SPELL_PALADIN_IMPROVED_DEVOTION_AURA         = 63514,
    SPELL_PALADIN_SANCTIFIED_RETRIBUTION_AURA    = 63531,
    SPELL_PALADIN_AURA_MASTERY_IMMUNE            = 64364,

    SPELL_GENERIC_ARENA_DAMPENING                = 74410,
    SPELL_GENERIC_BATTLEGROUND_DAMPENING         = 74411,

    SPELL_PALADIN_SACRED_SHIELD                  = 53601,
    SPELL_PALADIN_T9_HOLY_4P_BONUS               = 67191,
    SPELL_PALADIN_FLASH_OF_LIGHT_PROC            = 66922,

    SPELL_PALADIN_JUDGEMENTS_OF_THE_JUST_PROC    = 68055,

    SPELL_PALADIN_GLYPH_OF_DIVINITY_PROC         = 54986,

    SPELL_PALADIN_JUDGEMENTS_OF_THE_WISE_MANA    = 31930,
    SPELL_REPLENISHMENT                          = 57669,
    SPELL_PALADIN_RIGHTEOUS_VENGEANCE_DAMAGE     = 61840,
    SPELL_PALADIN_SHEATH_OF_LIGHT_HEAL           = 54203,
    SPELL_PALADIN_SACRED_SHIELD_TRIGGER          = 58597,
    SPELL_PALADIN_T8_HOLY_4P_BONUS               = 64895,
    SPELL_PALADIN_HEART_OF_THE_CRUSADER_EFF_R1   = 21183,

    SPELL_PALADIN_HOLY_POWER_ARMOR               = 28790,
    SPELL_PALADIN_HOLY_POWER_ATTACK_POWER        = 28791,
    SPELL_PALADIN_HOLY_POWER_SPELL_POWER         = 28793,
    SPELL_PALADIN_HOLY_POWER_MP5                 = 28795,

    SPELL_PALADIN_HOLY_VENGEANCE                 = 31803,
    SPELL_PALADIN_SEAL_OF_VENGEANCE_DAMAGE       = 42463,
    SPELL_PALADIN_BLOOD_CORRUPTION               = 53742,
    SPELL_PALADIN_SEAL_OF_CORRUPTION_DAMAGE      = 53739,

    SPELL_PALADIN_SPIRITUAL_ATTUNEMENT_MANA      = 31786,

    SPELL_PALADIN_ENDURING_LIGHT                 = 40471,
    SPELL_PALADIN_ENDURING_JUDGEMENT             = 40472,

    SPELL_PALADIN_GLYPH_OF_HOLY_LIGHT_HEAL       = 54968,
    SPELL_PALADIN_HOLY_MENDING                   = 64891
=======
    SPELL_PALADIN_SEAL_OF_RIGHTEOUSNESS          = 25742
>>>>>>> 28d470c5
};

enum PaladinSpellVisualKit
{
<<<<<<< HEAD
    PALADIN_ICON_ID_RETRIBUTION_AURA             = 555,
    PALADIN_ICON_ID_HAMMER_OF_THE_RIGHTEOUS      = 3023
};

enum MiscSpellIcons
{
    SPELL_ICON_ID_STRENGTH_OF_WRYNN              = 1704,
    SPELL_ICON_ID_HELLSCREAM_WARSONG             = 937
=======
    PALADIN_VISUAL_KIT_DIVINE_STORM = 73892
>>>>>>> 28d470c5
};

/*
// 31850 - Ardent Defender
class spell_pal_ardent_defender : public SpellScriptLoader
{
    public:
        spell_pal_ardent_defender() : SpellScriptLoader("spell_pal_ardent_defender") { }

        class spell_pal_ardent_defender_AuraScript : public AuraScript
        {
            PrepareAuraScript(spell_pal_ardent_defender_AuraScript);

            uint32 _absorbPct = 0;
            uint32 _healPct = 0;

            enum Spell
            {
                PAL_SPELL_ARDENT_DEFENDER_HEAL = 66235
            };

<<<<<<< HEAD
            bool Validate(SpellInfo const* /*spellInfo*/) override
=======
            bool Validate(SpellInfo const* spellInfo) override
>>>>>>> 28d470c5
            {
                return ValidateSpellInfo({ PAL_SPELL_ARDENT_DEFENDER_HEAL });
            }

            bool Load() override
            {
                _absorbPct = GetSpellInfo()->Effects[EFFECT_0].CalcValue();
                _healPct = GetSpellInfo()->Effects[EFFECT_1].CalcValue();
                return GetUnitOwner()->GetTypeId() == TYPEID_PLAYER;
            }

            void CalculateAmount(AuraEffect const* aurEff, int32 & amount, bool & canBeRecalculated)
            {
                // Set absorbtion amount to unlimited
                amount = -1;
            }

            void Absorb(AuraEffect* aurEff, DamageInfo& dmgInfo, uint32& absorbAmount)
            {
                Unit* victim = GetTarget();
                int32 remainingHealth = victim->GetHealth() - dmgInfo.GetDamage();
                uint32 allowedHealth = victim->CountPctFromMaxHealth(35);
                // If damage kills us
                if (remainingHealth <= 0 && !victim->GetSpellHistory()->HasCooldown(PAL_SPELL_ARDENT_DEFENDER_HEAL))
                {
                    // Cast healing spell, completely avoid damage
                    absorbAmount = dmgInfo.GetDamage();

                    float defenseSkillValue = victim->GetDefenseSkillValue();
                    // Max heal when defense skill denies critical hits from raid bosses
<<<<<<< HEAD
                    // Formula: max defense at level + 140 (rating from gear)
                    float reqDefForMaxHeal = victim->GetMaxSkillValueForLevel() + 140.0f;
                    float defenseFactor = std::min(1.0f, defenseSkillValue / reqDefForMaxHeal);

                    CastSpellExtraArgs args(aurEff);
                    args.AddSpellBP0(victim->CountPctFromMaxHealth(lroundf(_healPct * defenseFactor)));
                    victim->CastSpell(victim, PAL_SPELL_ARDENT_DEFENDER_HEAL, args);
                    victim->GetSpellHistory()->AddCooldown(PAL_SPELL_ARDENT_DEFENDER_HEAL, 0, std::chrono::minutes(2));
=======
                    // Formula: max defense at level + 140 (raiting from gear)
                    float reqDefForMaxHeal = victim->GetMaxSkillValueForLevel() + 140.0f;
                    float defenseFactor = std::min(1.0f, defenseSkillValue / reqDefForMaxHeal);

                    int32 healAmount = int32(victim->CountPctFromMaxHealth(static_cast<uint32>(lroundf(_healPct * defenseFactor))));
                    victim->CastCustomSpell(victim, PAL_SPELL_ARDENT_DEFENDER_HEAL, &healAmount, nullptr, nullptr, true, nullptr, aurEff);
                    victim->ToPlayer()->AddSpellCooldown(PAL_SPELL_ARDENT_DEFENDER_HEAL, 0, time(nullptr) + 120);
>>>>>>> 28d470c5
                }
                else if (remainingHealth < int32(allowedHealth))
                {
                    // Reduce damage that brings us under 35% (or full damage if we are already under 35%) by x%
                    uint32 damageToReduce = (victim->GetHealth() < allowedHealth)
                        ? dmgInfo.GetDamage()
                        : allowedHealth - remainingHealth;
                    absorbAmount = CalculatePct(damageToReduce, _absorbPct);
                }
            }

            void Register() override
            {
                 DoEffectCalcAmount += AuraEffectCalcAmountFn(spell_pal_ardent_defender_AuraScript::CalculateAmount, EFFECT_0, SPELL_AURA_SCHOOL_ABSORB);
                 OnEffectAbsorb += AuraEffectAbsorbFn(spell_pal_ardent_defender_AuraScript::Absorb, EFFECT_0);
            }
        };

        AuraScript* GetAuraScript() const override
        {
            return new spell_pal_ardent_defender_AuraScript();
        }
};
*/

// 31821 - Aura Mastery
class spell_pal_aura_mastery : public SpellScriptLoader
{
    public:
        spell_pal_aura_mastery() : SpellScriptLoader("spell_pal_aura_mastery") { }

        class spell_pal_aura_mastery_AuraScript : public AuraScript
        {
            PrepareAuraScript(spell_pal_aura_mastery_AuraScript);

            bool Validate(SpellInfo const* /*spellInfo*/) override
            {
                return ValidateSpellInfo({ SPELL_PALADIN_AURA_MASTERY_IMMUNE });
            }

            void HandleEffectApply(AuraEffect const* /*aurEff*/, AuraEffectHandleModes /*mode*/)
            {
                GetTarget()->CastSpell(GetTarget(), SPELL_PALADIN_AURA_MASTERY_IMMUNE, true);
            }

            void HandleEffectRemove(AuraEffect const* /*aurEff*/, AuraEffectHandleModes /*mode*/)
            {
                GetTarget()->RemoveOwnedAura(SPELL_PALADIN_AURA_MASTERY_IMMUNE, GetCasterGUID());
            }

            void Register() override
            {
                AfterEffectApply += AuraEffectApplyFn(spell_pal_aura_mastery_AuraScript::HandleEffectApply, EFFECT_0, SPELL_AURA_ADD_PCT_MODIFIER, AURA_EFFECT_HANDLE_REAL);
                AfterEffectRemove += AuraEffectRemoveFn(spell_pal_aura_mastery_AuraScript::HandleEffectRemove, EFFECT_0, SPELL_AURA_ADD_PCT_MODIFIER, AURA_EFFECT_HANDLE_REAL);
            }
        };

        AuraScript* GetAuraScript() const override
        {
            return new spell_pal_aura_mastery_AuraScript();
        }
};

// 64364 - Aura Mastery Immune
class spell_pal_aura_mastery_immune : public SpellScriptLoader
{
    public:
        spell_pal_aura_mastery_immune() : SpellScriptLoader("spell_pal_aura_mastery_immune") { }

        class spell_pal_aura_mastery_immune_AuraScript : public AuraScript
        {
            PrepareAuraScript(spell_pal_aura_mastery_immune_AuraScript);

            bool Validate(SpellInfo const* /*spellInfo*/) override
            {
                return ValidateSpellInfo({ SPELL_PALADIN_CONCENTRACTION_AURA });
            }

            bool CheckAreaTarget(Unit* target)
            {
                return target->HasAura(SPELL_PALADIN_CONCENTRACTION_AURA, GetCasterGUID());
            }

            void Register() override
            {
                DoCheckAreaTarget += AuraCheckAreaTargetFn(spell_pal_aura_mastery_immune_AuraScript::CheckAreaTarget);
            }
        };

        AuraScript* GetAuraScript() const override
        {
            return new spell_pal_aura_mastery_immune_AuraScript();
        }
};

// 31884 - Avenging Wrath
class spell_pal_avenging_wrath : public SpellScriptLoader
{
    public:
        spell_pal_avenging_wrath() : SpellScriptLoader("spell_pal_avenging_wrath") { }

        class spell_pal_avenging_wrath_AuraScript : public AuraScript
        {
            PrepareAuraScript(spell_pal_avenging_wrath_AuraScript);

            bool Validate(SpellInfo const* /*spellInfo*/) override
            {
                return ValidateSpellInfo(
                {
                    SPELL_PALADIN_SANCTIFIED_WRATH,
<<<<<<< HEAD
                    SPELL_PALADIN_SANCTIFIED_WRATH_TALENT_R1,
                    SPELL_PALADIN_AVENGING_WRATH_MARKER,
                    SPELL_PALADIN_IMMUNE_SHIELD_MARKER
=======
                    SPELL_PALADIN_SANCTIFIED_WRATH_TALENT_R1
>>>>>>> 28d470c5
                });
            }

            void HandleApply(AuraEffect const* aurEff, AuraEffectHandleModes /*mode*/)
            {
                Unit* target = GetTarget();
                if (AuraEffect const* sanctifiedWrathAurEff = target->GetAuraEffectOfRankedSpell(SPELL_PALADIN_SANCTIFIED_WRATH_TALENT_R1, EFFECT_2))
                {
<<<<<<< HEAD
                    CastSpellExtraArgs args(sanctifiedWrathAurEff);
                    args.AddSpellMod(SPELLVALUE_BASE_POINT0, sanctifiedWrathAurEff->GetAmount())
                        .AddSpellMod(SPELLVALUE_BASE_POINT1, sanctifiedWrathAurEff->GetAmount());
                    target->CastSpell(target, SPELL_PALADIN_SANCTIFIED_WRATH, args);
=======
                    int32 basepoints = aurEff->GetAmount();
                    target->CastCustomSpell(target, SPELL_PALADIN_SANCTIFIED_WRATH, &basepoints, &basepoints, nullptr, true, nullptr, aurEff);
>>>>>>> 28d470c5
                }

                target->CastSpell(nullptr, SPELL_PALADIN_AVENGING_WRATH_MARKER, aurEff);

                // Blizz seems to just apply aura without bothering to cast
                target->AddAura(SPELL_PALADIN_IMMUNE_SHIELD_MARKER, target);
            }

            void HandleRemove(AuraEffect const* /*aurEff*/, AuraEffectHandleModes /*mode*/)
            {
                GetTarget()->RemoveAurasDueToSpell(SPELL_PALADIN_SANCTIFIED_WRATH);
            }

            void Register() override
            {
                AfterEffectApply += AuraEffectApplyFn(spell_pal_avenging_wrath_AuraScript::HandleApply, EFFECT_0, SPELL_AURA_MOD_DAMAGE_PERCENT_DONE, AURA_EFFECT_HANDLE_REAL_OR_REAPPLY_MASK);
                AfterEffectRemove += AuraEffectRemoveFn(spell_pal_avenging_wrath_AuraScript::HandleRemove, EFFECT_0, SPELL_AURA_MOD_DAMAGE_PERCENT_DONE, AURA_EFFECT_HANDLE_REAL);
            }
        };

        AuraScript* GetAuraScript() const override
        {
            return new spell_pal_avenging_wrath_AuraScript();
        }
};

// 53563 - Beacon of Light
class spell_pal_beacon_of_light : public AuraScript
{
    PrepareAuraScript(spell_pal_beacon_of_light);

    bool Validate(SpellInfo const* spellInfo) override
    {
        return ValidateSpellInfo({ spellInfo->Effects[EFFECT_0].TriggerSpell });
    }

    void PeriodicTick(AuraEffect const* aurEff)
    {
        PreventDefaultAction();

        // area aura owner casts the spell
        GetAura()->GetUnitOwner()->CastSpell(GetTarget(), GetSpellInfo()->Effects[aurEff->GetEffIndex()].TriggerSpell, { aurEff, GetAura()->GetUnitOwner()->GetGUID() });
    }

    void Register() override
    {
        OnEffectPeriodic += AuraEffectPeriodicFn(spell_pal_beacon_of_light::PeriodicTick, EFFECT_0, SPELL_AURA_PERIODIC_TRIGGER_SPELL);
    }
};

// 37877 - Blessing of Faith
class spell_pal_blessing_of_faith : public SpellScriptLoader
{
    public:
        spell_pal_blessing_of_faith() : SpellScriptLoader("spell_pal_blessing_of_faith") { }

        class spell_pal_blessing_of_faith_SpellScript : public SpellScript
        {
            PrepareSpellScript(spell_pal_blessing_of_faith_SpellScript);

            bool Validate(SpellInfo const* /*spellInfo*/) override
            {
                return ValidateSpellInfo(
                {
                    SPELL_PALADIN_BLESSING_OF_LOWER_CITY_DRUID,
                    SPELL_PALADIN_BLESSING_OF_LOWER_CITY_PALADIN,
                    SPELL_PALADIN_BLESSING_OF_LOWER_CITY_PRIEST,
                    SPELL_PALADIN_BLESSING_OF_LOWER_CITY_SHAMAN
                });
            }

            void HandleDummy(SpellEffIndex /*effIndex*/)
            {
                if (Unit* unitTarget = GetHitUnit())
                {
                    uint32 spell_id = 0;
                    switch (unitTarget->GetClass())
                    {
                        case CLASS_DRUID:
                            spell_id = SPELL_PALADIN_BLESSING_OF_LOWER_CITY_DRUID;
                            break;
                        case CLASS_PALADIN:
                            spell_id = SPELL_PALADIN_BLESSING_OF_LOWER_CITY_PALADIN;
                            break;
                        case CLASS_PRIEST:
                            spell_id = SPELL_PALADIN_BLESSING_OF_LOWER_CITY_PRIEST;
                            break;
                        case CLASS_SHAMAN:
                            spell_id = SPELL_PALADIN_BLESSING_OF_LOWER_CITY_SHAMAN;
                            break;
                        default:
                            return; // ignore for non-healing classes
                    }
                    Unit* caster = GetCaster();
                    caster->CastSpell(caster, spell_id, true);
                }
            }

            void Register() override
            {
                OnEffectHitTarget += SpellEffectFn(spell_pal_blessing_of_faith_SpellScript::HandleDummy, EFFECT_0, SPELL_EFFECT_DUMMY);
            }
        };

        SpellScript* GetSpellScript() const override
        {
            return new spell_pal_blessing_of_faith_SpellScript();
        }
};

// 1022 - Blessing of Protection
// 204018 - Blessing of Spellwarding
class spell_pal_blessing_of_protection : public SpellScript
{
    PrepareSpellScript(spell_pal_blessing_of_protection);

    bool Validate(SpellInfo const* spellInfo) override
    {
        return ValidateSpellInfo(
        {
<<<<<<< HEAD
            PrepareAuraScript(spell_pal_blessing_of_sanctuary_AuraScript);

            bool Validate(SpellInfo const* /*spellInfo*/) override
            {
                return ValidateSpellInfo(
                {
                    SPELL_PALADIN_BLESSING_OF_SANCTUARY_BUFF,
                    SPELL_PALADIN_BLESSING_OF_SANCTUARY_ENERGIZE
                });
            }

            void HandleEffectApply(AuraEffect const* /*aurEff*/, AuraEffectHandleModes /*mode*/)
            {
                Unit* target = GetTarget();
                if (Unit* caster = GetCaster())
                    caster->CastSpell(target, SPELL_PALADIN_BLESSING_OF_SANCTUARY_BUFF, true);
            }

            void HandleEffectRemove(AuraEffect const* /*aurEff*/, AuraEffectHandleModes /*mode*/)
            {
                Unit* target = GetTarget();
                target->RemoveAura(SPELL_PALADIN_BLESSING_OF_SANCTUARY_BUFF, GetCasterGUID());
            }

            bool CheckProc(ProcEventInfo& /*eventInfo*/)
            {
                return GetTarget()->GetPowerType() == POWER_MANA;
            }

            void HandleProc(AuraEffect const* aurEff, ProcEventInfo& /*eventInfo*/)
            {
                PreventDefaultAction();
                GetTarget()->CastSpell(GetTarget(), SPELL_PALADIN_BLESSING_OF_SANCTUARY_ENERGIZE, aurEff);
            }

            void Register() override
            {
                AfterEffectApply += AuraEffectApplyFn(spell_pal_blessing_of_sanctuary_AuraScript::HandleEffectApply, EFFECT_0, SPELL_AURA_DUMMY, AURA_EFFECT_HANDLE_REAL_OR_REAPPLY_MASK);
                AfterEffectRemove += AuraEffectRemoveFn(spell_pal_blessing_of_sanctuary_AuraScript::HandleEffectRemove, EFFECT_0, SPELL_AURA_DUMMY, AURA_EFFECT_HANDLE_REAL_OR_REAPPLY_MASK);
                DoCheckProc += AuraCheckProcFn(spell_pal_blessing_of_sanctuary_AuraScript::CheckProc);
                OnEffectProc += AuraEffectProcFn(spell_pal_blessing_of_sanctuary_AuraScript::HandleProc, EFFECT_0, SPELL_AURA_DUMMY);
            }
        };

        AuraScript* GetAuraScript() const override
=======
            SPELL_PALADIN_FORBEARANCE,
            // uncomment when we have serverside only spells
            //SPELL_PALADIN_IMMUNE_SHIELD_MARKER
        }) && spellInfo->ExcludeTargetAuraSpell == SPELL_PALADIN_IMMUNE_SHIELD_MARKER;
    }

    SpellCastResult CheckForbearance()
    {
        Unit* target = GetExplTargetUnit();
        if (!target || target->HasAura(SPELL_PALADIN_FORBEARANCE))
            return SPELL_FAILED_TARGET_AURASTATE;

        return SPELL_CAST_OK;
    }

    void TriggerForbearance()
    {
        if (Unit* target = GetHitUnit())
>>>>>>> 28d470c5
        {
            GetCaster()->CastSpell(target, SPELL_PALADIN_FORBEARANCE, true);
            GetCaster()->CastSpell(target, SPELL_PALADIN_IMMUNE_SHIELD_MARKER, true);
        }
    }

    void Register() override
    {
        OnCheckCast += SpellCheckCastFn(spell_pal_blessing_of_protection::CheckForbearance);
        AfterHit += SpellHitFn(spell_pal_blessing_of_protection::TriggerForbearance);
    }
};

<<<<<<< HEAD
// -31871 - Divine Purpose
class spell_pal_divine_purpose : public SpellScriptLoader
{
    public:
        spell_pal_divine_purpose() : SpellScriptLoader("spell_pal_divine_purpose") { }

        class spell_pal_divine_purpose_AuraScript : public AuraScript
        {
            PrepareAuraScript(spell_pal_divine_purpose_AuraScript);

            void HandleProc(AuraEffect const* aurEff, ProcEventInfo& eventInfo)
            {
                PreventDefaultAction();
                if (!roll_chance_i(aurEff->GetAmount()))
                    return;

                eventInfo.GetProcTarget()->RemoveAurasWithMechanic(1 << MECHANIC_STUN, AURA_REMOVE_BY_ENEMY_SPELL);
            }

            void Register() override
            {
                OnEffectProc += AuraEffectProcFn(spell_pal_divine_purpose_AuraScript::HandleProc, EFFECT_2, SPELL_AURA_DUMMY);
            }
        };
=======
// 115750 - Blinding Light
class spell_pal_blinding_light : public SpellScript
{
    PrepareSpellScript(spell_pal_blinding_light);

    bool Validate(SpellInfo const* /*spellInfo*/) override
    {
        return ValidateSpellInfo({ SPELL_PALADIN_BLINDING_LIGHT_EFFECT });
    }

    void HandleDummy(SpellEffIndex /*effIndex*/)
    {
        if (Unit* target = GetHitUnit())
            GetCaster()->CastSpell(target, SPELL_PALADIN_BLINDING_LIGHT_EFFECT, true);
    }

    void Register() override
    {
        OnEffectHitTarget += SpellEffectFn(spell_pal_blinding_light::HandleDummy, EFFECT_0, SPELL_EFFECT_APPLY_AURA);
    }
};

// 642 - Divine Shield
class spell_pal_divine_shield : public SpellScript
{
    PrepareSpellScript(spell_pal_divine_shield);

    bool Validate(SpellInfo const* spellInfo) override
    {
        return ValidateSpellInfo(
        {
            SPELL_PALADIN_FINAL_STAND,
            SPELL_PALADIN_FINAL_STAND_EFFECT,
            SPELL_PALADIN_FORBEARANCE,
            // uncomment when we have serverside only spells
            //SPELL_PALADIN_IMMUNE_SHIELD_MARKER
        }) && spellInfo->ExcludeCasterAuraSpell == SPELL_PALADIN_IMMUNE_SHIELD_MARKER;
    }

    SpellCastResult CheckForbearance()
    {
        if (GetCaster()->HasAura(SPELL_PALADIN_FORBEARANCE))
            return SPELL_FAILED_TARGET_AURASTATE;

        return SPELL_CAST_OK;
    }

    void HandleFinalStand()
    {
        if (GetCaster()->HasAura(SPELL_PALADIN_FINAL_STAND))
            GetCaster()->CastSpell(nullptr, SPELL_PALADIN_FINAL_STAND_EFFECT, true);
    }

    void TriggerForbearance()
    {
        Unit* caster = GetCaster();
        caster->CastSpell(caster, SPELL_PALADIN_FORBEARANCE, true);
        caster->CastSpell(caster, SPELL_PALADIN_IMMUNE_SHIELD_MARKER, true);
    }

    void Register() override
    {
        OnCheckCast += SpellCheckCastFn(spell_pal_divine_shield::CheckForbearance);
        AfterCast += SpellCastFn(spell_pal_divine_shield::HandleFinalStand);
        AfterCast += SpellCastFn(spell_pal_divine_shield::TriggerForbearance);
    }
};

// 190784 - Divine Steed
class spell_pal_divine_steed : public SpellScriptLoader
{
public:
    spell_pal_divine_steed() : SpellScriptLoader("spell_pal_divine_steed") { }

    class spell_pal_divine_steed_SpellScript : public SpellScript
    {
        PrepareSpellScript(spell_pal_divine_steed_SpellScript);

        bool Validate(SpellInfo const* /*spellInfo*/) override
        {
            return ValidateSpellInfo(
            {
                SPELL_PALADIN_DIVINE_STEED_HUMAN,
                SPELL_PALADIN_DIVINE_STEED_DRAENEI,
                SPELL_PALADIN_DIVINE_STEED_BLOODELF,
                SPELL_PALADIN_DIVINE_STEED_TAUREN
            });
        }

        void HandleOnCast()
        {
            Unit* caster = GetCaster();

            uint32 spellId = SPELL_PALADIN_DIVINE_STEED_HUMAN;
            switch (caster->getRace())
            {
                case RACE_HUMAN:
                case RACE_DWARF:
                    spellId = SPELL_PALADIN_DIVINE_STEED_HUMAN;
                    break;
                case RACE_DRAENEI:
                    spellId = SPELL_PALADIN_DIVINE_STEED_DRAENEI;
                    break;
                case RACE_BLOODELF:
                    spellId = SPELL_PALADIN_DIVINE_STEED_BLOODELF;
                    break;
                case RACE_TAUREN:
                    spellId = SPELL_PALADIN_DIVINE_STEED_TAUREN;
                    break;
                default:
                    break;
            }

            caster->CastSpell(caster, spellId, true);
        }
>>>>>>> 28d470c5

        void Register() override
        {
<<<<<<< HEAD
            return new spell_pal_divine_purpose_AuraScript();
        }
};

// 64205 - Divine Sacrifice
class spell_pal_divine_sacrifice : public AuraScript
{
    PrepareAuraScript(spell_pal_divine_sacrifice);

    uint32 groupSize = 0, minHpPct = 0;
    uint32 remainingAmount = 0;

    bool Load() override
    {
        if (Unit* caster = GetCaster())
        {
            if (caster->GetTypeId() == TYPEID_PLAYER)
            {
                if (caster->ToPlayer()->GetGroup())
                    groupSize = caster->ToPlayer()->GetGroup()->GetMembersCount();
                else
                    groupSize = 1;
            }
            else
                return false;

            remainingAmount = (caster->CountPctFromMaxHealth(GetSpellInfo()->Effects[EFFECT_2].CalcValue(caster)) * groupSize);
            minHpPct = GetSpellInfo()->Effects[EFFECT_1].CalcValue(caster);
            return true;
        }
        return false;
    }

    void Split(AuraEffect* /*aurEff*/, DamageInfo& /*dmgInfo*/, uint32& splitAmount)
    {
        // break when splitted everything it could, or if the casters hp drops below 20%
        if (remainingAmount >= splitAmount)
            remainingAmount -= splitAmount;
        else
        {
            splitAmount = remainingAmount;
            Remove();
            return;
        }

        if (Unit* caster = GetCaster())
            if (caster->HealthBelowPct(minHpPct))
                Remove();
    }

    void Register() override
    {
        OnEffectSplit += AuraEffectSplitFn(spell_pal_divine_sacrifice::Split, EFFECT_0);
=======
            OnCast += SpellCastFn(spell_pal_divine_steed_SpellScript::HandleOnCast);
        }
    };

    SpellScript* GetSpellScript() const override
    {
        return new spell_pal_divine_steed_SpellScript();
>>>>>>> 28d470c5
    }
};

// 53385 - Divine Storm
class spell_pal_divine_storm : public SpellScriptLoader
{
    public:
        spell_pal_divine_storm() : SpellScriptLoader("spell_pal_divine_storm") { }

        class spell_pal_divine_storm_SpellScript : public SpellScript
        {
            PrepareSpellScript(spell_pal_divine_storm_SpellScript);

<<<<<<< HEAD
            uint32 _healPct = 0;

            bool Validate(SpellInfo const* /*spellInfo*/) override
            {
                return ValidateSpellInfo({ SPELL_PALADIN_DIVINE_STORM_DUMMY });
            }

            bool Load() override
            {
                _healPct = GetSpellInfo()->Effects[EFFECT_1].CalcValue(GetCaster());
                return true;
=======
            bool Validate(SpellInfo const* /*spellInfo*/) override
            {
                return ValidateSpellInfo({ SPELL_PALADIN_DIVINE_STORM_DAMAGE });
>>>>>>> 28d470c5
            }

            void HandleOnCast()
            {
                Unit* caster = GetCaster();
<<<<<<< HEAD
                CastSpellExtraArgs args(TRIGGERED_FULL_MASK);
                args.AddSpellBP0(CalculatePct(GetHitDamage(), _healPct));
                caster->CastSpell(caster, SPELL_PALADIN_DIVINE_STORM_DUMMY, args);
            }

            void Register() override
            {
                AfterHit += SpellHitFn(spell_pal_divine_storm_SpellScript::TriggerHeal);
            }
        };

        SpellScript* GetSpellScript() const override
        {
            return new spell_pal_divine_storm_SpellScript();
        }
};

// 54171 - Divine Storm (Dummy)
class spell_pal_divine_storm_dummy : public SpellScriptLoader
{
    public:
        spell_pal_divine_storm_dummy() : SpellScriptLoader("spell_pal_divine_storm_dummy") { }

        class spell_pal_divine_storm_dummy_SpellScript : public SpellScript
        {
            PrepareSpellScript(spell_pal_divine_storm_dummy_SpellScript);


            bool Validate(SpellInfo const* /*spellInfo*/) override
            {
                return ValidateSpellInfo({ SPELL_PALADIN_DIVINE_STORM_HEAL });
=======
                caster->SendPlaySpellVisualKit(PALADIN_VISUAL_KIT_DIVINE_STORM, 0, 0);
>>>>>>> 28d470c5
            }

            void HandleDummy(SpellEffIndex /* effIndex */)
            {
                Unit* caster = GetCaster();
                Unit* target = GetHitUnit();
                if (!target)
                    return;

<<<<<<< HEAD
                CastSpellExtraArgs args(TRIGGERED_FULL_MASK);
                args.AddSpellBP0(GetEffectValue() / _targetCount);
                GetCaster()->CastSpell(GetHitUnit(), SPELL_PALADIN_DIVINE_STORM_HEAL, args);
            }

            uint32 _targetCount = 0;
=======
                caster->CastSpell(target, SPELL_PALADIN_DIVINE_STORM_DAMAGE, true);
            }
>>>>>>> 28d470c5

            void Register() override
            {
                OnCast += SpellCastFn(spell_pal_divine_storm_SpellScript::HandleOnCast);
                OnEffectHitTarget += SpellEffectFn(spell_pal_divine_storm_SpellScript::HandleDummy, EFFECT_0, SPELL_EFFECT_DUMMY);
            }
        };

        SpellScript* GetSpellScript() const override
        {
            return new spell_pal_divine_storm_SpellScript();
        }
};

// 33695 - Exorcism and Holy Wrath Damage
class spell_pal_exorcism_and_holy_wrath_damage : public SpellScriptLoader
{
    public:
        spell_pal_exorcism_and_holy_wrath_damage() : SpellScriptLoader("spell_pal_exorcism_and_holy_wrath_damage") { }

        class spell_pal_exorcism_and_holy_wrath_damage_AuraScript : public AuraScript
        {
            PrepareAuraScript(spell_pal_exorcism_and_holy_wrath_damage_AuraScript);

            void HandleEffectCalcSpellMod(AuraEffect const* aurEff, SpellModifier*& spellMod)
            {
                if (!spellMod)
                {
                    spellMod = new SpellModifier(aurEff->GetBase());
                    spellMod->op = SPELLMOD_DAMAGE;
                    spellMod->type = SPELLMOD_FLAT;
                    spellMod->spellId = GetId();
                    spellMod->mask[1] = 0x200002;
                }

                spellMod->value = aurEff->GetAmount();
            }

            void Register() override
            {
                DoEffectCalcSpellMod += AuraEffectCalcSpellModFn(spell_pal_exorcism_and_holy_wrath_damage_AuraScript::HandleEffectCalcSpellMod, EFFECT_0, SPELL_AURA_DUMMY);
            }
        };

        AuraScript* GetAuraScript() const override
        {
            return new spell_pal_exorcism_and_holy_wrath_damage_AuraScript();
        }
};

// -9799 - Eye for an Eye
class spell_pal_eye_for_an_eye : public SpellScriptLoader
{
    public:
        spell_pal_eye_for_an_eye() : SpellScriptLoader("spell_pal_eye_for_an_eye") { }

        class spell_pal_eye_for_an_eye_AuraScript : public AuraScript
        {
            PrepareAuraScript(spell_pal_eye_for_an_eye_AuraScript);

            bool Validate(SpellInfo const* /*spellInfo*/) override
            {
                return ValidateSpellInfo({ SPELL_PALADIN_EYE_FOR_AN_EYE_DAMAGE });
            }

            void HandleEffectProc(AuraEffect const* aurEff, ProcEventInfo& eventInfo)
            {
                PreventDefaultAction();
                DamageInfo* damageInfo = eventInfo.GetDamageInfo();
                if (!damageInfo || !damageInfo->GetDamage())
                    return;

<<<<<<< HEAD
                // return damage % to attacker but < 50% own total health
                int32 damage = std::min(CalculatePct(static_cast<int32>(damageInfo->GetDamage()), aurEff->GetAmount()), static_cast<int32>(GetTarget()->GetMaxHealth()) / 2);
                CastSpellExtraArgs args(aurEff);
                args.AddSpellBP0(damage);
                GetTarget()->CastSpell(eventInfo.GetProcTarget(), SPELL_PALADIN_EYE_FOR_AN_EYE_DAMAGE, args);
=======
                int32 damage = CalculatePct(damageInfo->GetDamage(), aurEff->GetAmount());
                GetTarget()->CastCustomSpell(SPELL_PALADIN_EYE_FOR_AN_EYE_DAMAGE, SPELLVALUE_BASE_POINT0, damage, eventInfo.GetProcTarget(), true, nullptr, aurEff);
>>>>>>> 28d470c5
            }

            void Register() override
            {
                OnEffectProc += AuraEffectProcFn(spell_pal_eye_for_an_eye_AuraScript::HandleEffectProc, EFFECT_0, m_scriptSpellId == SPELL_PALADIN_EYE_FOR_AN_EYE_RANK_1 ? SPELL_AURA_DUMMY : SPELL_AURA_PROC_TRIGGER_SPELL);
            }
        };

        AuraScript* GetAuraScript() const override
        {
            return new spell_pal_eye_for_an_eye_AuraScript();
        }
};

<<<<<<< HEAD
// 54939 - Glyph of Divinity
class spell_pal_glyph_of_divinity : public SpellScriptLoader
{
    public:
        spell_pal_glyph_of_divinity() : SpellScriptLoader("spell_pal_glyph_of_divinity") { }

        class spell_pal_glyph_of_divinity_AuraScript : public AuraScript
        {
            PrepareAuraScript(spell_pal_glyph_of_divinity_AuraScript);

            bool Validate(SpellInfo const* /*spellInfo*/) override
            {
                return ValidateSpellInfo({ SPELL_PALADIN_GLYPH_OF_DIVINITY_PROC });
            }

            void OnProc(AuraEffect const* aurEff, ProcEventInfo& eventInfo)
            {
                // Lay on Hands (Rank 1) does not have mana effect
                SpellInfo const* spellInfo = eventInfo.GetSpellInfo();
                if (!spellInfo || spellInfo->Effects[EFFECT_1].Effect != SPELL_EFFECT_ENERGIZE)
                    return;

                Unit* caster = eventInfo.GetActor();
                if (caster == eventInfo.GetProcTarget())
                    return;

                CastSpellExtraArgs args(aurEff);
                args.AddSpellMod(SPELLVALUE_BASE_POINT1, spellInfo->Effects[EFFECT_1].CalcValue() * 2);
                caster->CastSpell(nullptr, SPELL_PALADIN_GLYPH_OF_DIVINITY_PROC, args);
            }

            void Register() override
            {
                OnEffectProc += AuraEffectProcFn(spell_pal_glyph_of_divinity_AuraScript::OnProc, EFFECT_0, SPELL_AURA_ADD_PCT_MODIFIER);
            }
        };

        AuraScript* GetAuraScript() const override
        {
            return new spell_pal_glyph_of_divinity_AuraScript();
        }
};

// 54968 - Glyph of Holy Light
class spell_pal_glyph_of_holy_light : public SpellScriptLoader
=======
// -75806 - Grand Crusader
class spell_pal_grand_crusader : public SpellScriptLoader
>>>>>>> 28d470c5
{
    public:
        spell_pal_grand_crusader() : SpellScriptLoader("spell_pal_grand_crusader") { }

        class spell_pal_grand_crusader_AuraScript : public AuraScript
        {
            PrepareAuraScript(spell_pal_grand_crusader_AuraScript);

            bool Validate(SpellInfo const* /*spellInfo*/) override
            {
                return ValidateSpellInfo({ SPELL_PALADIN_AVENGERS_SHIELD });
            }

<<<<<<< HEAD
                targets.remove(GetCaster());
                if (targets.size() > maxTargets)
                {
                    targets.sort(Trinity::HealthPctOrderPred());
                    targets.resize(maxTargets);
                }
=======
            bool CheckProc(ProcEventInfo& /*eventInfo*/)
            {
                return GetTarget()->GetTypeId() == TYPEID_PLAYER;
            }

            void HandleEffectProc(AuraEffect const* /*aurEff*/, ProcEventInfo& /*eventInfo*/)
            {
                GetTarget()->GetSpellHistory()->ResetCooldown(SPELL_PALADIN_AVENGERS_SHIELD, true);
>>>>>>> 28d470c5
            }

            void Register() override
            {
                DoCheckProc += AuraCheckProcFn(spell_pal_grand_crusader_AuraScript::CheckProc);
                OnEffectProc += AuraEffectProcFn(spell_pal_grand_crusader_AuraScript::HandleEffectProc, EFFECT_0, SPELL_AURA_PROC_TRIGGER_SPELL);
            }
        };

        AuraScript* GetAuraScript() const override
        {
            return new spell_pal_grand_crusader_AuraScript();
        }
};

<<<<<<< HEAD
// 54937 - Glyph of Holy Light (dummy aura)
class spell_pal_glyph_of_holy_light_dummy : public SpellScriptLoader
{
    public:
        spell_pal_glyph_of_holy_light_dummy() : SpellScriptLoader("spell_pal_glyph_of_holy_light_dummy") { }

        class spell_pal_glyph_of_holy_light_dummy_AuraScript : public AuraScript
        {
            PrepareAuraScript(spell_pal_glyph_of_holy_light_dummy_AuraScript);
=======
// 54968 - Glyph of Holy Light
class spell_pal_glyph_of_holy_light : public SpellScriptLoader
{
    public:
        spell_pal_glyph_of_holy_light() : SpellScriptLoader("spell_pal_glyph_of_holy_light") { }

        class spell_pal_glyph_of_holy_light_SpellScript : public SpellScript
        {
            PrepareSpellScript(spell_pal_glyph_of_holy_light_SpellScript);
>>>>>>> 28d470c5

            void FilterTargets(std::list<WorldObject*>& targets)
            {
<<<<<<< HEAD
                return ValidateSpellInfo({ SPELL_PALADIN_GLYPH_OF_HOLY_LIGHT_HEAL });
            }

            void HandleProc(AuraEffect const* aurEff, ProcEventInfo& eventInfo)
            {
                PreventDefaultAction();
                HealInfo* healInfo = eventInfo.GetHealInfo();
                if (!healInfo || !healInfo->GetHeal())
                    return;

                uint32 basePoints = healInfo->GetSpellInfo()->Effects[EFFECT_0].BasePoints + healInfo->GetSpellInfo()->Effects[EFFECT_0].DieSides;
                uint32 healAmount;
                if (healInfo->GetEffectiveHeal() >= basePoints)
                    healAmount = healInfo->GetEffectiveHeal();
                else
                    healAmount = healInfo->GetHeal();

                CastSpellExtraArgs args(aurEff);
                args.AddSpellBP0(CalculatePct(healAmount, aurEff->GetAmount()));
                eventInfo.GetActor()->CastSpell(eventInfo.GetProcTarget(), SPELL_PALADIN_GLYPH_OF_HOLY_LIGHT_HEAL, args);
=======
                uint32 const maxTargets = GetSpellInfo()->MaxAffectedTargets;

                if (targets.size() > maxTargets)
                {
                    targets.sort(Trinity::HealthPctOrderPred());
                    targets.resize(maxTargets);
                }
>>>>>>> 28d470c5
            }

            void Register() override
            {
<<<<<<< HEAD
                OnEffectProc += AuraEffectProcFn(spell_pal_glyph_of_holy_light_dummy_AuraScript::HandleProc, EFFECT_0, SPELL_AURA_DUMMY);
=======
                OnObjectAreaTargetSelect += SpellObjectAreaTargetSelectFn(spell_pal_glyph_of_holy_light_SpellScript::FilterTargets, EFFECT_0, TARGET_UNIT_DEST_AREA_ALLY);
>>>>>>> 28d470c5
            }
        };

        AuraScript* GetAuraScript() const override
        {
<<<<<<< HEAD
            return new spell_pal_glyph_of_holy_light_dummy_AuraScript();
=======
            return new spell_pal_glyph_of_holy_light_SpellScript();
>>>>>>> 28d470c5
        }
};

// 63521 - Guarded by The Light
class spell_pal_guarded_by_the_light : public SpellScriptLoader
{
    public:
        spell_pal_guarded_by_the_light() : SpellScriptLoader("spell_pal_guarded_by_the_light") { }

        class spell_pal_guarded_by_the_light_SpellScript : public SpellScript
        {
            PrepareSpellScript(spell_pal_guarded_by_the_light_SpellScript);

            bool Validate(SpellInfo const* /*spellInfo*/) override
            {
                return ValidateSpellInfo({ SPELL_PALADIN_DIVINE_PLEA });
            }

            void HandleScriptEffect(SpellEffIndex /*effIndex*/)
            {
                // Divine Plea
                if (Aura* aura = GetCaster()->GetAura(SPELL_PALADIN_DIVINE_PLEA))
                    aura->RefreshDuration();
            }

            void Register() override
            {
                OnEffectHitTarget += SpellEffectFn(spell_pal_guarded_by_the_light_SpellScript::HandleScriptEffect, EFFECT_0, SPELL_EFFECT_SCRIPT_EFFECT);
            }
        };

        SpellScript* GetSpellScript() const override
        {
            return new spell_pal_guarded_by_the_light_SpellScript();
        }
};

// 6940 - Hand of Sacrifice
class spell_pal_hand_of_sacrifice : public AuraScript
{
    PrepareAuraScript(spell_pal_hand_of_sacrifice);

    uint32 remainingAmount = 0;

    bool Load() override
    {
        if (Unit* caster = GetCaster())
        {
            remainingAmount = caster->GetMaxHealth();
            return true;
        }
        return false;
    }

    void Split(AuraEffect* /*aurEff*/, DamageInfo& /*dmgInfo*/, uint32& splitAmount)
    {
        if (remainingAmount >= splitAmount)
            remainingAmount -= splitAmount;
        else
        {
            splitAmount = remainingAmount;
            Remove();
        }
    }

    void Register() override
    {
        OnEffectSplit += AuraEffectSplitFn(spell_pal_hand_of_sacrifice::Split, EFFECT_0);
    }
};

<<<<<<< HEAD
// 1038 - Hand of Salvation
class spell_pal_hand_of_salvation : public SpellScriptLoader
{
    public:
        spell_pal_hand_of_salvation() : SpellScriptLoader("spell_pal_hand_of_salvation") { }

        class spell_pal_hand_of_salvation_AuraScript : public AuraScript
        {
            PrepareAuraScript(spell_pal_hand_of_salvation_AuraScript);

            void CalculateAmount(AuraEffect const* /*aurEff*/, int32& amount, bool& /*canBeRecalculated*/)
            {
                if (Unit* caster = GetCaster())
                {
                    // Glyph of Salvation
                    if (caster->GetGUID() == GetUnitOwner()->GetGUID())
                        if (AuraEffect const* aurEff = caster->GetAuraEffect(SPELL_PALADIN_GLYPH_OF_SALVATION, EFFECT_0))
                            amount -= aurEff->GetAmount();
                }
            }

            void Register() override
            {
                DoEffectCalcAmount += AuraEffectCalcAmountFn(spell_pal_hand_of_salvation_AuraScript::CalculateAmount, EFFECT_1, SPELL_AURA_MOD_DAMAGE_PERCENT_TAKEN);
            }
        };

        AuraScript* GetAuraScript() const override
        {
            return new spell_pal_hand_of_salvation_AuraScript();
        }
};

// -20335 - Heart of the Crusader
class spell_pal_heart_of_the_crusader : public SpellScriptLoader
{
    public:
        spell_pal_heart_of_the_crusader() : SpellScriptLoader("spell_pal_heart_of_the_crusader") { }

        class spell_pal_heart_of_the_crusader_AuraScript : public AuraScript
        {
            PrepareAuraScript(spell_pal_heart_of_the_crusader_AuraScript);

            bool Validate(SpellInfo const* /*spellInfo*/) override
            {
                return ValidateSpellInfo({ SPELL_PALADIN_HEART_OF_THE_CRUSADER_EFF_R1 });
            }

            void HandleProc(AuraEffect const* aurEff, ProcEventInfo& eventInfo)
            {
                PreventDefaultAction();

                uint32 spellId = sSpellMgr->GetSpellWithRank(SPELL_PALADIN_HEART_OF_THE_CRUSADER_EFF_R1, GetSpellInfo()->GetRank());
                eventInfo.GetActor()->CastSpell(eventInfo.GetProcTarget(), spellId, aurEff);
            }

            void Register() override
            {
                OnEffectProc += AuraEffectProcFn(spell_pal_heart_of_the_crusader_AuraScript::HandleProc, EFFECT_0, SPELL_AURA_DUMMY);
            }
        };

        AuraScript* GetAuraScript() const override
        {
            return new spell_pal_heart_of_the_crusader_AuraScript();
        }
};

// -20473 - Holy Shock
=======
// 20473 - Holy Shock
>>>>>>> 28d470c5
class spell_pal_holy_shock : public SpellScriptLoader
{
    public:
        spell_pal_holy_shock() : SpellScriptLoader("spell_pal_holy_shock") { }

        class spell_pal_holy_shock_SpellScript : public SpellScript
        {
            PrepareSpellScript(spell_pal_holy_shock_SpellScript);

            bool Validate(SpellInfo const* spellInfo) override
            {
                SpellInfo const* firstRankSpellInfo = sSpellMgr->GetSpellInfo(SPELL_PALADIN_HOLY_SHOCK_R1, DIFFICULTY_NONE);
                if (!firstRankSpellInfo)
                    return false;

                // can't use other spell than holy shock due to spell_ranks dependency
                if (!spellInfo->IsRankOf(firstRankSpellInfo))
                    return false;

                uint8 rank = spellInfo->GetRank();
                if (!sSpellMgr->GetSpellWithRank(SPELL_PALADIN_HOLY_SHOCK_R1_DAMAGE, rank, true) || !sSpellMgr->GetSpellWithRank(SPELL_PALADIN_HOLY_SHOCK_R1_HEALING, rank, true))
                    return false;

                return true;
            }

            void HandleDummy(SpellEffIndex /*effIndex*/)
            {
                Unit* caster = GetCaster();
                if (Unit* unitTarget = GetHitUnit())
                {
                    uint8 rank = GetSpellInfo()->GetRank();
                    if (caster->IsFriendlyTo(unitTarget))
                        caster->CastSpell(unitTarget, sSpellMgr->GetSpellWithRank(SPELL_PALADIN_HOLY_SHOCK_R1_HEALING, rank), true);
                    else
                        caster->CastSpell(unitTarget, sSpellMgr->GetSpellWithRank(SPELL_PALADIN_HOLY_SHOCK_R1_DAMAGE, rank), true);
                }
            }

            SpellCastResult CheckCast()
            {
                Unit* caster = GetCaster();
                if (Unit* target = GetExplTargetUnit())
                {
                    if (!caster->IsFriendlyTo(target))
                    {
                        if (!caster->IsValidAttackTarget(target))
                            return SPELL_FAILED_BAD_TARGETS;

                        if (!caster->isInFront(target))
                            return SPELL_FAILED_UNIT_NOT_INFRONT;
                    }
                }
                else
                    return SPELL_FAILED_BAD_TARGETS;
                return SPELL_CAST_OK;
            }

            void Register() override
            {
                OnCheckCast += SpellCheckCastFn(spell_pal_holy_shock_SpellScript::CheckCast);
                OnEffectHitTarget += SpellEffectFn(spell_pal_holy_shock_SpellScript::HandleDummy, EFFECT_0, SPELL_EFFECT_DUMMY);
            }
        };

        SpellScript* GetSpellScript() const override
        {
            return new spell_pal_holy_shock_SpellScript();
        }
};

<<<<<<< HEAD
// -20210 - Illumination
class spell_pal_illumination : public SpellScriptLoader
{
public:
    spell_pal_illumination() : SpellScriptLoader("spell_pal_illumination") { }

    class spell_pal_illumination_AuraScript : public AuraScript
    {
        PrepareAuraScript(spell_pal_illumination_AuraScript);

        bool Validate(SpellInfo const* /*spellInfo*/) override
        {
            return ValidateSpellInfo(
            {
                SPELL_PALADIN_HOLY_SHOCK_R1_HEALING,
                SPELL_PALADIN_ILLUMINATION_ENERGIZE,
                SPELL_PALADIN_HOLY_SHOCK_R1
            });
        }

        void HandleProc(AuraEffect const* aurEff, ProcEventInfo& eventInfo)
        {
            PreventDefaultAction();

            // this script is valid only for the Holy Shock procs of illumination
            if (eventInfo.GetHealInfo() && eventInfo.GetHealInfo()->GetSpellInfo())
            {
                SpellInfo const* originalSpell = nullptr;

                // if proc comes from the Holy Shock heal, need to get mana cost of original spell - else it's the original heal itself
                if (eventInfo.GetHealInfo()->GetSpellInfo()->SpellFamilyFlags[1] & 0x00010000)
                    originalSpell = sSpellMgr->GetSpellInfo(sSpellMgr->GetSpellWithRank(SPELL_PALADIN_HOLY_SHOCK_R1, eventInfo.GetHealInfo()->GetSpellInfo()->GetRank()));
                else
                    originalSpell = eventInfo.GetHealInfo()->GetSpellInfo();

                if (originalSpell && aurEff->GetSpellInfo())
                {
                    Unit* target = eventInfo.GetActor(); // Paladin is the target of the energize
                    uint32 bp = CalculatePct(originalSpell->CalcPowerCost(target, originalSpell->GetSchoolMask()), aurEff->GetSpellInfo()->Effects[EFFECT_1].CalcValue());
                    CastSpellExtraArgs args(aurEff);
                    args.AddSpellBP0(bp);
                    target->CastSpell(target, SPELL_PALADIN_ILLUMINATION_ENERGIZE, args);
                }
            }
        }

        void Register() override
        {
            OnEffectProc += AuraEffectProcFn(spell_pal_illumination_AuraScript::HandleProc, EFFECT_0, SPELL_AURA_PROC_TRIGGER_SPELL);
        }
    };

    AuraScript* GetAuraScript() const override
    {
        return new spell_pal_illumination_AuraScript();
    }
};

//   498 - Divine Protection
//   642 - Divine Shield
// -1022 - Hand of Protection
class spell_pal_immunities : public SpellScript
{
    PrepareSpellScript(spell_pal_immunities);

    bool Validate(SpellInfo const* /*spellInfo*/) override
    {
        return ValidateSpellInfo(
            {
                SPELL_PALADIN_FORBEARANCE,
                SPELL_PALADIN_AVENGING_WRATH_MARKER,
                SPELL_PALADIN_IMMUNE_SHIELD_MARKER
            });
    }

    SpellCastResult CheckCast()
    {
        Unit* caster = GetCaster();

        // for HoP
        Unit* target = GetExplTargetUnit();
        if (!target)
            target = caster;

        // "Cannot be used within $61987d. of using Avenging Wrath."
        if (target->HasAura(SPELL_PALADIN_FORBEARANCE) || target->HasAura(SPELL_PALADIN_AVENGING_WRATH_MARKER))
            return SPELL_FAILED_TARGET_AURASTATE;

        return SPELL_CAST_OK;
    }

    void TriggerDebuffs()
    {
        if (Unit* target = GetHitUnit())
        {
            // Blizz seems to just apply aura without bothering to cast
            GetCaster()->AddAura(SPELL_PALADIN_FORBEARANCE, target);
            GetCaster()->AddAura(SPELL_PALADIN_AVENGING_WRATH_MARKER, target);
            GetCaster()->AddAura(SPELL_PALADIN_IMMUNE_SHIELD_MARKER, target);
        }
    }

    void Register() override
    {
        OnCheckCast += SpellCheckCastFn(spell_pal_immunities::CheckCast);
        AfterHit += SpellHitFn(spell_pal_immunities::TriggerDebuffs);
    }
};

// Maybe this is incorrect
// These spells should always be cast on login, regardless of whether the player has the talent or not

// -20254 - Improved Concentration Aura
// -20138 - Improved Devotion Aura
//  31869 - Sanctified Retribution
// -53379 - Swift Retribution
class spell_pal_improved_aura : public SpellScriptLoader
=======
// 37705 - Healing Discount
class spell_pal_item_healing_discount : public SpellScriptLoader
>>>>>>> 28d470c5
{
    public:
        spell_pal_item_healing_discount() : SpellScriptLoader("spell_pal_item_healing_discount") { }

        class spell_pal_item_healing_discount_AuraScript : public AuraScript
        {
            PrepareAuraScript(spell_pal_item_healing_discount_AuraScript);

            bool Validate(SpellInfo const* /*spellInfo*/) override
            {
<<<<<<< HEAD
                return ValidateSpellInfo(
                {
                    _spellId,
                    SPELL_PALADIN_SANCTIFIED_RETRIBUTION_R1,
                    SPELL_PALADIN_SWIFT_RETRIBUTION_R1
                });
            }

            void HandleEffectApply(AuraEffect const* /*aurEff*/, AuraEffectHandleModes /*mode*/)
            {
                Unit* target = GetTarget();
                GetTarget()->RemoveOwnedAura(_spellId, GetCasterGUID()); // need to remove to reapply spellmods
                target->CastSpell(target, _spellId, true);
=======
                return ValidateSpellInfo({ SPELL_PALADIN_ITEM_HEALING_TRANCE });
>>>>>>> 28d470c5
            }

            void HandleProc(AuraEffect const* aurEff, ProcEventInfo& /*eventInfo*/)
            {
                PreventDefaultAction();
                GetTarget()->CastSpell(GetTarget(), SPELL_PALADIN_ITEM_HEALING_TRANCE, true, nullptr, aurEff);
            }

            void Register() override
            {
                OnEffectProc += AuraEffectProcFn(spell_pal_item_healing_discount_AuraScript::HandleProc, EFFECT_0, SPELL_AURA_PROC_TRIGGER_SPELL);
            }
        };

        AuraScript* GetAuraScript() const override
        {
            return new spell_pal_item_healing_discount_AuraScript();
        }
};

<<<<<<< HEAD
// -20234 - Improved Lay on Hands
class spell_pal_improved_lay_of_hands : public SpellScriptLoader
{
    public:
        spell_pal_improved_lay_of_hands() : SpellScriptLoader("spell_pal_improved_lay_of_hands") { }

        class spell_pal_improved_lay_of_hands_AuraScript : public AuraScript
        {
            PrepareAuraScript(spell_pal_improved_lay_of_hands_AuraScript);

            bool Validate(SpellInfo const* spellInfo) override
            {
                return ValidateSpellInfo({ spellInfo->Effects[EFFECT_0].TriggerSpell });
            }

            void HandleProc(AuraEffect const* aurEff, ProcEventInfo& eventInfo)
            {
                PreventDefaultAction();
                eventInfo.GetActionTarget()->CastSpell(eventInfo.GetActionTarget(), GetSpellInfo()->Effects[EFFECT_0].TriggerSpell, { aurEff, GetTarget()->GetGUID() });
            }

            void Register() override
            {
                OnEffectProc += AuraEffectProcFn(spell_pal_improved_lay_of_hands_AuraScript::HandleProc, EFFECT_0, SPELL_AURA_PROC_TRIGGER_SPELL);
            }
        };

        AuraScript* GetAuraScript() const override
        {
            return new spell_pal_improved_lay_of_hands_AuraScript();
        }
};

// -53569 - Infusion of Light
class spell_pal_infusion_of_light : public SpellScriptLoader
{
    public:
        spell_pal_infusion_of_light() : SpellScriptLoader("spell_pal_infusion_of_light") { }

        class spell_pal_infusion_of_light_AuraScript : public AuraScript
        {
            PrepareAuraScript(spell_pal_infusion_of_light_AuraScript);

            bool Validate(SpellInfo const* /*spellInfo*/) override
            {
                return ValidateSpellInfo(
                {
                    SPELL_PALADIN_SACRED_SHIELD,
                    SPELL_PALADIN_T9_HOLY_4P_BONUS,
                    SPELL_PALADIN_FLASH_OF_LIGHT_PROC
                });
            }

            void HandleProc(AuraEffect const* aurEff, ProcEventInfo& eventInfo)
            {
                if (SpellInfo const* spellInfo = eventInfo.GetSpellInfo())
                {
                    // Flash of Light HoT on Flash of Light when Sacred Shield active
                    if (spellInfo->SpellFamilyFlags[0] & 0x40000000 && spellInfo->SpellIconID == 242)
                    {
                        PreventDefaultAction();

                        HealInfo* healInfo = eventInfo.GetHealInfo();
                        if (!healInfo || !healInfo->GetHeal())
                            return;

                        Unit* procTarget = eventInfo.GetActionTarget();
                        if (procTarget && procTarget->HasAura(SPELL_PALADIN_SACRED_SHIELD))
                        {
                            Unit* target = GetTarget();
                            int32 duration = sSpellMgr->AssertSpellInfo(SPELL_PALADIN_FLASH_OF_LIGHT_PROC)->GetMaxDuration() / 1000;
                            int32 pct = GetSpellInfo()->Effects[EFFECT_2].CalcValue();
                            ASSERT(duration > 0);

                            int32 bp0 = CalculatePct(healInfo->GetHeal() / duration, pct);

                            // Item - Paladin T9 Holy 4P Bonus
                            if (AuraEffect const* bonus = target->GetAuraEffect(SPELL_PALADIN_T9_HOLY_4P_BONUS, 0))
                                AddPct(bp0, bonus->GetAmount());

                            CastSpellExtraArgs args(aurEff);
                            args.AddSpellBP0(bp0);
                            target->CastSpell(procTarget, SPELL_PALADIN_FLASH_OF_LIGHT_PROC, args);
                        }
                    }
                    // but should not proc on non-critical Holy Shocks
                    else if ((spellInfo->SpellFamilyFlags[0] & 0x200000 || spellInfo->SpellFamilyFlags[1] & 0x10000) && !(eventInfo.GetHitMask() & PROC_HIT_CRITICAL))
                        PreventDefaultAction();
                }
=======
// 40470 - Paladin Tier 6 Trinket
class spell_pal_item_t6_trinket : public SpellScriptLoader
{
    public:
        spell_pal_item_t6_trinket() : SpellScriptLoader("spell_pal_item_t6_trinket") { }

        class spell_pal_item_t6_trinket_AuraScript : public AuraScript
        {
            PrepareAuraScript(spell_pal_item_t6_trinket_AuraScript);

            bool Validate(SpellInfo const* /*spellInfo*/) override
            {
                return ValidateSpellInfo(
                {
                    SPELL_PALADIN_ENDURING_LIGHT,
                    SPELL_PALADIN_ENDURING_JUDGEMENT
                });
>>>>>>> 28d470c5
            }

            void HandleProc(AuraEffect const* aurEff, ProcEventInfo& eventInfo)
            {
<<<<<<< HEAD
                OnEffectProc += AuraEffectProcFn(spell_pal_infusion_of_light_AuraScript::HandleProc, EFFECT_0, SPELL_AURA_PROC_TRIGGER_SPELL);
            }
        };

        AuraScript* GetAuraScript() const override
        {
            return new spell_pal_infusion_of_light_AuraScript();
        }
};

// 37705 - Healing Discount
class spell_pal_item_healing_discount : public SpellScriptLoader
{
    public:
        spell_pal_item_healing_discount() : SpellScriptLoader("spell_pal_item_healing_discount") { }
=======
                PreventDefaultAction();
                SpellInfo const* spellInfo = eventInfo.GetSpellInfo();
                if (!spellInfo)
                    return;
>>>>>>> 28d470c5

                uint32 spellId;
                int32 chance;

<<<<<<< HEAD
            bool Validate(SpellInfo const* /*spellInfo*/) override
            {
                return ValidateSpellInfo({ SPELL_PALADIN_ITEM_HEALING_TRANCE });
            }

            void HandleProc(AuraEffect const* aurEff, ProcEventInfo& /*eventInfo*/)
            {
                PreventDefaultAction();
                GetTarget()->CastSpell(GetTarget(), SPELL_PALADIN_ITEM_HEALING_TRANCE, aurEff);
=======
                // Holy Light & Flash of Light
                if (spellInfo->SpellFamilyFlags[0] & 0xC0000000)
                {
                    spellId = SPELL_PALADIN_ENDURING_LIGHT;
                    chance = 15;
                }
                // Judgements
                else if (spellInfo->SpellFamilyFlags[0] & 0x00800000)
                {
                    spellId = SPELL_PALADIN_ENDURING_JUDGEMENT;
                    chance = 50;
                }
                else
                    return;

                if (roll_chance_i(chance))
                    eventInfo.GetActor()->CastSpell(eventInfo.GetProcTarget(), spellId, true, nullptr, aurEff);
>>>>>>> 28d470c5
            }

            void Register() override
            {
                OnEffectProc += AuraEffectProcFn(spell_pal_item_t6_trinket_AuraScript::HandleProc, EFFECT_0, SPELL_AURA_DUMMY);
            }
        };

        AuraScript* GetAuraScript() const override
        {
            return new spell_pal_item_t6_trinket_AuraScript();
        }
};

<<<<<<< HEAD
// 40470 - Paladin Tier 6 Trinket
class spell_pal_item_t6_trinket : public SpellScriptLoader
{
    public:
        spell_pal_item_t6_trinket() : SpellScriptLoader("spell_pal_item_t6_trinket") { }

        class spell_pal_item_t6_trinket_AuraScript : public AuraScript
        {
            PrepareAuraScript(spell_pal_item_t6_trinket_AuraScript);

            bool Validate(SpellInfo const* /*spellInfo*/) override
            {
                return ValidateSpellInfo(
                {
                    SPELL_PALADIN_ENDURING_LIGHT,
                    SPELL_PALADIN_ENDURING_JUDGEMENT
                });
            }

            void HandleProc(AuraEffect const* aurEff, ProcEventInfo& eventInfo)
            {
                PreventDefaultAction();
                SpellInfo const* spellInfo = eventInfo.GetSpellInfo();
                if (!spellInfo)
                    return;

                uint32 spellId;
                int32 chance;

                // Holy Light & Flash of Light
                if (spellInfo->SpellFamilyFlags[0] & 0xC0000000)
                {
                    spellId = SPELL_PALADIN_ENDURING_LIGHT;
                    chance = 15;
                }
                // Judgements
                else if (spellInfo->SpellFamilyFlags[0] & 0x00800000)
                {
                    spellId = SPELL_PALADIN_ENDURING_JUDGEMENT;
                    chance = 50;
                }
                else
                    return;

                if (roll_chance_i(chance))
                    eventInfo.GetActor()->CastSpell(eventInfo.GetProcTarget(), spellId, aurEff);
            }

            void Register() override
            {
                OnEffectProc += AuraEffectProcFn(spell_pal_item_t6_trinket_AuraScript::HandleProc, EFFECT_0, SPELL_AURA_DUMMY);
            }
        };

        AuraScript* GetAuraScript() const override
        {
            return new spell_pal_item_t6_trinket_AuraScript();
        }
};

// 53407 - Judgement of Justice
// 20271 - Judgement of Light
// 53408 - Judgement of Wisdom
=======
// 20271 - Judgement
/// Updated 4.3.4
>>>>>>> 28d470c5
class spell_pal_judgement : public SpellScriptLoader
{
    public:
        spell_pal_judgement() : SpellScriptLoader("spell_pal_judgement") { }

        class spell_pal_judgement_SpellScript : public SpellScript
        {
            PrepareSpellScript(spell_pal_judgement_SpellScript);

<<<<<<< HEAD
        public:
            spell_pal_judgement_SpellScript(uint32 spellId) : SpellScript(), _spellId(spellId) { }

        private:
            bool Validate(SpellInfo const* /*spellInfo*/) override
            {
                return ValidateSpellInfo(
                {
                    SPELL_PALADIN_JUDGEMENT_DAMAGE,
                    _spellId
                });
=======
        private:
            bool Validate(SpellInfo const* /*spellInfo*/) override
            {
                return ValidateSpellInfo({ SPELL_PALADIN_JUDGEMENT_DAMAGE });
>>>>>>> 28d470c5
            }

            void HandleScriptEffect(SpellEffIndex /*effIndex*/)
            {
                uint32 spellId = SPELL_PALADIN_JUDGEMENT_DAMAGE;

                // some seals have SPELL_AURA_DUMMY in EFFECT_2
                Unit::AuraEffectList const& auras = GetCaster()->GetAuraEffectsByType(SPELL_AURA_DUMMY);
                for (Unit::AuraEffectList::const_iterator i = auras.begin(); i != auras.end(); ++i)
                {
                    if ((*i)->GetSpellInfo()->GetSpellSpecific() == SPELL_SPECIFIC_SEAL && (*i)->GetEffIndex() == EFFECT_2)
                    {
<<<<<<< HEAD
                        if (sSpellMgr->GetSpellInfo((*i)->GetAmount()))
=======
                        if (sSpellMgr->GetSpellInfo((*i)->GetAmount(), GetCastDifficulty()))
>>>>>>> 28d470c5
                        {
                            spellId = (*i)->GetAmount();
                            break;
                        }
                    }
                }

                GetCaster()->CastSpell(GetHitUnit(), spellId, true);
            }

            void Register() override
            {
                OnEffectHitTarget += SpellEffectFn(spell_pal_judgement_SpellScript::HandleScriptEffect, EFFECT_0, SPELL_EFFECT_DUMMY);
            }
<<<<<<< HEAD

            uint32 const _spellId;
=======
>>>>>>> 28d470c5
        };

        SpellScript* GetSpellScript() const override
        {
            return new spell_pal_judgement_SpellScript();
        }
};

// 633 - Lay on Hands
class spell_pal_lay_on_hands : public SpellScript
{
    PrepareSpellScript(spell_pal_lay_on_hands);

    bool Validate(SpellInfo const* spellInfo) override
    {
        return ValidateSpellInfo(
        {
<<<<<<< HEAD
            PrepareSpellScript(spell_pal_judgement_of_command_SpellScript);

            void HandleDummy(SpellEffIndex /*effIndex*/)
            {
                if (Unit* unitTarget = GetHitUnit())
                    GetCaster()->CastSpell(unitTarget, GetEffectValue(), true);
            }

            void Register() override
            {
                OnEffectHitTarget += SpellEffectFn(spell_pal_judgement_of_command_SpellScript::HandleDummy, EFFECT_0, SPELL_EFFECT_DUMMY);
            }
        };

        SpellScript* GetSpellScript() const override
=======
            SPELL_PALADIN_FORBEARANCE,
            // uncomment when we have serverside only spells
            //SPELL_PALADIN_IMMUNE_SHIELD_MARKER
        }) && spellInfo->ExcludeTargetAuraSpell == SPELL_PALADIN_IMMUNE_SHIELD_MARKER;
    }

    SpellCastResult CheckForbearance()
    {
        Unit* target = GetExplTargetUnit();
        if (!target || target->HasAura(SPELL_PALADIN_FORBEARANCE))
            return SPELL_FAILED_TARGET_AURASTATE;

        return SPELL_CAST_OK;
    }

    void TriggerForbearance()
    {
        if (Unit* target = GetHitUnit())
>>>>>>> 28d470c5
        {
            GetCaster()->CastSpell(target, SPELL_PALADIN_FORBEARANCE, true);
            GetCaster()->CastSpell(target, SPELL_PALADIN_IMMUNE_SHIELD_MARKER, true);
        }
    }

    void Register() override
    {
        OnCheckCast += SpellCheckCastFn(spell_pal_lay_on_hands::CheckForbearance);
        AfterHit += SpellHitFn(spell_pal_lay_on_hands::TriggerForbearance);
    }
};

<<<<<<< HEAD
// 20185 - Judgement of Light
class spell_pal_judgement_of_light_heal : public SpellScriptLoader
{
    public:
        spell_pal_judgement_of_light_heal() : SpellScriptLoader("spell_pal_judgement_of_light_heal") { }

        class spell_pal_judgement_of_light_heal_AuraScript : public AuraScript
        {
            PrepareAuraScript(spell_pal_judgement_of_light_heal_AuraScript);

            bool Validate(SpellInfo const* /*spellInfo*/) override
            {
                return ValidateSpellInfo({ SPELL_PALADIN_JUDGEMENT_OF_LIGHT_HEAL });
            }

            void HandleProc(AuraEffect const* aurEff, ProcEventInfo& eventInfo)
            {
                PreventDefaultAction();

                Unit* caster = eventInfo.GetProcTarget();

                CastSpellExtraArgs args(aurEff);
                args.OriginalCaster = GetCasterGUID();
                args.AddSpellBP0(caster->CountPctFromMaxHealth(aurEff->GetAmount()));
                caster->CastSpell(nullptr, SPELL_PALADIN_JUDGEMENT_OF_LIGHT_HEAL, args);
            }

            void Register() override
            {
                OnEffectProc += AuraEffectProcFn(spell_pal_judgement_of_light_heal_AuraScript::HandleProc, EFFECT_0, SPELL_AURA_DUMMY);
            }
        };

        AuraScript* GetAuraScript() const override
        {
            return new spell_pal_judgement_of_light_heal_AuraScript();
        }
};

// 20186 - Judgement of Wisdom
class spell_pal_judgement_of_wisdom_mana : public SpellScriptLoader
{
    public:
        spell_pal_judgement_of_wisdom_mana() : SpellScriptLoader("spell_pal_judgement_of_wisdom_mana") { }

        class spell_pal_judgement_of_wisdom_mana_AuraScript : public AuraScript
        {
            PrepareAuraScript(spell_pal_judgement_of_wisdom_mana_AuraScript);

            bool Validate(SpellInfo const* /*spellInfo*/) override
            {
                return ValidateSpellInfo({ SPELL_PALADIN_JUDGEMENT_OF_WISDOM_MANA });
            }

            bool CheckProc(ProcEventInfo& eventInfo)
            {
                return eventInfo.GetProcTarget()->GetPowerType() == POWER_MANA;
            }

            void HandleProc(AuraEffect const* aurEff, ProcEventInfo& eventInfo)
            {
                PreventDefaultAction();

                SpellInfo const* spellInfo = sSpellMgr->AssertSpellInfo(SPELL_PALADIN_JUDGEMENT_OF_WISDOM_MANA);

                Unit* caster = eventInfo.GetProcTarget();
                int32 const amount = CalculatePct(static_cast<int32>(caster->GetCreateMana()), spellInfo->Effects[EFFECT_0].CalcValue());
                CastSpellExtraArgs args(aurEff);
                args.OriginalCaster = GetCasterGUID();
                args.AddSpellBP0(amount);
                caster->CastSpell(nullptr, spellInfo->Id, args);
            }

            void Register() override
            {
                DoCheckProc += AuraCheckProcFn(spell_pal_judgement_of_wisdom_mana_AuraScript::CheckProc);
                OnEffectProc += AuraEffectProcFn(spell_pal_judgement_of_wisdom_mana_AuraScript::HandleProc, EFFECT_0, SPELL_AURA_DUMMY);
            }
        };

        AuraScript* GetAuraScript() const override
        {
            return new spell_pal_judgement_of_wisdom_mana_AuraScript();
        }
};

// -53695 - Judgements of the Just
class spell_pal_judgements_of_the_just : public SpellScriptLoader
{
    public:
        spell_pal_judgements_of_the_just() : SpellScriptLoader("spell_pal_judgements_of_the_just") { }

        class spell_pal_judgements_of_the_just_AuraScript : public AuraScript
        {
            PrepareAuraScript(spell_pal_judgements_of_the_just_AuraScript);

            bool Validate(SpellInfo const* /*spellInfo*/) override
            {
                return ValidateSpellInfo({ SPELL_PALADIN_JUDGEMENTS_OF_THE_JUST_PROC });
            }

            void OnProc(AuraEffect const* aurEff, ProcEventInfo& eventInfo)
            {
                PreventDefaultAction();
                GetTarget()->CastSpell(eventInfo.GetActionTarget(), SPELL_PALADIN_JUDGEMENTS_OF_THE_JUST_PROC, aurEff);
            }

            void Register() override
            {
                OnEffectProc += AuraEffectProcFn(spell_pal_judgements_of_the_just_AuraScript::OnProc, EFFECT_0, SPELL_AURA_ADD_FLAT_MODIFIER);
            }
        };

        AuraScript* GetAuraScript() const override
        {
            return new spell_pal_judgements_of_the_just_AuraScript();
        }
};

// -31876 - Judgements of the Wise
class spell_pal_judgements_of_the_wise : public SpellScriptLoader
{
    public:
        spell_pal_judgements_of_the_wise() : SpellScriptLoader("spell_pal_judgements_of_the_wise") { }

        class spell_pal_judgements_of_the_wise_AuraScript : public AuraScript
        {
            PrepareAuraScript(spell_pal_judgements_of_the_wise_AuraScript);

            bool Validate(SpellInfo const* /*spellInfo*/) override
            {
                return ValidateSpellInfo(
                {
                    SPELL_REPLENISHMENT,
                    SPELL_PALADIN_JUDGEMENTS_OF_THE_WISE_MANA
                });
            }

            void HandleProc(AuraEffect const* aurEff, ProcEventInfo& eventInfo)
            {
                PreventDefaultAction();

                Unit* caster = eventInfo.GetActor();
                caster->CastSpell(nullptr, SPELL_PALADIN_JUDGEMENTS_OF_THE_WISE_MANA, aurEff);
                caster->CastSpell(nullptr, SPELL_REPLENISHMENT, aurEff);
            }

            void Register() override
            {
                OnEffectProc += AuraEffectProcFn(spell_pal_judgements_of_the_wise_AuraScript::HandleProc, EFFECT_0, SPELL_AURA_DUMMY);
            }
        };

        AuraScript* GetAuraScript() const override
        {
            return new spell_pal_judgements_of_the_wise_AuraScript();
        }
};

// -633 - Lay on Hands
class spell_pal_lay_on_hands : public SpellScriptLoader
=======
// 53651 - Light's Beacon - Beacon of Light
class spell_pal_light_s_beacon : public SpellScriptLoader
>>>>>>> 28d470c5
{
    public:
        spell_pal_light_s_beacon() : SpellScriptLoader("spell_pal_light_s_beacon") { }

        class spell_pal_light_s_beacon_AuraScript : public AuraScript
        {
            PrepareAuraScript(spell_pal_light_s_beacon_AuraScript);

            bool Validate(SpellInfo const* /*spellInfo*/) override
            {
<<<<<<< HEAD
                return ValidateSpellInfo(
                {
                    SPELL_PALADIN_FORBEARANCE,
                    SPELL_PALADIN_AVENGING_WRATH_MARKER,
                    SPELL_PALADIN_IMMUNE_SHIELD_MARKER
                });
=======
                return ValidateSpellInfo({ SPELL_PALADIN_BEACON_OF_LIGHT, SPELL_PALADIN_BEACON_OF_LIGHT_HEAL });
            }

            bool CheckProc(ProcEventInfo& eventInfo)
            {
                if (!eventInfo.GetActionTarget())
                    return false;
                if (eventInfo.GetActionTarget()->HasAura(SPELL_PALADIN_BEACON_OF_LIGHT, eventInfo.GetActor()->GetGUID()))
                    return false;
                return true;
>>>>>>> 28d470c5
            }

            void HandleProc(AuraEffect const* aurEff, ProcEventInfo& eventInfo)
            {
                PreventDefaultAction();

                HealInfo* healInfo = eventInfo.GetHealInfo();
                if (!healInfo || !healInfo->GetHeal())
                    return;

                uint32 heal = CalculatePct(healInfo->GetHeal(), aurEff->GetAmount());

                Unit::AuraList const& auras = GetCaster()->GetSingleCastAuras();
                for (Unit::AuraList::const_iterator itr = auras.begin(); itr != auras.end(); ++itr)
                {
                    if ((*itr)->GetId() == SPELL_PALADIN_BEACON_OF_LIGHT)
                    {
                        std::list<AuraApplication*> applications;
                        (*itr)->GetApplicationList(applications);
                        if (!applications.empty())
                            eventInfo.GetActor()->CastCustomSpell(SPELL_PALADIN_BEACON_OF_LIGHT_HEAL, SPELLVALUE_BASE_POINT0, heal, applications.front()->GetTarget(), true);
                        return;
                    }
                }
            }

            void Register() override
            {
                DoCheckProc += AuraCheckProcFn(spell_pal_light_s_beacon_AuraScript::CheckProc);
                OnEffectProc += AuraEffectProcFn(spell_pal_light_s_beacon_AuraScript::HandleProc, EFFECT_0, SPELL_AURA_DUMMY);
            }
        };

        AuraScript* GetAuraScript() const override
        {
            return new spell_pal_light_s_beacon_AuraScript();
        }
};

// 53651 - Light's Beacon - Beacon of Light
class spell_pal_light_s_beacon : public SpellScriptLoader
{
    public:
        spell_pal_light_s_beacon() : SpellScriptLoader("spell_pal_light_s_beacon") { }

        class spell_pal_light_s_beacon_AuraScript : public AuraScript
        {
            PrepareAuraScript(spell_pal_light_s_beacon_AuraScript);

            bool Validate(SpellInfo const* /*spellInfo*/) override
            {
<<<<<<< HEAD
                return ValidateSpellInfo(
                {
                    SPELL_PALADIN_BEACON_OF_LIGHT,
                    SPELL_PALADIN_BEACON_OF_LIGHT_HEAL_1,
                    SPELL_PALADIN_BEACON_OF_LIGHT_HEAL_2,
                    SPELL_PALADIN_BEACON_OF_LIGHT_HEAL_3,
                    SPELL_PALADIN_HOLY_LIGHT
                });
            }

            bool CheckProc(ProcEventInfo& eventInfo)
            {
                if (GetTarget()->HasAura(SPELL_PALADIN_BEACON_OF_LIGHT, eventInfo.GetActor()->GetGUID()))
                    return false;
                return true;
=======
                return ValidateSpellInfo({ SPELL_PALADIN_RIGHTEOUS_DEFENSE_TAUNT });
>>>>>>> 28d470c5
            }

            void HandleProc(AuraEffect const* aurEff, ProcEventInfo& eventInfo)
            {
                PreventDefaultAction();

                SpellInfo const* procSpell = eventInfo.GetSpellInfo();
                if (!procSpell)
                    return;

                HealInfo* healInfo = eventInfo.GetHealInfo();
                if (!healInfo || !healInfo->GetHeal())
                    return;

                uint32 healSpellId = procSpell->IsRankOf(sSpellMgr->AssertSpellInfo(SPELL_PALADIN_HOLY_LIGHT)) ? SPELL_PALADIN_BEACON_OF_LIGHT_HEAL_1 : SPELL_PALADIN_BEACON_OF_LIGHT_HEAL_3;
                uint32 heal = CalculatePct(healInfo->GetHeal(), aurEff->GetAmount());

                Unit* beaconTarget = GetCaster();
                if (!beaconTarget || !beaconTarget->HasAura(SPELL_PALADIN_BEACON_OF_LIGHT, eventInfo.GetActor()->GetGUID()))
                    return;

                /// @todo: caster must be the healed unit to perform distance checks correctly
                ///        but that will break animation on clientside
                ///        caster in spell packets must be the healing unit
                CastSpellExtraArgs args(aurEff);
                args.AddSpellBP0(heal);
                eventInfo.GetActor()->CastSpell(beaconTarget, healSpellId, args);
            }

            void Register() override
            {
                DoCheckProc += AuraCheckProcFn(spell_pal_light_s_beacon_AuraScript::CheckProc);
                OnEffectProc += AuraEffectProcFn(spell_pal_light_s_beacon_AuraScript::HandleProc, EFFECT_0, SPELL_AURA_DUMMY);
            }
        };

        AuraScript* GetAuraScript() const override
        {
            return new spell_pal_light_s_beacon_AuraScript();
        }
};

// 31789 - Righteous Defense
class spell_pal_righteous_defense : public SpellScript
{
    PrepareSpellScript(spell_pal_righteous_defense);

    bool Validate(SpellInfo const* /*spellInfo*/) override
    {
        return ValidateSpellInfo({ SPELL_PALADIN_RIGHTEOUS_DEFENSE_TAUNT });
    }

    SpellCastResult CheckCast()
    {
        Unit* caster = GetCaster();
        if (caster->GetTypeId() != TYPEID_PLAYER)
            return SPELL_FAILED_DONT_REPORT;

        if (Unit* target = GetExplTargetUnit())
        {
            if (!target->IsFriendlyTo(caster) || target == caster || target->getAttackers().empty())
                return SPELL_FAILED_BAD_TARGETS;
        }
        else
            return SPELL_FAILED_BAD_TARGETS;

        return SPELL_CAST_OK;
    }

    void HandleDummy(SpellEffIndex /*effIndex*/)
    {
        if (Unit* target = GetHitUnit())
        {
            auto const& attackers = target->getAttackers();

            std::vector<Unit*> list(attackers.cbegin(), attackers.cend());
            Trinity::Containers::RandomResize(list, 3);

            for (Unit* attacker : list)
                GetCaster()->CastSpell(attacker, SPELL_PALADIN_RIGHTEOUS_DEFENSE_TAUNT, TRIGGERED_FULL_MASK);
        }
    }

    void Register() override
    {
        OnCheckCast += SpellCheckCastFn(spell_pal_righteous_defense::CheckCast);
        OnEffectHitTarget += SpellEffectFn(spell_pal_righteous_defense::HandleDummy, EFFECT_0, SPELL_EFFECT_DUMMY);
    }
};

// -53380 - Righteous Vengeance
class spell_pal_righteous_vengeance : public SpellScriptLoader
{
    public:
        spell_pal_righteous_vengeance() : SpellScriptLoader("spell_pal_righteous_vengeance") { }

        class spell_pal_righteous_vengeance_AuraScript : public AuraScript
        {
            PrepareAuraScript(spell_pal_righteous_vengeance_AuraScript);

            bool Validate(SpellInfo const* /*spellInfo*/) override
            {
                return ValidateSpellInfo({ SPELL_PALADIN_RIGHTEOUS_VENGEANCE_DAMAGE });
            }

            void HandleProc(AuraEffect const* aurEff, ProcEventInfo& eventInfo)
            {
                PreventDefaultAction();

                DamageInfo* damageInfo = eventInfo.GetDamageInfo();
                if (!damageInfo || !damageInfo->GetDamage())
                    return;

                Unit* caster = eventInfo.GetActor();
                Unit* target = eventInfo.GetProcTarget();

                SpellInfo const* spellInfo = sSpellMgr->AssertSpellInfo(SPELL_PALADIN_RIGHTEOUS_VENGEANCE_DAMAGE);
                int32 amount = CalculatePct(static_cast<int32>(damageInfo->GetDamage()), aurEff->GetAmount());

                ASSERT(spellInfo->GetMaxTicks() > 0);
                amount /= spellInfo->GetMaxTicks();

                CastSpellExtraArgs args(aurEff);
                args.AddSpellBP0(amount);
                caster->CastSpell(target, SPELL_PALADIN_RIGHTEOUS_VENGEANCE_DAMAGE, args);
            }

            void Register() override
            {
                OnEffectProc += AuraEffectProcFn(spell_pal_righteous_vengeance_AuraScript::HandleProc, EFFECT_0, SPELL_AURA_DUMMY);
            }
        };

        AuraScript* GetAuraScript() const override
        {
            return new spell_pal_righteous_vengeance_AuraScript();
        }
};

// 85285 - Sacred Shield
class spell_pal_sacred_shield : public SpellScriptLoader
{
    public:
        spell_pal_sacred_shield() : SpellScriptLoader("spell_pal_sacred_shield") { }

        class spell_pal_sacred_shield_SpellScript : public SpellScript
        {
            PrepareSpellScript(spell_pal_sacred_shield_SpellScript);

            SpellCastResult CheckCast()
            {
                Unit* caster = GetCaster();
                if (caster->GetTypeId() != TYPEID_PLAYER)
                    return SPELL_FAILED_DONT_REPORT;

                if (!caster->HealthBelowPct(30))
                    return SPELL_FAILED_CANT_DO_THAT_RIGHT_NOW;

                return SPELL_CAST_OK;
            }

            void Register() override
            {
                OnCheckCast += SpellCheckCastFn(spell_pal_sacred_shield_SpellScript::CheckCast);
            }
        };

        SpellScript* GetSpellScript() const override
        {
            return new spell_pal_sacred_shield_SpellScript();
        }
};

// 53600 - Shield of the Righteous
/// Updated 4.3.4
class spell_pal_shield_of_the_righteous : public SpellScriptLoader
{
    public:
        spell_pal_shield_of_the_righteous() : SpellScriptLoader("spell_pal_shield_of_the_righteous") { }

        class spell_pal_shield_of_the_righteous_SpellScript : public SpellScript
        {
            PrepareSpellScript(spell_pal_shield_of_the_righteous_SpellScript);

            bool Load() override
            {
                if (GetCaster()->GetTypeId() != TYPEID_PLAYER)
                    return false;

                if (GetCaster()->ToPlayer()->getClass() != CLASS_PALADIN)
                    return false;

                return true;
            }

            void ChangeDamage(SpellEffIndex /*effIndex*/)
            {
                int32 damage = GetHitDamage();

                // Because 1 Holy Power (HP) is consumed when casting spell,
                // GetPower(POWER_HOLY_POWER) will return 0 when player has 1 HP,
                // return 1 at 2 HP, and 2 at 3 HP
                int32 hp = GetCaster()->GetPower(POWER_HOLY_POWER);

                // Holy Power Scaling: 3 times damage at 2 HP, 6 times at 3 HP
                damage *= 0.5*hp*hp + 1.5*hp + 1;

                SetHitDamage(damage);
            }

            void Register() override
            {
                OnEffectHitTarget += SpellEffectFn(spell_pal_shield_of_the_righteous_SpellScript::ChangeDamage, EFFECT_0, SPELL_EFFECT_SCHOOL_DAMAGE);
            }
        };

        SpellScript* GetSpellScript() const override
        {
            return new spell_pal_shield_of_the_righteous_SpellScript();
        }
};

// 85256 - Templar's Verdict
/// Updated 4.3.4
class spell_pal_templar_s_verdict : public SpellScriptLoader
{
    public:
        spell_pal_templar_s_verdict() : SpellScriptLoader("spell_pal_templar_s_verdict") { }

        class spell_pal_templar_s_verdict_SpellScript : public SpellScript
        {
            PrepareSpellScript(spell_pal_templar_s_verdict_SpellScript);

<<<<<<< HEAD
                    // Divine Guardian is only applied at the spell healing bonus because it was already applied to the base value in CalculateSpellDamage
                    bonus = caster->ApplyEffectModifiers(GetSpellInfo(), aurEff->GetEffIndex(), bonus);
                    bonus *= caster->CalculateSpellpowerCoefficientLevelPenalty(GetSpellInfo());
=======
            bool Validate (SpellInfo const* /*spellEntry*/) override
            {
                return ValidateSpellInfo({ SPELL_PALADIN_DIVINE_PURPOSE_PROC });
            }

            bool Load() override
            {
                if (GetCaster()->GetTypeId() != TYPEID_PLAYER)
                    return false;
>>>>>>> 28d470c5

                if (GetCaster()->ToPlayer()->getClass() != CLASS_PALADIN)
                    return false;

<<<<<<< HEAD
                    // Arena - Dampening
                    if (AuraEffect const* auraEffArenaDampening = caster->GetAuraEffect(SPELL_GENERIC_ARENA_DAMPENING, EFFECT_0))
                        AddPct(amount, auraEffArenaDampening->GetAmount());
                    // Battleground - Dampening
                    else if (AuraEffect const* auraEffBattlegroudDampening = caster->GetAuraEffect(SPELL_GENERIC_BATTLEGROUND_DAMPENING, EFFECT_0))
                        AddPct(amount, auraEffBattlegroudDampening->GetAmount());

                    // ICC buff
                    if (AuraEffect const* auraStrengthOfWrynn = caster->GetAuraEffect(SPELL_AURA_MOD_HEALING_DONE_PERCENT, SPELLFAMILY_GENERIC, SPELL_ICON_ID_STRENGTH_OF_WRYNN, EFFECT_2))
                        AddPct(amount, auraStrengthOfWrynn->GetAmount());
                    else if (AuraEffect const* auraHellscreamsWarsong = caster->GetAuraEffect(SPELL_AURA_MOD_HEALING_DONE_PERCENT, SPELLFAMILY_GENERIC, SPELL_ICON_ID_HELLSCREAM_WARSONG, EFFECT_2))
                        AddPct(amount, auraHellscreamsWarsong->GetAmount());
=======
                return true;
            }

            void ChangeDamage(SpellEffIndex /*effIndex*/)
            {
                Unit* caster = GetCaster();
                int32 damage = GetHitDamage();

                if (caster->HasAura(SPELL_PALADIN_DIVINE_PURPOSE_PROC))
                    damage *= 7.5;  // 7.5*30% = 225%
                else
                {
                    switch (caster->GetPower(POWER_HOLY_POWER))
                    {
                        case 0: // 1 Holy Power
                            // same damage
                            break;
                        case 1: // 2 Holy Power
                            damage *= 3;    // 3*30 = 90%
                            break;
                        case 2: // 3 Holy Power
                            damage *= 7.5;  // 7.5*30% = 225%
                            break;
                    }
>>>>>>> 28d470c5
                }

                SetHitDamage(damage);
            }

            void Register() override
            {
                OnEffectHitTarget += SpellEffectFn(spell_pal_templar_s_verdict_SpellScript::ChangeDamage, EFFECT_0, SPELL_EFFECT_WEAPON_PERCENT_DAMAGE);
            }
        };

        SpellScript* GetSpellScript() const override
        {
            return new spell_pal_templar_s_verdict_SpellScript();
        }
};

// 53601 - Sacred Shield (dummy)
class spell_pal_sacred_shield_dummy : public SpellScriptLoader
{
    public:
        spell_pal_sacred_shield_dummy() : SpellScriptLoader("spell_pal_sacred_shield_dummy") { }

        class spell_pal_sacred_shield_dummy_AuraScript : public AuraScript
        {
            PrepareAuraScript(spell_pal_sacred_shield_dummy_AuraScript);

            bool Validate(SpellInfo const* /*spellInfo*/) override
            {
                return ValidateSpellInfo(
                {
                    SPELL_PALADIN_SACRED_SHIELD_TRIGGER,
                    SPELL_PALADIN_T8_HOLY_4P_BONUS
                });
            }

            void HandleProc(AuraEffect const* aurEff, ProcEventInfo& eventInfo)
            {
                PreventDefaultAction();

                Unit* caster = GetCaster();
                if (!caster)
                    return;

                TimePoint now = GameTime::Now();
                if (_cooldownEnd > now)
                    return;

                Seconds cooldown(aurEff->GetAmount());
                if (AuraEffect const* bonus = caster->GetAuraEffect(SPELL_PALADIN_T8_HOLY_4P_BONUS, EFFECT_0, caster->GetGUID()))
                    cooldown = Seconds(bonus->GetAmount());

                _cooldownEnd = now + cooldown;
                caster->CastSpell(eventInfo.GetActionTarget(), SPELL_PALADIN_SACRED_SHIELD_TRIGGER, aurEff);
            }

            void Register() override
            {
                OnEffectProc += AuraEffectProcFn(spell_pal_sacred_shield_dummy_AuraScript::HandleProc, EFFECT_0, SPELL_AURA_DUMMY);
            }

            // Cooldown tracking can't be done in DB because of T8 bonus
            TimePoint _cooldownEnd = std::chrono::steady_clock::time_point::min();
        };

        AuraScript* GetAuraScript() const override
        {
            return new spell_pal_sacred_shield_dummy_AuraScript();
        }
};

// 20154, 21084 - Seal of Righteousness - melee proc dummy (addition ${$MWS*(0.022*$AP+0.044*$SPH)} damage)
class spell_pal_seal_of_righteousness : public SpellScriptLoader
{
    public:
        spell_pal_seal_of_righteousness() : SpellScriptLoader("spell_pal_seal_of_righteousness") { }

        class spell_pal_seal_of_righteousness_AuraScript : public AuraScript
        {
            PrepareAuraScript(spell_pal_seal_of_righteousness_AuraScript);

            bool Validate(SpellInfo const* /*spellInfo*/) override
            {
                return ValidateSpellInfo({ SPELL_PALADIN_SEAL_OF_RIGHTEOUSNESS });
            }

            bool CheckProc(ProcEventInfo& eventInfo)
            {
                return eventInfo.GetProcTarget() != nullptr;
            }

            void HandleProc(AuraEffect const* aurEff, ProcEventInfo& eventInfo)
            {
                PreventDefaultAction();

                Unit* victim = eventInfo.GetProcTarget();

                float ap = GetTarget()->GetTotalAttackPowerValue(BASE_ATTACK);
<<<<<<< HEAD
                ap += victim->GetTotalAuraModifier(SPELL_AURA_MELEE_ATTACK_POWER_ATTACKER_BONUS);

                int32 sph = GetTarget()->SpellBaseDamageBonusDone(SPELL_SCHOOL_MASK_HOLY);
                sph += victim->GetTotalAuraModifierByMiscMask(SPELL_AURA_MOD_DAMAGE_TAKEN, SPELL_SCHOOL_MASK_HOLY);

                float mws = GetTarget()->GetAttackTime(BASE_ATTACK);
                mws /= 1000.0f;

                int32 bp = std::lroundf(mws * (0.022f * ap + 0.044f * sph));
                CastSpellExtraArgs args(aurEff);
                args.AddSpellBP0(bp);
                GetTarget()->CastSpell(victim, SPELL_PALADIN_SEAL_OF_RIGHTEOUSNESS, args);
=======
                int32 holy = GetTarget()->SpellBaseDamageBonusDone(SPELL_SCHOOL_MASK_HOLY);
                holy += eventInfo.GetProcTarget()->SpellBaseDamageBonusTaken(SPELL_SCHOOL_MASK_HOLY);
                int32 bp = int32((ap * 0.022f + 0.044f * holy) * GetTarget()->GetBaseAttackTime(BASE_ATTACK) / 1000);
                GetTarget()->CastCustomSpell(SPELL_PALADIN_SEAL_OF_RIGHTEOUSNESS, SPELLVALUE_BASE_POINT0, bp, eventInfo.GetProcTarget(), true, nullptr, aurEff);
>>>>>>> 28d470c5
            }

            void Register() override
            {
                DoCheckProc += AuraCheckProcFn(spell_pal_seal_of_righteousness_AuraScript::CheckProc);
                OnEffectProc += AuraEffectProcFn(spell_pal_seal_of_righteousness_AuraScript::HandleProc, EFFECT_0, SPELL_AURA_DUMMY);
            }
        };

        AuraScript* GetAuraScript() const override
        {
            return new spell_pal_seal_of_righteousness_AuraScript();
        }
};

<<<<<<< HEAD
// 31801 - Seal of Vengeance
// 53736 - Seal of Corruption
template <uint32 DoTSpellId, uint32 DamageSpellId>
class spell_pal_seal_of_vengeance : public SpellScriptLoader
{
    public:
        spell_pal_seal_of_vengeance(char const* ScriptName) : SpellScriptLoader(ScriptName) { }

        template <uint32 DoTSpell, uint32 DamageSpell>
        class spell_pal_seal_of_vengeance_AuraScript : public AuraScript
        {
            PrepareAuraScript(spell_pal_seal_of_vengeance_AuraScript);

            bool Validate(SpellInfo const* /*spellInfo*/) override
            {
                return ValidateSpellInfo(
                {
                    DoTSpell,
                    DamageSpell
                });
            }

            /*
            When an auto-attack lands (does not dodge/parry/miss) that can proc a seal the of the following things happen independently of each other (see 2 roll system).

            1) A "hidden strike" which uses melee combat mechanics occurs. If it lands it refreshes/stacks SoV DoT. Only white swings can trigger a refresh or stack. (This hidden strike mechanic can also proc things like berserking..)
            2) A weapon damage based proc will occur if you used a special (CS/DS/judge) or if you have a 5 stack (from auto attacks). This attack can not be avoided.

            Remember #2 happens regardless of #1 landing, it just requires the initial attack (autos, cs, etc) to land.

            Stack Number    % of Weapon Damage  % with SotP
            0               0%                  0%
            1               6.6%                7.6%
            2               13.2%               15.2%
            3               19.8%               22.8%
            4               26.4%               30.4%
            5               33%                 38%
            */

            void HandleApplyDoT(AuraEffect const* aurEff, ProcEventInfo& eventInfo)
            {
                PreventDefaultAction();

                if (!(eventInfo.GetTypeMask() & PROC_FLAG_DONE_MELEE_AUTO_ATTACK))
                {
                    // Patch 3.2.0 Notes: Only auto-attacks and Hammer of the Righteous can place the debuff on the paladin's current target(s).
                    SpellInfo const* spellInfo = eventInfo.GetSpellInfo();
                    if (!spellInfo || spellInfo->SpellIconID != PALADIN_ICON_ID_HAMMER_OF_THE_RIGHTEOUS)
                        return;
                }

                // don't cast triggered, spell already has SPELL_ATTR4_CAN_CAST_WHILE_CASTING attr
                eventInfo.GetActor()->CastSpell(eventInfo.GetProcTarget(), DoTSpell, CastSpellExtraArgs(TRIGGERED_DONT_RESET_PERIODIC_TIMER).SetTriggeringAura(aurEff));
            }

            void HandleSeal(AuraEffect const* aurEff, ProcEventInfo& eventInfo)
            {
                PreventDefaultAction();

                Unit* caster = eventInfo.GetActor();
                Unit* target = eventInfo.GetProcTarget();

                // get current aura on target, if any
                AuraEffect const* sealDot = target->GetAuraEffect(SPELL_AURA_PERIODIC_DAMAGE, SPELLFAMILY_PALADIN, 0x00000000, 0x00000800, 0x00000000, caster->GetGUID());
                if (!sealDot)
                    return;

                uint8 const stacks = sealDot->GetBase()->GetStackAmount();
                uint8 const maxStacks = sealDot->GetSpellInfo()->StackAmount;

                if (stacks < maxStacks && !(eventInfo.GetTypeMask() & PROC_FLAG_DONE_SPELL_MELEE_DMG_CLASS))
                    return;

                SpellInfo const* spellInfo = sSpellMgr->AssertSpellInfo(DamageSpell);
                int32 amount = spellInfo->Effects[EFFECT_0].CalcValue();
                amount *= stacks;
                amount /= maxStacks;

                CastSpellExtraArgs args(aurEff);
                args.AddSpellBP0(amount);
                caster->CastSpell(target, DamageSpell, args);
            }

            void Register() override
            {
                OnEffectProc += AuraEffectProcFn(spell_pal_seal_of_vengeance_AuraScript::HandleApplyDoT, EFFECT_0, SPELL_AURA_DUMMY);
                OnEffectProc += AuraEffectProcFn(spell_pal_seal_of_vengeance_AuraScript::HandleSeal, EFFECT_0, SPELL_AURA_DUMMY);
            }
        };

        AuraScript* GetAuraScript() const override
        {
            return new spell_pal_seal_of_vengeance_AuraScript<DoTSpellId, DamageSpellId>();
        }
};

// 20375 - Seal of Command
// 21084 - Seal of Righteousness
// 31801 - Seal of Vengeance
// 31892 - Seal of Blood
// 33127 - Seal of Command
// 38008 - Seal of Blood
// 41459 - Seal of Blood
// 53720 - Seal of the Martyr
// 53736 - Seal of Corruption
class spell_pal_seals : public SpellScriptLoader
{
    public:
        spell_pal_seals() : SpellScriptLoader("spell_pal_seals") { }

        class spell_pal_seals_AuraScript : public AuraScript
        {
            PrepareAuraScript(spell_pal_seals_AuraScript);

            // Effect 2 is used by Judgement code, we prevent the proc to avoid console logging of unknown spell trigger
            bool CheckDummyProc(AuraEffect const* /*aurEff*/, ProcEventInfo& /*eventInfo*/)
            {
                return false;
            }

            void Register() override
            {
                DoCheckEffectProc += AuraCheckEffectProcFn(spell_pal_seals_AuraScript::CheckDummyProc, EFFECT_2, SPELL_AURA_DUMMY);
            }
        };

        AuraScript* GetAuraScript() const override
        {
            return new spell_pal_seals_AuraScript();
        }
};

// -31785 - Spiritual Attunement
class spell_pal_spiritual_attunement : public SpellScriptLoader
{
    public:
        spell_pal_spiritual_attunement() : SpellScriptLoader("spell_pal_spiritual_attunement") { }

        class spell_pal_spiritual_attunement_AuraScript : public AuraScript
        {
            PrepareAuraScript(spell_pal_spiritual_attunement_AuraScript);

            bool Validate(SpellInfo const* /*spellInfo*/) override
            {
                return ValidateSpellInfo({ SPELL_PALADIN_SPIRITUAL_ATTUNEMENT_MANA });
            }

            bool CheckProc(ProcEventInfo& eventInfo)
            {
                // "when healed by other friendly targets' spells"
                if (eventInfo.GetProcTarget() == eventInfo.GetActionTarget())
                    return false;

                return eventInfo.GetHealInfo() && eventInfo.GetHealInfo()->GetEffectiveHeal();
            }

            void HandleProc(AuraEffect const* aurEff, ProcEventInfo& eventInfo)
            {
                PreventDefaultAction();
                HealInfo* healInfo = eventInfo.GetHealInfo();
                int32 amount = CalculatePct(static_cast<int32>(healInfo->GetEffectiveHeal()), aurEff->GetAmount());

                CastSpellExtraArgs args(aurEff);
                args.AddSpellBP0(amount);
                eventInfo.GetActionTarget()->CastSpell(nullptr, SPELL_PALADIN_SPIRITUAL_ATTUNEMENT_MANA, args);
            }

            void Register() override
            {
                DoCheckProc += AuraCheckProcFn(spell_pal_spiritual_attunement_AuraScript::CheckProc);
                OnEffectProc += AuraEffectProcFn(spell_pal_spiritual_attunement_AuraScript::HandleProc, EFFECT_0, SPELL_AURA_DUMMY);
            }
        };

        AuraScript* GetAuraScript() const override
        {
            return new spell_pal_spiritual_attunement_AuraScript();
        }
};

// -53501 - Sheath of Light
class spell_pal_sheath_of_light : public SpellScriptLoader
{
    public:
        spell_pal_sheath_of_light() : SpellScriptLoader("spell_pal_sheath_of_light") { }

        class spell_pal_sheath_of_light_AuraScript : public AuraScript
        {
            PrepareAuraScript(spell_pal_sheath_of_light_AuraScript);

            bool Validate(SpellInfo const* /*spellInfo*/) override
            {
                return ValidateSpellInfo({ SPELL_PALADIN_SHEATH_OF_LIGHT_HEAL });
            }

            void HandleProc(AuraEffect const* aurEff, ProcEventInfo& eventInfo)
            {
                PreventDefaultAction();

                HealInfo* healInfo = eventInfo.GetHealInfo();
                if (!healInfo || !healInfo->GetHeal())
                    return;

                Unit* caster = eventInfo.GetActor();
                Unit* target = eventInfo.GetProcTarget();

                SpellInfo const* spellInfo = sSpellMgr->AssertSpellInfo(SPELL_PALADIN_SHEATH_OF_LIGHT_HEAL);
                int32 amount = CalculatePct(static_cast<int32>(healInfo->GetEffectiveHeal()), aurEff->GetAmount());

                ASSERT(spellInfo->GetMaxTicks() > 0);
                amount /= spellInfo->GetMaxTicks();

                CastSpellExtraArgs args(aurEff);
                args.AddSpellBP0(amount);
                caster->CastSpell(target, SPELL_PALADIN_SHEATH_OF_LIGHT_HEAL, args);
            }

            void Register() override
            {
                OnEffectProc += AuraEffectProcFn(spell_pal_sheath_of_light_AuraScript::HandleProc, EFFECT_1, SPELL_AURA_DUMMY);
            }
        };

        AuraScript* GetAuraScript() const override
        {
            return new spell_pal_sheath_of_light_AuraScript();
        }
};

=======
>>>>>>> 28d470c5
// 28789 - Holy Power
class spell_pal_t3_6p_bonus : public SpellScriptLoader
{
    public:
        spell_pal_t3_6p_bonus() : SpellScriptLoader("spell_pal_t3_6p_bonus") { }

        class spell_pal_t3_6p_bonus_AuraScript : public AuraScript
        {
            PrepareAuraScript(spell_pal_t3_6p_bonus_AuraScript);

            bool Validate(SpellInfo const* /*spellInfo*/) override
            {
                return ValidateSpellInfo(
                {
                    SPELL_PALADIN_HOLY_POWER_ARMOR,
                    SPELL_PALADIN_HOLY_POWER_ATTACK_POWER,
                    SPELL_PALADIN_HOLY_POWER_SPELL_POWER,
                    SPELL_PALADIN_HOLY_POWER_MP5
                });
            }

            void HandleProc(AuraEffect const* aurEff, ProcEventInfo& eventInfo)
            {
                PreventDefaultAction();

                uint32 spellId;
                Unit* caster = eventInfo.GetActor();
                Unit* target = eventInfo.GetProcTarget();

<<<<<<< HEAD
                switch (target->GetClass())
=======
                switch (target->getClass())
>>>>>>> 28d470c5
                {
                    case CLASS_PALADIN:
                    case CLASS_PRIEST:
                    case CLASS_SHAMAN:
                    case CLASS_DRUID:
                        spellId = SPELL_PALADIN_HOLY_POWER_MP5;
                        break;
                    case CLASS_MAGE:
                    case CLASS_WARLOCK:
                        spellId = SPELL_PALADIN_HOLY_POWER_SPELL_POWER;
                        break;
                    case CLASS_HUNTER:
                    case CLASS_ROGUE:
                        spellId = SPELL_PALADIN_HOLY_POWER_ATTACK_POWER;
                        break;
                    case CLASS_WARRIOR:
                        spellId = SPELL_PALADIN_HOLY_POWER_ARMOR;
                        break;
                    default:
                        return;
                }

<<<<<<< HEAD
                caster->CastSpell(target, spellId, aurEff);
=======
                caster->CastSpell(target, spellId, true, nullptr, aurEff);
>>>>>>> 28d470c5
            }

            void Register() override
            {
                OnEffectProc += AuraEffectProcFn(spell_pal_t3_6p_bonus_AuraScript::HandleProc, EFFECT_0, SPELL_AURA_DUMMY);
            }
        };

        AuraScript* GetAuraScript() const override
        {
            return new spell_pal_t3_6p_bonus_AuraScript();
        }
};

// 64890 Item - Paladin T8 Holy 2P Bonus
class spell_pal_t8_2p_bonus : public SpellScriptLoader
{
    public:
        spell_pal_t8_2p_bonus() : SpellScriptLoader("spell_pal_t8_2p_bonus") { }

        class spell_pal_t8_2p_bonus_AuraScript : public AuraScript
        {
            PrepareAuraScript(spell_pal_t8_2p_bonus_AuraScript);

            bool Validate(SpellInfo const* /*spellInfo*/) override
            {
                return ValidateSpellInfo({ SPELL_PALADIN_HOLY_MENDING });
            }

            void HandleProc(AuraEffect const* aurEff, ProcEventInfo& eventInfo)
            {
                PreventDefaultAction();

                HealInfo* healInfo = eventInfo.GetHealInfo();
                if (!healInfo || !healInfo->GetHeal())
                    return;

                Unit* caster = eventInfo.GetActor();
                Unit* target = eventInfo.GetProcTarget();

<<<<<<< HEAD
                SpellInfo const* spellInfo = sSpellMgr->AssertSpellInfo(SPELL_PALADIN_HOLY_MENDING);
                int32 amount = CalculatePct(static_cast<int32>(healInfo->GetHeal()), aurEff->GetAmount());

                ASSERT(spellInfo->GetMaxTicks() > 0);
                amount /= spellInfo->GetMaxTicks();

                CastSpellExtraArgs args(aurEff);
                args.AddSpellBP0(amount);
                caster->CastSpell(target, SPELL_PALADIN_HOLY_MENDING, args);
=======
                SpellInfo const* spellInfo = sSpellMgr->AssertSpellInfo(SPELL_PALADIN_HOLY_MENDING, GetCastDifficulty());
                int32 amount = CalculatePct(static_cast<int32>(healInfo->GetHeal()), aurEff->GetAmount());
                amount /= spellInfo->GetMaxTicks();
                // Add remaining ticks to damage done
                amount += target->GetRemainingPeriodicAmount(caster->GetGUID(), SPELL_PALADIN_HOLY_MENDING, SPELL_AURA_PERIODIC_HEAL);

                caster->CastCustomSpell(SPELL_PALADIN_HOLY_MENDING, SPELLVALUE_BASE_POINT0, amount, target, true, nullptr, aurEff);
>>>>>>> 28d470c5
            }

            void Register() override
            {
                OnEffectProc += AuraEffectProcFn(spell_pal_t8_2p_bonus_AuraScript::HandleProc, EFFECT_0, SPELL_AURA_DUMMY);
            }
        };

        AuraScript* GetAuraScript() const override
        {
            return new spell_pal_t8_2p_bonus_AuraScript();
        }
};

void AddSC_paladin_spell_scripts()
{
    //new spell_pal_ardent_defender();
    new spell_pal_aura_mastery();
    new spell_pal_aura_mastery_immune();
    new spell_pal_avenging_wrath();
    RegisterSpellScript(spell_pal_beacon_of_light);
    new spell_pal_blessing_of_faith();
<<<<<<< HEAD
    new spell_pal_blessing_of_sanctuary();
    new spell_pal_divine_purpose();
    RegisterSpellScript(spell_pal_divine_sacrifice);
=======
    RegisterSpellScript(spell_pal_blessing_of_protection);
    RegisterSpellScript(spell_pal_blinding_light);
    RegisterSpellScript(spell_pal_divine_shield);
    new spell_pal_divine_steed();
>>>>>>> 28d470c5
    new spell_pal_divine_storm();
    new spell_pal_exorcism_and_holy_wrath_damage();
    new spell_pal_eye_for_an_eye();
    new spell_pal_glyph_of_divinity();
    new spell_pal_glyph_of_holy_light();
<<<<<<< HEAD
    new spell_pal_glyph_of_holy_light_dummy();
    new spell_pal_guarded_by_the_light();
    RegisterSpellScript(spell_pal_hand_of_sacrifice);
    new spell_pal_hand_of_salvation();
    new spell_pal_heart_of_the_crusader();
    new spell_pal_holy_shock();
    new spell_pal_illumination();
    RegisterSpellScript(spell_pal_immunities);
    new spell_pal_improved_aura("spell_pal_improved_concentraction_aura", SPELL_PALADIN_IMPROVED_CONCENTRACTION_AURA);
    new spell_pal_improved_aura("spell_pal_improved_devotion_aura", SPELL_PALADIN_IMPROVED_DEVOTION_AURA);
    new spell_pal_improved_aura("spell_pal_sanctified_retribution", SPELL_PALADIN_SANCTIFIED_RETRIBUTION_AURA);
    new spell_pal_improved_aura("spell_pal_swift_retribution", SPELL_PALADIN_SANCTIFIED_RETRIBUTION_AURA);
    new spell_pal_improved_lay_of_hands();
    new spell_pal_infusion_of_light();
    new spell_pal_item_healing_discount();
    new spell_pal_item_t6_trinket();
    new spell_pal_judgement("spell_pal_judgement_of_justice", SPELL_PALADIN_JUDGEMENT_OF_JUSTICE);
    new spell_pal_judgement("spell_pal_judgement_of_light", SPELL_PALADIN_JUDGEMENT_OF_LIGHT);
    new spell_pal_judgement("spell_pal_judgement_of_wisdom", SPELL_PALADIN_JUDGEMENT_OF_WISDOM);
    new spell_pal_judgement_of_command();
    new spell_pal_judgement_of_light_heal();
    new spell_pal_judgement_of_wisdom_mana();
    new spell_pal_judgements_of_the_just();
    new spell_pal_judgements_of_the_wise();
    new spell_pal_lay_on_hands();
    new spell_pal_light_s_beacon();
    RegisterSpellScript(spell_pal_righteous_defense);
    new spell_pal_righteous_vengeance();
    new spell_pal_sacred_shield();
    new spell_pal_sacred_shield_dummy();
    new spell_pal_seal_of_righteousness();
    new spell_pal_seal_of_vengeance<SPELL_PALADIN_HOLY_VENGEANCE, SPELL_PALADIN_SEAL_OF_VENGEANCE_DAMAGE>("spell_pal_seal_of_vengeance");
    new spell_pal_seal_of_vengeance<SPELL_PALADIN_BLOOD_CORRUPTION, SPELL_PALADIN_SEAL_OF_CORRUPTION_DAMAGE>("spell_pal_seal_of_corruption");
    new spell_pal_seals();
    new spell_pal_spiritual_attunement();
    new spell_pal_sheath_of_light();
=======
    new spell_pal_grand_crusader();
    new spell_pal_hand_of_sacrifice();
    new spell_pal_holy_shock();
    new spell_pal_item_healing_discount();
    new spell_pal_item_t6_trinket();
    new spell_pal_judgement();
    RegisterSpellScript(spell_pal_lay_on_hands);
    new spell_pal_light_s_beacon();
    new spell_pal_righteous_defense();
    new spell_pal_sacred_shield();
    new spell_pal_shield_of_the_righteous();
    new spell_pal_templar_s_verdict();
    new spell_pal_seal_of_righteousness();
>>>>>>> 28d470c5
    new spell_pal_t3_6p_bonus();
    new spell_pal_t8_2p_bonus();
}<|MERGE_RESOLUTION|>--- conflicted
+++ resolved
@@ -22,11 +22,6 @@
  */
 
 #include "ScriptMgr.h"
-<<<<<<< HEAD
-#include "Containers.h"
-#include "GameTime.h"
-=======
->>>>>>> 28d470c5
 #include "Group.h"
 #include "Player.h"
 #include "Random.h"
@@ -37,39 +32,14 @@
 
 enum PaladinSpells
 {
-<<<<<<< HEAD
-    SPELL_PALADIN_DIVINE_PLEA                    = 54428,
-    SPELL_PALADIN_BLESSING_OF_SANCTUARY_BUFF     = 67480,
-    SPELL_PALADIN_BLESSING_OF_SANCTUARY_ENERGIZE = 57319,
-
-    SPELL_PALADIN_HOLY_SHOCK_R1                  = 20473,
-    SPELL_PALADIN_HOLY_SHOCK_R1_DAMAGE           = 25912,
-    SPELL_PALADIN_HOLY_SHOCK_R1_HEALING          = 25914,
-    SPELL_PALADIN_ILLUMINATION_ENERGIZE          = 20272,
-
-=======
     SPELL_PALADIN_AVENGERS_SHIELD                = 31935,
     SPELL_PALADIN_AURA_MASTERY_IMMUNE            = 64364,
     SPELL_PALADIN_BEACON_OF_LIGHT                = 53563,
     SPELL_PALADIN_BEACON_OF_LIGHT_HEAL           = 53652,
->>>>>>> 28d470c5
     SPELL_PALADIN_BLESSING_OF_LOWER_CITY_DRUID   = 37878,
     SPELL_PALADIN_BLESSING_OF_LOWER_CITY_PALADIN = 37879,
     SPELL_PALADIN_BLESSING_OF_LOWER_CITY_PRIEST  = 37880,
     SPELL_PALADIN_BLESSING_OF_LOWER_CITY_SHAMAN  = 37881,
-<<<<<<< HEAD
-
-    SPELL_PALADIN_BEACON_OF_LIGHT                = 53563,
-    SPELL_PALADIN_BEACON_OF_LIGHT_HEAL_1         = 53652,
-    SPELL_PALADIN_BEACON_OF_LIGHT_HEAL_2         = 53653,
-    SPELL_PALADIN_BEACON_OF_LIGHT_HEAL_3         = 53654,
-    SPELL_PALADIN_HOLY_LIGHT                     = 635,
-
-    SPELL_PALADIN_DIVINE_STORM                   = 53385,
-    SPELL_PALADIN_DIVINE_STORM_DUMMY             = 54171,
-    SPELL_PALADIN_DIVINE_STORM_HEAL              = 54172,
-
-=======
     SPELL_PALADIN_BLINDING_LIGHT_EFFECT          = 105421,
     SPELL_PALADIN_CONCENTRACTION_AURA            = 19746,
     SPELL_PALADIN_DIVINE_PURPOSE_PROC            = 90174,
@@ -81,16 +51,10 @@
     SPELL_PALADIN_ENDURING_LIGHT                 = 40471,
     SPELL_PALADIN_ENDURING_JUDGEMENT             = 40472,
     SPELL_PALADIN_EYE_FOR_AN_EYE_RANK_1          = 9799,
->>>>>>> 28d470c5
     SPELL_PALADIN_EYE_FOR_AN_EYE_DAMAGE          = 25997,
     SPELL_PALADIN_FINAL_STAND                    = 204077,
     SPELL_PALADIN_FINAL_STAND_EFFECT             = 204079,
     SPELL_PALADIN_FORBEARANCE                    = 25771,
-<<<<<<< HEAD
-    SPELL_PALADIN_AVENGING_WRATH_MARKER          = 61987,
-    SPELL_PALADIN_IMMUNE_SHIELD_MARKER           = 61988,
-
-=======
     SPELL_PALADIN_HAND_OF_SACRIFICE              = 6940,
     SPELL_PALADIN_HOLY_MENDING                   = 64891,
     SPELL_PALADIN_HOLY_POWER_ARMOR               = 28790,
@@ -101,92 +65,17 @@
     SPELL_PALADIN_HOLY_SHOCK_R1_DAMAGE           = 25912,
     SPELL_PALADIN_HOLY_SHOCK_R1_HEALING          = 25914,
     SPELL_PALADIN_IMMUNE_SHIELD_MARKER           = 61988,
->>>>>>> 28d470c5
     SPELL_PALADIN_ITEM_HEALING_TRANCE            = 37706,
     SPELL_PALADIN_JUDGEMENT_DAMAGE               = 54158,
-<<<<<<< HEAD
-    SPELL_PALADIN_JUDGEMENT_OF_JUSTICE           = 20184,
-    SPELL_PALADIN_JUDGEMENT_OF_LIGHT             = 20185,
-    SPELL_PALADIN_JUDGEMENT_OF_WISDOM            = 20186,
-
-    SPELL_PALADIN_JUDGEMENT_OF_LIGHT_HEAL        = 20267,
-    SPELL_PALADIN_JUDGEMENT_OF_WISDOM_MANA       = 20268,
-
-    SPELL_PALADIN_GLYPH_OF_SALVATION             = 63225,
-
-=======
->>>>>>> 28d470c5
     SPELL_PALADIN_RIGHTEOUS_DEFENSE_TAUNT        = 31790,
     SPELL_PALADIN_SANCTIFIED_WRATH               = 57318,
     SPELL_PALADIN_SANCTIFIED_WRATH_TALENT_R1     = 53375,
-<<<<<<< HEAD
-
-    SPELL_PALADIN_SEAL_OF_RIGHTEOUSNESS          = 25742,
-
-    SPELL_PALADIN_CONCENTRACTION_AURA            = 19746,
-    SPELL_PALADIN_SANCTIFIED_RETRIBUTION_R1      = 31869,
-    SPELL_PALADIN_SWIFT_RETRIBUTION_R1           = 53379,
-
-    SPELL_PALADIN_IMPROVED_CONCENTRACTION_AURA   = 63510,
-    SPELL_PALADIN_IMPROVED_DEVOTION_AURA         = 63514,
-    SPELL_PALADIN_SANCTIFIED_RETRIBUTION_AURA    = 63531,
-    SPELL_PALADIN_AURA_MASTERY_IMMUNE            = 64364,
-
-    SPELL_GENERIC_ARENA_DAMPENING                = 74410,
-    SPELL_GENERIC_BATTLEGROUND_DAMPENING         = 74411,
-
-    SPELL_PALADIN_SACRED_SHIELD                  = 53601,
-    SPELL_PALADIN_T9_HOLY_4P_BONUS               = 67191,
-    SPELL_PALADIN_FLASH_OF_LIGHT_PROC            = 66922,
-
-    SPELL_PALADIN_JUDGEMENTS_OF_THE_JUST_PROC    = 68055,
-
-    SPELL_PALADIN_GLYPH_OF_DIVINITY_PROC         = 54986,
-
-    SPELL_PALADIN_JUDGEMENTS_OF_THE_WISE_MANA    = 31930,
-    SPELL_REPLENISHMENT                          = 57669,
-    SPELL_PALADIN_RIGHTEOUS_VENGEANCE_DAMAGE     = 61840,
-    SPELL_PALADIN_SHEATH_OF_LIGHT_HEAL           = 54203,
-    SPELL_PALADIN_SACRED_SHIELD_TRIGGER          = 58597,
-    SPELL_PALADIN_T8_HOLY_4P_BONUS               = 64895,
-    SPELL_PALADIN_HEART_OF_THE_CRUSADER_EFF_R1   = 21183,
-
-    SPELL_PALADIN_HOLY_POWER_ARMOR               = 28790,
-    SPELL_PALADIN_HOLY_POWER_ATTACK_POWER        = 28791,
-    SPELL_PALADIN_HOLY_POWER_SPELL_POWER         = 28793,
-    SPELL_PALADIN_HOLY_POWER_MP5                 = 28795,
-
-    SPELL_PALADIN_HOLY_VENGEANCE                 = 31803,
-    SPELL_PALADIN_SEAL_OF_VENGEANCE_DAMAGE       = 42463,
-    SPELL_PALADIN_BLOOD_CORRUPTION               = 53742,
-    SPELL_PALADIN_SEAL_OF_CORRUPTION_DAMAGE      = 53739,
-
-    SPELL_PALADIN_SPIRITUAL_ATTUNEMENT_MANA      = 31786,
-
-    SPELL_PALADIN_ENDURING_LIGHT                 = 40471,
-    SPELL_PALADIN_ENDURING_JUDGEMENT             = 40472,
-
-    SPELL_PALADIN_GLYPH_OF_HOLY_LIGHT_HEAL       = 54968,
-    SPELL_PALADIN_HOLY_MENDING                   = 64891
-=======
     SPELL_PALADIN_SEAL_OF_RIGHTEOUSNESS          = 25742
->>>>>>> 28d470c5
 };
 
 enum PaladinSpellVisualKit
 {
-<<<<<<< HEAD
-    PALADIN_ICON_ID_RETRIBUTION_AURA             = 555,
-    PALADIN_ICON_ID_HAMMER_OF_THE_RIGHTEOUS      = 3023
-};
-
-enum MiscSpellIcons
-{
-    SPELL_ICON_ID_STRENGTH_OF_WRYNN              = 1704,
-    SPELL_ICON_ID_HELLSCREAM_WARSONG             = 937
-=======
     PALADIN_VISUAL_KIT_DIVINE_STORM = 73892
->>>>>>> 28d470c5
 };
 
 /*
@@ -208,11 +97,7 @@
                 PAL_SPELL_ARDENT_DEFENDER_HEAL = 66235
             };
 
-<<<<<<< HEAD
-            bool Validate(SpellInfo const* /*spellInfo*/) override
-=======
             bool Validate(SpellInfo const* spellInfo) override
->>>>>>> 28d470c5
             {
                 return ValidateSpellInfo({ PAL_SPELL_ARDENT_DEFENDER_HEAL });
             }
@@ -236,23 +121,13 @@
                 int32 remainingHealth = victim->GetHealth() - dmgInfo.GetDamage();
                 uint32 allowedHealth = victim->CountPctFromMaxHealth(35);
                 // If damage kills us
-                if (remainingHealth <= 0 && !victim->GetSpellHistory()->HasCooldown(PAL_SPELL_ARDENT_DEFENDER_HEAL))
+                if (remainingHealth <= 0 && !victim->ToPlayer()->HasSpellCooldown(PAL_SPELL_ARDENT_DEFENDER_HEAL))
                 {
                     // Cast healing spell, completely avoid damage
                     absorbAmount = dmgInfo.GetDamage();
 
                     float defenseSkillValue = victim->GetDefenseSkillValue();
                     // Max heal when defense skill denies critical hits from raid bosses
-<<<<<<< HEAD
-                    // Formula: max defense at level + 140 (rating from gear)
-                    float reqDefForMaxHeal = victim->GetMaxSkillValueForLevel() + 140.0f;
-                    float defenseFactor = std::min(1.0f, defenseSkillValue / reqDefForMaxHeal);
-
-                    CastSpellExtraArgs args(aurEff);
-                    args.AddSpellBP0(victim->CountPctFromMaxHealth(lroundf(_healPct * defenseFactor)));
-                    victim->CastSpell(victim, PAL_SPELL_ARDENT_DEFENDER_HEAL, args);
-                    victim->GetSpellHistory()->AddCooldown(PAL_SPELL_ARDENT_DEFENDER_HEAL, 0, std::chrono::minutes(2));
-=======
                     // Formula: max defense at level + 140 (raiting from gear)
                     float reqDefForMaxHeal = victim->GetMaxSkillValueForLevel() + 140.0f;
                     float defenseFactor = std::min(1.0f, defenseSkillValue / reqDefForMaxHeal);
@@ -260,7 +135,6 @@
                     int32 healAmount = int32(victim->CountPctFromMaxHealth(static_cast<uint32>(lroundf(_healPct * defenseFactor))));
                     victim->CastCustomSpell(victim, PAL_SPELL_ARDENT_DEFENDER_HEAL, &healAmount, nullptr, nullptr, true, nullptr, aurEff);
                     victim->ToPlayer()->AddSpellCooldown(PAL_SPELL_ARDENT_DEFENDER_HEAL, 0, time(nullptr) + 120);
->>>>>>> 28d470c5
                 }
                 else if (remainingHealth < int32(allowedHealth))
                 {
@@ -371,36 +245,18 @@
                 return ValidateSpellInfo(
                 {
                     SPELL_PALADIN_SANCTIFIED_WRATH,
-<<<<<<< HEAD
-                    SPELL_PALADIN_SANCTIFIED_WRATH_TALENT_R1,
-                    SPELL_PALADIN_AVENGING_WRATH_MARKER,
-                    SPELL_PALADIN_IMMUNE_SHIELD_MARKER
-=======
                     SPELL_PALADIN_SANCTIFIED_WRATH_TALENT_R1
->>>>>>> 28d470c5
                 });
             }
 
-            void HandleApply(AuraEffect const* aurEff, AuraEffectHandleModes /*mode*/)
+            void HandleApply(AuraEffect const* /*aurEff*/, AuraEffectHandleModes /*mode*/)
             {
                 Unit* target = GetTarget();
-                if (AuraEffect const* sanctifiedWrathAurEff = target->GetAuraEffectOfRankedSpell(SPELL_PALADIN_SANCTIFIED_WRATH_TALENT_R1, EFFECT_2))
-                {
-<<<<<<< HEAD
-                    CastSpellExtraArgs args(sanctifiedWrathAurEff);
-                    args.AddSpellMod(SPELLVALUE_BASE_POINT0, sanctifiedWrathAurEff->GetAmount())
-                        .AddSpellMod(SPELLVALUE_BASE_POINT1, sanctifiedWrathAurEff->GetAmount());
-                    target->CastSpell(target, SPELL_PALADIN_SANCTIFIED_WRATH, args);
-=======
+                if (AuraEffect const* aurEff = target->GetAuraEffectOfRankedSpell(SPELL_PALADIN_SANCTIFIED_WRATH_TALENT_R1, EFFECT_2))
+                {
                     int32 basepoints = aurEff->GetAmount();
                     target->CastCustomSpell(target, SPELL_PALADIN_SANCTIFIED_WRATH, &basepoints, &basepoints, nullptr, true, nullptr, aurEff);
->>>>>>> 28d470c5
-                }
-
-                target->CastSpell(nullptr, SPELL_PALADIN_AVENGING_WRATH_MARKER, aurEff);
-
-                // Blizz seems to just apply aura without bothering to cast
-                target->AddAura(SPELL_PALADIN_IMMUNE_SHIELD_MARKER, target);
+                }
             }
 
             void HandleRemove(AuraEffect const* /*aurEff*/, AuraEffectHandleModes /*mode*/)
@@ -410,7 +266,7 @@
 
             void Register() override
             {
-                AfterEffectApply += AuraEffectApplyFn(spell_pal_avenging_wrath_AuraScript::HandleApply, EFFECT_0, SPELL_AURA_MOD_DAMAGE_PERCENT_DONE, AURA_EFFECT_HANDLE_REAL_OR_REAPPLY_MASK);
+                OnEffectApply += AuraEffectApplyFn(spell_pal_avenging_wrath_AuraScript::HandleApply, EFFECT_0, SPELL_AURA_MOD_DAMAGE_PERCENT_DONE, AURA_EFFECT_HANDLE_REAL);
                 AfterEffectRemove += AuraEffectRemoveFn(spell_pal_avenging_wrath_AuraScript::HandleRemove, EFFECT_0, SPELL_AURA_MOD_DAMAGE_PERCENT_DONE, AURA_EFFECT_HANDLE_REAL);
             }
         };
@@ -419,30 +275,6 @@
         {
             return new spell_pal_avenging_wrath_AuraScript();
         }
-};
-
-// 53563 - Beacon of Light
-class spell_pal_beacon_of_light : public AuraScript
-{
-    PrepareAuraScript(spell_pal_beacon_of_light);
-
-    bool Validate(SpellInfo const* spellInfo) override
-    {
-        return ValidateSpellInfo({ spellInfo->Effects[EFFECT_0].TriggerSpell });
-    }
-
-    void PeriodicTick(AuraEffect const* aurEff)
-    {
-        PreventDefaultAction();
-
-        // area aura owner casts the spell
-        GetAura()->GetUnitOwner()->CastSpell(GetTarget(), GetSpellInfo()->Effects[aurEff->GetEffIndex()].TriggerSpell, { aurEff, GetAura()->GetUnitOwner()->GetGUID() });
-    }
-
-    void Register() override
-    {
-        OnEffectPeriodic += AuraEffectPeriodicFn(spell_pal_beacon_of_light::PeriodicTick, EFFECT_0, SPELL_AURA_PERIODIC_TRIGGER_SPELL);
-    }
 };
 
 // 37877 - Blessing of Faith
@@ -471,7 +303,7 @@
                 if (Unit* unitTarget = GetHitUnit())
                 {
                     uint32 spell_id = 0;
-                    switch (unitTarget->GetClass())
+                    switch (unitTarget->getClass())
                     {
                         case CLASS_DRUID:
                             spell_id = SPELL_PALADIN_BLESSING_OF_LOWER_CITY_DRUID;
@@ -515,53 +347,6 @@
     {
         return ValidateSpellInfo(
         {
-<<<<<<< HEAD
-            PrepareAuraScript(spell_pal_blessing_of_sanctuary_AuraScript);
-
-            bool Validate(SpellInfo const* /*spellInfo*/) override
-            {
-                return ValidateSpellInfo(
-                {
-                    SPELL_PALADIN_BLESSING_OF_SANCTUARY_BUFF,
-                    SPELL_PALADIN_BLESSING_OF_SANCTUARY_ENERGIZE
-                });
-            }
-
-            void HandleEffectApply(AuraEffect const* /*aurEff*/, AuraEffectHandleModes /*mode*/)
-            {
-                Unit* target = GetTarget();
-                if (Unit* caster = GetCaster())
-                    caster->CastSpell(target, SPELL_PALADIN_BLESSING_OF_SANCTUARY_BUFF, true);
-            }
-
-            void HandleEffectRemove(AuraEffect const* /*aurEff*/, AuraEffectHandleModes /*mode*/)
-            {
-                Unit* target = GetTarget();
-                target->RemoveAura(SPELL_PALADIN_BLESSING_OF_SANCTUARY_BUFF, GetCasterGUID());
-            }
-
-            bool CheckProc(ProcEventInfo& /*eventInfo*/)
-            {
-                return GetTarget()->GetPowerType() == POWER_MANA;
-            }
-
-            void HandleProc(AuraEffect const* aurEff, ProcEventInfo& /*eventInfo*/)
-            {
-                PreventDefaultAction();
-                GetTarget()->CastSpell(GetTarget(), SPELL_PALADIN_BLESSING_OF_SANCTUARY_ENERGIZE, aurEff);
-            }
-
-            void Register() override
-            {
-                AfterEffectApply += AuraEffectApplyFn(spell_pal_blessing_of_sanctuary_AuraScript::HandleEffectApply, EFFECT_0, SPELL_AURA_DUMMY, AURA_EFFECT_HANDLE_REAL_OR_REAPPLY_MASK);
-                AfterEffectRemove += AuraEffectRemoveFn(spell_pal_blessing_of_sanctuary_AuraScript::HandleEffectRemove, EFFECT_0, SPELL_AURA_DUMMY, AURA_EFFECT_HANDLE_REAL_OR_REAPPLY_MASK);
-                DoCheckProc += AuraCheckProcFn(spell_pal_blessing_of_sanctuary_AuraScript::CheckProc);
-                OnEffectProc += AuraEffectProcFn(spell_pal_blessing_of_sanctuary_AuraScript::HandleProc, EFFECT_0, SPELL_AURA_DUMMY);
-            }
-        };
-
-        AuraScript* GetAuraScript() const override
-=======
             SPELL_PALADIN_FORBEARANCE,
             // uncomment when we have serverside only spells
             //SPELL_PALADIN_IMMUNE_SHIELD_MARKER
@@ -580,7 +365,6 @@
     void TriggerForbearance()
     {
         if (Unit* target = GetHitUnit())
->>>>>>> 28d470c5
         {
             GetCaster()->CastSpell(target, SPELL_PALADIN_FORBEARANCE, true);
             GetCaster()->CastSpell(target, SPELL_PALADIN_IMMUNE_SHIELD_MARKER, true);
@@ -594,32 +378,6 @@
     }
 };
 
-<<<<<<< HEAD
-// -31871 - Divine Purpose
-class spell_pal_divine_purpose : public SpellScriptLoader
-{
-    public:
-        spell_pal_divine_purpose() : SpellScriptLoader("spell_pal_divine_purpose") { }
-
-        class spell_pal_divine_purpose_AuraScript : public AuraScript
-        {
-            PrepareAuraScript(spell_pal_divine_purpose_AuraScript);
-
-            void HandleProc(AuraEffect const* aurEff, ProcEventInfo& eventInfo)
-            {
-                PreventDefaultAction();
-                if (!roll_chance_i(aurEff->GetAmount()))
-                    return;
-
-                eventInfo.GetProcTarget()->RemoveAurasWithMechanic(1 << MECHANIC_STUN, AURA_REMOVE_BY_ENEMY_SPELL);
-            }
-
-            void Register() override
-            {
-                OnEffectProc += AuraEffectProcFn(spell_pal_divine_purpose_AuraScript::HandleProc, EFFECT_2, SPELL_AURA_DUMMY);
-            }
-        };
-=======
 // 115750 - Blinding Light
 class spell_pal_blinding_light : public SpellScript
 {
@@ -735,65 +493,9 @@
 
             caster->CastSpell(caster, spellId, true);
         }
->>>>>>> 28d470c5
 
         void Register() override
         {
-<<<<<<< HEAD
-            return new spell_pal_divine_purpose_AuraScript();
-        }
-};
-
-// 64205 - Divine Sacrifice
-class spell_pal_divine_sacrifice : public AuraScript
-{
-    PrepareAuraScript(spell_pal_divine_sacrifice);
-
-    uint32 groupSize = 0, minHpPct = 0;
-    uint32 remainingAmount = 0;
-
-    bool Load() override
-    {
-        if (Unit* caster = GetCaster())
-        {
-            if (caster->GetTypeId() == TYPEID_PLAYER)
-            {
-                if (caster->ToPlayer()->GetGroup())
-                    groupSize = caster->ToPlayer()->GetGroup()->GetMembersCount();
-                else
-                    groupSize = 1;
-            }
-            else
-                return false;
-
-            remainingAmount = (caster->CountPctFromMaxHealth(GetSpellInfo()->Effects[EFFECT_2].CalcValue(caster)) * groupSize);
-            minHpPct = GetSpellInfo()->Effects[EFFECT_1].CalcValue(caster);
-            return true;
-        }
-        return false;
-    }
-
-    void Split(AuraEffect* /*aurEff*/, DamageInfo& /*dmgInfo*/, uint32& splitAmount)
-    {
-        // break when splitted everything it could, or if the casters hp drops below 20%
-        if (remainingAmount >= splitAmount)
-            remainingAmount -= splitAmount;
-        else
-        {
-            splitAmount = remainingAmount;
-            Remove();
-            return;
-        }
-
-        if (Unit* caster = GetCaster())
-            if (caster->HealthBelowPct(minHpPct))
-                Remove();
-    }
-
-    void Register() override
-    {
-        OnEffectSplit += AuraEffectSplitFn(spell_pal_divine_sacrifice::Split, EFFECT_0);
-=======
             OnCast += SpellCastFn(spell_pal_divine_steed_SpellScript::HandleOnCast);
         }
     };
@@ -801,7 +503,6 @@
     SpellScript* GetSpellScript() const override
     {
         return new spell_pal_divine_steed_SpellScript();
->>>>>>> 28d470c5
     }
 };
 
@@ -815,63 +516,15 @@
         {
             PrepareSpellScript(spell_pal_divine_storm_SpellScript);
 
-<<<<<<< HEAD
-            uint32 _healPct = 0;
-
             bool Validate(SpellInfo const* /*spellInfo*/) override
             {
-                return ValidateSpellInfo({ SPELL_PALADIN_DIVINE_STORM_DUMMY });
-            }
-
-            bool Load() override
-            {
-                _healPct = GetSpellInfo()->Effects[EFFECT_1].CalcValue(GetCaster());
-                return true;
-=======
-            bool Validate(SpellInfo const* /*spellInfo*/) override
-            {
                 return ValidateSpellInfo({ SPELL_PALADIN_DIVINE_STORM_DAMAGE });
->>>>>>> 28d470c5
             }
 
             void HandleOnCast()
             {
                 Unit* caster = GetCaster();
-<<<<<<< HEAD
-                CastSpellExtraArgs args(TRIGGERED_FULL_MASK);
-                args.AddSpellBP0(CalculatePct(GetHitDamage(), _healPct));
-                caster->CastSpell(caster, SPELL_PALADIN_DIVINE_STORM_DUMMY, args);
-            }
-
-            void Register() override
-            {
-                AfterHit += SpellHitFn(spell_pal_divine_storm_SpellScript::TriggerHeal);
-            }
-        };
-
-        SpellScript* GetSpellScript() const override
-        {
-            return new spell_pal_divine_storm_SpellScript();
-        }
-};
-
-// 54171 - Divine Storm (Dummy)
-class spell_pal_divine_storm_dummy : public SpellScriptLoader
-{
-    public:
-        spell_pal_divine_storm_dummy() : SpellScriptLoader("spell_pal_divine_storm_dummy") { }
-
-        class spell_pal_divine_storm_dummy_SpellScript : public SpellScript
-        {
-            PrepareSpellScript(spell_pal_divine_storm_dummy_SpellScript);
-
-
-            bool Validate(SpellInfo const* /*spellInfo*/) override
-            {
-                return ValidateSpellInfo({ SPELL_PALADIN_DIVINE_STORM_HEAL });
-=======
                 caster->SendPlaySpellVisualKit(PALADIN_VISUAL_KIT_DIVINE_STORM, 0, 0);
->>>>>>> 28d470c5
             }
 
             void HandleDummy(SpellEffIndex /* effIndex */)
@@ -881,17 +534,8 @@
                 if (!target)
                     return;
 
-<<<<<<< HEAD
-                CastSpellExtraArgs args(TRIGGERED_FULL_MASK);
-                args.AddSpellBP0(GetEffectValue() / _targetCount);
-                GetCaster()->CastSpell(GetHitUnit(), SPELL_PALADIN_DIVINE_STORM_HEAL, args);
-            }
-
-            uint32 _targetCount = 0;
-=======
                 caster->CastSpell(target, SPELL_PALADIN_DIVINE_STORM_DAMAGE, true);
             }
->>>>>>> 28d470c5
 
             void Register() override
             {
@@ -964,16 +608,8 @@
                 if (!damageInfo || !damageInfo->GetDamage())
                     return;
 
-<<<<<<< HEAD
-                // return damage % to attacker but < 50% own total health
-                int32 damage = std::min(CalculatePct(static_cast<int32>(damageInfo->GetDamage()), aurEff->GetAmount()), static_cast<int32>(GetTarget()->GetMaxHealth()) / 2);
-                CastSpellExtraArgs args(aurEff);
-                args.AddSpellBP0(damage);
-                GetTarget()->CastSpell(eventInfo.GetProcTarget(), SPELL_PALADIN_EYE_FOR_AN_EYE_DAMAGE, args);
-=======
                 int32 damage = CalculatePct(damageInfo->GetDamage(), aurEff->GetAmount());
                 GetTarget()->CastCustomSpell(SPELL_PALADIN_EYE_FOR_AN_EYE_DAMAGE, SPELLVALUE_BASE_POINT0, damage, eventInfo.GetProcTarget(), true, nullptr, aurEff);
->>>>>>> 28d470c5
             }
 
             void Register() override
@@ -988,318 +624,129 @@
         }
 };
 
-<<<<<<< HEAD
-// 54939 - Glyph of Divinity
-class spell_pal_glyph_of_divinity : public SpellScriptLoader
-{
-    public:
-        spell_pal_glyph_of_divinity() : SpellScriptLoader("spell_pal_glyph_of_divinity") { }
-
-        class spell_pal_glyph_of_divinity_AuraScript : public AuraScript
-        {
-            PrepareAuraScript(spell_pal_glyph_of_divinity_AuraScript);
+// -75806 - Grand Crusader
+class spell_pal_grand_crusader : public SpellScriptLoader
+{
+    public:
+        spell_pal_grand_crusader() : SpellScriptLoader("spell_pal_grand_crusader") { }
+
+        class spell_pal_grand_crusader_AuraScript : public AuraScript
+        {
+            PrepareAuraScript(spell_pal_grand_crusader_AuraScript);
 
             bool Validate(SpellInfo const* /*spellInfo*/) override
             {
-                return ValidateSpellInfo({ SPELL_PALADIN_GLYPH_OF_DIVINITY_PROC });
-            }
-
-            void OnProc(AuraEffect const* aurEff, ProcEventInfo& eventInfo)
-            {
-                // Lay on Hands (Rank 1) does not have mana effect
-                SpellInfo const* spellInfo = eventInfo.GetSpellInfo();
-                if (!spellInfo || spellInfo->Effects[EFFECT_1].Effect != SPELL_EFFECT_ENERGIZE)
-                    return;
-
-                Unit* caster = eventInfo.GetActor();
-                if (caster == eventInfo.GetProcTarget())
-                    return;
-
-                CastSpellExtraArgs args(aurEff);
-                args.AddSpellMod(SPELLVALUE_BASE_POINT1, spellInfo->Effects[EFFECT_1].CalcValue() * 2);
-                caster->CastSpell(nullptr, SPELL_PALADIN_GLYPH_OF_DIVINITY_PROC, args);
-            }
-
-            void Register() override
-            {
-                OnEffectProc += AuraEffectProcFn(spell_pal_glyph_of_divinity_AuraScript::OnProc, EFFECT_0, SPELL_AURA_ADD_PCT_MODIFIER);
+                return ValidateSpellInfo({ SPELL_PALADIN_AVENGERS_SHIELD });
+            }
+
+            bool CheckProc(ProcEventInfo& /*eventInfo*/)
+            {
+                return GetTarget()->GetTypeId() == TYPEID_PLAYER;
+            }
+
+            void HandleEffectProc(AuraEffect const* /*aurEff*/, ProcEventInfo& /*eventInfo*/)
+            {
+                GetTarget()->GetSpellHistory()->ResetCooldown(SPELL_PALADIN_AVENGERS_SHIELD, true);
+            }
+
+            void Register() override
+            {
+                DoCheckProc += AuraCheckProcFn(spell_pal_grand_crusader_AuraScript::CheckProc);
+                OnEffectProc += AuraEffectProcFn(spell_pal_grand_crusader_AuraScript::HandleEffectProc, EFFECT_0, SPELL_AURA_PROC_TRIGGER_SPELL);
             }
         };
 
         AuraScript* GetAuraScript() const override
         {
-            return new spell_pal_glyph_of_divinity_AuraScript();
+            return new spell_pal_grand_crusader_AuraScript();
         }
 };
 
 // 54968 - Glyph of Holy Light
 class spell_pal_glyph_of_holy_light : public SpellScriptLoader
-=======
-// -75806 - Grand Crusader
-class spell_pal_grand_crusader : public SpellScriptLoader
->>>>>>> 28d470c5
-{
-    public:
-        spell_pal_grand_crusader() : SpellScriptLoader("spell_pal_grand_crusader") { }
-
-        class spell_pal_grand_crusader_AuraScript : public AuraScript
-        {
-            PrepareAuraScript(spell_pal_grand_crusader_AuraScript);
-
-            bool Validate(SpellInfo const* /*spellInfo*/) override
-            {
-                return ValidateSpellInfo({ SPELL_PALADIN_AVENGERS_SHIELD });
-            }
-
-<<<<<<< HEAD
-                targets.remove(GetCaster());
+{
+    public:
+        spell_pal_glyph_of_holy_light() : SpellScriptLoader("spell_pal_glyph_of_holy_light") { }
+
+        class spell_pal_glyph_of_holy_light_SpellScript : public SpellScript
+        {
+            PrepareSpellScript(spell_pal_glyph_of_holy_light_SpellScript);
+
+            void FilterTargets(std::list<WorldObject*>& targets)
+            {
+                uint32 const maxTargets = GetSpellInfo()->MaxAffectedTargets;
+
                 if (targets.size() > maxTargets)
                 {
                     targets.sort(Trinity::HealthPctOrderPred());
                     targets.resize(maxTargets);
                 }
-=======
-            bool CheckProc(ProcEventInfo& /*eventInfo*/)
-            {
-                return GetTarget()->GetTypeId() == TYPEID_PLAYER;
-            }
-
-            void HandleEffectProc(AuraEffect const* /*aurEff*/, ProcEventInfo& /*eventInfo*/)
-            {
-                GetTarget()->GetSpellHistory()->ResetCooldown(SPELL_PALADIN_AVENGERS_SHIELD, true);
->>>>>>> 28d470c5
-            }
-
-            void Register() override
-            {
-                DoCheckProc += AuraCheckProcFn(spell_pal_grand_crusader_AuraScript::CheckProc);
-                OnEffectProc += AuraEffectProcFn(spell_pal_grand_crusader_AuraScript::HandleEffectProc, EFFECT_0, SPELL_AURA_PROC_TRIGGER_SPELL);
+            }
+
+            void Register() override
+            {
+                OnObjectAreaTargetSelect += SpellObjectAreaTargetSelectFn(spell_pal_glyph_of_holy_light_SpellScript::FilterTargets, EFFECT_0, TARGET_UNIT_DEST_AREA_ALLY);
+            }
+        };
+
+        SpellScript* GetSpellScript() const override
+        {
+            return new spell_pal_glyph_of_holy_light_SpellScript();
+        }
+};
+
+// 6940 - Hand of Sacrifice
+class spell_pal_hand_of_sacrifice : public SpellScriptLoader
+{
+    public:
+        spell_pal_hand_of_sacrifice() : SpellScriptLoader("spell_pal_hand_of_sacrifice") { }
+
+        class spell_pal_hand_of_sacrifice_AuraScript : public AuraScript
+        {
+            PrepareAuraScript(spell_pal_hand_of_sacrifice_AuraScript);
+
+        public:
+            spell_pal_hand_of_sacrifice_AuraScript()
+            {
+                remainingAmount = 0;
+            }
+
+        private:
+            int32 remainingAmount;
+
+            bool Load() override
+            {
+                if (Unit* caster = GetCaster())
+                {
+                    remainingAmount = caster->GetMaxHealth();
+                    return true;
+                }
+                return false;
+            }
+
+            void Split(AuraEffect* /*aurEff*/, DamageInfo & /*dmgInfo*/, uint32 & splitAmount)
+            {
+                remainingAmount -= splitAmount;
+
+                if (remainingAmount <= 0)
+                {
+                    GetTarget()->RemoveAura(SPELL_PALADIN_HAND_OF_SACRIFICE);
+                }
+            }
+
+            void Register() override
+            {
+                OnEffectSplit += AuraEffectSplitFn(spell_pal_hand_of_sacrifice_AuraScript::Split, EFFECT_0);
             }
         };
 
         AuraScript* GetAuraScript() const override
         {
-            return new spell_pal_grand_crusader_AuraScript();
-        }
-};
-
-<<<<<<< HEAD
-// 54937 - Glyph of Holy Light (dummy aura)
-class spell_pal_glyph_of_holy_light_dummy : public SpellScriptLoader
-{
-    public:
-        spell_pal_glyph_of_holy_light_dummy() : SpellScriptLoader("spell_pal_glyph_of_holy_light_dummy") { }
-
-        class spell_pal_glyph_of_holy_light_dummy_AuraScript : public AuraScript
-        {
-            PrepareAuraScript(spell_pal_glyph_of_holy_light_dummy_AuraScript);
-=======
-// 54968 - Glyph of Holy Light
-class spell_pal_glyph_of_holy_light : public SpellScriptLoader
-{
-    public:
-        spell_pal_glyph_of_holy_light() : SpellScriptLoader("spell_pal_glyph_of_holy_light") { }
-
-        class spell_pal_glyph_of_holy_light_SpellScript : public SpellScript
-        {
-            PrepareSpellScript(spell_pal_glyph_of_holy_light_SpellScript);
->>>>>>> 28d470c5
-
-            void FilterTargets(std::list<WorldObject*>& targets)
-            {
-<<<<<<< HEAD
-                return ValidateSpellInfo({ SPELL_PALADIN_GLYPH_OF_HOLY_LIGHT_HEAL });
-            }
-
-            void HandleProc(AuraEffect const* aurEff, ProcEventInfo& eventInfo)
-            {
-                PreventDefaultAction();
-                HealInfo* healInfo = eventInfo.GetHealInfo();
-                if (!healInfo || !healInfo->GetHeal())
-                    return;
-
-                uint32 basePoints = healInfo->GetSpellInfo()->Effects[EFFECT_0].BasePoints + healInfo->GetSpellInfo()->Effects[EFFECT_0].DieSides;
-                uint32 healAmount;
-                if (healInfo->GetEffectiveHeal() >= basePoints)
-                    healAmount = healInfo->GetEffectiveHeal();
-                else
-                    healAmount = healInfo->GetHeal();
-
-                CastSpellExtraArgs args(aurEff);
-                args.AddSpellBP0(CalculatePct(healAmount, aurEff->GetAmount()));
-                eventInfo.GetActor()->CastSpell(eventInfo.GetProcTarget(), SPELL_PALADIN_GLYPH_OF_HOLY_LIGHT_HEAL, args);
-=======
-                uint32 const maxTargets = GetSpellInfo()->MaxAffectedTargets;
-
-                if (targets.size() > maxTargets)
-                {
-                    targets.sort(Trinity::HealthPctOrderPred());
-                    targets.resize(maxTargets);
-                }
->>>>>>> 28d470c5
-            }
-
-            void Register() override
-            {
-<<<<<<< HEAD
-                OnEffectProc += AuraEffectProcFn(spell_pal_glyph_of_holy_light_dummy_AuraScript::HandleProc, EFFECT_0, SPELL_AURA_DUMMY);
-=======
-                OnObjectAreaTargetSelect += SpellObjectAreaTargetSelectFn(spell_pal_glyph_of_holy_light_SpellScript::FilterTargets, EFFECT_0, TARGET_UNIT_DEST_AREA_ALLY);
->>>>>>> 28d470c5
-            }
-        };
-
-        AuraScript* GetAuraScript() const override
-        {
-<<<<<<< HEAD
-            return new spell_pal_glyph_of_holy_light_dummy_AuraScript();
-=======
-            return new spell_pal_glyph_of_holy_light_SpellScript();
->>>>>>> 28d470c5
-        }
-};
-
-// 63521 - Guarded by The Light
-class spell_pal_guarded_by_the_light : public SpellScriptLoader
-{
-    public:
-        spell_pal_guarded_by_the_light() : SpellScriptLoader("spell_pal_guarded_by_the_light") { }
-
-        class spell_pal_guarded_by_the_light_SpellScript : public SpellScript
-        {
-            PrepareSpellScript(spell_pal_guarded_by_the_light_SpellScript);
-
-            bool Validate(SpellInfo const* /*spellInfo*/) override
-            {
-                return ValidateSpellInfo({ SPELL_PALADIN_DIVINE_PLEA });
-            }
-
-            void HandleScriptEffect(SpellEffIndex /*effIndex*/)
-            {
-                // Divine Plea
-                if (Aura* aura = GetCaster()->GetAura(SPELL_PALADIN_DIVINE_PLEA))
-                    aura->RefreshDuration();
-            }
-
-            void Register() override
-            {
-                OnEffectHitTarget += SpellEffectFn(spell_pal_guarded_by_the_light_SpellScript::HandleScriptEffect, EFFECT_0, SPELL_EFFECT_SCRIPT_EFFECT);
-            }
-        };
-
-        SpellScript* GetSpellScript() const override
-        {
-            return new spell_pal_guarded_by_the_light_SpellScript();
-        }
-};
-
-// 6940 - Hand of Sacrifice
-class spell_pal_hand_of_sacrifice : public AuraScript
-{
-    PrepareAuraScript(spell_pal_hand_of_sacrifice);
-
-    uint32 remainingAmount = 0;
-
-    bool Load() override
-    {
-        if (Unit* caster = GetCaster())
-        {
-            remainingAmount = caster->GetMaxHealth();
-            return true;
-        }
-        return false;
-    }
-
-    void Split(AuraEffect* /*aurEff*/, DamageInfo& /*dmgInfo*/, uint32& splitAmount)
-    {
-        if (remainingAmount >= splitAmount)
-            remainingAmount -= splitAmount;
-        else
-        {
-            splitAmount = remainingAmount;
-            Remove();
-        }
-    }
-
-    void Register() override
-    {
-        OnEffectSplit += AuraEffectSplitFn(spell_pal_hand_of_sacrifice::Split, EFFECT_0);
-    }
-};
-
-<<<<<<< HEAD
-// 1038 - Hand of Salvation
-class spell_pal_hand_of_salvation : public SpellScriptLoader
-{
-    public:
-        spell_pal_hand_of_salvation() : SpellScriptLoader("spell_pal_hand_of_salvation") { }
-
-        class spell_pal_hand_of_salvation_AuraScript : public AuraScript
-        {
-            PrepareAuraScript(spell_pal_hand_of_salvation_AuraScript);
-
-            void CalculateAmount(AuraEffect const* /*aurEff*/, int32& amount, bool& /*canBeRecalculated*/)
-            {
-                if (Unit* caster = GetCaster())
-                {
-                    // Glyph of Salvation
-                    if (caster->GetGUID() == GetUnitOwner()->GetGUID())
-                        if (AuraEffect const* aurEff = caster->GetAuraEffect(SPELL_PALADIN_GLYPH_OF_SALVATION, EFFECT_0))
-                            amount -= aurEff->GetAmount();
-                }
-            }
-
-            void Register() override
-            {
-                DoEffectCalcAmount += AuraEffectCalcAmountFn(spell_pal_hand_of_salvation_AuraScript::CalculateAmount, EFFECT_1, SPELL_AURA_MOD_DAMAGE_PERCENT_TAKEN);
-            }
-        };
-
-        AuraScript* GetAuraScript() const override
-        {
-            return new spell_pal_hand_of_salvation_AuraScript();
-        }
-};
-
-// -20335 - Heart of the Crusader
-class spell_pal_heart_of_the_crusader : public SpellScriptLoader
-{
-    public:
-        spell_pal_heart_of_the_crusader() : SpellScriptLoader("spell_pal_heart_of_the_crusader") { }
-
-        class spell_pal_heart_of_the_crusader_AuraScript : public AuraScript
-        {
-            PrepareAuraScript(spell_pal_heart_of_the_crusader_AuraScript);
-
-            bool Validate(SpellInfo const* /*spellInfo*/) override
-            {
-                return ValidateSpellInfo({ SPELL_PALADIN_HEART_OF_THE_CRUSADER_EFF_R1 });
-            }
-
-            void HandleProc(AuraEffect const* aurEff, ProcEventInfo& eventInfo)
-            {
-                PreventDefaultAction();
-
-                uint32 spellId = sSpellMgr->GetSpellWithRank(SPELL_PALADIN_HEART_OF_THE_CRUSADER_EFF_R1, GetSpellInfo()->GetRank());
-                eventInfo.GetActor()->CastSpell(eventInfo.GetProcTarget(), spellId, aurEff);
-            }
-
-            void Register() override
-            {
-                OnEffectProc += AuraEffectProcFn(spell_pal_heart_of_the_crusader_AuraScript::HandleProc, EFFECT_0, SPELL_AURA_DUMMY);
-            }
-        };
-
-        AuraScript* GetAuraScript() const override
-        {
-            return new spell_pal_heart_of_the_crusader_AuraScript();
-        }
-};
-
-// -20473 - Holy Shock
-=======
+            return new spell_pal_hand_of_sacrifice_AuraScript();
+        }
+};
+
 // 20473 - Holy Shock
->>>>>>> 28d470c5
 class spell_pal_holy_shock : public SpellScriptLoader
 {
     public:
@@ -1371,128 +818,8 @@
         }
 };
 
-<<<<<<< HEAD
-// -20210 - Illumination
-class spell_pal_illumination : public SpellScriptLoader
-{
-public:
-    spell_pal_illumination() : SpellScriptLoader("spell_pal_illumination") { }
-
-    class spell_pal_illumination_AuraScript : public AuraScript
-    {
-        PrepareAuraScript(spell_pal_illumination_AuraScript);
-
-        bool Validate(SpellInfo const* /*spellInfo*/) override
-        {
-            return ValidateSpellInfo(
-            {
-                SPELL_PALADIN_HOLY_SHOCK_R1_HEALING,
-                SPELL_PALADIN_ILLUMINATION_ENERGIZE,
-                SPELL_PALADIN_HOLY_SHOCK_R1
-            });
-        }
-
-        void HandleProc(AuraEffect const* aurEff, ProcEventInfo& eventInfo)
-        {
-            PreventDefaultAction();
-
-            // this script is valid only for the Holy Shock procs of illumination
-            if (eventInfo.GetHealInfo() && eventInfo.GetHealInfo()->GetSpellInfo())
-            {
-                SpellInfo const* originalSpell = nullptr;
-
-                // if proc comes from the Holy Shock heal, need to get mana cost of original spell - else it's the original heal itself
-                if (eventInfo.GetHealInfo()->GetSpellInfo()->SpellFamilyFlags[1] & 0x00010000)
-                    originalSpell = sSpellMgr->GetSpellInfo(sSpellMgr->GetSpellWithRank(SPELL_PALADIN_HOLY_SHOCK_R1, eventInfo.GetHealInfo()->GetSpellInfo()->GetRank()));
-                else
-                    originalSpell = eventInfo.GetHealInfo()->GetSpellInfo();
-
-                if (originalSpell && aurEff->GetSpellInfo())
-                {
-                    Unit* target = eventInfo.GetActor(); // Paladin is the target of the energize
-                    uint32 bp = CalculatePct(originalSpell->CalcPowerCost(target, originalSpell->GetSchoolMask()), aurEff->GetSpellInfo()->Effects[EFFECT_1].CalcValue());
-                    CastSpellExtraArgs args(aurEff);
-                    args.AddSpellBP0(bp);
-                    target->CastSpell(target, SPELL_PALADIN_ILLUMINATION_ENERGIZE, args);
-                }
-            }
-        }
-
-        void Register() override
-        {
-            OnEffectProc += AuraEffectProcFn(spell_pal_illumination_AuraScript::HandleProc, EFFECT_0, SPELL_AURA_PROC_TRIGGER_SPELL);
-        }
-    };
-
-    AuraScript* GetAuraScript() const override
-    {
-        return new spell_pal_illumination_AuraScript();
-    }
-};
-
-//   498 - Divine Protection
-//   642 - Divine Shield
-// -1022 - Hand of Protection
-class spell_pal_immunities : public SpellScript
-{
-    PrepareSpellScript(spell_pal_immunities);
-
-    bool Validate(SpellInfo const* /*spellInfo*/) override
-    {
-        return ValidateSpellInfo(
-            {
-                SPELL_PALADIN_FORBEARANCE,
-                SPELL_PALADIN_AVENGING_WRATH_MARKER,
-                SPELL_PALADIN_IMMUNE_SHIELD_MARKER
-            });
-    }
-
-    SpellCastResult CheckCast()
-    {
-        Unit* caster = GetCaster();
-
-        // for HoP
-        Unit* target = GetExplTargetUnit();
-        if (!target)
-            target = caster;
-
-        // "Cannot be used within $61987d. of using Avenging Wrath."
-        if (target->HasAura(SPELL_PALADIN_FORBEARANCE) || target->HasAura(SPELL_PALADIN_AVENGING_WRATH_MARKER))
-            return SPELL_FAILED_TARGET_AURASTATE;
-
-        return SPELL_CAST_OK;
-    }
-
-    void TriggerDebuffs()
-    {
-        if (Unit* target = GetHitUnit())
-        {
-            // Blizz seems to just apply aura without bothering to cast
-            GetCaster()->AddAura(SPELL_PALADIN_FORBEARANCE, target);
-            GetCaster()->AddAura(SPELL_PALADIN_AVENGING_WRATH_MARKER, target);
-            GetCaster()->AddAura(SPELL_PALADIN_IMMUNE_SHIELD_MARKER, target);
-        }
-    }
-
-    void Register() override
-    {
-        OnCheckCast += SpellCheckCastFn(spell_pal_immunities::CheckCast);
-        AfterHit += SpellHitFn(spell_pal_immunities::TriggerDebuffs);
-    }
-};
-
-// Maybe this is incorrect
-// These spells should always be cast on login, regardless of whether the player has the talent or not
-
-// -20254 - Improved Concentration Aura
-// -20138 - Improved Devotion Aura
-//  31869 - Sanctified Retribution
-// -53379 - Swift Retribution
-class spell_pal_improved_aura : public SpellScriptLoader
-=======
 // 37705 - Healing Discount
 class spell_pal_item_healing_discount : public SpellScriptLoader
->>>>>>> 28d470c5
 {
     public:
         spell_pal_item_healing_discount() : SpellScriptLoader("spell_pal_item_healing_discount") { }
@@ -1503,23 +830,7 @@
 
             bool Validate(SpellInfo const* /*spellInfo*/) override
             {
-<<<<<<< HEAD
-                return ValidateSpellInfo(
-                {
-                    _spellId,
-                    SPELL_PALADIN_SANCTIFIED_RETRIBUTION_R1,
-                    SPELL_PALADIN_SWIFT_RETRIBUTION_R1
-                });
-            }
-
-            void HandleEffectApply(AuraEffect const* /*aurEff*/, AuraEffectHandleModes /*mode*/)
-            {
-                Unit* target = GetTarget();
-                GetTarget()->RemoveOwnedAura(_spellId, GetCasterGUID()); // need to remove to reapply spellmods
-                target->CastSpell(target, _spellId, true);
-=======
                 return ValidateSpellInfo({ SPELL_PALADIN_ITEM_HEALING_TRANCE });
->>>>>>> 28d470c5
             }
 
             void HandleProc(AuraEffect const* aurEff, ProcEventInfo& /*eventInfo*/)
@@ -1540,97 +851,6 @@
         }
 };
 
-<<<<<<< HEAD
-// -20234 - Improved Lay on Hands
-class spell_pal_improved_lay_of_hands : public SpellScriptLoader
-{
-    public:
-        spell_pal_improved_lay_of_hands() : SpellScriptLoader("spell_pal_improved_lay_of_hands") { }
-
-        class spell_pal_improved_lay_of_hands_AuraScript : public AuraScript
-        {
-            PrepareAuraScript(spell_pal_improved_lay_of_hands_AuraScript);
-
-            bool Validate(SpellInfo const* spellInfo) override
-            {
-                return ValidateSpellInfo({ spellInfo->Effects[EFFECT_0].TriggerSpell });
-            }
-
-            void HandleProc(AuraEffect const* aurEff, ProcEventInfo& eventInfo)
-            {
-                PreventDefaultAction();
-                eventInfo.GetActionTarget()->CastSpell(eventInfo.GetActionTarget(), GetSpellInfo()->Effects[EFFECT_0].TriggerSpell, { aurEff, GetTarget()->GetGUID() });
-            }
-
-            void Register() override
-            {
-                OnEffectProc += AuraEffectProcFn(spell_pal_improved_lay_of_hands_AuraScript::HandleProc, EFFECT_0, SPELL_AURA_PROC_TRIGGER_SPELL);
-            }
-        };
-
-        AuraScript* GetAuraScript() const override
-        {
-            return new spell_pal_improved_lay_of_hands_AuraScript();
-        }
-};
-
-// -53569 - Infusion of Light
-class spell_pal_infusion_of_light : public SpellScriptLoader
-{
-    public:
-        spell_pal_infusion_of_light() : SpellScriptLoader("spell_pal_infusion_of_light") { }
-
-        class spell_pal_infusion_of_light_AuraScript : public AuraScript
-        {
-            PrepareAuraScript(spell_pal_infusion_of_light_AuraScript);
-
-            bool Validate(SpellInfo const* /*spellInfo*/) override
-            {
-                return ValidateSpellInfo(
-                {
-                    SPELL_PALADIN_SACRED_SHIELD,
-                    SPELL_PALADIN_T9_HOLY_4P_BONUS,
-                    SPELL_PALADIN_FLASH_OF_LIGHT_PROC
-                });
-            }
-
-            void HandleProc(AuraEffect const* aurEff, ProcEventInfo& eventInfo)
-            {
-                if (SpellInfo const* spellInfo = eventInfo.GetSpellInfo())
-                {
-                    // Flash of Light HoT on Flash of Light when Sacred Shield active
-                    if (spellInfo->SpellFamilyFlags[0] & 0x40000000 && spellInfo->SpellIconID == 242)
-                    {
-                        PreventDefaultAction();
-
-                        HealInfo* healInfo = eventInfo.GetHealInfo();
-                        if (!healInfo || !healInfo->GetHeal())
-                            return;
-
-                        Unit* procTarget = eventInfo.GetActionTarget();
-                        if (procTarget && procTarget->HasAura(SPELL_PALADIN_SACRED_SHIELD))
-                        {
-                            Unit* target = GetTarget();
-                            int32 duration = sSpellMgr->AssertSpellInfo(SPELL_PALADIN_FLASH_OF_LIGHT_PROC)->GetMaxDuration() / 1000;
-                            int32 pct = GetSpellInfo()->Effects[EFFECT_2].CalcValue();
-                            ASSERT(duration > 0);
-
-                            int32 bp0 = CalculatePct(healInfo->GetHeal() / duration, pct);
-
-                            // Item - Paladin T9 Holy 4P Bonus
-                            if (AuraEffect const* bonus = target->GetAuraEffect(SPELL_PALADIN_T9_HOLY_4P_BONUS, 0))
-                                AddPct(bp0, bonus->GetAmount());
-
-                            CastSpellExtraArgs args(aurEff);
-                            args.AddSpellBP0(bp0);
-                            target->CastSpell(procTarget, SPELL_PALADIN_FLASH_OF_LIGHT_PROC, args);
-                        }
-                    }
-                    // but should not proc on non-critical Holy Shocks
-                    else if ((spellInfo->SpellFamilyFlags[0] & 0x200000 || spellInfo->SpellFamilyFlags[1] & 0x10000) && !(eventInfo.GetHitMask() & PROC_HIT_CRITICAL))
-                        PreventDefaultAction();
-                }
-=======
 // 40470 - Paladin Tier 6 Trinket
 class spell_pal_item_t6_trinket : public SpellScriptLoader
 {
@@ -1648,48 +868,18 @@
                     SPELL_PALADIN_ENDURING_LIGHT,
                     SPELL_PALADIN_ENDURING_JUDGEMENT
                 });
->>>>>>> 28d470c5
             }
 
             void HandleProc(AuraEffect const* aurEff, ProcEventInfo& eventInfo)
             {
-<<<<<<< HEAD
-                OnEffectProc += AuraEffectProcFn(spell_pal_infusion_of_light_AuraScript::HandleProc, EFFECT_0, SPELL_AURA_PROC_TRIGGER_SPELL);
-            }
-        };
-
-        AuraScript* GetAuraScript() const override
-        {
-            return new spell_pal_infusion_of_light_AuraScript();
-        }
-};
-
-// 37705 - Healing Discount
-class spell_pal_item_healing_discount : public SpellScriptLoader
-{
-    public:
-        spell_pal_item_healing_discount() : SpellScriptLoader("spell_pal_item_healing_discount") { }
-=======
                 PreventDefaultAction();
                 SpellInfo const* spellInfo = eventInfo.GetSpellInfo();
                 if (!spellInfo)
                     return;
->>>>>>> 28d470c5
 
                 uint32 spellId;
                 int32 chance;
 
-<<<<<<< HEAD
-            bool Validate(SpellInfo const* /*spellInfo*/) override
-            {
-                return ValidateSpellInfo({ SPELL_PALADIN_ITEM_HEALING_TRANCE });
-            }
-
-            void HandleProc(AuraEffect const* aurEff, ProcEventInfo& /*eventInfo*/)
-            {
-                PreventDefaultAction();
-                GetTarget()->CastSpell(GetTarget(), SPELL_PALADIN_ITEM_HEALING_TRANCE, aurEff);
-=======
                 // Holy Light & Flash of Light
                 if (spellInfo->SpellFamilyFlags[0] & 0xC0000000)
                 {
@@ -1707,7 +897,6 @@
 
                 if (roll_chance_i(chance))
                     eventInfo.GetActor()->CastSpell(eventInfo.GetProcTarget(), spellId, true, nullptr, aurEff);
->>>>>>> 28d470c5
             }
 
             void Register() override
@@ -1722,74 +911,8 @@
         }
 };
 
-<<<<<<< HEAD
-// 40470 - Paladin Tier 6 Trinket
-class spell_pal_item_t6_trinket : public SpellScriptLoader
-{
-    public:
-        spell_pal_item_t6_trinket() : SpellScriptLoader("spell_pal_item_t6_trinket") { }
-
-        class spell_pal_item_t6_trinket_AuraScript : public AuraScript
-        {
-            PrepareAuraScript(spell_pal_item_t6_trinket_AuraScript);
-
-            bool Validate(SpellInfo const* /*spellInfo*/) override
-            {
-                return ValidateSpellInfo(
-                {
-                    SPELL_PALADIN_ENDURING_LIGHT,
-                    SPELL_PALADIN_ENDURING_JUDGEMENT
-                });
-            }
-
-            void HandleProc(AuraEffect const* aurEff, ProcEventInfo& eventInfo)
-            {
-                PreventDefaultAction();
-                SpellInfo const* spellInfo = eventInfo.GetSpellInfo();
-                if (!spellInfo)
-                    return;
-
-                uint32 spellId;
-                int32 chance;
-
-                // Holy Light & Flash of Light
-                if (spellInfo->SpellFamilyFlags[0] & 0xC0000000)
-                {
-                    spellId = SPELL_PALADIN_ENDURING_LIGHT;
-                    chance = 15;
-                }
-                // Judgements
-                else if (spellInfo->SpellFamilyFlags[0] & 0x00800000)
-                {
-                    spellId = SPELL_PALADIN_ENDURING_JUDGEMENT;
-                    chance = 50;
-                }
-                else
-                    return;
-
-                if (roll_chance_i(chance))
-                    eventInfo.GetActor()->CastSpell(eventInfo.GetProcTarget(), spellId, aurEff);
-            }
-
-            void Register() override
-            {
-                OnEffectProc += AuraEffectProcFn(spell_pal_item_t6_trinket_AuraScript::HandleProc, EFFECT_0, SPELL_AURA_DUMMY);
-            }
-        };
-
-        AuraScript* GetAuraScript() const override
-        {
-            return new spell_pal_item_t6_trinket_AuraScript();
-        }
-};
-
-// 53407 - Judgement of Justice
-// 20271 - Judgement of Light
-// 53408 - Judgement of Wisdom
-=======
 // 20271 - Judgement
 /// Updated 4.3.4
->>>>>>> 28d470c5
 class spell_pal_judgement : public SpellScriptLoader
 {
     public:
@@ -1798,25 +921,11 @@
         class spell_pal_judgement_SpellScript : public SpellScript
         {
             PrepareSpellScript(spell_pal_judgement_SpellScript);
-
-<<<<<<< HEAD
-        public:
-            spell_pal_judgement_SpellScript(uint32 spellId) : SpellScript(), _spellId(spellId) { }
 
         private:
             bool Validate(SpellInfo const* /*spellInfo*/) override
             {
-                return ValidateSpellInfo(
-                {
-                    SPELL_PALADIN_JUDGEMENT_DAMAGE,
-                    _spellId
-                });
-=======
-        private:
-            bool Validate(SpellInfo const* /*spellInfo*/) override
-            {
                 return ValidateSpellInfo({ SPELL_PALADIN_JUDGEMENT_DAMAGE });
->>>>>>> 28d470c5
             }
 
             void HandleScriptEffect(SpellEffIndex /*effIndex*/)
@@ -1829,11 +938,7 @@
                 {
                     if ((*i)->GetSpellInfo()->GetSpellSpecific() == SPELL_SPECIFIC_SEAL && (*i)->GetEffIndex() == EFFECT_2)
                     {
-<<<<<<< HEAD
-                        if (sSpellMgr->GetSpellInfo((*i)->GetAmount()))
-=======
                         if (sSpellMgr->GetSpellInfo((*i)->GetAmount(), GetCastDifficulty()))
->>>>>>> 28d470c5
                         {
                             spellId = (*i)->GetAmount();
                             break;
@@ -1848,11 +953,6 @@
             {
                 OnEffectHitTarget += SpellEffectFn(spell_pal_judgement_SpellScript::HandleScriptEffect, EFFECT_0, SPELL_EFFECT_DUMMY);
             }
-<<<<<<< HEAD
-
-            uint32 const _spellId;
-=======
->>>>>>> 28d470c5
         };
 
         SpellScript* GetSpellScript() const override
@@ -1870,23 +970,6 @@
     {
         return ValidateSpellInfo(
         {
-<<<<<<< HEAD
-            PrepareSpellScript(spell_pal_judgement_of_command_SpellScript);
-
-            void HandleDummy(SpellEffIndex /*effIndex*/)
-            {
-                if (Unit* unitTarget = GetHitUnit())
-                    GetCaster()->CastSpell(unitTarget, GetEffectValue(), true);
-            }
-
-            void Register() override
-            {
-                OnEffectHitTarget += SpellEffectFn(spell_pal_judgement_of_command_SpellScript::HandleDummy, EFFECT_0, SPELL_EFFECT_DUMMY);
-            }
-        };
-
-        SpellScript* GetSpellScript() const override
-=======
             SPELL_PALADIN_FORBEARANCE,
             // uncomment when we have serverside only spells
             //SPELL_PALADIN_IMMUNE_SHIELD_MARKER
@@ -1905,7 +988,6 @@
     void TriggerForbearance()
     {
         if (Unit* target = GetHitUnit())
->>>>>>> 28d470c5
         {
             GetCaster()->CastSpell(target, SPELL_PALADIN_FORBEARANCE, true);
             GetCaster()->CastSpell(target, SPELL_PALADIN_IMMUNE_SHIELD_MARKER, true);
@@ -1919,172 +1001,8 @@
     }
 };
 
-<<<<<<< HEAD
-// 20185 - Judgement of Light
-class spell_pal_judgement_of_light_heal : public SpellScriptLoader
-{
-    public:
-        spell_pal_judgement_of_light_heal() : SpellScriptLoader("spell_pal_judgement_of_light_heal") { }
-
-        class spell_pal_judgement_of_light_heal_AuraScript : public AuraScript
-        {
-            PrepareAuraScript(spell_pal_judgement_of_light_heal_AuraScript);
-
-            bool Validate(SpellInfo const* /*spellInfo*/) override
-            {
-                return ValidateSpellInfo({ SPELL_PALADIN_JUDGEMENT_OF_LIGHT_HEAL });
-            }
-
-            void HandleProc(AuraEffect const* aurEff, ProcEventInfo& eventInfo)
-            {
-                PreventDefaultAction();
-
-                Unit* caster = eventInfo.GetProcTarget();
-
-                CastSpellExtraArgs args(aurEff);
-                args.OriginalCaster = GetCasterGUID();
-                args.AddSpellBP0(caster->CountPctFromMaxHealth(aurEff->GetAmount()));
-                caster->CastSpell(nullptr, SPELL_PALADIN_JUDGEMENT_OF_LIGHT_HEAL, args);
-            }
-
-            void Register() override
-            {
-                OnEffectProc += AuraEffectProcFn(spell_pal_judgement_of_light_heal_AuraScript::HandleProc, EFFECT_0, SPELL_AURA_DUMMY);
-            }
-        };
-
-        AuraScript* GetAuraScript() const override
-        {
-            return new spell_pal_judgement_of_light_heal_AuraScript();
-        }
-};
-
-// 20186 - Judgement of Wisdom
-class spell_pal_judgement_of_wisdom_mana : public SpellScriptLoader
-{
-    public:
-        spell_pal_judgement_of_wisdom_mana() : SpellScriptLoader("spell_pal_judgement_of_wisdom_mana") { }
-
-        class spell_pal_judgement_of_wisdom_mana_AuraScript : public AuraScript
-        {
-            PrepareAuraScript(spell_pal_judgement_of_wisdom_mana_AuraScript);
-
-            bool Validate(SpellInfo const* /*spellInfo*/) override
-            {
-                return ValidateSpellInfo({ SPELL_PALADIN_JUDGEMENT_OF_WISDOM_MANA });
-            }
-
-            bool CheckProc(ProcEventInfo& eventInfo)
-            {
-                return eventInfo.GetProcTarget()->GetPowerType() == POWER_MANA;
-            }
-
-            void HandleProc(AuraEffect const* aurEff, ProcEventInfo& eventInfo)
-            {
-                PreventDefaultAction();
-
-                SpellInfo const* spellInfo = sSpellMgr->AssertSpellInfo(SPELL_PALADIN_JUDGEMENT_OF_WISDOM_MANA);
-
-                Unit* caster = eventInfo.GetProcTarget();
-                int32 const amount = CalculatePct(static_cast<int32>(caster->GetCreateMana()), spellInfo->Effects[EFFECT_0].CalcValue());
-                CastSpellExtraArgs args(aurEff);
-                args.OriginalCaster = GetCasterGUID();
-                args.AddSpellBP0(amount);
-                caster->CastSpell(nullptr, spellInfo->Id, args);
-            }
-
-            void Register() override
-            {
-                DoCheckProc += AuraCheckProcFn(spell_pal_judgement_of_wisdom_mana_AuraScript::CheckProc);
-                OnEffectProc += AuraEffectProcFn(spell_pal_judgement_of_wisdom_mana_AuraScript::HandleProc, EFFECT_0, SPELL_AURA_DUMMY);
-            }
-        };
-
-        AuraScript* GetAuraScript() const override
-        {
-            return new spell_pal_judgement_of_wisdom_mana_AuraScript();
-        }
-};
-
-// -53695 - Judgements of the Just
-class spell_pal_judgements_of_the_just : public SpellScriptLoader
-{
-    public:
-        spell_pal_judgements_of_the_just() : SpellScriptLoader("spell_pal_judgements_of_the_just") { }
-
-        class spell_pal_judgements_of_the_just_AuraScript : public AuraScript
-        {
-            PrepareAuraScript(spell_pal_judgements_of_the_just_AuraScript);
-
-            bool Validate(SpellInfo const* /*spellInfo*/) override
-            {
-                return ValidateSpellInfo({ SPELL_PALADIN_JUDGEMENTS_OF_THE_JUST_PROC });
-            }
-
-            void OnProc(AuraEffect const* aurEff, ProcEventInfo& eventInfo)
-            {
-                PreventDefaultAction();
-                GetTarget()->CastSpell(eventInfo.GetActionTarget(), SPELL_PALADIN_JUDGEMENTS_OF_THE_JUST_PROC, aurEff);
-            }
-
-            void Register() override
-            {
-                OnEffectProc += AuraEffectProcFn(spell_pal_judgements_of_the_just_AuraScript::OnProc, EFFECT_0, SPELL_AURA_ADD_FLAT_MODIFIER);
-            }
-        };
-
-        AuraScript* GetAuraScript() const override
-        {
-            return new spell_pal_judgements_of_the_just_AuraScript();
-        }
-};
-
-// -31876 - Judgements of the Wise
-class spell_pal_judgements_of_the_wise : public SpellScriptLoader
-{
-    public:
-        spell_pal_judgements_of_the_wise() : SpellScriptLoader("spell_pal_judgements_of_the_wise") { }
-
-        class spell_pal_judgements_of_the_wise_AuraScript : public AuraScript
-        {
-            PrepareAuraScript(spell_pal_judgements_of_the_wise_AuraScript);
-
-            bool Validate(SpellInfo const* /*spellInfo*/) override
-            {
-                return ValidateSpellInfo(
-                {
-                    SPELL_REPLENISHMENT,
-                    SPELL_PALADIN_JUDGEMENTS_OF_THE_WISE_MANA
-                });
-            }
-
-            void HandleProc(AuraEffect const* aurEff, ProcEventInfo& eventInfo)
-            {
-                PreventDefaultAction();
-
-                Unit* caster = eventInfo.GetActor();
-                caster->CastSpell(nullptr, SPELL_PALADIN_JUDGEMENTS_OF_THE_WISE_MANA, aurEff);
-                caster->CastSpell(nullptr, SPELL_REPLENISHMENT, aurEff);
-            }
-
-            void Register() override
-            {
-                OnEffectProc += AuraEffectProcFn(spell_pal_judgements_of_the_wise_AuraScript::HandleProc, EFFECT_0, SPELL_AURA_DUMMY);
-            }
-        };
-
-        AuraScript* GetAuraScript() const override
-        {
-            return new spell_pal_judgements_of_the_wise_AuraScript();
-        }
-};
-
-// -633 - Lay on Hands
-class spell_pal_lay_on_hands : public SpellScriptLoader
-=======
 // 53651 - Light's Beacon - Beacon of Light
 class spell_pal_light_s_beacon : public SpellScriptLoader
->>>>>>> 28d470c5
 {
     public:
         spell_pal_light_s_beacon() : SpellScriptLoader("spell_pal_light_s_beacon") { }
@@ -2095,14 +1013,6 @@
 
             bool Validate(SpellInfo const* /*spellInfo*/) override
             {
-<<<<<<< HEAD
-                return ValidateSpellInfo(
-                {
-                    SPELL_PALADIN_FORBEARANCE,
-                    SPELL_PALADIN_AVENGING_WRATH_MARKER,
-                    SPELL_PALADIN_IMMUNE_SHIELD_MARKER
-                });
-=======
                 return ValidateSpellInfo({ SPELL_PALADIN_BEACON_OF_LIGHT, SPELL_PALADIN_BEACON_OF_LIGHT_HEAL });
             }
 
@@ -2113,7 +1023,6 @@
                 if (eventInfo.GetActionTarget()->HasAura(SPELL_PALADIN_BEACON_OF_LIGHT, eventInfo.GetActor()->GetGUID()))
                     return false;
                 return true;
->>>>>>> 28d470c5
             }
 
             void HandleProc(AuraEffect const* aurEff, ProcEventInfo& eventInfo)
@@ -2153,173 +1062,65 @@
         }
 };
 
-// 53651 - Light's Beacon - Beacon of Light
-class spell_pal_light_s_beacon : public SpellScriptLoader
-{
-    public:
-        spell_pal_light_s_beacon() : SpellScriptLoader("spell_pal_light_s_beacon") { }
-
-        class spell_pal_light_s_beacon_AuraScript : public AuraScript
-        {
-            PrepareAuraScript(spell_pal_light_s_beacon_AuraScript);
+// 31789 - Righteous Defense
+class spell_pal_righteous_defense : public SpellScriptLoader
+{
+    public:
+        spell_pal_righteous_defense() : SpellScriptLoader("spell_pal_righteous_defense") { }
+
+        class spell_pal_righteous_defense_SpellScript : public SpellScript
+        {
+            PrepareSpellScript(spell_pal_righteous_defense_SpellScript);
 
             bool Validate(SpellInfo const* /*spellInfo*/) override
             {
-<<<<<<< HEAD
-                return ValidateSpellInfo(
-                {
-                    SPELL_PALADIN_BEACON_OF_LIGHT,
-                    SPELL_PALADIN_BEACON_OF_LIGHT_HEAL_1,
-                    SPELL_PALADIN_BEACON_OF_LIGHT_HEAL_2,
-                    SPELL_PALADIN_BEACON_OF_LIGHT_HEAL_3,
-                    SPELL_PALADIN_HOLY_LIGHT
-                });
-            }
-
-            bool CheckProc(ProcEventInfo& eventInfo)
-            {
-                if (GetTarget()->HasAura(SPELL_PALADIN_BEACON_OF_LIGHT, eventInfo.GetActor()->GetGUID()))
-                    return false;
-                return true;
-=======
                 return ValidateSpellInfo({ SPELL_PALADIN_RIGHTEOUS_DEFENSE_TAUNT });
->>>>>>> 28d470c5
-            }
-
-            void HandleProc(AuraEffect const* aurEff, ProcEventInfo& eventInfo)
-            {
-                PreventDefaultAction();
-
-                SpellInfo const* procSpell = eventInfo.GetSpellInfo();
-                if (!procSpell)
-                    return;
-
-                HealInfo* healInfo = eventInfo.GetHealInfo();
-                if (!healInfo || !healInfo->GetHeal())
-                    return;
-
-                uint32 healSpellId = procSpell->IsRankOf(sSpellMgr->AssertSpellInfo(SPELL_PALADIN_HOLY_LIGHT)) ? SPELL_PALADIN_BEACON_OF_LIGHT_HEAL_1 : SPELL_PALADIN_BEACON_OF_LIGHT_HEAL_3;
-                uint32 heal = CalculatePct(healInfo->GetHeal(), aurEff->GetAmount());
-
-                Unit* beaconTarget = GetCaster();
-                if (!beaconTarget || !beaconTarget->HasAura(SPELL_PALADIN_BEACON_OF_LIGHT, eventInfo.GetActor()->GetGUID()))
-                    return;
-
-                /// @todo: caster must be the healed unit to perform distance checks correctly
-                ///        but that will break animation on clientside
-                ///        caster in spell packets must be the healing unit
-                CastSpellExtraArgs args(aurEff);
-                args.AddSpellBP0(heal);
-                eventInfo.GetActor()->CastSpell(beaconTarget, healSpellId, args);
-            }
-
-            void Register() override
-            {
-                DoCheckProc += AuraCheckProcFn(spell_pal_light_s_beacon_AuraScript::CheckProc);
-                OnEffectProc += AuraEffectProcFn(spell_pal_light_s_beacon_AuraScript::HandleProc, EFFECT_0, SPELL_AURA_DUMMY);
-            }
-        };
-
-        AuraScript* GetAuraScript() const override
-        {
-            return new spell_pal_light_s_beacon_AuraScript();
-        }
-};
-
-// 31789 - Righteous Defense
-class spell_pal_righteous_defense : public SpellScript
-{
-    PrepareSpellScript(spell_pal_righteous_defense);
-
-    bool Validate(SpellInfo const* /*spellInfo*/) override
-    {
-        return ValidateSpellInfo({ SPELL_PALADIN_RIGHTEOUS_DEFENSE_TAUNT });
-    }
-
-    SpellCastResult CheckCast()
-    {
-        Unit* caster = GetCaster();
-        if (caster->GetTypeId() != TYPEID_PLAYER)
-            return SPELL_FAILED_DONT_REPORT;
-
-        if (Unit* target = GetExplTargetUnit())
-        {
-            if (!target->IsFriendlyTo(caster) || target == caster || target->getAttackers().empty())
-                return SPELL_FAILED_BAD_TARGETS;
-        }
-        else
-            return SPELL_FAILED_BAD_TARGETS;
-
-        return SPELL_CAST_OK;
-    }
-
-    void HandleDummy(SpellEffIndex /*effIndex*/)
-    {
-        if (Unit* target = GetHitUnit())
-        {
-            auto const& attackers = target->getAttackers();
-
-            std::vector<Unit*> list(attackers.cbegin(), attackers.cend());
-            Trinity::Containers::RandomResize(list, 3);
-
-            for (Unit* attacker : list)
-                GetCaster()->CastSpell(attacker, SPELL_PALADIN_RIGHTEOUS_DEFENSE_TAUNT, TRIGGERED_FULL_MASK);
-        }
-    }
-
-    void Register() override
-    {
-        OnCheckCast += SpellCheckCastFn(spell_pal_righteous_defense::CheckCast);
-        OnEffectHitTarget += SpellEffectFn(spell_pal_righteous_defense::HandleDummy, EFFECT_0, SPELL_EFFECT_DUMMY);
-    }
-};
-
-// -53380 - Righteous Vengeance
-class spell_pal_righteous_vengeance : public SpellScriptLoader
-{
-    public:
-        spell_pal_righteous_vengeance() : SpellScriptLoader("spell_pal_righteous_vengeance") { }
-
-        class spell_pal_righteous_vengeance_AuraScript : public AuraScript
-        {
-            PrepareAuraScript(spell_pal_righteous_vengeance_AuraScript);
-
-            bool Validate(SpellInfo const* /*spellInfo*/) override
-            {
-                return ValidateSpellInfo({ SPELL_PALADIN_RIGHTEOUS_VENGEANCE_DAMAGE });
-            }
-
-            void HandleProc(AuraEffect const* aurEff, ProcEventInfo& eventInfo)
-            {
-                PreventDefaultAction();
-
-                DamageInfo* damageInfo = eventInfo.GetDamageInfo();
-                if (!damageInfo || !damageInfo->GetDamage())
-                    return;
-
-                Unit* caster = eventInfo.GetActor();
-                Unit* target = eventInfo.GetProcTarget();
-
-                SpellInfo const* spellInfo = sSpellMgr->AssertSpellInfo(SPELL_PALADIN_RIGHTEOUS_VENGEANCE_DAMAGE);
-                int32 amount = CalculatePct(static_cast<int32>(damageInfo->GetDamage()), aurEff->GetAmount());
-
-                ASSERT(spellInfo->GetMaxTicks() > 0);
-                amount /= spellInfo->GetMaxTicks();
-
-                CastSpellExtraArgs args(aurEff);
-                args.AddSpellBP0(amount);
-                caster->CastSpell(target, SPELL_PALADIN_RIGHTEOUS_VENGEANCE_DAMAGE, args);
-            }
-
-            void Register() override
-            {
-                OnEffectProc += AuraEffectProcFn(spell_pal_righteous_vengeance_AuraScript::HandleProc, EFFECT_0, SPELL_AURA_DUMMY);
-            }
-        };
-
-        AuraScript* GetAuraScript() const override
-        {
-            return new spell_pal_righteous_vengeance_AuraScript();
+            }
+
+            SpellCastResult CheckCast()
+            {
+                Unit* caster = GetCaster();
+                if (caster->GetTypeId() != TYPEID_PLAYER)
+                    return SPELL_FAILED_DONT_REPORT;
+
+                if (Unit* target = GetExplTargetUnit())
+                {
+                    if (!target->IsFriendlyTo(caster) || target->getAttackers().empty())
+                        return SPELL_FAILED_BAD_TARGETS;
+                }
+                else
+                    return SPELL_FAILED_BAD_TARGETS;
+
+                return SPELL_CAST_OK;
+            }
+
+            void HandleTriggerSpellLaunch(SpellEffIndex effIndex)
+            {
+                PreventHitDefaultEffect(effIndex);
+            }
+
+            void HandleTriggerSpellHit(SpellEffIndex effIndex)
+            {
+                PreventHitDefaultEffect(effIndex);
+                if (Unit* target = GetHitUnit())
+                    GetCaster()->CastSpell(target, SPELL_PALADIN_RIGHTEOUS_DEFENSE_TAUNT, true);
+            }
+
+            void Register() override
+            {
+                OnCheckCast += SpellCheckCastFn(spell_pal_righteous_defense_SpellScript::CheckCast);
+                //! WORKAROUND
+                //! target select will be executed in hitphase of effect 0
+                //! so we must handle trigger spell also in hit phase (default execution in launch phase)
+                //! see issue #3718
+                OnEffectLaunchTarget += SpellEffectFn(spell_pal_righteous_defense_SpellScript::HandleTriggerSpellLaunch, EFFECT_1, SPELL_EFFECT_TRIGGER_SPELL);
+                OnEffectHitTarget += SpellEffectFn(spell_pal_righteous_defense_SpellScript::HandleTriggerSpellHit, EFFECT_1, SPELL_EFFECT_TRIGGER_SPELL);
+            }
+        };
+
+        SpellScript* GetSpellScript() const override
+        {
+            return new spell_pal_righteous_defense_SpellScript();
         }
 };
 
@@ -2417,11 +1218,6 @@
         {
             PrepareSpellScript(spell_pal_templar_s_verdict_SpellScript);
 
-<<<<<<< HEAD
-                    // Divine Guardian is only applied at the spell healing bonus because it was already applied to the base value in CalculateSpellDamage
-                    bonus = caster->ApplyEffectModifiers(GetSpellInfo(), aurEff->GetEffIndex(), bonus);
-                    bonus *= caster->CalculateSpellpowerCoefficientLevelPenalty(GetSpellInfo());
-=======
             bool Validate (SpellInfo const* /*spellEntry*/) override
             {
                 return ValidateSpellInfo({ SPELL_PALADIN_DIVINE_PURPOSE_PROC });
@@ -2431,25 +1227,10 @@
             {
                 if (GetCaster()->GetTypeId() != TYPEID_PLAYER)
                     return false;
->>>>>>> 28d470c5
 
                 if (GetCaster()->ToPlayer()->getClass() != CLASS_PALADIN)
                     return false;
 
-<<<<<<< HEAD
-                    // Arena - Dampening
-                    if (AuraEffect const* auraEffArenaDampening = caster->GetAuraEffect(SPELL_GENERIC_ARENA_DAMPENING, EFFECT_0))
-                        AddPct(amount, auraEffArenaDampening->GetAmount());
-                    // Battleground - Dampening
-                    else if (AuraEffect const* auraEffBattlegroudDampening = caster->GetAuraEffect(SPELL_GENERIC_BATTLEGROUND_DAMPENING, EFFECT_0))
-                        AddPct(amount, auraEffBattlegroudDampening->GetAmount());
-
-                    // ICC buff
-                    if (AuraEffect const* auraStrengthOfWrynn = caster->GetAuraEffect(SPELL_AURA_MOD_HEALING_DONE_PERCENT, SPELLFAMILY_GENERIC, SPELL_ICON_ID_STRENGTH_OF_WRYNN, EFFECT_2))
-                        AddPct(amount, auraStrengthOfWrynn->GetAmount());
-                    else if (AuraEffect const* auraHellscreamsWarsong = caster->GetAuraEffect(SPELL_AURA_MOD_HEALING_DONE_PERCENT, SPELLFAMILY_GENERIC, SPELL_ICON_ID_HELLSCREAM_WARSONG, EFFECT_2))
-                        AddPct(amount, auraHellscreamsWarsong->GetAmount());
-=======
                 return true;
             }
 
@@ -2474,7 +1255,6 @@
                             damage *= 7.5;  // 7.5*30% = 225%
                             break;
                     }
->>>>>>> 28d470c5
                 }
 
                 SetHitDamage(damage);
@@ -2489,60 +1269,6 @@
         SpellScript* GetSpellScript() const override
         {
             return new spell_pal_templar_s_verdict_SpellScript();
-        }
-};
-
-// 53601 - Sacred Shield (dummy)
-class spell_pal_sacred_shield_dummy : public SpellScriptLoader
-{
-    public:
-        spell_pal_sacred_shield_dummy() : SpellScriptLoader("spell_pal_sacred_shield_dummy") { }
-
-        class spell_pal_sacred_shield_dummy_AuraScript : public AuraScript
-        {
-            PrepareAuraScript(spell_pal_sacred_shield_dummy_AuraScript);
-
-            bool Validate(SpellInfo const* /*spellInfo*/) override
-            {
-                return ValidateSpellInfo(
-                {
-                    SPELL_PALADIN_SACRED_SHIELD_TRIGGER,
-                    SPELL_PALADIN_T8_HOLY_4P_BONUS
-                });
-            }
-
-            void HandleProc(AuraEffect const* aurEff, ProcEventInfo& eventInfo)
-            {
-                PreventDefaultAction();
-
-                Unit* caster = GetCaster();
-                if (!caster)
-                    return;
-
-                TimePoint now = GameTime::Now();
-                if (_cooldownEnd > now)
-                    return;
-
-                Seconds cooldown(aurEff->GetAmount());
-                if (AuraEffect const* bonus = caster->GetAuraEffect(SPELL_PALADIN_T8_HOLY_4P_BONUS, EFFECT_0, caster->GetGUID()))
-                    cooldown = Seconds(bonus->GetAmount());
-
-                _cooldownEnd = now + cooldown;
-                caster->CastSpell(eventInfo.GetActionTarget(), SPELL_PALADIN_SACRED_SHIELD_TRIGGER, aurEff);
-            }
-
-            void Register() override
-            {
-                OnEffectProc += AuraEffectProcFn(spell_pal_sacred_shield_dummy_AuraScript::HandleProc, EFFECT_0, SPELL_AURA_DUMMY);
-            }
-
-            // Cooldown tracking can't be done in DB because of T8 bonus
-            TimePoint _cooldownEnd = std::chrono::steady_clock::time_point::min();
-        };
-
-        AuraScript* GetAuraScript() const override
-        {
-            return new spell_pal_sacred_shield_dummy_AuraScript();
         }
 };
 
@@ -2570,28 +1296,11 @@
             {
                 PreventDefaultAction();
 
-                Unit* victim = eventInfo.GetProcTarget();
-
                 float ap = GetTarget()->GetTotalAttackPowerValue(BASE_ATTACK);
-<<<<<<< HEAD
-                ap += victim->GetTotalAuraModifier(SPELL_AURA_MELEE_ATTACK_POWER_ATTACKER_BONUS);
-
-                int32 sph = GetTarget()->SpellBaseDamageBonusDone(SPELL_SCHOOL_MASK_HOLY);
-                sph += victim->GetTotalAuraModifierByMiscMask(SPELL_AURA_MOD_DAMAGE_TAKEN, SPELL_SCHOOL_MASK_HOLY);
-
-                float mws = GetTarget()->GetAttackTime(BASE_ATTACK);
-                mws /= 1000.0f;
-
-                int32 bp = std::lroundf(mws * (0.022f * ap + 0.044f * sph));
-                CastSpellExtraArgs args(aurEff);
-                args.AddSpellBP0(bp);
-                GetTarget()->CastSpell(victim, SPELL_PALADIN_SEAL_OF_RIGHTEOUSNESS, args);
-=======
                 int32 holy = GetTarget()->SpellBaseDamageBonusDone(SPELL_SCHOOL_MASK_HOLY);
                 holy += eventInfo.GetProcTarget()->SpellBaseDamageBonusTaken(SPELL_SCHOOL_MASK_HOLY);
                 int32 bp = int32((ap * 0.022f + 0.044f * holy) * GetTarget()->GetBaseAttackTime(BASE_ATTACK) / 1000);
                 GetTarget()->CastCustomSpell(SPELL_PALADIN_SEAL_OF_RIGHTEOUSNESS, SPELLVALUE_BASE_POINT0, bp, eventInfo.GetProcTarget(), true, nullptr, aurEff);
->>>>>>> 28d470c5
             }
 
             void Register() override
@@ -2607,238 +1316,6 @@
         }
 };
 
-<<<<<<< HEAD
-// 31801 - Seal of Vengeance
-// 53736 - Seal of Corruption
-template <uint32 DoTSpellId, uint32 DamageSpellId>
-class spell_pal_seal_of_vengeance : public SpellScriptLoader
-{
-    public:
-        spell_pal_seal_of_vengeance(char const* ScriptName) : SpellScriptLoader(ScriptName) { }
-
-        template <uint32 DoTSpell, uint32 DamageSpell>
-        class spell_pal_seal_of_vengeance_AuraScript : public AuraScript
-        {
-            PrepareAuraScript(spell_pal_seal_of_vengeance_AuraScript);
-
-            bool Validate(SpellInfo const* /*spellInfo*/) override
-            {
-                return ValidateSpellInfo(
-                {
-                    DoTSpell,
-                    DamageSpell
-                });
-            }
-
-            /*
-            When an auto-attack lands (does not dodge/parry/miss) that can proc a seal the of the following things happen independently of each other (see 2 roll system).
-
-            1) A "hidden strike" which uses melee combat mechanics occurs. If it lands it refreshes/stacks SoV DoT. Only white swings can trigger a refresh or stack. (This hidden strike mechanic can also proc things like berserking..)
-            2) A weapon damage based proc will occur if you used a special (CS/DS/judge) or if you have a 5 stack (from auto attacks). This attack can not be avoided.
-
-            Remember #2 happens regardless of #1 landing, it just requires the initial attack (autos, cs, etc) to land.
-
-            Stack Number    % of Weapon Damage  % with SotP
-            0               0%                  0%
-            1               6.6%                7.6%
-            2               13.2%               15.2%
-            3               19.8%               22.8%
-            4               26.4%               30.4%
-            5               33%                 38%
-            */
-
-            void HandleApplyDoT(AuraEffect const* aurEff, ProcEventInfo& eventInfo)
-            {
-                PreventDefaultAction();
-
-                if (!(eventInfo.GetTypeMask() & PROC_FLAG_DONE_MELEE_AUTO_ATTACK))
-                {
-                    // Patch 3.2.0 Notes: Only auto-attacks and Hammer of the Righteous can place the debuff on the paladin's current target(s).
-                    SpellInfo const* spellInfo = eventInfo.GetSpellInfo();
-                    if (!spellInfo || spellInfo->SpellIconID != PALADIN_ICON_ID_HAMMER_OF_THE_RIGHTEOUS)
-                        return;
-                }
-
-                // don't cast triggered, spell already has SPELL_ATTR4_CAN_CAST_WHILE_CASTING attr
-                eventInfo.GetActor()->CastSpell(eventInfo.GetProcTarget(), DoTSpell, CastSpellExtraArgs(TRIGGERED_DONT_RESET_PERIODIC_TIMER).SetTriggeringAura(aurEff));
-            }
-
-            void HandleSeal(AuraEffect const* aurEff, ProcEventInfo& eventInfo)
-            {
-                PreventDefaultAction();
-
-                Unit* caster = eventInfo.GetActor();
-                Unit* target = eventInfo.GetProcTarget();
-
-                // get current aura on target, if any
-                AuraEffect const* sealDot = target->GetAuraEffect(SPELL_AURA_PERIODIC_DAMAGE, SPELLFAMILY_PALADIN, 0x00000000, 0x00000800, 0x00000000, caster->GetGUID());
-                if (!sealDot)
-                    return;
-
-                uint8 const stacks = sealDot->GetBase()->GetStackAmount();
-                uint8 const maxStacks = sealDot->GetSpellInfo()->StackAmount;
-
-                if (stacks < maxStacks && !(eventInfo.GetTypeMask() & PROC_FLAG_DONE_SPELL_MELEE_DMG_CLASS))
-                    return;
-
-                SpellInfo const* spellInfo = sSpellMgr->AssertSpellInfo(DamageSpell);
-                int32 amount = spellInfo->Effects[EFFECT_0].CalcValue();
-                amount *= stacks;
-                amount /= maxStacks;
-
-                CastSpellExtraArgs args(aurEff);
-                args.AddSpellBP0(amount);
-                caster->CastSpell(target, DamageSpell, args);
-            }
-
-            void Register() override
-            {
-                OnEffectProc += AuraEffectProcFn(spell_pal_seal_of_vengeance_AuraScript::HandleApplyDoT, EFFECT_0, SPELL_AURA_DUMMY);
-                OnEffectProc += AuraEffectProcFn(spell_pal_seal_of_vengeance_AuraScript::HandleSeal, EFFECT_0, SPELL_AURA_DUMMY);
-            }
-        };
-
-        AuraScript* GetAuraScript() const override
-        {
-            return new spell_pal_seal_of_vengeance_AuraScript<DoTSpellId, DamageSpellId>();
-        }
-};
-
-// 20375 - Seal of Command
-// 21084 - Seal of Righteousness
-// 31801 - Seal of Vengeance
-// 31892 - Seal of Blood
-// 33127 - Seal of Command
-// 38008 - Seal of Blood
-// 41459 - Seal of Blood
-// 53720 - Seal of the Martyr
-// 53736 - Seal of Corruption
-class spell_pal_seals : public SpellScriptLoader
-{
-    public:
-        spell_pal_seals() : SpellScriptLoader("spell_pal_seals") { }
-
-        class spell_pal_seals_AuraScript : public AuraScript
-        {
-            PrepareAuraScript(spell_pal_seals_AuraScript);
-
-            // Effect 2 is used by Judgement code, we prevent the proc to avoid console logging of unknown spell trigger
-            bool CheckDummyProc(AuraEffect const* /*aurEff*/, ProcEventInfo& /*eventInfo*/)
-            {
-                return false;
-            }
-
-            void Register() override
-            {
-                DoCheckEffectProc += AuraCheckEffectProcFn(spell_pal_seals_AuraScript::CheckDummyProc, EFFECT_2, SPELL_AURA_DUMMY);
-            }
-        };
-
-        AuraScript* GetAuraScript() const override
-        {
-            return new spell_pal_seals_AuraScript();
-        }
-};
-
-// -31785 - Spiritual Attunement
-class spell_pal_spiritual_attunement : public SpellScriptLoader
-{
-    public:
-        spell_pal_spiritual_attunement() : SpellScriptLoader("spell_pal_spiritual_attunement") { }
-
-        class spell_pal_spiritual_attunement_AuraScript : public AuraScript
-        {
-            PrepareAuraScript(spell_pal_spiritual_attunement_AuraScript);
-
-            bool Validate(SpellInfo const* /*spellInfo*/) override
-            {
-                return ValidateSpellInfo({ SPELL_PALADIN_SPIRITUAL_ATTUNEMENT_MANA });
-            }
-
-            bool CheckProc(ProcEventInfo& eventInfo)
-            {
-                // "when healed by other friendly targets' spells"
-                if (eventInfo.GetProcTarget() == eventInfo.GetActionTarget())
-                    return false;
-
-                return eventInfo.GetHealInfo() && eventInfo.GetHealInfo()->GetEffectiveHeal();
-            }
-
-            void HandleProc(AuraEffect const* aurEff, ProcEventInfo& eventInfo)
-            {
-                PreventDefaultAction();
-                HealInfo* healInfo = eventInfo.GetHealInfo();
-                int32 amount = CalculatePct(static_cast<int32>(healInfo->GetEffectiveHeal()), aurEff->GetAmount());
-
-                CastSpellExtraArgs args(aurEff);
-                args.AddSpellBP0(amount);
-                eventInfo.GetActionTarget()->CastSpell(nullptr, SPELL_PALADIN_SPIRITUAL_ATTUNEMENT_MANA, args);
-            }
-
-            void Register() override
-            {
-                DoCheckProc += AuraCheckProcFn(spell_pal_spiritual_attunement_AuraScript::CheckProc);
-                OnEffectProc += AuraEffectProcFn(spell_pal_spiritual_attunement_AuraScript::HandleProc, EFFECT_0, SPELL_AURA_DUMMY);
-            }
-        };
-
-        AuraScript* GetAuraScript() const override
-        {
-            return new spell_pal_spiritual_attunement_AuraScript();
-        }
-};
-
-// -53501 - Sheath of Light
-class spell_pal_sheath_of_light : public SpellScriptLoader
-{
-    public:
-        spell_pal_sheath_of_light() : SpellScriptLoader("spell_pal_sheath_of_light") { }
-
-        class spell_pal_sheath_of_light_AuraScript : public AuraScript
-        {
-            PrepareAuraScript(spell_pal_sheath_of_light_AuraScript);
-
-            bool Validate(SpellInfo const* /*spellInfo*/) override
-            {
-                return ValidateSpellInfo({ SPELL_PALADIN_SHEATH_OF_LIGHT_HEAL });
-            }
-
-            void HandleProc(AuraEffect const* aurEff, ProcEventInfo& eventInfo)
-            {
-                PreventDefaultAction();
-
-                HealInfo* healInfo = eventInfo.GetHealInfo();
-                if (!healInfo || !healInfo->GetHeal())
-                    return;
-
-                Unit* caster = eventInfo.GetActor();
-                Unit* target = eventInfo.GetProcTarget();
-
-                SpellInfo const* spellInfo = sSpellMgr->AssertSpellInfo(SPELL_PALADIN_SHEATH_OF_LIGHT_HEAL);
-                int32 amount = CalculatePct(static_cast<int32>(healInfo->GetEffectiveHeal()), aurEff->GetAmount());
-
-                ASSERT(spellInfo->GetMaxTicks() > 0);
-                amount /= spellInfo->GetMaxTicks();
-
-                CastSpellExtraArgs args(aurEff);
-                args.AddSpellBP0(amount);
-                caster->CastSpell(target, SPELL_PALADIN_SHEATH_OF_LIGHT_HEAL, args);
-            }
-
-            void Register() override
-            {
-                OnEffectProc += AuraEffectProcFn(spell_pal_sheath_of_light_AuraScript::HandleProc, EFFECT_1, SPELL_AURA_DUMMY);
-            }
-        };
-
-        AuraScript* GetAuraScript() const override
-        {
-            return new spell_pal_sheath_of_light_AuraScript();
-        }
-};
-
-=======
->>>>>>> 28d470c5
 // 28789 - Holy Power
 class spell_pal_t3_6p_bonus : public SpellScriptLoader
 {
@@ -2868,11 +1345,7 @@
                 Unit* caster = eventInfo.GetActor();
                 Unit* target = eventInfo.GetProcTarget();
 
-<<<<<<< HEAD
-                switch (target->GetClass())
-=======
                 switch (target->getClass())
->>>>>>> 28d470c5
                 {
                     case CLASS_PALADIN:
                     case CLASS_PRIEST:
@@ -2895,11 +1368,7 @@
                         return;
                 }
 
-<<<<<<< HEAD
-                caster->CastSpell(target, spellId, aurEff);
-=======
                 caster->CastSpell(target, spellId, true, nullptr, aurEff);
->>>>>>> 28d470c5
             }
 
             void Register() override
@@ -2940,17 +1409,6 @@
                 Unit* caster = eventInfo.GetActor();
                 Unit* target = eventInfo.GetProcTarget();
 
-<<<<<<< HEAD
-                SpellInfo const* spellInfo = sSpellMgr->AssertSpellInfo(SPELL_PALADIN_HOLY_MENDING);
-                int32 amount = CalculatePct(static_cast<int32>(healInfo->GetHeal()), aurEff->GetAmount());
-
-                ASSERT(spellInfo->GetMaxTicks() > 0);
-                amount /= spellInfo->GetMaxTicks();
-
-                CastSpellExtraArgs args(aurEff);
-                args.AddSpellBP0(amount);
-                caster->CastSpell(target, SPELL_PALADIN_HOLY_MENDING, args);
-=======
                 SpellInfo const* spellInfo = sSpellMgr->AssertSpellInfo(SPELL_PALADIN_HOLY_MENDING, GetCastDifficulty());
                 int32 amount = CalculatePct(static_cast<int32>(healInfo->GetHeal()), aurEff->GetAmount());
                 amount /= spellInfo->GetMaxTicks();
@@ -2958,7 +1416,6 @@
                 amount += target->GetRemainingPeriodicAmount(caster->GetGUID(), SPELL_PALADIN_HOLY_MENDING, SPELL_AURA_PERIODIC_HEAL);
 
                 caster->CastCustomSpell(SPELL_PALADIN_HOLY_MENDING, SPELLVALUE_BASE_POINT0, amount, target, true, nullptr, aurEff);
->>>>>>> 28d470c5
             }
 
             void Register() override
@@ -2979,61 +1436,15 @@
     new spell_pal_aura_mastery();
     new spell_pal_aura_mastery_immune();
     new spell_pal_avenging_wrath();
-    RegisterSpellScript(spell_pal_beacon_of_light);
     new spell_pal_blessing_of_faith();
-<<<<<<< HEAD
-    new spell_pal_blessing_of_sanctuary();
-    new spell_pal_divine_purpose();
-    RegisterSpellScript(spell_pal_divine_sacrifice);
-=======
     RegisterSpellScript(spell_pal_blessing_of_protection);
     RegisterSpellScript(spell_pal_blinding_light);
     RegisterSpellScript(spell_pal_divine_shield);
     new spell_pal_divine_steed();
->>>>>>> 28d470c5
     new spell_pal_divine_storm();
     new spell_pal_exorcism_and_holy_wrath_damage();
     new spell_pal_eye_for_an_eye();
-    new spell_pal_glyph_of_divinity();
     new spell_pal_glyph_of_holy_light();
-<<<<<<< HEAD
-    new spell_pal_glyph_of_holy_light_dummy();
-    new spell_pal_guarded_by_the_light();
-    RegisterSpellScript(spell_pal_hand_of_sacrifice);
-    new spell_pal_hand_of_salvation();
-    new spell_pal_heart_of_the_crusader();
-    new spell_pal_holy_shock();
-    new spell_pal_illumination();
-    RegisterSpellScript(spell_pal_immunities);
-    new spell_pal_improved_aura("spell_pal_improved_concentraction_aura", SPELL_PALADIN_IMPROVED_CONCENTRACTION_AURA);
-    new spell_pal_improved_aura("spell_pal_improved_devotion_aura", SPELL_PALADIN_IMPROVED_DEVOTION_AURA);
-    new spell_pal_improved_aura("spell_pal_sanctified_retribution", SPELL_PALADIN_SANCTIFIED_RETRIBUTION_AURA);
-    new spell_pal_improved_aura("spell_pal_swift_retribution", SPELL_PALADIN_SANCTIFIED_RETRIBUTION_AURA);
-    new spell_pal_improved_lay_of_hands();
-    new spell_pal_infusion_of_light();
-    new spell_pal_item_healing_discount();
-    new spell_pal_item_t6_trinket();
-    new spell_pal_judgement("spell_pal_judgement_of_justice", SPELL_PALADIN_JUDGEMENT_OF_JUSTICE);
-    new spell_pal_judgement("spell_pal_judgement_of_light", SPELL_PALADIN_JUDGEMENT_OF_LIGHT);
-    new spell_pal_judgement("spell_pal_judgement_of_wisdom", SPELL_PALADIN_JUDGEMENT_OF_WISDOM);
-    new spell_pal_judgement_of_command();
-    new spell_pal_judgement_of_light_heal();
-    new spell_pal_judgement_of_wisdom_mana();
-    new spell_pal_judgements_of_the_just();
-    new spell_pal_judgements_of_the_wise();
-    new spell_pal_lay_on_hands();
-    new spell_pal_light_s_beacon();
-    RegisterSpellScript(spell_pal_righteous_defense);
-    new spell_pal_righteous_vengeance();
-    new spell_pal_sacred_shield();
-    new spell_pal_sacred_shield_dummy();
-    new spell_pal_seal_of_righteousness();
-    new spell_pal_seal_of_vengeance<SPELL_PALADIN_HOLY_VENGEANCE, SPELL_PALADIN_SEAL_OF_VENGEANCE_DAMAGE>("spell_pal_seal_of_vengeance");
-    new spell_pal_seal_of_vengeance<SPELL_PALADIN_BLOOD_CORRUPTION, SPELL_PALADIN_SEAL_OF_CORRUPTION_DAMAGE>("spell_pal_seal_of_corruption");
-    new spell_pal_seals();
-    new spell_pal_spiritual_attunement();
-    new spell_pal_sheath_of_light();
-=======
     new spell_pal_grand_crusader();
     new spell_pal_hand_of_sacrifice();
     new spell_pal_holy_shock();
@@ -3047,7 +1458,6 @@
     new spell_pal_shield_of_the_righteous();
     new spell_pal_templar_s_verdict();
     new spell_pal_seal_of_righteousness();
->>>>>>> 28d470c5
     new spell_pal_t3_6p_bonus();
     new spell_pal_t8_2p_bonus();
 }