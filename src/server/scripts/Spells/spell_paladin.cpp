--- conflicted
+++ resolved
@@ -292,11 +292,7 @@
 
             SpellCastResult CheckCast()
             {
-<<<<<<< HEAD
-                Player* caster = GetCaster()->ToPlayer();
-=======
                 Unit* caster = GetCaster();
->>>>>>> c3cb82b9
                 if (Unit* target = GetExplTargetUnit())
                 {
                     if (!caster->IsFriendlyTo(target))
