/*
 * Copyright (C) 2008-2014 TrinityCore <http://www.trinitycore.org/>
 *
 * This program is free software; you can redistribute it and/or modify it
 * under the terms of the GNU General Public License as published by the
 * Free Software Foundation; either version 2 of the License, or (at your
 * option) any later version.
 *
 * This program is distributed in the hope that it will be useful, but WITHOUT
 * ANY WARRANTY; without even the implied warranty of MERCHANTABILITY or
 * FITNESS FOR A PARTICULAR PURPOSE. See the GNU General Public License for
 * more details.
 *
 * You should have received a copy of the GNU General Public License along
 * with this program. If not, see <http://www.gnu.org/licenses/>.
 */

/*
 * Scripts for spells with SPELLFAMILY_PALADIN and SPELLFAMILY_GENERIC spells used by paladin players.
 * Ordered alphabetically using scriptname.
 * Scriptnames of files in this file should be prefixed with "spell_pal_".
 */

#include "Player.h"
#include "ScriptMgr.h"
#include "SpellScript.h"
#include "SpellAuraEffects.h"
#include "Group.h"

enum PaladinSpells
{
    SPELL_PALADIN_AVENGERS_SHIELD               = 31935,
    SPELL_PALADIN_AURA_MASTERY_IMMUNE            = 64364,
    SPELL_PALADIN_BEACON_OF_LIGHT_MARKER         = 53563,
    SPELL_PALADIN_BEACON_OF_LIGHT_HEAL           = 53652,
    SPELL_PALADIN_BLESSING_OF_LOWER_CITY_DRUID   = 37878,
    SPELL_PALADIN_BLESSING_OF_LOWER_CITY_PALADIN = 37879,
    SPELL_PALADIN_BLESSING_OF_LOWER_CITY_PRIEST  = 37880,
    SPELL_PALADIN_BLESSING_OF_LOWER_CITY_SHAMAN  = 37881,
    SPELL_PALADIN_CONCENTRACTION_AURA            = 19746,
    SPELL_PALADIN_DIVINE_PURPOSE_PROC            = 90174,
    SPELL_PALADIN_DIVINE_SACRIFICE               = 64205,
    SPELL_PALADIN_DIVINE_STORM                   = 53385,
    SPELL_PALADIN_DIVINE_STORM_DUMMY             = 54171,
    SPELL_PALADIN_DIVINE_STORM_HEAL              = 54172,
    SPELL_PALADIN_EYE_FOR_AN_EYE_RANK_1          = 9799,
    SPELL_PALADIN_EYE_FOR_AN_EYE_DAMAGE          = 25997,
    SPELL_PALADIN_FORBEARANCE                    = 25771,
    SPELL_PALADIN_GLYPH_OF_SALVATION             = 63225,
    SPELL_PALADIN_HAND_OF_SACRIFICE              = 6940,
    SPELL_PALADIN_HOLY_LIGHT                     = 635,
    SPELL_PALADIN_HOLY_SHOCK_R1                  = 20473,
    SPELL_PALADIN_HOLY_SHOCK_R1_DAMAGE           = 25912,
    SPELL_PALADIN_HOLY_SHOCK_R1_HEALING          = 25914,
    SPELL_PALADIN_IMMUNE_SHIELD_MARKER           = 61988,
    SPELL_PALADIN_IMPROVED_CONCENTRACTION_AURA   = 63510,
    SPELL_PALADIN_IMPROVED_DEVOTION_AURA         = 63514,
    SPELL_PALADIN_ITEM_HEALING_TRANCE            = 37706,
    SPELL_PALADIN_RIGHTEOUS_DEFENSE_TAUNT        = 31790,
    SPELL_PALADIN_SANCTIFIED_RETRIBUTION_AURA    = 63531,
    SPELL_PALADIN_SANCTIFIED_RETRIBUTION_R1      = 31869,
    SPELL_PALADIN_SEAL_OF_RIGHTEOUSNESS          = 25742,
    SPELL_PALADIN_SWIFT_RETRIBUTION_R1           = 53379
};

enum MiscSpells
{
    SPELL_GENERIC_ARENA_DAMPENING                = 74410,
    SPELL_GENERIC_BATTLEGROUND_DAMPENING         = 74411
};

enum PaladinSpellIcons
{
    PALADIN_ICON_ID_RETRIBUTION_AURA             = 555
};

/*
// 31850 - Ardent Defender
class spell_pal_ardent_defender : public SpellScriptLoader
{
    public:
        spell_pal_ardent_defender() : SpellScriptLoader("spell_pal_ardent_defender") { }

        class spell_pal_ardent_defender_AuraScript : public AuraScript
        {
            PrepareAuraScript(spell_pal_ardent_defender_AuraScript);

            uint32 absorbPct, healPct;

            enum Spell
            {
                PAL_SPELL_ARDENT_DEFENDER_HEAL = 66235,
            };

            bool Load() OVERRIDE
            {
                healPct = GetSpellInfo()->Effects[EFFECT_1].CalcValue();
                absorbPct = GetSpellInfo()->Effects[EFFECT_0].CalcValue();
                return GetUnitOwner()->GetTypeId() == TYPEID_PLAYER;
            }

            void CalculateAmount(AuraEffect const* aurEff, int32 & amount, bool & canBeRecalculated)
            {
                // Set absorbtion amount to unlimited
                amount = -1;
            }

            void Absorb(AuraEffect* aurEff, DamageInfo & dmgInfo, uint32 & absorbAmount)
            {
                Unit* victim = GetTarget();
                int32 remainingHealth = victim->GetHealth() - dmgInfo.GetDamage();
                uint32 allowedHealth = victim->CountPctFromMaxHealth(35);
                // If damage kills us
                if (remainingHealth <= 0 && !victim->ToPlayer()->HasSpellCooldown(PAL_SPELL_ARDENT_DEFENDER_HEAL))
                {
                    // Cast healing spell, completely avoid damage
                    absorbAmount = dmgInfo.GetDamage();

                    uint32 defenseSkillValue = victim->GetDefenseSkillValue();
                    // Max heal when defense skill denies critical hits from raid bosses
                    // Formula: max defense at level + 140 (raiting from gear)
                    uint32 reqDefForMaxHeal  = victim->getLevel() * 5 + 140;
                    float pctFromDefense = (defenseSkillValue >= reqDefForMaxHeal)
                        ? 1.0f
                        : float(defenseSkillValue) / float(reqDefForMaxHeal);

                    int32 healAmount = int32(victim->CountPctFromMaxHealth(uint32(healPct * pctFromDefense)));
                    victim->CastCustomSpell(victim, PAL_SPELL_ARDENT_DEFENDER_HEAL, &healAmount, NULL, NULL, true, NULL, aurEff);
                    victim->ToPlayer()->AddSpellCooldown(PAL_SPELL_ARDENT_DEFENDER_HEAL, 0, time(NULL) + 120);
                }
                else if (remainingHealth < int32(allowedHealth))
                {
                    // Reduce damage that brings us under 35% (or full damage if we are already under 35%) by x%
                    uint32 damageToReduce = (victim->GetHealth() < allowedHealth)
                        ? dmgInfo.GetDamage()
                        : allowedHealth - remainingHealth;
                    absorbAmount = CalculatePct(damageToReduce, absorbPct);
                }
            }

            void Register() OVERRIDE
            {
                 DoEffectCalcAmount += AuraEffectCalcAmountFn(spell_pal_ardent_defender_AuraScript::CalculateAmount, EFFECT_0, SPELL_AURA_SCHOOL_ABSORB);
                 OnEffectAbsorb += AuraEffectAbsorbFn(spell_pal_ardent_defender_AuraScript::Absorb, EFFECT_0);
            }
        };

        AuraScript* GetAuraScript() const OVERRIDE
        {
            return new spell_pal_ardent_defender_AuraScript();
        }
};
*/

// 31821 - Aura Mastery
class spell_pal_aura_mastery : public SpellScriptLoader
{
    public:
        spell_pal_aura_mastery() : SpellScriptLoader("spell_pal_aura_mastery") { }

        class spell_pal_aura_mastery_AuraScript : public AuraScript
        {
            PrepareAuraScript(spell_pal_aura_mastery_AuraScript);

            bool Validate(SpellInfo const* /*spellInfo*/) OVERRIDE
            {
                if (!sSpellMgr->GetSpellInfo(SPELL_PALADIN_AURA_MASTERY_IMMUNE))
                    return false;
                return true;
            }

            void HandleEffectApply(AuraEffect const* /*aurEff*/, AuraEffectHandleModes /*mode*/)
            {
                GetTarget()->CastSpell(GetTarget(), SPELL_PALADIN_AURA_MASTERY_IMMUNE, true);
            }

            void HandleEffectRemove(AuraEffect const* /*aurEff*/, AuraEffectHandleModes /*mode*/)
            {
                GetTarget()->RemoveOwnedAura(SPELL_PALADIN_AURA_MASTERY_IMMUNE, GetCasterGUID());
            }

            void Register() OVERRIDE
            {
                AfterEffectApply += AuraEffectApplyFn(spell_pal_aura_mastery_AuraScript::HandleEffectApply, EFFECT_0, SPELL_AURA_ADD_PCT_MODIFIER, AURA_EFFECT_HANDLE_REAL);
                AfterEffectRemove += AuraEffectRemoveFn(spell_pal_aura_mastery_AuraScript::HandleEffectRemove, EFFECT_0, SPELL_AURA_ADD_PCT_MODIFIER, AURA_EFFECT_HANDLE_REAL);
            }
        };

        AuraScript* GetAuraScript() const OVERRIDE
        {
            return new spell_pal_aura_mastery_AuraScript();
        }
};

// 64364 - Aura Mastery Immune
class spell_pal_aura_mastery_immune : public SpellScriptLoader
{
    public:
        spell_pal_aura_mastery_immune() : SpellScriptLoader("spell_pal_aura_mastery_immune") { }

        class spell_pal_aura_mastery_immune_AuraScript : public AuraScript
        {
            PrepareAuraScript(spell_pal_aura_mastery_immune_AuraScript);

            bool Validate(SpellInfo const* /*spellInfo*/) OVERRIDE
            {
                if (!sSpellMgr->GetSpellInfo(SPELL_PALADIN_CONCENTRACTION_AURA))
                    return false;
                return true;
            }

            bool CheckAreaTarget(Unit* target)
            {
                return target->HasAura(SPELL_PALADIN_CONCENTRACTION_AURA, GetCasterGUID());
            }

            void Register() OVERRIDE
            {
                DoCheckAreaTarget += AuraCheckAreaTargetFn(spell_pal_aura_mastery_immune_AuraScript::CheckAreaTarget);
            }
        };

        AuraScript* GetAuraScript() const OVERRIDE
        {
            return new spell_pal_aura_mastery_immune_AuraScript();
        }
};

// 53651 - Beacon of Light
class spell_pal_beacon_of_light : public SpellScriptLoader
{
    public:
        spell_pal_beacon_of_light() : SpellScriptLoader("spell_pal_beacon_of_light") { }

        class spell_pal_beacon_of_light_AuraScript : public AuraScript
        {
            PrepareAuraScript(spell_pal_beacon_of_light_AuraScript);

            bool Validate(SpellInfo const* /*spellInfo*/) OVERRIDE
            {
                if (!sSpellMgr->GetSpellInfo(SPELL_PALADIN_BEACON_OF_LIGHT_HEAL))
                    return false;
                return true;
            }

            bool CheckProc(ProcEventInfo& eventInfo)
            {
                if (eventInfo.GetActionTarget()->GetAura(SPELL_PALADIN_BEACON_OF_LIGHT_MARKER, GetCasterGUID()))
                    return false;
                return true;
            }

            void HandleProc(AuraEffect const* aurEff, ProcEventInfo& eventInfo)
            {
                PreventDefaultAction();
                int32 heal = eventInfo.GetHealInfo()->GetHeal();

                if (eventInfo.GetDamageInfo()->GetSpellInfo()->Id != SPELL_PALADIN_HOLY_LIGHT)
                    heal = int32(CalculatePct(heal, aurEff->GetAmount()));

                Unit::AuraList const& auras = GetCaster()->GetSingleCastAuras();
                for (Unit::AuraList::const_iterator itr = auras.begin(); itr != auras.end(); ++itr)
                {
                    if ((*itr)->GetId() == SPELL_PALADIN_BEACON_OF_LIGHT_MARKER)
                    {
                        std::list<AuraApplication*> applications;
                        (*itr)->GetApplicationList(applications);
                        if (applications.empty())
                            return;

                        GetCaster()->CastCustomSpell(SPELL_PALADIN_BEACON_OF_LIGHT_HEAL, SPELLVALUE_BASE_POINT0, heal, applications.front()->GetTarget(), true, NULL, aurEff);
                        return;
                    }
                }
            }

            void Register() OVERRIDE
            {
                DoCheckProc += AuraCheckProcFn(spell_pal_beacon_of_light_AuraScript::CheckProc);
                OnEffectProc += AuraEffectProcFn(spell_pal_beacon_of_light_AuraScript::HandleProc, EFFECT_0, SPELL_AURA_DUMMY);
            }
        };

        AuraScript* GetAuraScript() const OVERRIDE
        {
            return new spell_pal_beacon_of_light_AuraScript();
        }
};

// 37877 - Blessing of Faith
class spell_pal_blessing_of_faith : public SpellScriptLoader
{
    public:
        spell_pal_blessing_of_faith() : SpellScriptLoader("spell_pal_blessing_of_faith") { }

        class spell_pal_blessing_of_faith_SpellScript : public SpellScript
        {
            PrepareSpellScript(spell_pal_blessing_of_faith_SpellScript);

            bool Validate(SpellInfo const* /*spellInfo*/) OVERRIDE
            {
                if (!sSpellMgr->GetSpellInfo(SPELL_PALADIN_BLESSING_OF_LOWER_CITY_DRUID) || !sSpellMgr->GetSpellInfo(SPELL_PALADIN_BLESSING_OF_LOWER_CITY_PALADIN) || !sSpellMgr->GetSpellInfo(SPELL_PALADIN_BLESSING_OF_LOWER_CITY_PRIEST) || !sSpellMgr->GetSpellInfo(SPELL_PALADIN_BLESSING_OF_LOWER_CITY_SHAMAN))
                    return false;
                return true;
            }

            void HandleDummy(SpellEffIndex /*effIndex*/)
            {
                if (Unit* unitTarget = GetHitUnit())
                {
                    uint32 spell_id = 0;
                    switch (unitTarget->getClass())
                    {
                        case CLASS_DRUID:
                            spell_id = SPELL_PALADIN_BLESSING_OF_LOWER_CITY_DRUID;
                            break;
                        case CLASS_PALADIN:
                            spell_id = SPELL_PALADIN_BLESSING_OF_LOWER_CITY_PALADIN;
                            break;
                        case CLASS_PRIEST:
                            spell_id = SPELL_PALADIN_BLESSING_OF_LOWER_CITY_PRIEST;
                            break;
                        case CLASS_SHAMAN:
                            spell_id = SPELL_PALADIN_BLESSING_OF_LOWER_CITY_SHAMAN;
                            break;
                        default:
                            return; // ignore for non-healing classes
                    }
                    Unit* caster = GetCaster();
                    caster->CastSpell(caster, spell_id, true);
                }
            }

            void Register() OVERRIDE
            {
                OnEffectHitTarget += SpellEffectFn(spell_pal_blessing_of_faith_SpellScript::HandleDummy, EFFECT_0, SPELL_EFFECT_DUMMY);
            }
        };

        SpellScript* GetSpellScript() const OVERRIDE
        {
            return new spell_pal_blessing_of_faith_SpellScript();
        }
};

// 64205 - Divine Sacrifice
class spell_pal_divine_sacrifice : public SpellScriptLoader
{
    public:
        spell_pal_divine_sacrifice() : SpellScriptLoader("spell_pal_divine_sacrifice") { }

        class spell_pal_divine_sacrifice_AuraScript : public AuraScript
        {
            PrepareAuraScript(spell_pal_divine_sacrifice_AuraScript);

            uint32 groupSize, minHpPct;
            int32 remainingAmount;

            bool Load() OVERRIDE
            {
                if (Unit* caster = GetCaster())
                {
                    if (caster->GetTypeId() == TYPEID_PLAYER)
                    {
                        if (caster->ToPlayer()->GetGroup())
                            groupSize = caster->ToPlayer()->GetGroup()->GetMembersCount();
                        else
                            groupSize = 1;
                    }
                    else
                        return false;

                    remainingAmount = (caster->CountPctFromMaxHealth(GetSpellInfo()->Effects[EFFECT_2].CalcValue(caster)) * groupSize);
                    minHpPct = GetSpellInfo()->Effects[EFFECT_1].CalcValue(caster);
                    return true;
                }
                return false;
            }

            void Split(AuraEffect* /*aurEff*/, DamageInfo & /*dmgInfo*/, uint32 & splitAmount)
            {
                remainingAmount -= splitAmount;
                // break when absorbed everything it could, or if the casters hp drops below 20%
                if (Unit* caster = GetCaster())
                    if (remainingAmount <= 0 || (caster->GetHealthPct() < minHpPct))
                        caster->RemoveAura(SPELL_PALADIN_DIVINE_SACRIFICE);
            }

            void Register() OVERRIDE
            {
                OnEffectSplit += AuraEffectSplitFn(spell_pal_divine_sacrifice_AuraScript::Split, EFFECT_0);
            }
        };

        AuraScript* GetAuraScript() const OVERRIDE
        {
            return new spell_pal_divine_sacrifice_AuraScript();
        }
};

// 53385 - Divine Storm
class spell_pal_divine_storm : public SpellScriptLoader
{
    public:
        spell_pal_divine_storm() : SpellScriptLoader("spell_pal_divine_storm") { }

        class spell_pal_divine_storm_SpellScript : public SpellScript
        {
            PrepareSpellScript(spell_pal_divine_storm_SpellScript);

            uint32 healPct;

            bool Validate(SpellInfo const* /*spellInfo*/) OVERRIDE
            {
                if (!sSpellMgr->GetSpellInfo(SPELL_PALADIN_DIVINE_STORM_DUMMY))
                    return false;
                return true;
            }

            bool Load() OVERRIDE
            {
                healPct = GetSpellInfo()->Effects[EFFECT_1].CalcValue(GetCaster());
                return true;
            }

            void TriggerHeal()
            {
                Unit* caster = GetCaster();
                caster->CastCustomSpell(SPELL_PALADIN_DIVINE_STORM_DUMMY, SPELLVALUE_BASE_POINT0, (GetHitDamage() * healPct) / 100, caster, true);
            }

            void Register() OVERRIDE
            {
                AfterHit += SpellHitFn(spell_pal_divine_storm_SpellScript::TriggerHeal);
            }
        };

        SpellScript* GetSpellScript() const OVERRIDE
        {
            return new spell_pal_divine_storm_SpellScript();
        }
};

// 54171 - Divine Storm (Dummy)
class spell_pal_divine_storm_dummy : public SpellScriptLoader
{
    public:
        spell_pal_divine_storm_dummy() : SpellScriptLoader("spell_pal_divine_storm_dummy") { }

        class spell_pal_divine_storm_dummy_SpellScript : public SpellScript
        {
            PrepareSpellScript(spell_pal_divine_storm_dummy_SpellScript);

            bool Validate(SpellInfo const* /*spellInfo*/) OVERRIDE
            {
                if (!sSpellMgr->GetSpellInfo(SPELL_PALADIN_DIVINE_STORM_HEAL))
                    return false;
                return true;
            }

            void CountTargets(std::list<WorldObject*>& targetList)
            {
                _targetCount = targetList.size();
            }

            void HandleDummy(SpellEffIndex /*effIndex*/)
            {
                if (!_targetCount || ! GetHitUnit())
                    return;

                int32 heal = GetEffectValue() / _targetCount;
                GetCaster()->CastCustomSpell(GetHitUnit(), SPELL_PALADIN_DIVINE_STORM_HEAL, &heal, NULL, NULL, true);
            }
        private:
            uint32 _targetCount;

            void Register() OVERRIDE
            {
                OnEffectHitTarget += SpellEffectFn(spell_pal_divine_storm_dummy_SpellScript::HandleDummy, EFFECT_0, SPELL_EFFECT_DUMMY);
                OnObjectAreaTargetSelect += SpellObjectAreaTargetSelectFn(spell_pal_divine_storm_dummy_SpellScript::CountTargets, EFFECT_0, TARGET_UNIT_CASTER_AREA_RAID);
            }
        };

        SpellScript* GetSpellScript() const OVERRIDE
        {
            return new spell_pal_divine_storm_dummy_SpellScript();
        }
};

// 33695 - Exorcism and Holy Wrath Damage
class spell_pal_exorcism_and_holy_wrath_damage : public SpellScriptLoader
{
    public:
        spell_pal_exorcism_and_holy_wrath_damage() : SpellScriptLoader("spell_pal_exorcism_and_holy_wrath_damage") { }

        class spell_pal_exorcism_and_holy_wrath_damage_AuraScript : public AuraScript
        {
            PrepareAuraScript(spell_pal_exorcism_and_holy_wrath_damage_AuraScript);

            void HandleEffectCalcSpellMod(AuraEffect const* aurEff, SpellModifier*& spellMod)
            {
                if (!spellMod)
                {
                    spellMod = new SpellModifier(aurEff->GetBase());
                    spellMod->op = SPELLMOD_DAMAGE;
                    spellMod->type = SPELLMOD_FLAT;
                    spellMod->spellId = GetId();
                    spellMod->mask[1] = 0x200002;
                }

                spellMod->value = aurEff->GetAmount();
            }

            void Register() OVERRIDE
            {
                DoEffectCalcSpellMod += AuraEffectCalcSpellModFn(spell_pal_exorcism_and_holy_wrath_damage_AuraScript::HandleEffectCalcSpellMod, EFFECT_0, SPELL_AURA_DUMMY);
            }
        };

        AuraScript* GetAuraScript() const OVERRIDE
        {
            return new spell_pal_exorcism_and_holy_wrath_damage_AuraScript();
        }
};

// -75806 - Grand Crusader
class spell_pal_grand_crusader : public SpellScriptLoader
{
    public:
        spell_pal_grand_crusader() : SpellScriptLoader("spell_pal_grand_crusader") { }

        class spell_pal_grand_crusader_AuraScript : public AuraScript
        {
            PrepareAuraScript(spell_pal_grand_crusader_AuraScript);

            bool Validate(SpellInfo const* /*spellInfo*/) OVERRIDE
            {
                if (!sSpellMgr->GetSpellInfo(SPELL_PALADIN_AVENGERS_SHIELD))
                    return false;
                return true;
            }

            bool CheckProc(ProcEventInfo& /*eventInfo*/)
            {
                return GetTarget()->GetTypeId() == TYPEID_PLAYER;
            }

            void HandleEffectProc(AuraEffect const* /*aurEff*/, ProcEventInfo& /*eventInfo*/)
            {
                GetTarget()->ToPlayer()->RemoveSpellCooldown(SPELL_PALADIN_AVENGERS_SHIELD, true);
            }

            void Register() OVERRIDE
            {
                DoCheckProc += AuraCheckProcFn(spell_pal_grand_crusader_AuraScript::CheckProc);
                OnEffectProc += AuraEffectProcFn(spell_pal_grand_crusader_AuraScript::HandleEffectProc, EFFECT_0, SPELL_AURA_PROC_TRIGGER_SPELL);
            }
        };

        AuraScript* GetAuraScript() const OVERRIDE
        {
            return new spell_pal_grand_crusader_AuraScript();
        }
};

<<<<<<< HEAD
// -9799 - Eye for an Eye
class spell_pal_eye_for_an_eye : public SpellScriptLoader
=======
// 54968 - Glyph of Holy Light
class spell_pal_glyph_of_holy_light : public SpellScriptLoader
{
    public:
        spell_pal_glyph_of_holy_light() : SpellScriptLoader("spell_pal_glyph_of_holy_light") { }

        class spell_pal_glyph_of_holy_light_SpellScript : public SpellScript
        {
            PrepareSpellScript(spell_pal_glyph_of_holy_light_SpellScript);

            void FilterTargets(std::list<WorldObject*>& targets)
            {
                uint32 const maxTargets = GetSpellInfo()->MaxAffectedTargets;

                if (targets.size() > maxTargets)
                {
                    targets.sort(Trinity::HealthPctOrderPred());
                    targets.resize(maxTargets);
                }
            }

            void Register() OVERRIDE
            {
                OnObjectAreaTargetSelect += SpellObjectAreaTargetSelectFn(spell_pal_glyph_of_holy_light_SpellScript::FilterTargets, EFFECT_0, TARGET_UNIT_DEST_AREA_ALLY);
            }
        };

        SpellScript* GetSpellScript() const OVERRIDE
        {
            return new spell_pal_glyph_of_holy_light_SpellScript();
        }
};

// 63521 - Guarded by The Light
class spell_pal_guarded_by_the_light : public SpellScriptLoader
>>>>>>> 227c9333
{
    public:
        spell_pal_eye_for_an_eye() : SpellScriptLoader("spell_pal_eye_for_an_eye") { }

        class spell_pal_eye_for_an_eye_AuraScript : public AuraScript
        {
            PrepareAuraScript(spell_pal_eye_for_an_eye_AuraScript);

            bool Validate(SpellInfo const* /*spellInfo*/) OVERRIDE
            {
                if (!sSpellMgr->GetSpellInfo(SPELL_PALADIN_EYE_FOR_AN_EYE_DAMAGE))
                    return false;
                return true;
            }

            void HandleEffectProc(AuraEffect const* aurEff, ProcEventInfo& eventInfo)
            {
                PreventDefaultAction();
                int32 damage = CalculatePct(eventInfo.GetDamageInfo()->GetDamage(), aurEff->GetAmount());
                GetTarget()->CastCustomSpell(SPELL_PALADIN_EYE_FOR_AN_EYE_DAMAGE, SPELLVALUE_BASE_POINT0, damage, eventInfo.GetProcTarget(), true, NULL, aurEff);
            }

            void Register() OVERRIDE
            {
                OnEffectProc += AuraEffectProcFn(spell_pal_eye_for_an_eye_AuraScript::HandleEffectProc, EFFECT_0, m_scriptSpellId == SPELL_PALADIN_EYE_FOR_AN_EYE_RANK_1 ? SPELL_AURA_DUMMY : SPELL_AURA_PROC_TRIGGER_SPELL);
            }
        };

        AuraScript* GetAuraScript() const OVERRIDE
        {
            return new spell_pal_eye_for_an_eye_AuraScript();
        }
};

// 6940 - Hand of Sacrifice
class spell_pal_hand_of_sacrifice : public SpellScriptLoader
{
    public:
        spell_pal_hand_of_sacrifice() : SpellScriptLoader("spell_pal_hand_of_sacrifice") { }

        class spell_pal_hand_of_sacrifice_AuraScript : public AuraScript
        {
            PrepareAuraScript(spell_pal_hand_of_sacrifice_AuraScript);

            int32 remainingAmount;

            bool Load() OVERRIDE
            {
                if (Unit* caster = GetCaster())
                {
                    remainingAmount = caster->GetMaxHealth();
                    return true;
                }
                return false;
            }

            void Split(AuraEffect* /*aurEff*/, DamageInfo & /*dmgInfo*/, uint32 & splitAmount)
            {
                remainingAmount -= splitAmount;

                if (remainingAmount <= 0)
                {
                    GetTarget()->RemoveAura(SPELL_PALADIN_HAND_OF_SACRIFICE);
                }
            }

            void Register() OVERRIDE
            {
                OnEffectSplit += AuraEffectSplitFn(spell_pal_hand_of_sacrifice_AuraScript::Split, EFFECT_0);
            }
        };

        AuraScript* GetAuraScript() const OVERRIDE
        {
            return new spell_pal_hand_of_sacrifice_AuraScript();
        }
};

// 20473 - Holy Shock
class spell_pal_holy_shock : public SpellScriptLoader
{
    public:
        spell_pal_holy_shock() : SpellScriptLoader("spell_pal_holy_shock") { }

        class spell_pal_holy_shock_SpellScript : public SpellScript
        {
            PrepareSpellScript(spell_pal_holy_shock_SpellScript);

            bool Validate(SpellInfo const* spellInfo) OVERRIDE
            {
                SpellInfo const* firstRankSpellInfo = sSpellMgr->GetSpellInfo(SPELL_PALADIN_HOLY_SHOCK_R1);
                if (!firstRankSpellInfo)
                    return false;

                // can't use other spell than holy shock due to spell_ranks dependency
                if (!spellInfo->IsRankOf(firstRankSpellInfo))
                    return false;

                uint8 rank = spellInfo->GetRank();
                if (!sSpellMgr->GetSpellWithRank(SPELL_PALADIN_HOLY_SHOCK_R1_DAMAGE, rank, true) || !sSpellMgr->GetSpellWithRank(SPELL_PALADIN_HOLY_SHOCK_R1_HEALING, rank, true))
                    return false;

                return true;
            }

            void HandleDummy(SpellEffIndex /*effIndex*/)
            {
                Unit* caster = GetCaster();
                if (Unit* unitTarget = GetHitUnit())
                {
                    uint8 rank = GetSpellInfo()->GetRank();
                    if (caster->IsFriendlyTo(unitTarget))
                        caster->CastSpell(unitTarget, sSpellMgr->GetSpellWithRank(SPELL_PALADIN_HOLY_SHOCK_R1_HEALING, rank), true);
                    else
                        caster->CastSpell(unitTarget, sSpellMgr->GetSpellWithRank(SPELL_PALADIN_HOLY_SHOCK_R1_DAMAGE, rank), true);
                }
            }

            SpellCastResult CheckCast()
            {
                Unit* caster = GetCaster();
                if (Unit* target = GetExplTargetUnit())
                {
                    if (!caster->IsFriendlyTo(target))
                    {
                        if (!caster->IsValidAttackTarget(target))
                            return SPELL_FAILED_BAD_TARGETS;

                        if (!caster->isInFront(target))
                            return SPELL_FAILED_UNIT_NOT_INFRONT;
                    }
                }
                else
                    return SPELL_FAILED_BAD_TARGETS;
                return SPELL_CAST_OK;
            }

            void Register() OVERRIDE
            {
                OnCheckCast += SpellCheckCastFn(spell_pal_holy_shock_SpellScript::CheckCast);
                OnEffectHitTarget += SpellEffectFn(spell_pal_holy_shock_SpellScript::HandleDummy, EFFECT_0, SPELL_EFFECT_DUMMY);
            }
        };

        SpellScript* GetSpellScript() const OVERRIDE
        {
            return new spell_pal_holy_shock_SpellScript();
        }
};

// 63510 - Improved Concentraction Aura (Area Aura)
// 63514 - Improved Devotion Aura (Area Aura)
// 63531 - Sanctified Retribution (Area Aura)
class spell_pal_improved_aura_effect : public SpellScriptLoader
{
    public:
        spell_pal_improved_aura_effect(char const* name) : SpellScriptLoader(name) { }

        class spell_pal_improved_aura_effect_AuraScript : public AuraScript
        {
            PrepareAuraScript(spell_pal_improved_aura_effect_AuraScript);

            bool CheckAreaTarget(Unit* target)
            {
                Unit::AuraApplicationMap& appliedAuras = target->GetAppliedAuras();
                for (Unit::AuraApplicationMap::iterator itr = appliedAuras.begin(); itr != appliedAuras.end(); ++itr)
                {
                    Aura const* aura = itr->second->GetBase();
                    if (aura->GetSpellInfo()->GetSpellSpecific() == SPELL_SPECIFIC_AURA && aura->GetCasterGUID() == GetCasterGUID())
                    {
                        // Not allow for Retribution Aura (prevent stacking) - Retribution Aura Overflow and Retribution Aura has same spell effects
                        if (GetSpellInfo()->Id == SPELL_PALADIN_SANCTIFIED_RETRIBUTION_AURA && aura->GetSpellInfo()->SpellIconID == PALADIN_ICON_ID_RETRIBUTION_AURA)
                            return false;
                        return true;
                    }
                }

                return false;
            }

            void Register() OVERRIDE
            {
                DoCheckAreaTarget += AuraCheckAreaTargetFn(spell_pal_improved_aura_effect_AuraScript::CheckAreaTarget);
            }
        };

        AuraScript* GetAuraScript() const OVERRIDE
        {
            return new spell_pal_improved_aura_effect_AuraScript();
        }
};

// 37705 - Healing Discount
class spell_pal_item_healing_discount : public SpellScriptLoader
{
    public:
        spell_pal_item_healing_discount() : SpellScriptLoader("spell_pal_item_healing_discount") { }

        class spell_pal_item_healing_discount_AuraScript : public AuraScript
        {
            PrepareAuraScript(spell_pal_item_healing_discount_AuraScript);

            bool Validate(SpellInfo const* /*spellInfo*/) OVERRIDE
            {
                if (!sSpellMgr->GetSpellInfo(SPELL_PALADIN_ITEM_HEALING_TRANCE))
                    return false;
                return true;
            }

            void HandleProc(AuraEffect const* aurEff, ProcEventInfo& /*eventInfo*/)
            {
                PreventDefaultAction();
                GetTarget()->CastSpell(GetTarget(), SPELL_PALADIN_ITEM_HEALING_TRANCE, true, NULL, aurEff);
            }

            void Register() OVERRIDE
            {
                OnEffectProc += AuraEffectProcFn(spell_pal_item_healing_discount_AuraScript::HandleProc, EFFECT_0, SPELL_AURA_PROC_TRIGGER_SPELL);
            }
        };

        AuraScript* GetAuraScript() const OVERRIDE
        {
            return new spell_pal_item_healing_discount_AuraScript();
        }
};

// 633 - Lay on Hands
class spell_pal_lay_on_hands : public SpellScriptLoader
{
    public:
        spell_pal_lay_on_hands() : SpellScriptLoader("spell_pal_lay_on_hands") { }

        class spell_pal_lay_on_hands_SpellScript : public SpellScript
        {
            PrepareSpellScript(spell_pal_lay_on_hands_SpellScript);

            bool Validate(SpellInfo const* /*spell*/) OVERRIDE
            {
                if (!sSpellMgr->GetSpellInfo(SPELL_PALADIN_FORBEARANCE) ||
                    !sSpellMgr->GetSpellInfo(SPELL_PALADIN_IMMUNE_SHIELD_MARKER))
                    return false;
                return true;
            }

            SpellCastResult CheckCast()
            {
                Unit* caster = GetCaster();
                if (Unit* target = GetExplTargetUnit())
                    if (caster == target)
                        if (target->HasAura(SPELL_PALADIN_FORBEARANCE) ||
                            target->HasAura(SPELL_PALADIN_IMMUNE_SHIELD_MARKER))
                        {
                            return SPELL_FAILED_TARGET_AURASTATE;
                        }

                return SPELL_CAST_OK;
            }

            void HandleScript()
            {
                Unit* caster = GetCaster();
                if (caster == GetHitUnit())
                {
                    caster->CastSpell(caster, SPELL_PALADIN_FORBEARANCE, true);
                    caster->CastSpell(caster, SPELL_PALADIN_IMMUNE_SHIELD_MARKER, true);
                }
            }

            void Register() OVERRIDE
            {
                OnCheckCast += SpellCheckCastFn(spell_pal_lay_on_hands_SpellScript::CheckCast);
                AfterHit += SpellHitFn(spell_pal_lay_on_hands_SpellScript::HandleScript);
            }
        };

        SpellScript* GetSpellScript() const OVERRIDE
        {
            return new spell_pal_lay_on_hands_SpellScript();
        }
};

// 31789 - Righteous Defense
class spell_pal_righteous_defense : public SpellScriptLoader
{
    public:
        spell_pal_righteous_defense() : SpellScriptLoader("spell_pal_righteous_defense") { }

        class spell_pal_righteous_defense_SpellScript : public SpellScript
        {
            PrepareSpellScript(spell_pal_righteous_defense_SpellScript);

            bool Validate(SpellInfo const* /*spellInfo*/) OVERRIDE
            {
                if (!sSpellMgr->GetSpellInfo(SPELL_PALADIN_RIGHTEOUS_DEFENSE_TAUNT))
                    return false;
                return true;
            }

            SpellCastResult CheckCast()
            {
                Unit* caster = GetCaster();
                if (caster->GetTypeId() != TYPEID_PLAYER)
                    return SPELL_FAILED_DONT_REPORT;

                if (Unit* target = GetExplTargetUnit())
                {
                    if (!target->IsFriendlyTo(caster) || target->getAttackers().empty())
                        return SPELL_FAILED_BAD_TARGETS;
                }
                else
                    return SPELL_FAILED_BAD_TARGETS;

                return SPELL_CAST_OK;
            }

            void HandleTriggerSpellLaunch(SpellEffIndex effIndex)
            {
                PreventHitDefaultEffect(effIndex);
            }

            void HandleTriggerSpellHit(SpellEffIndex effIndex)
            {
                PreventHitDefaultEffect(effIndex);
                if (Unit* target = GetHitUnit())
                    GetCaster()->CastSpell(target, SPELL_PALADIN_RIGHTEOUS_DEFENSE_TAUNT, true);
            }

            void Register() OVERRIDE
            {
                OnCheckCast += SpellCheckCastFn(spell_pal_righteous_defense_SpellScript::CheckCast);
                //! WORKAROUND
                //! target select will be executed in hitphase of effect 0
                //! so we must handle trigger spell also in hit phase (default execution in launch phase)
                //! see issue #3718
                OnEffectLaunchTarget += SpellEffectFn(spell_pal_righteous_defense_SpellScript::HandleTriggerSpellLaunch, EFFECT_1, SPELL_EFFECT_TRIGGER_SPELL);
                OnEffectHitTarget += SpellEffectFn(spell_pal_righteous_defense_SpellScript::HandleTriggerSpellHit, EFFECT_1, SPELL_EFFECT_TRIGGER_SPELL);
            }
        };

        SpellScript* GetSpellScript() const OVERRIDE
        {
            return new spell_pal_righteous_defense_SpellScript();
        }
};

// 85285 - Sacred Shield
class spell_pal_sacred_shield : public SpellScriptLoader
{
    public:
        spell_pal_sacred_shield() : SpellScriptLoader("spell_pal_sacred_shield") { }

        class spell_pal_sacred_shield_SpellScript : public SpellScript
        {
            PrepareSpellScript(spell_pal_sacred_shield_SpellScript);

            SpellCastResult CheckCast()
            {
                Unit* caster = GetCaster();
                if (caster->GetTypeId() != TYPEID_PLAYER)
                    return SPELL_FAILED_DONT_REPORT;

                if (!caster->HealthBelowPct(30))
                    return SPELL_FAILED_CANT_DO_THAT_RIGHT_NOW;

                return SPELL_CAST_OK;
            }

            void Register() OVERRIDE
            {
                OnCheckCast += SpellCheckCastFn(spell_pal_sacred_shield_SpellScript::CheckCast);
            }
        };

        SpellScript* GetSpellScript() const OVERRIDE
        {
            return new spell_pal_sacred_shield_SpellScript();
        }
};

// 85256 - Templar's Verdict
/// Updated 4.3.4
class spell_pal_templar_s_verdict : public SpellScriptLoader
{
    public:
        spell_pal_templar_s_verdict() : SpellScriptLoader("spell_pal_templar_s_verdict") { }

        class spell_pal_templar_s_verdict_SpellScript : public SpellScript
        {
            PrepareSpellScript(spell_pal_templar_s_verdict_SpellScript);

            bool Validate (SpellInfo const* /*spellEntry*/)
            {
                if (!sSpellMgr->GetSpellInfo(SPELL_PALADIN_DIVINE_PURPOSE_PROC))
                    return false;

                return true;
            }

            bool Load() OVERRIDE
            {
                if (GetCaster()->GetTypeId() != TYPEID_PLAYER)
                    return false;

                if (GetCaster()->ToPlayer()->getClass() != CLASS_PALADIN)
                    return false;

                return true;
            }

            void ChangeDamage(SpellEffIndex /*effIndex*/)
            {
                Unit* caster = GetCaster();
                int32 damage = GetHitDamage();

                if (caster->HasAura(SPELL_PALADIN_DIVINE_PURPOSE_PROC))
                    damage *= 7.5;  // 7.5*30% = 225%
                else
                {
                    switch (caster->GetPower(POWER_HOLY_POWER))
                    {
                        case 0: // 1 Holy Power
                            damage = damage;
                            break;
                        case 1: // 2 Holy Power
                            damage *= 3;    // 3*30 = 90%
                            break;
                        case 2: // 3 Holy Power
                            damage *= 7.5;  // 7.5*30% = 225%
                            break;
                    }
                }

                SetHitDamage(damage);
            }

            void Register() OVERRIDE
            {
                OnEffectHitTarget += SpellEffectFn(spell_pal_templar_s_verdict_SpellScript::ChangeDamage, EFFECT_0, SPELL_EFFECT_WEAPON_PERCENT_DAMAGE);
            }
        };

        SpellScript* GetSpellScript() const OVERRIDE
        {
            return new spell_pal_templar_s_verdict_SpellScript();
        }
};

// 20154, 21084 - Seal of Righteousness - melee proc dummy (addition ${$MWS*(0.022*$AP+0.044*$SPH)} damage)
class spell_pal_seal_of_righteousness : public SpellScriptLoader
{
    public:
        spell_pal_seal_of_righteousness() : SpellScriptLoader("spell_pal_seal_of_righteousness") { }

        class spell_pal_seal_of_righteousness_AuraScript : public AuraScript
        {
            PrepareAuraScript(spell_pal_seal_of_righteousness_AuraScript);

            bool Validate(SpellInfo const* /*spellInfo*/) OVERRIDE
            {
                if (!sSpellMgr->GetSpellInfo(SPELL_PALADIN_SEAL_OF_RIGHTEOUSNESS))
                    return false;
                return true;
            }

            bool CheckProc(ProcEventInfo& eventInfo)
            {
                return eventInfo.GetProcTarget();
            }

            void HandleProc(AuraEffect const* aurEff, ProcEventInfo& eventInfo)
            {
                PreventDefaultAction();

                float ap = GetTarget()->GetTotalAttackPowerValue(BASE_ATTACK);
                int32 holy = GetTarget()->SpellBaseDamageBonusDone(SPELL_SCHOOL_MASK_HOLY);
                holy += eventInfo.GetProcTarget()->SpellBaseDamageBonusTaken(SPELL_SCHOOL_MASK_HOLY);
                int32 bp = int32((ap * 0.022f + 0.044f * holy) * GetTarget()->GetAttackTime(BASE_ATTACK) / 1000);
                GetTarget()->CastCustomSpell(SPELL_PALADIN_SEAL_OF_RIGHTEOUSNESS, SPELLVALUE_BASE_POINT0, bp, eventInfo.GetProcTarget(), true, NULL, aurEff);
            }

            void Register() OVERRIDE
            {
                DoCheckProc += AuraCheckProcFn(spell_pal_seal_of_righteousness_AuraScript::CheckProc);
                OnEffectProc += AuraEffectProcFn(spell_pal_seal_of_righteousness_AuraScript::HandleProc, EFFECT_0, SPELL_AURA_DUMMY);
            }
        };

        AuraScript* GetAuraScript() const OVERRIDE
        {
            return new spell_pal_seal_of_righteousness_AuraScript();
        }
};


void AddSC_paladin_spell_scripts()
{
    //new spell_pal_ardent_defender();
    new spell_pal_aura_mastery();
    new spell_pal_aura_mastery_immune();
    new spell_pal_beacon_of_light();
    new spell_pal_blessing_of_faith();
    new spell_pal_divine_sacrifice();
    new spell_pal_divine_storm();
    new spell_pal_divine_storm_dummy();
    new spell_pal_exorcism_and_holy_wrath_damage();
    new spell_pal_eye_for_an_eye();
<<<<<<< HEAD
    new spell_pal_grand_crusader();
=======
    new spell_pal_glyph_of_holy_light();
    new spell_pal_guarded_by_the_light();
>>>>>>> 227c9333
    new spell_pal_hand_of_sacrifice();
    new spell_pal_holy_shock();
    new spell_pal_improved_aura_effect("spell_pal_improved_concentraction_aura_effect");
    new spell_pal_improved_aura_effect("spell_pal_improved_devotion_aura_effect");
    new spell_pal_improved_aura_effect("spell_pal_sanctified_retribution_effect");
    new spell_pal_item_healing_discount();
    new spell_pal_lay_on_hands();
    new spell_pal_righteous_defense();
    new spell_pal_sacred_shield();
    new spell_pal_templar_s_verdict();
    new spell_pal_seal_of_righteousness();
}<|MERGE_RESOLUTION|>--- conflicted
+++ resolved
@@ -358,6 +358,7 @@
 
             bool Load() OVERRIDE
             {
+
                 if (Unit* caster = GetCaster())
                 {
                     if (caster->GetTypeId() == TYPEID_PLAYER)
@@ -523,86 +524,8 @@
         }
 };
 
-// -75806 - Grand Crusader
-class spell_pal_grand_crusader : public SpellScriptLoader
-{
-    public:
-        spell_pal_grand_crusader() : SpellScriptLoader("spell_pal_grand_crusader") { }
-
-        class spell_pal_grand_crusader_AuraScript : public AuraScript
-        {
-            PrepareAuraScript(spell_pal_grand_crusader_AuraScript);
-
-            bool Validate(SpellInfo const* /*spellInfo*/) OVERRIDE
-            {
-                if (!sSpellMgr->GetSpellInfo(SPELL_PALADIN_AVENGERS_SHIELD))
-                    return false;
-                return true;
-            }
-
-            bool CheckProc(ProcEventInfo& /*eventInfo*/)
-            {
-                return GetTarget()->GetTypeId() == TYPEID_PLAYER;
-            }
-
-            void HandleEffectProc(AuraEffect const* /*aurEff*/, ProcEventInfo& /*eventInfo*/)
-            {
-                GetTarget()->ToPlayer()->RemoveSpellCooldown(SPELL_PALADIN_AVENGERS_SHIELD, true);
-            }
-
-            void Register() OVERRIDE
-            {
-                DoCheckProc += AuraCheckProcFn(spell_pal_grand_crusader_AuraScript::CheckProc);
-                OnEffectProc += AuraEffectProcFn(spell_pal_grand_crusader_AuraScript::HandleEffectProc, EFFECT_0, SPELL_AURA_PROC_TRIGGER_SPELL);
-            }
-        };
-
-        AuraScript* GetAuraScript() const OVERRIDE
-        {
-            return new spell_pal_grand_crusader_AuraScript();
-        }
-};
-
-<<<<<<< HEAD
 // -9799 - Eye for an Eye
 class spell_pal_eye_for_an_eye : public SpellScriptLoader
-=======
-// 54968 - Glyph of Holy Light
-class spell_pal_glyph_of_holy_light : public SpellScriptLoader
-{
-    public:
-        spell_pal_glyph_of_holy_light() : SpellScriptLoader("spell_pal_glyph_of_holy_light") { }
-
-        class spell_pal_glyph_of_holy_light_SpellScript : public SpellScript
-        {
-            PrepareSpellScript(spell_pal_glyph_of_holy_light_SpellScript);
-
-            void FilterTargets(std::list<WorldObject*>& targets)
-            {
-                uint32 const maxTargets = GetSpellInfo()->MaxAffectedTargets;
-
-                if (targets.size() > maxTargets)
-                {
-                    targets.sort(Trinity::HealthPctOrderPred());
-                    targets.resize(maxTargets);
-                }
-            }
-
-            void Register() OVERRIDE
-            {
-                OnObjectAreaTargetSelect += SpellObjectAreaTargetSelectFn(spell_pal_glyph_of_holy_light_SpellScript::FilterTargets, EFFECT_0, TARGET_UNIT_DEST_AREA_ALLY);
-            }
-        };
-
-        SpellScript* GetSpellScript() const OVERRIDE
-        {
-            return new spell_pal_glyph_of_holy_light_SpellScript();
-        }
-};
-
-// 63521 - Guarded by The Light
-class spell_pal_guarded_by_the_light : public SpellScriptLoader
->>>>>>> 227c9333
 {
     public:
         spell_pal_eye_for_an_eye() : SpellScriptLoader("spell_pal_eye_for_an_eye") { }
@@ -634,6 +557,79 @@
         AuraScript* GetAuraScript() const OVERRIDE
         {
             return new spell_pal_eye_for_an_eye_AuraScript();
+        }
+};
+
+// -75806 - Grand Crusader
+class spell_pal_grand_crusader : public SpellScriptLoader
+{
+    public:
+        spell_pal_grand_crusader() : SpellScriptLoader("spell_pal_grand_crusader") { }
+
+        class spell_pal_grand_crusader_AuraScript : public AuraScript
+        {
+            PrepareAuraScript(spell_pal_grand_crusader_AuraScript);
+
+            bool Validate(SpellInfo const* /*spellInfo*/) OVERRIDE
+            {
+                if (!sSpellMgr->GetSpellInfo(SPELL_PALADIN_AVENGERS_SHIELD))
+                    return false;
+                return true;
+            }
+
+            bool CheckProc(ProcEventInfo& /*eventInfo*/)
+            {
+                return GetTarget()->GetTypeId() == TYPEID_PLAYER;
+            }
+
+            void HandleEffectProc(AuraEffect const* /*aurEff*/, ProcEventInfo& /*eventInfo*/)
+            {
+                GetTarget()->ToPlayer()->RemoveSpellCooldown(SPELL_PALADIN_AVENGERS_SHIELD, true);
+            }
+
+            void Register() OVERRIDE
+            {
+                DoCheckProc += AuraCheckProcFn(spell_pal_grand_crusader_AuraScript::CheckProc);
+                OnEffectProc += AuraEffectProcFn(spell_pal_grand_crusader_AuraScript::HandleEffectProc, EFFECT_0, SPELL_AURA_PROC_TRIGGER_SPELL);
+            }
+        };
+
+        AuraScript* GetAuraScript() const OVERRIDE
+        {
+            return new spell_pal_grand_crusader_AuraScript();
+        }
+};
+
+// 54968 - Glyph of Holy Light
+class spell_pal_glyph_of_holy_light : public SpellScriptLoader
+{
+    public:
+        spell_pal_glyph_of_holy_light() : SpellScriptLoader("spell_pal_glyph_of_holy_light") { }
+
+        class spell_pal_glyph_of_holy_light_SpellScript : public SpellScript
+        {
+            PrepareSpellScript(spell_pal_glyph_of_holy_light_SpellScript);
+
+            void FilterTargets(std::list<WorldObject*>& targets)
+            {
+                uint32 const maxTargets = GetSpellInfo()->MaxAffectedTargets;
+
+                if (targets.size() > maxTargets)
+                {
+                    targets.sort(Trinity::HealthPctOrderPred());
+                    targets.resize(maxTargets);
+                }
+            }
+
+            void Register() OVERRIDE
+            {
+                OnObjectAreaTargetSelect += SpellObjectAreaTargetSelectFn(spell_pal_glyph_of_holy_light_SpellScript::FilterTargets, EFFECT_0, TARGET_UNIT_DEST_AREA_ALLY);
+            }
+        };
+
+        SpellScript* GetSpellScript() const OVERRIDE
+        {
+            return new spell_pal_glyph_of_holy_light_SpellScript();
         }
 };
 
@@ -1110,12 +1106,8 @@
     new spell_pal_divine_storm_dummy();
     new spell_pal_exorcism_and_holy_wrath_damage();
     new spell_pal_eye_for_an_eye();
-<<<<<<< HEAD
+    new spell_pal_glyph_of_holy_light();
     new spell_pal_grand_crusader();
-=======
-    new spell_pal_glyph_of_holy_light();
-    new spell_pal_guarded_by_the_light();
->>>>>>> 227c9333
     new spell_pal_hand_of_sacrifice();
     new spell_pal_holy_shock();
     new spell_pal_improved_aura_effect("spell_pal_improved_concentraction_aura_effect");
