--- conflicted
+++ resolved
@@ -116,7 +116,61 @@
     PALADIN_VISUAL_SPELL_HOLY_SHOCK_HEAL_CRIT    = 83880,
 };
 
-<<<<<<< HEAD
+// 19042 - Ashen Hallow
+struct areatrigger_pal_ashen_hallow : AreaTriggerAI
+{
+    areatrigger_pal_ashen_hallow(AreaTrigger* areatrigger) : AreaTriggerAI(areatrigger) {}
+
+    void RefreshPeriod()
+    {
+        if (Unit* caster = at->GetCaster())
+        {
+            if (AuraEffect const* ashen = caster->GetAuraEffect(SPELL_PALADIN_ASHEN_HALLOW, EFFECT_1))
+                _period = Milliseconds(ashen->GetPeriod());
+        }
+    }
+
+    void OnCreate() override
+    {
+        RefreshPeriod();
+        _refreshTimer = _period;
+    }
+
+    void OnUpdate(uint32 diff) override
+    {
+        _refreshTimer -= Milliseconds(diff);
+
+        while (_refreshTimer <= 0s)
+        {
+            if (Unit* caster = at->GetCaster())
+            {
+                caster->CastSpell(at->GetPosition(), SPELL_PALADIN_ASHEN_HALLOW_HEAL);
+                caster->CastSpell(at->GetPosition(), SPELL_PALADIN_ASHEN_HALLOW_DAMAGE);
+            }
+
+            RefreshPeriod();
+
+            _refreshTimer += _period;
+        }
+    }
+
+    void OnUnitEnter(Unit* unit) override
+    {
+        if (unit->GetGUID() == at->GetCasterGuid())
+            unit->CastSpell(unit, SPELL_PALADIN_ASHEN_HALLOW_ALLOW_HAMMER, true);
+    }
+
+    void OnUnitExit(Unit* unit) override
+    {
+        if (unit->GetGUID() == at->GetCasterGuid())
+            unit->RemoveAura(SPELL_PALADIN_ASHEN_HALLOW_ALLOW_HAMMER);
+    }
+
+private:
+    Milliseconds _refreshTimer;
+    Milliseconds _period;
+};
+
 // 114918 - Light's Hammer (Periodic)
 class spell_pal_light_hammer_periodic : public AuraScript
 {
@@ -147,61 +201,6 @@
     {
         OnEffectPeriodic += AuraEffectPeriodicFn(spell_pal_light_hammer_periodic::HandleEffectPeriodic, EFFECT_0, SPELL_AURA_PERIODIC_DUMMY);
     }
-=======
-// 19042 - Ashen Hallow
-struct areatrigger_pal_ashen_hallow : AreaTriggerAI
-{
-    areatrigger_pal_ashen_hallow(AreaTrigger* areatrigger) : AreaTriggerAI(areatrigger) {}
-
-    void RefreshPeriod()
-    {
-        if (Unit* caster = at->GetCaster())
-        {
-            if (AuraEffect const* ashen = caster->GetAuraEffect(SPELL_PALADIN_ASHEN_HALLOW, EFFECT_1))
-                _period = Milliseconds(ashen->GetPeriod());
-        }
-    }
-
-    void OnCreate() override
-    {
-        RefreshPeriod();
-        _refreshTimer = _period;
-    }
-
-    void OnUpdate(uint32 diff) override
-    {
-        _refreshTimer -= Milliseconds(diff);
-
-        while (_refreshTimer <= 0s)
-        {
-            if (Unit* caster = at->GetCaster())
-            {
-                caster->CastSpell(at->GetPosition(), SPELL_PALADIN_ASHEN_HALLOW_HEAL);
-                caster->CastSpell(at->GetPosition(), SPELL_PALADIN_ASHEN_HALLOW_DAMAGE);
-            }
-
-            RefreshPeriod();
-
-            _refreshTimer += _period;
-        }
-    }
-
-    void OnUnitEnter(Unit* unit) override
-    {
-        if (unit->GetGUID() == at->GetCasterGuid())
-            unit->CastSpell(unit, SPELL_PALADIN_ASHEN_HALLOW_ALLOW_HAMMER, true);
-    }
-
-    void OnUnitExit(Unit* unit) override
-    {
-        if (unit->GetGUID() == at->GetCasterGuid())
-            unit->RemoveAura(SPELL_PALADIN_ASHEN_HALLOW_ALLOW_HAMMER);
-    }
-
-private:
-    Milliseconds _refreshTimer;
-    Milliseconds _period;
->>>>>>> 34024edc
 };
 
 /*
