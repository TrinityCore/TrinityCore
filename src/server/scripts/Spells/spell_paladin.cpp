--- conflicted
+++ resolved
@@ -905,11 +905,7 @@
             }
         };
 
-<<<<<<< HEAD
-        SpellScript* GetSpellScript() const
-=======
-        AuraScript* GetAuraScript() const OVERRIDE
->>>>>>> f3108b6f
+        SpellScript* GetSpellScript() const OVERRIDE
         {
             return new spell_pal_templar_s_verdict_SpellScript();
         }
