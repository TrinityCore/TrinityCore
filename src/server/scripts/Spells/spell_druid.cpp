/*
 * This file is part of the TrinityCore Project. See AUTHORS file for Copyright information
 *
 * This program is free software; you can redistribute it and/or modify it
 * under the terms of the GNU General Public License as published by the
 * Free Software Foundation; either version 2 of the License, or (at your
 * option) any later version.
 *
 * This program is distributed in the hope that it will be useful, but WITHOUT
 * ANY WARRANTY; without even the implied warranty of MERCHANTABILITY or
 * FITNESS FOR A PARTICULAR PURPOSE. See the GNU General Public License for
 * more details.
 *
 * You should have received a copy of the GNU General Public License along
 * with this program. If not, see <http://www.gnu.org/licenses/>.
 */

/*
 * Scripts for spells with SPELLFAMILY_DRUID and SPELLFAMILY_GENERIC spells used by druid players.
 * Ordered alphabetically using scriptname.
 * Scriptnames of files in this file should be prefixed with "spell_dru_".
 */

#include "ScriptMgr.h"
#include "Containers.h"
<<<<<<< HEAD
#include "GameTime.h"
#include "Optional.h"
#include "Player.h"
=======
#include "Map.h"
#include "Player.h"
#include "Spell.h"
>>>>>>> 28d470c5
#include "SpellAuraEffects.h"
#include "SpellHistory.h"
#include "SpellMgr.h"
#include "SpellScript.h"

enum DruidSpells
{
<<<<<<< HEAD
    SPELL_DRUID_BEAR_FORM_PASSIVE           = 1178,
    SPELL_DRUID_DIRE_BEAR_FORM_PASSIVE      = 9635,
    SPELL_DRUID_ECLIPSE_LUNAR_PROC          = 48518,
    SPELL_DRUID_ECLIPSE_SOLAR_PROC          = 48517,
=======
    SPELL_DRUID_BLESSING_OF_THE_CLAW        = 28750,
    SPELL_DRUID_BLESSING_OF_REMULOS         = 40445,
    SPELL_DRUID_BLESSING_OF_ELUNE           = 40446,
    SPELL_DRUID_BLESSING_OF_CENARIUS        = 40452,
    SPELL_DRUID_EXHILARATE                  = 28742,
    SPELL_DRUID_FERAL_CHARGE_BEAR           = 16979,
    SPELL_DRUID_FERAL_CHARGE_CAT            = 49376,
    SPELL_DRUID_FORM_AQUATIC                = 1066,
    SPELL_DRUID_FORM_FLIGHT                 = 33943,
    SPELL_DRUID_FORM_STAG                   = 165961,
    SPELL_DRUID_FORM_SWIFT_FLIGHT           = 40120,
>>>>>>> 28d470c5
    SPELL_DRUID_FORMS_TRINKET_BEAR          = 37340,
    SPELL_DRUID_FORMS_TRINKET_CAT           = 37341,
    SPELL_DRUID_FORMS_TRINKET_MOONKIN       = 37343,
    SPELL_DRUID_FORMS_TRINKET_NONE          = 37344,
    SPELL_DRUID_FORMS_TRINKET_TREE          = 37342,
<<<<<<< HEAD
    SPELL_DRUID_ENRAGE                      = 5229,
    SPELL_DRUID_ENRAGE_MOD_DAMAGE           = 51185,
    SPELL_DRUID_ENRAGED_DEFENSE             = 70725,
    SPELL_DRUID_GLYPH_OF_TYPHOON            = 62135,
    SPELL_DRUID_IDOL_OF_FERAL_SHADOWS       = 34241,
    SPELL_DRUID_IDOL_OF_WORSHIP             = 60774,
    SPELL_DRUID_INCREASED_MOONFIRE_DURATION = 38414,
    SPELL_DRUID_ITEM_T8_BALANCE_RELIC       = 64950,
    SPELL_DRUID_ITEM_T10_FERAL_4P_BONUS     = 70726,
    SPELL_DRUID_KING_OF_THE_JUNGLE          = 48492,
=======
    SPELL_DRUID_IDOL_OF_FERAL_SHADOWS       = 34241,
    SPELL_DRUID_IDOL_OF_WORSHIP             = 60774,
    SPELL_DRUID_INFUSION                    = 37238,
    SPELL_DRUID_LANGUISH                    = 71023,
>>>>>>> 28d470c5
    SPELL_DRUID_LIFEBLOOM_ENERGIZE          = 64372,
    SPELL_DRUID_LIFEBLOOM_FINAL_HEAL        = 33778,
    SPELL_DRUID_LIVING_SEED_HEAL            = 48503,
    SPELL_DRUID_LIVING_SEED_PROC            = 48504,
    SPELL_DRUID_MOONFIRE_DAMAGE             = 164812,
    SPELL_DRUID_SAVAGE_ROAR                 = 62071,
<<<<<<< HEAD
    SPELL_DRUID_T9_FERAL_RELIC_BEAR         = 67354,
    SPELL_DRUID_T9_FERAL_RELIC_CAT          = 67355,
    SPELL_DRUID_TIGER_S_FURY_ENERGIZE       = 51178,
    SPELL_DRUID_T3_PROC_ENERGIZE_MANA       = 28722,
    SPELL_DRUID_T3_PROC_ENERGIZE_RAGE       = 28723,
    SPELL_DRUID_T3_PROC_ENERGIZE_ENERGY     = 28724,
    SPELL_DRUID_BLESSING_OF_THE_CLAW        = 28750,
    SPELL_DRUID_REVITALIZE_ENERGIZE_MANA    = 48542,
    SPELL_DRUID_REVITALIZE_ENERGIZE_RAGE    = 48541,
    SPELL_DRUID_REVITALIZE_ENERGIZE_ENERGY  = 48540,
    SPELL_DRUID_REVITALIZE_ENERGIZE_RP      = 48543,
    SPELL_DRUID_GLYPH_OF_INNERVATE_REGEN    = 54833,
    SPELL_DRUID_GLYPH_OF_STARFIRE_SCRIPT    = 54846,
    SPELL_DRUID_GLYPH_OF_RIP                = 54818,
    SPELL_DRUID_RIP_DURATION_LACERATE_DMG   = 60141,
    SPELL_DRUID_GLYPH_OF_RAKE_TRIGGERED     = 54820,
    SPELL_DRUID_IMP_LEADER_OF_THE_PACK_R1   = 34297,
    SPELL_DRUID_IMP_LEADER_OF_THE_PACK_HEAL = 34299,
    SPELL_DRUID_IMP_LEADER_OF_THE_PACK_MANA = 68285,
    SPELL_DRUID_EXHILARATE                  = 28742,
    SPELL_DRUID_GLYPH_OF_REJUVENATION_HEAL  = 54755,
    SPELL_DRUID_INFUSION                    = 37238,
    SPELL_DRUID_BLESSING_OF_REMULOS         = 40445,
    SPELL_DRUID_BLESSING_OF_ELUNE           = 40446,
    SPELL_DRUID_BLESSING_OF_CENARIUS        = 40452,
    SPELL_DRUID_LANGUISH                    = 71023,
    SPELL_DRUID_REJUVENATION_T10_PROC       = 70691,
    SPELL_DRUID_BALANCE_T10_BONUS           = 70718,
    SPELL_DRUID_BALANCE_T10_BONUS_PROC      = 70721,
    SPELL_DRUID_BARKSKIN_01                 = 63058,
    SPELL_DRUID_RESTORATION_T10_2P_BONUS    = 70658,
    SPELL_DRUID_FRENZIED_REGENERATION_HEAL  = 22845,
    SPELL_DRUID_GLYPH_OF_NOURISH            = 62971,
    SPELL_DRUID_NURTURING_INSTINCT_R1       = 47179,
    SPELL_DRUID_NURTURING_INSTINCT_R2       = 47180
};

enum MiscSpells
{
    SPELL_CATEGORY_MANGLE_BEAR              = 971
};

// 22812 - Barkskin
class spell_dru_barkskin : public AuraScript
{
    PrepareAuraScript(spell_dru_barkskin);

    bool Validate(SpellInfo const* /*spellInfo*/) override
    {
        return ValidateSpellInfo({ SPELL_DRUID_BARKSKIN_01 });
    }

    void OnRemove(AuraEffect const* /*aurEff*/, AuraEffectHandleModes /*mode*/)
    {
        GetTarget()->RemoveAurasDueToSpell(SPELL_DRUID_BARKSKIN_01);
    }

    void Register() override
    {
        AfterEffectRemove += AuraEffectRemoveFn(spell_dru_barkskin::OnRemove, EFFECT_1, SPELL_AURA_MOD_DAMAGE_PERCENT_TAKEN, AURA_EFFECT_HANDLE_REAL);
    }
};

// 1178 - Bear Form (Passive)
// 9635 - Dire Bear Form (Passive)
class spell_dru_bear_form_passive : public AuraScript
{
    PrepareAuraScript(spell_dru_bear_form_passive);

    bool Validate(SpellInfo const* /*spellInfo*/) override
    {
        return ValidateSpellInfo(
        {
            SPELL_DRUID_ENRAGE,
            SPELL_DRUID_ITEM_T10_FERAL_4P_BONUS
        });
    }

    void CalculateAmount(AuraEffect const* /*aurEff*/, int32& amount, bool& /*canBeRecalculated*/)
    {
        if (!GetUnitOwner()->HasAura(SPELL_DRUID_ENRAGE) || GetUnitOwner()->HasAura(SPELL_DRUID_ITEM_T10_FERAL_4P_BONUS))
            return;

        int32 mod = 0;
        switch (GetId())
        {
            case SPELL_DRUID_BEAR_FORM_PASSIVE:
                mod = -27;
                break;
            case SPELL_DRUID_DIRE_BEAR_FORM_PASSIVE:
                mod = -16;
                break;
            default:
                return;
        }
        amount += mod;
    }

    void Register() override
    {
        DoEffectCalcAmount += AuraEffectCalcAmountFn(spell_dru_bear_form_passive::CalculateAmount, EFFECT_0, SPELL_AURA_MOD_BASE_RESISTANCE_PCT);
    }
};

// 50334 - Berserk
class spell_dru_berserk : public AuraScript
{
    PrepareAuraScript(spell_dru_berserk);

    void HandleEffectApply(AuraEffect const* /*aurEff*/, AuraEffectHandleModes /*mode*/)
    {
        // Remove cooldown on Mangle (bear)
        GetTarget()->GetSpellHistory()->ResetCooldowns([](SpellHistory::CooldownStorageType::iterator itr) -> bool
        {
            SpellInfo const* spellInfo = sSpellMgr->GetSpellInfo(itr->first);
            return spellInfo && spellInfo->GetCategory() == SPELL_CATEGORY_MANGLE_BEAR;
        }, true);
    }

    void Register() override
    {
        AfterEffectApply += AuraEffectApplyFn(spell_dru_berserk::HandleEffectApply, EFFECT_1, SPELL_AURA_ADD_FLAT_MODIFIER, AURA_EFFECT_HANDLE_REAL);
    }
};

// -1850 - Dash
class spell_dru_dash : public AuraScript
{
    PrepareAuraScript(spell_dru_dash);

    void CalculateAmount(AuraEffect const*  /*aurEff*/, int32 &amount, bool & /*canBeRecalculated*/)
    {
        // do not set speed if not in cat form
        if (GetUnitOwner()->GetShapeshiftForm() != FORM_CAT)
            amount = 0;
    }

    void Register() override
    {
        DoEffectCalcAmount += AuraEffectCalcAmountFn(spell_dru_dash::CalculateAmount, EFFECT_0, SPELL_AURA_MOD_INCREASE_SPEED);
    }
};

// -48516 - Eclipse
class spell_dru_eclipse : public AuraScript
{
    PrepareAuraScript(spell_dru_eclipse);

    bool Validate(SpellInfo const* /*spellInfo*/) override
    {
        return ValidateSpellInfo(
        {
            SPELL_DRUID_ECLIPSE_LUNAR_PROC,
            SPELL_DRUID_ECLIPSE_SOLAR_PROC
        });
    }

    bool CheckProc(ProcEventInfo& eventInfo)
    {
        if (eventInfo.GetActor()->HasAura(SPELL_DRUID_ECLIPSE_LUNAR_PROC) || eventInfo.GetActor()->HasAura(SPELL_DRUID_ECLIPSE_SOLAR_PROC))
            return false;

        return true;
    }

    bool CheckSolar(AuraEffect const* /*aurEff*/, ProcEventInfo& eventInfo)
    {
        SpellInfo const* spellInfo = eventInfo.GetSpellInfo();
        if (!spellInfo || !(spellInfo->SpellFamilyFlags[0] & 4)) // Starfire
            return false;

        return _solarProcCooldownEnd <= GameTime::Now();
    }

    bool CheckLunar(AuraEffect const*  /*aurEff*/, ProcEventInfo& eventInfo)
    {
        SpellInfo const* spellInfo = eventInfo.GetSpellInfo();
        if (!spellInfo || !(spellInfo->SpellFamilyFlags[0] & 1)) // Wrath
            return false;

        // Reduced lunar proc chance (60% of normal)
        if (!roll_chance_i(60))
            return false;

        return _lunarProcCooldownEnd <= GameTime::Now();
    }

    void ProcSolar(AuraEffect const* aurEff, ProcEventInfo& eventInfo)
    {
        PreventDefaultAction();

        _solarProcCooldownEnd = GameTime::Now() + 30s;
        eventInfo.GetActor()->CastSpell(eventInfo.GetActor(), SPELL_DRUID_ECLIPSE_SOLAR_PROC, aurEff);
    }

    void ProcLunar(AuraEffect const* aurEff, ProcEventInfo& eventInfo)
    {
        PreventDefaultAction();

        _lunarProcCooldownEnd = GameTime::Now() + 30s;
        eventInfo.GetActor()->CastSpell(eventInfo.GetActor(), SPELL_DRUID_ECLIPSE_LUNAR_PROC, aurEff);
    }

    void Register() override
    {
        DoCheckProc += AuraCheckProcFn(spell_dru_eclipse::CheckProc);

        DoCheckEffectProc += AuraCheckEffectProcFn(spell_dru_eclipse::CheckSolar, EFFECT_0, SPELL_AURA_DUMMY);
        DoCheckEffectProc += AuraCheckEffectProcFn(spell_dru_eclipse::CheckLunar, EFFECT_1, SPELL_AURA_DUMMY);

        OnEffectProc += AuraEffectProcFn(spell_dru_eclipse::ProcSolar, EFFECT_0, SPELL_AURA_DUMMY);
        OnEffectProc += AuraEffectProcFn(spell_dru_eclipse::ProcLunar, EFFECT_1, SPELL_AURA_DUMMY);
    }

    TimePoint _lunarProcCooldownEnd = std::chrono::steady_clock::time_point::min();
    TimePoint _solarProcCooldownEnd = std::chrono::steady_clock::time_point::min();
};

// 5229 - Enrage
class spell_dru_enrage : public AuraScript
{
    PrepareAuraScript(spell_dru_enrage);

    bool Validate(SpellInfo const* /*spellInfo*/) override
    {
        return ValidateSpellInfo(
        {
            SPELL_DRUID_KING_OF_THE_JUNGLE,
            SPELL_DRUID_ENRAGE_MOD_DAMAGE,
            SPELL_DRUID_ENRAGED_DEFENSE,
            SPELL_DRUID_ITEM_T10_FERAL_4P_BONUS
        });
    }

    void RecalculateBaseArmor()
    {
        // Recalculate modifies the list while we're iterating through it, so let's copy it instead
        Unit::AuraEffectList const& auras = GetTarget()->GetAuraEffectsByType(SPELL_AURA_MOD_BASE_RESISTANCE_PCT);
        std::vector<AuraEffect*> aurEffs(auras.begin(), auras.end());

        for (AuraEffect* aurEff : aurEffs)
        {
            SpellInfo const* spellInfo = aurEff->GetSpellInfo();
            // Dire- / Bear Form (Passive)
            if (spellInfo->SpellFamilyName == SPELLFAMILY_DRUID && spellInfo->SpellFamilyFlags.HasFlag(0x0, 0x0, 0x2))
                aurEff->RecalculateAmount();
        }
    }

    void HandleApply(AuraEffect const* /*aurEff*/, AuraEffectHandleModes /*mode*/)
    {
        Unit* target = GetTarget();
        if (AuraEffect const* aurEff = target->GetAuraEffectOfRankedSpell(SPELL_DRUID_KING_OF_THE_JUNGLE, EFFECT_0))
        {
            CastSpellExtraArgs args(TRIGGERED_FULL_MASK);
            args.AddSpellBP0(aurEff->GetAmount());
            target->CastSpell(target, SPELL_DRUID_ENRAGE_MOD_DAMAGE, args);
        }

        // Item - Druid T10 Feral 4P Bonus
        if (target->HasAura(SPELL_DRUID_ITEM_T10_FERAL_4P_BONUS))
            target->CastSpell(target, SPELL_DRUID_ENRAGED_DEFENSE, true);

        RecalculateBaseArmor();
    }

    void HandleRemove(AuraEffect const* /*aurEff*/, AuraEffectHandleModes /*mode*/)
    {
        GetTarget()->RemoveAurasDueToSpell(SPELL_DRUID_ENRAGE_MOD_DAMAGE);
        GetTarget()->RemoveAurasDueToSpell(SPELL_DRUID_ENRAGED_DEFENSE);

        RecalculateBaseArmor();
    }

    void Register() override
    {
        AfterEffectApply += AuraEffectApplyFn(spell_dru_enrage::HandleApply, EFFECT_0, SPELL_AURA_PERIODIC_ENERGIZE, AURA_EFFECT_HANDLE_REAL);
        AfterEffectRemove += AuraEffectRemoveFn(spell_dru_enrage::HandleRemove, EFFECT_0, SPELL_AURA_PERIODIC_ENERGIZE, AURA_EFFECT_HANDLE_REAL);
    }
};

// 37336 - Druid Forms Trinket
class spell_dru_forms_trinket : public AuraScript
{
    PrepareAuraScript(spell_dru_forms_trinket);

    bool Validate(SpellInfo const* /*spellInfo*/) override
    {
        return ValidateSpellInfo(
        {
            SPELL_DRUID_FORMS_TRINKET_BEAR,
            SPELL_DRUID_FORMS_TRINKET_CAT,
            SPELL_DRUID_FORMS_TRINKET_MOONKIN,
            SPELL_DRUID_FORMS_TRINKET_NONE,
            SPELL_DRUID_FORMS_TRINKET_TREE
        });
    }

    bool CheckProc(ProcEventInfo& eventInfo)
    {
        Unit* target = eventInfo.GetActor();

        switch (target->GetShapeshiftForm())
        {
            case FORM_BEAR:
            case FORM_DIREBEAR:
            case FORM_CAT:
            case FORM_MOONKIN:
            case FORM_NONE:
            case FORM_TREE:
                return true;
            default:
                break;
        }

        return false;
    }

    void HandleProc(AuraEffect const* aurEff, ProcEventInfo& eventInfo)
    {
        PreventDefaultAction();
        Unit* target = eventInfo.GetActor();
        uint32 triggerspell = 0;

        switch (target->GetShapeshiftForm())
        {
            case FORM_BEAR:
            case FORM_DIREBEAR:
                triggerspell = SPELL_DRUID_FORMS_TRINKET_BEAR;
                break;
            case FORM_CAT:
                triggerspell = SPELL_DRUID_FORMS_TRINKET_CAT;
                break;
            case FORM_MOONKIN:
                triggerspell = SPELL_DRUID_FORMS_TRINKET_MOONKIN;
                break;
            case FORM_NONE:
                triggerspell = SPELL_DRUID_FORMS_TRINKET_NONE;
                break;
            case FORM_TREE:
                triggerspell = SPELL_DRUID_FORMS_TRINKET_TREE;
                break;
            default:
                return;
        }

        target->CastSpell(target, triggerspell, aurEff);
    }

    void Register() override
    {
        DoCheckProc += AuraCheckProcFn(spell_dru_forms_trinket::CheckProc);
        OnEffectProc += AuraEffectProcFn(spell_dru_forms_trinket::HandleProc, EFFECT_0, SPELL_AURA_PROC_TRIGGER_SPELL);
    }
};

// -33943 - Flight Form
class spell_dru_flight_form : public SpellScript
{
    PrepareSpellScript(spell_dru_flight_form);

    SpellCastResult CheckCast()
    {
        Unit* caster = GetCaster();
        if (caster->IsInDisallowedMountForm())
            return SPELL_FAILED_NOT_SHAPESHIFT;

        return SPELL_CAST_OK;
    }

    void Register() override
    {
        OnCheckCast += SpellCheckCastFn(spell_dru_flight_form::CheckCast);
    }
};

// 22842 - Frenzied Regeneration
class spell_dru_frenzied_regeneration : public AuraScript
{
    PrepareAuraScript(spell_dru_frenzied_regeneration);

    bool Validate(SpellInfo const* /*spellInfo*/) override
    {
        return ValidateSpellInfo({ SPELL_DRUID_FRENZIED_REGENERATION_HEAL });
    }

    void PeriodicTick(AuraEffect const* aurEff)
    {
        // Converts up to 10 rage per second into health for $d.  Each point of rage is converted into ${$m2/10}.1% of max health.
        if (GetTarget()->GetPowerType() != POWER_RAGE)
            return;

        uint32 rage = GetTarget()->GetPower(POWER_RAGE);
        // Nothing to do
        if (!rage)
            return;

        int32 const mod = std::min(static_cast<int32>(rage), 100);
        int32 const regen = CalculatePct(GetTarget()->GetMaxHealth(), GetTarget()->CalculateSpellDamage(GetSpellInfo(), EFFECT_1) * mod / 100.f);
        CastSpellExtraArgs args(aurEff);
        args.AddSpellBP0(regen);
        GetTarget()->CastSpell(nullptr, SPELL_DRUID_FRENZIED_REGENERATION_HEAL, args);
        GetTarget()->SetPower(POWER_RAGE, rage - mod);
    }

    void Register() override
    {
        OnEffectPeriodic += AuraEffectPeriodicFn(spell_dru_frenzied_regeneration::PeriodicTick, EFFECT_0, SPELL_AURA_PERIODIC_DUMMY);
    }
};

// 63057 - Glyph of Barkskin
class spell_dru_glyph_of_barkskin : public AuraScript
{
    PrepareAuraScript(spell_dru_glyph_of_barkskin);

    bool Validate(SpellInfo const* /*spellInfo*/) override
    {
        return ValidateSpellInfo({ SPELL_DRUID_BARKSKIN_01 });
    }

    void HandleProc(AuraEffect const* aurEff, ProcEventInfo& eventInfo)
    {
        PreventDefaultAction();
        eventInfo.GetActor()->CastSpell(nullptr, SPELL_DRUID_BARKSKIN_01, aurEff);
    }

    void Register() override
    {
        OnEffectProc += AuraEffectProcFn(spell_dru_glyph_of_barkskin::HandleProc, EFFECT_0, SPELL_AURA_DUMMY);
    }
};

// 54832 - Glyph of Innervate
class spell_dru_glyph_of_innervate : public AuraScript
{
    PrepareAuraScript(spell_dru_glyph_of_innervate);

    bool Validate(SpellInfo const* /*spellInfo*/) override
    {
        return ValidateSpellInfo({ SPELL_DRUID_GLYPH_OF_INNERVATE_REGEN });
    }

    void HandleProc(AuraEffect const* aurEff, ProcEventInfo& eventInfo)
    {
        PreventDefaultAction();

        Unit* caster = eventInfo.GetActor();
        SpellInfo const* spellInfo = sSpellMgr->AssertSpellInfo(SPELL_DRUID_GLYPH_OF_INNERVATE_REGEN);
        int32 amount = CalculatePct(static_cast<int32>(caster->GetCreatePowerValue(POWER_MANA)), aurEff->GetAmount());

        ASSERT(spellInfo->GetMaxTicks() > 0);
        amount /= spellInfo->GetMaxTicks();

        CastSpellExtraArgs args(aurEff);
        args.AddSpellBP0(amount);
        caster->CastSpell(nullptr, SPELL_DRUID_GLYPH_OF_INNERVATE_REGEN, args);
    }

    void Register() override
    {
        OnEffectProc += AuraEffectProcFn(spell_dru_glyph_of_innervate::HandleProc, EFFECT_0, SPELL_AURA_DUMMY);
    }
};

// 54821 - Glyph of Rake
class spell_dru_glyph_of_rake : public AuraScript
{
    PrepareAuraScript(spell_dru_glyph_of_rake);

    bool Validate(SpellInfo const* /*spellInfo*/) override
    {
        return ValidateSpellInfo({ SPELL_DRUID_GLYPH_OF_RAKE_TRIGGERED });
    }

    bool CheckProc(ProcEventInfo& eventInfo)
    {
        return eventInfo.GetProcTarget()->GetTypeId() == TYPEID_UNIT;
    }

    void HandleProc(AuraEffect const* aurEff, ProcEventInfo& eventInfo)
    {
        PreventDefaultAction();
        eventInfo.GetActor()->CastSpell(eventInfo.GetProcTarget(), SPELL_DRUID_GLYPH_OF_RAKE_TRIGGERED, aurEff);
    }

    void Register() override
    {
        DoCheckProc += AuraCheckProcFn(spell_dru_glyph_of_rake::CheckProc);
        OnEffectProc += AuraEffectProcFn(spell_dru_glyph_of_rake::HandleProc, EFFECT_0, SPELL_AURA_DUMMY);
    }
};

// 54754 - Glyph of Rejuvenation
class spell_dru_glyph_of_rejuvenation : public AuraScript
{
    PrepareAuraScript(spell_dru_glyph_of_rejuvenation);

    bool Validate(SpellInfo const* /*spellInfo*/) override
    {
        return ValidateSpellInfo({ SPELL_DRUID_GLYPH_OF_REJUVENATION_HEAL });
    }

    bool CheckProc(ProcEventInfo& eventInfo)
    {
        return eventInfo.GetProcTarget()->HealthBelowPct(50);
    }

    void HandleProc(AuraEffect const* aurEff, ProcEventInfo& eventInfo)
    {
        PreventDefaultAction();
        HealInfo* healInfo = eventInfo.GetHealInfo();
        if (!healInfo || !healInfo->GetHeal())
            return;

        CastSpellExtraArgs args(aurEff);
        args.AddSpellBP0(CalculatePct(healInfo->GetHeal(), aurEff->GetAmount()));
        eventInfo.GetActor()->CastSpell(eventInfo.GetProcTarget(), SPELL_DRUID_GLYPH_OF_REJUVENATION_HEAL, args);
    }

    void Register() override
    {
        DoCheckProc += AuraCheckProcFn(spell_dru_glyph_of_rejuvenation::CheckProc);
        OnEffectProc += AuraEffectProcFn(spell_dru_glyph_of_rejuvenation::HandleProc, EFFECT_0, SPELL_AURA_DUMMY);
    }
};

// 54815 - Glyph of Shred
class spell_dru_glyph_of_shred : public AuraScript
{
    PrepareAuraScript(spell_dru_glyph_of_shred);

    bool Validate(SpellInfo const* /*spellInfo*/) override
    {
        return ValidateSpellInfo(
        {
            SPELL_DRUID_GLYPH_OF_RIP,
            SPELL_DRUID_RIP_DURATION_LACERATE_DMG
        });
    }

    void HandleProc(AuraEffect const* aurEff, ProcEventInfo& eventInfo)
    {
        PreventDefaultAction();

        Unit* caster = eventInfo.GetActor();
        // try to find spell Rip on the target
        if (AuraEffect const* rip = eventInfo.GetProcTarget()->GetAuraEffect(SPELL_AURA_PERIODIC_DAMAGE, SPELLFAMILY_DRUID, 0x00800000, 0x0, 0x0, caster->GetGUID()))
        {
            // Rip's max duration, note: spells which modifies Rip's duration also counted like Glyph of Rip
            uint32 countMin = rip->GetBase()->GetMaxDuration();

            // just Rip's max duration without other spells
            uint32 countMax = rip->GetSpellInfo()->GetMaxDuration();

            // add possible auras' and Glyph of Shred's max duration
            countMax += 3 * aurEff->GetAmount() * IN_MILLISECONDS;                                          // Glyph of Shred               -> +6 seconds
            countMax += caster->HasAura(SPELL_DRUID_GLYPH_OF_RIP) ? 4 * IN_MILLISECONDS : 0;                // Glyph of Rip                 -> +4 seconds
            countMax += caster->HasAura(SPELL_DRUID_RIP_DURATION_LACERATE_DMG) ? 4 * IN_MILLISECONDS : 0;   // T7 set bonus                 -> +4 seconds

            // if min < max -> that means caster didn't cast 3 shred yet
            // so set Rip's duration and max duration
            if (countMin < countMax)
            {
                rip->GetBase()->SetDuration(rip->GetBase()->GetDuration() + aurEff->GetAmount() * IN_MILLISECONDS);
                rip->GetBase()->SetMaxDuration(countMin + aurEff->GetAmount() * IN_MILLISECONDS);
            }
        }
    }

    void Register() override
    {
        OnEffectProc += AuraEffectProcFn(spell_dru_glyph_of_shred::HandleProc, EFFECT_0, SPELL_AURA_DUMMY);
    }
};

// 54846 - Glyph of Starfire
class spell_dru_glyph_of_starfire : public SpellScript
{
    PrepareSpellScript(spell_dru_glyph_of_starfire);

    bool Validate(SpellInfo const* /*spellInfo*/) override
    {
        return ValidateSpellInfo({ SPELL_DRUID_INCREASED_MOONFIRE_DURATION, SPELL_DRUID_NATURES_SPLENDOR });
    }

    void HandleScriptEffect(SpellEffIndex /*effIndex*/)
    {
        Unit* caster = GetCaster();
        if (Unit* unitTarget = GetHitUnit())
        {
            if (AuraEffect const* aurEff = unitTarget->GetAuraEffect(SPELL_AURA_PERIODIC_DAMAGE, SPELLFAMILY_DRUID, 0x00000002, 0, 0, caster->GetGUID()))
            {
                Aura* aura = aurEff->GetBase();

                uint32 countMin = aura->GetMaxDuration();
                uint32 countMax = aura->GetSpellInfo()->GetMaxDuration() + 9000;
                if (caster->HasAura(SPELL_DRUID_INCREASED_MOONFIRE_DURATION))
                    countMax += 3000;
                if (caster->HasAura(SPELL_DRUID_NATURES_SPLENDOR))
                    countMax += 3000;

                if (countMin < countMax)
                {
                    aura->SetDuration(uint32(aura->GetDuration() + 3000));
                    aura->SetMaxDuration(countMin + 3000);
                }
            }
        }
    }

    void Register() override
    {
        OnEffectHitTarget += SpellEffectFn(spell_dru_glyph_of_starfire::HandleScriptEffect, EFFECT_0, SPELL_EFFECT_SCRIPT_EFFECT);
    }
};

// 54845 - Glyph of Starfire
class spell_dru_glyph_of_starfire_dummy : public AuraScript
{
    PrepareAuraScript(spell_dru_glyph_of_starfire_dummy);

    bool Validate(SpellInfo const* /*spellInfo*/) override
    {
        return ValidateSpellInfo({ SPELL_DRUID_GLYPH_OF_STARFIRE_SCRIPT });
    }

    void HandleProc(AuraEffect const* aurEff, ProcEventInfo& eventInfo)
    {
        PreventDefaultAction();
        eventInfo.GetActor()->CastSpell(eventInfo.GetProcTarget(), SPELL_DRUID_GLYPH_OF_STARFIRE_SCRIPT, aurEff);
    }

    void Register() override
    {
        OnEffectProc += AuraEffectProcFn(spell_dru_glyph_of_starfire_dummy::HandleProc, EFFECT_0, SPELL_AURA_DUMMY);
    }
};

// 34246 - Idol of the Emerald Queen
// 60779 - Idol of Lush Moss
class spell_dru_idol_lifebloom : public AuraScript
{
    PrepareAuraScript(spell_dru_idol_lifebloom);

    void HandleEffectCalcSpellMod(AuraEffect const* aurEff, SpellModifier*& spellMod)
    {
        if (!spellMod)
        {
            spellMod = new SpellModifier(GetAura());
            spellMod->op = SPELLMOD_DOT;
            spellMod->type = SPELLMOD_FLAT;
            spellMod->spellId = GetId();
            spellMod->mask = GetSpellInfo()->Effects[aurEff->GetEffIndex()].SpellClassMask;
        }
        spellMod->value = aurEff->GetAmount() / 7;
    }

    void Register() override
    {
        DoEffectCalcSpellMod += AuraEffectCalcSpellModFn(spell_dru_idol_lifebloom::HandleEffectCalcSpellMod, EFFECT_0, SPELL_AURA_DUMMY);
    }
};

// 29166 - Innervate
class spell_dru_innervate : public AuraScript
{
    PrepareAuraScript(spell_dru_innervate);

    void CalculateAmount(AuraEffect const* aurEff, int32& amount, bool& /*canBeRecalculated*/)
    {
        if (!aurEff->GetTotalTicks())
        {
            amount = 0;
            return;
        }

        if (Unit* caster = GetCaster())
            amount = int32(CalculatePct(caster->GetCreatePowerValue(POWER_MANA), amount) / aurEff->GetTotalTicks());
        else
            amount = 0;
    }

    void Register() override
    {
        DoEffectCalcAmount += AuraEffectCalcAmountFn(spell_dru_innervate::CalculateAmount, EFFECT_0, SPELL_AURA_PERIODIC_ENERGIZE);
    }
};

// -5570 - Insect Swarm
class spell_dru_insect_swarm : public AuraScript
{
    PrepareAuraScript(spell_dru_insect_swarm);

    void CalculateAmount(AuraEffect const* aurEff, int32& amount, bool& /*canBeRecalculated*/)
    {
        if (!aurEff->GetTotalTicks())
            return;

        if (Unit* caster = GetCaster())
            if (AuraEffect const* relicAurEff = caster->GetAuraEffect(SPELL_DRUID_ITEM_T8_BALANCE_RELIC, EFFECT_0))
                amount += relicAurEff->GetAmount() / aurEff->GetTotalTicks();
    }

    void Register() override
    {
        DoEffectCalcAmount += AuraEffectCalcAmountFn(spell_dru_insect_swarm::CalculateAmount, EFFECT_0,SPELL_AURA_PERIODIC_DAMAGE);
    }
};

// 24932 - Leader of the Pack
class spell_dru_leader_of_the_pack : public AuraScript
{
    PrepareAuraScript(spell_dru_leader_of_the_pack);

    bool Validate(SpellInfo const* /*spellInfo*/) override
    {
        return ValidateSpellInfo(
                {
                        SPELL_DRUID_IMP_LEADER_OF_THE_PACK_R1,
                        SPELL_DRUID_IMP_LEADER_OF_THE_PACK_HEAL,
                        SPELL_DRUID_IMP_LEADER_OF_THE_PACK_MANA
                });
    }

    void HandleProc(AuraEffect const* aurEff, ProcEventInfo& eventInfo)
    {
        PreventDefaultAction();
        if (!aurEff->GetAmount())
            return;

        Unit* caster = eventInfo.GetActor();
        if (caster->GetSpellHistory()->HasCooldown(SPELL_DRUID_IMP_LEADER_OF_THE_PACK_HEAL))
            return;

        CastSpellExtraArgs args(aurEff);
        args.AddSpellBP0(caster->CountPctFromMaxHealth(aurEff->GetAmount()));
        caster->CastSpell(nullptr, SPELL_DRUID_IMP_LEADER_OF_THE_PACK_HEAL, args);

        // Because of how proc system works, we can't store proc cd on db, it would be applied to entire aura
        // so aura could only proc once per 6 seconds, independently of caster
        caster->GetSpellHistory()->AddCooldown(SPELL_DRUID_IMP_LEADER_OF_THE_PACK_HEAL, 0, Seconds(6));

        // only proc on self
        if (aurEff->GetCasterGUID() != caster->GetGUID())
            return;

        AuraEffect const* impLotpMana = caster->GetAuraEffectOfRankedSpell(SPELL_DRUID_IMP_LEADER_OF_THE_PACK_R1, EFFECT_0, aurEff->GetCasterGUID());
        ASSERT(impLotpMana);

        CastSpellExtraArgs args2(aurEff);
        args2.AddSpellBP0(CalculatePct(caster->GetMaxPower(POWER_MANA), impLotpMana->GetSpellInfo()->Effects[EFFECT_1].CalcValue()));
        caster->CastSpell(nullptr, SPELL_DRUID_IMP_LEADER_OF_THE_PACK_MANA, args2);
    }

    void Register() override
    {
        OnEffectProc += AuraEffectProcFn(spell_dru_leader_of_the_pack::HandleProc, EFFECT_1, SPELL_AURA_DUMMY);
    }
};

// -33763 - Lifebloom
class spell_dru_lifebloom : public AuraScript
{
    PrepareAuraScript(spell_dru_lifebloom);

    bool Validate(SpellInfo const* /*spell*/) override
    {
        return ValidateSpellInfo(
                {
                        SPELL_DRUID_LIFEBLOOM_FINAL_HEAL,
                        SPELL_DRUID_LIFEBLOOM_ENERGIZE
                });
    }

    void OnRemoveEffect(Unit* target, AuraEffect const* aurEff, uint32 stack)
    {
        int32 healAmount = aurEff->GetAmount();
        if (Unit* caster = GetCaster())
        {
            // restore mana
            CastSpellExtraArgs args(aurEff);
            args.OriginalCaster = GetCasterGUID();
            args.AddSpellBP0(CalculatePct(caster->GetCreateMana(), GetSpellInfo()->ManaCostPercentage) * stack / 2);
            caster->CastSpell(caster, SPELL_DRUID_LIFEBLOOM_ENERGIZE, args);
        }

        CastSpellExtraArgs args(aurEff);
        args.OriginalCaster = GetCasterGUID();
        args.AddSpellBP0(healAmount);
        target->CastSpell(target, SPELL_DRUID_LIFEBLOOM_FINAL_HEAL, args);
    }

    void AfterRemove(AuraEffect const* aurEff, AuraEffectHandleModes /*mode*/)
    {
        // Final heal only on duration end
        if (GetTargetApplication()->GetRemoveMode() != AURA_REMOVE_BY_EXPIRE)
            return;

        // final heal
        OnRemoveEffect(GetUnitOwner(), aurEff, GetStackAmount());
    }

    void HandleDispel(DispelInfo* dispelInfo)
    {
        if (Unit* target = GetUnitOwner())
            if (AuraEffect const* aurEff = GetEffect(EFFECT_1))
                OnRemoveEffect(target, aurEff, dispelInfo->GetRemovedCharges()); // final heal
    }

    void Register() override
    {
        AfterEffectRemove += AuraEffectRemoveFn(spell_dru_lifebloom::AfterRemove, EFFECT_1, SPELL_AURA_DUMMY, AURA_EFFECT_HANDLE_REAL);
        AfterDispel += AuraDispelFn(spell_dru_lifebloom::HandleDispel);
    }
};

// -48496 - Living Seed
class spell_dru_living_seed : public AuraScript
{
    PrepareAuraScript(spell_dru_living_seed);

    bool Validate(SpellInfo const* /*spellInfo*/) override
    {
        return ValidateSpellInfo({ SPELL_DRUID_LIVING_SEED_PROC });
    }

    void HandleProc(AuraEffect const* aurEff, ProcEventInfo& eventInfo)
    {
        PreventDefaultAction();

        HealInfo* healInfo = eventInfo.GetHealInfo();
        if (!healInfo || !healInfo->GetHeal())
            return;

        CastSpellExtraArgs args(aurEff);
        args.AddSpellBP0(CalculatePct(healInfo->GetHeal(), aurEff->GetAmount()));
        GetTarget()->CastSpell(eventInfo.GetProcTarget(), SPELL_DRUID_LIVING_SEED_PROC, args);
    }

    void Register() override
    {
        OnEffectProc += AuraEffectProcFn(spell_dru_living_seed::HandleProc, EFFECT_0, SPELL_AURA_DUMMY);
    }
};

// 48504 - Living Seed (Proc)
class spell_dru_living_seed_proc : public AuraScript
{
    PrepareAuraScript(spell_dru_living_seed_proc);

    bool Validate(SpellInfo const* /*spellInfo*/) override
    {
        return ValidateSpellInfo({ SPELL_DRUID_LIVING_SEED_HEAL });
    }

    void HandleProc(AuraEffect const* aurEff, ProcEventInfo& /*eventInfo*/)
    {
        PreventDefaultAction();
        CastSpellExtraArgs args(aurEff);
        args.AddSpellBP0(aurEff->GetAmount());
        GetTarget()->CastSpell(GetTarget(), SPELL_DRUID_LIVING_SEED_HEAL, args);
    }

    void Register() override
    {
        OnEffectProc += AuraEffectProcFn(spell_dru_living_seed_proc::HandleProc, EFFECT_0, SPELL_AURA_DUMMY);
    }
};

// 69366 - Moonkin Form passive
class spell_dru_moonkin_form_passive : public AuraScript
{
    PrepareAuraScript(spell_dru_moonkin_form_passive);

public:
    spell_dru_moonkin_form_passive()
    {
        absorbPct = 0;
    }

private:
    uint32 absorbPct;

    bool Load() override
    {
        absorbPct = GetSpellInfo()->Effects[EFFECT_0].CalcValue(GetCaster());
        return true;
    }

    void CalculateAmount(AuraEffect const* /*aurEff*/, int32& amount, bool& /*canBeRecalculated*/)
    {
        // Set absorbtion amount to unlimited
        amount = -1;
    }

    void Absorb(AuraEffect* /*aurEff*/, DamageInfo& dmgInfo, uint32& absorbAmount)
    {
        // reduces all damage taken while Stunned in Moonkin Form
        if (GetTarget()->GetUInt32Value(UNIT_FIELD_FLAGS) & (UNIT_FLAG_STUNNED) &&
            GetTarget()->HasAuraWithMechanic(1 << MECHANIC_STUN))
            absorbAmount = CalculatePct(dmgInfo.GetDamage(), absorbPct);
    }

    void Register() override
    {
        DoEffectCalcAmount += AuraEffectCalcAmountFn(spell_dru_moonkin_form_passive::CalculateAmount, EFFECT_0, SPELL_AURA_SCHOOL_ABSORB);
        OnEffectAbsorb += AuraEffectAbsorbFn(spell_dru_moonkin_form_passive::Absorb, EFFECT_0);
    }
};

// 50464 - Nourish
class spell_dru_nourish : public SpellScript
{
    PrepareSpellScript(spell_dru_nourish);

    void HandleHeal(SpellEffIndex /*effIndex*/)
    {
        Unit* caster = GetCaster();

        // Glyph of Nourish
        if (AuraEffect const* aurEff = caster->GetAuraEffect(SPELL_DRUID_GLYPH_OF_NOURISH, EFFECT_0))
        {
            uint32 auraCount = 0;
            int32 heal = GetHitHeal();
=======
    SPELL_DRUID_STAMPEDE_BAER_RANK_1        = 81016,
    SPELL_DRUID_STAMPEDE_CAT_RANK_1         = 81021,
    SPELL_DRUID_STAMPEDE_CAT_STATE          = 109881,
    SPELL_DRUID_TRAVEL_FORM                 = 783,
    SPELL_DRUID_REJUVENATION_T10_PROC       = 70691,
    SPELL_DRUID_BALANCE_T10_BONUS           = 70718,
    SPELL_DRUID_BALANCE_T10_BONUS_PROC      = 70721,
    SPELL_DRUID_RESTORATION_T10_2P_BONUS    = 70658,
    SPELL_DRUID_SUNFIRE_DAMAGE              = 164815,
    SPELL_DRUID_SURVIVAL_INSTINCTS          = 50322
};

// 1850 - Dash
class spell_dru_dash : public SpellScriptLoader
{
public:
    spell_dru_dash() : SpellScriptLoader("spell_dru_dash") { }

    class spell_dru_dash_AuraScript : public AuraScript
    {
        PrepareAuraScript(spell_dru_dash_AuraScript);

        void CalculateAmount(AuraEffect const* /*aurEff*/, int32& amount, bool& /*canBeRecalculated*/)
        {
            // do not set speed if not in cat form
            if (GetUnitOwner()->GetShapeshiftForm() != FORM_CAT_FORM)
                amount = 0;
        }

        void Register() override
        {
            DoEffectCalcAmount += AuraEffectCalcAmountFn(spell_dru_dash_AuraScript::CalculateAmount, EFFECT_0, SPELL_AURA_MOD_INCREASE_SPEED);
        }
    };

    AuraScript* GetAuraScript() const override
    {
        return new spell_dru_dash_AuraScript();
    }
};

// -33943 - Flight Form
class spell_dru_flight_form : public SpellScriptLoader
{
public:
    spell_dru_flight_form() : SpellScriptLoader("spell_dru_flight_form") { }

    class spell_dru_flight_form_SpellScript : public SpellScript
    {
        PrepareSpellScript(spell_dru_flight_form_SpellScript);

        SpellCastResult CheckCast()
        {
            Unit* caster = GetCaster();
            if (caster->IsInDisallowedMountForm())
                return SPELL_FAILED_NOT_SHAPESHIFT;

            return SPELL_CAST_OK;
        }

        void Register() override
        {
            OnCheckCast += SpellCheckCastFn(spell_dru_flight_form_SpellScript::CheckCast);
        }
    };

    SpellScript* GetSpellScript() const override
    {
        return new spell_dru_flight_form_SpellScript();
    }
};

// 37336 - Druid Forms Trinket
class spell_dru_forms_trinket : public SpellScriptLoader
{
public:
    spell_dru_forms_trinket() : SpellScriptLoader("spell_dru_forms_trinket") { }

    class spell_dru_forms_trinket_AuraScript : public AuraScript
    {
        PrepareAuraScript(spell_dru_forms_trinket_AuraScript);

        bool Validate(SpellInfo const* /*spellInfo*/) override
        {
            return ValidateSpellInfo(
            {
                SPELL_DRUID_FORMS_TRINKET_BEAR,
                SPELL_DRUID_FORMS_TRINKET_CAT,
                SPELL_DRUID_FORMS_TRINKET_MOONKIN,
                SPELL_DRUID_FORMS_TRINKET_NONE,
                SPELL_DRUID_FORMS_TRINKET_TREE
            });
        }

        bool CheckProc(ProcEventInfo& eventInfo)
        {
            Unit* target = eventInfo.GetActor();

            switch (target->GetShapeshiftForm())
            {
                case FORM_BEAR_FORM:
                case FORM_DIRE_BEAR_FORM:
                case FORM_CAT_FORM:
                case FORM_MOONKIN_FORM:
                case FORM_NONE:
                case FORM_TREE_OF_LIFE:
                    return true;
                default:
                    break;
            }

            return false;
        }

        void HandleProc(AuraEffect const* aurEff, ProcEventInfo& eventInfo)
        {
            PreventDefaultAction();
            Unit* target = eventInfo.GetActor();
            uint32 triggerspell = 0;

            switch (target->GetShapeshiftForm())
            {
                case FORM_BEAR_FORM:
                case FORM_DIRE_BEAR_FORM:
                    triggerspell = SPELL_DRUID_FORMS_TRINKET_BEAR;
                    break;
                case FORM_CAT_FORM:
                    triggerspell = SPELL_DRUID_FORMS_TRINKET_CAT;
                    break;
                case FORM_MOONKIN_FORM:
                    triggerspell = SPELL_DRUID_FORMS_TRINKET_MOONKIN;
                    break;
                case FORM_NONE:
                    triggerspell = SPELL_DRUID_FORMS_TRINKET_NONE;
                    break;
                case FORM_TREE_OF_LIFE:
                    triggerspell = SPELL_DRUID_FORMS_TRINKET_TREE;
                    break;
                default:
                    return;
            }

            target->CastSpell(target, triggerspell, true, nullptr, aurEff);
        }

        void Register() override
        {
            DoCheckProc += AuraCheckProcFn(spell_dru_forms_trinket_AuraScript::CheckProc);
            OnEffectProc += AuraEffectProcFn(spell_dru_forms_trinket_AuraScript::HandleProc, EFFECT_0, SPELL_AURA_PROC_TRIGGER_SPELL);
        }
    };

    AuraScript* GetAuraScript() const override
    {
        return new spell_dru_forms_trinket_AuraScript();
    }
};

// 34246 - Idol of the Emerald Queen
// 60779 - Idol of Lush Moss
class spell_dru_idol_lifebloom : public SpellScriptLoader
{
public:
    spell_dru_idol_lifebloom() : SpellScriptLoader("spell_dru_idol_lifebloom") { }

    class spell_dru_idol_lifebloom_AuraScript : public AuraScript
    {
        PrepareAuraScript(spell_dru_idol_lifebloom_AuraScript);

        void HandleEffectCalcSpellMod(AuraEffect const* aurEff, SpellModifier*& spellMod)
        {
            if (!spellMod)
            {
                spellMod = new SpellModifier(GetAura());
                spellMod->op = SPELLMOD_DOT;
                spellMod->type = SPELLMOD_FLAT;
                spellMod->spellId = GetId();
                spellMod->mask = GetSpellInfo()->GetEffect(aurEff->GetEffIndex())->SpellClassMask;
            }
            spellMod->value = aurEff->GetAmount() / 7;
        }

        void Register() override
        {
            DoEffectCalcSpellMod += AuraEffectCalcSpellModFn(spell_dru_idol_lifebloom_AuraScript::HandleEffectCalcSpellMod, EFFECT_0, SPELL_AURA_DUMMY);
        }
    };

    AuraScript* GetAuraScript() const override
    {
        return new spell_dru_idol_lifebloom_AuraScript();
    }
};

// 29166 - Innervate
class spell_dru_innervate : public SpellScriptLoader
{
public:
    spell_dru_innervate() : SpellScriptLoader("spell_dru_innervate") { }

    class spell_dru_innervate_AuraScript : public AuraScript
    {
        PrepareAuraScript(spell_dru_innervate_AuraScript);

        void CalculateAmount(AuraEffect const* aurEff, int32& amount, bool& /*canBeRecalculated*/)
        {
            if (Unit* caster = GetCaster())
                amount = int32(CalculatePct(caster->GetCreatePowers(POWER_MANA), amount) / aurEff->GetTotalTicks());
            else
                amount = 0;
        }

        void Register() override
        {
            DoEffectCalcAmount += AuraEffectCalcAmountFn(spell_dru_innervate_AuraScript::CalculateAmount, EFFECT_0, SPELL_AURA_PERIODIC_ENERGIZE);
        }
    };

    AuraScript* GetAuraScript() const override
    {
        return new spell_dru_innervate_AuraScript();
    }
};

// 33763 - Lifebloom
class spell_dru_lifebloom : public SpellScriptLoader
{
public:
    spell_dru_lifebloom() : SpellScriptLoader("spell_dru_lifebloom") { }

    class spell_dru_lifebloom_AuraScript : public AuraScript
    {
        PrepareAuraScript(spell_dru_lifebloom_AuraScript);

        bool Validate(SpellInfo const* /*spell*/) override
        {
            return ValidateSpellInfo({ SPELL_DRUID_LIFEBLOOM_FINAL_HEAL, SPELL_DRUID_LIFEBLOOM_ENERGIZE });
        }

        void AfterRemove(AuraEffect const* aurEff, AuraEffectHandleModes /*mode*/)
        {
            // Final heal only on duration end
            if (GetTargetApplication()->GetRemoveMode() != AURA_REMOVE_BY_EXPIRE)
                return;

            // final heal
            int32 stack = GetStackAmount();
            int32 healAmount = aurEff->GetAmount();
            if (Unit* caster = GetCaster())
            {
                healAmount = caster->SpellHealingBonusDone(GetTarget(), GetSpellInfo(), healAmount, HEAL, aurEff->GetSpellEffectInfo(), stack);
                healAmount = GetTarget()->SpellHealingBonusTaken(caster, GetSpellInfo(), healAmount, HEAL, aurEff->GetSpellEffectInfo(), stack);

                GetTarget()->CastCustomSpell(GetTarget(), SPELL_DRUID_LIFEBLOOM_FINAL_HEAL, &healAmount, nullptr, nullptr, true, nullptr, aurEff, GetCasterGUID());

                // restore mana
                std::vector<SpellPowerCost> costs = GetSpellInfo()->CalcPowerCost(caster, GetSpellInfo()->GetSchoolMask());
                auto m = std::find_if(costs.begin(), costs.end(), [](SpellPowerCost const& cost) { return cost.Power == POWER_MANA; });
                if (m != costs.end())
                {
                    int32 returnMana = m->Amount * stack / 2;
                    caster->CastCustomSpell(caster, SPELL_DRUID_LIFEBLOOM_ENERGIZE, &returnMana, nullptr, nullptr, true, nullptr, aurEff, GetCasterGUID());
                }
                return;
            }

            GetTarget()->CastCustomSpell(GetTarget(), SPELL_DRUID_LIFEBLOOM_FINAL_HEAL, &healAmount, nullptr, nullptr, true, nullptr, aurEff, GetCasterGUID());
        }

        void HandleDispel(DispelInfo* dispelInfo)
        {
            if (Unit* target = GetUnitOwner())
            {
                if (AuraEffect const* aurEff = GetEffect(EFFECT_1))
                {
                    // final heal
                    int32 healAmount = aurEff->GetAmount();
                    if (Unit* caster = GetCaster())
                    {
                        healAmount = caster->SpellHealingBonusDone(target, GetSpellInfo(), healAmount, HEAL, aurEff->GetSpellEffectInfo(), dispelInfo->GetRemovedCharges());
                        healAmount = target->SpellHealingBonusTaken(caster, GetSpellInfo(), healAmount, HEAL, aurEff->GetSpellEffectInfo(), dispelInfo->GetRemovedCharges());
                        target->CastCustomSpell(target, SPELL_DRUID_LIFEBLOOM_FINAL_HEAL, &healAmount, nullptr, nullptr, true, nullptr, nullptr, GetCasterGUID());

                        // restore mana
                        std::vector<SpellPowerCost> costs = GetSpellInfo()->CalcPowerCost(caster, GetSpellInfo()->GetSchoolMask());
                        auto m = std::find_if(costs.begin(), costs.end(), [](SpellPowerCost const& cost) { return cost.Power == POWER_MANA; });
                        if (m != costs.end())
                        {
                            int32 returnMana = m->Amount * dispelInfo->GetRemovedCharges() / 2;
                            caster->CastCustomSpell(caster, SPELL_DRUID_LIFEBLOOM_ENERGIZE, &returnMana, nullptr, nullptr, true, nullptr, nullptr, GetCasterGUID());
                        }
                        return;
                    }

                    target->CastCustomSpell(target, SPELL_DRUID_LIFEBLOOM_FINAL_HEAL, &healAmount, nullptr, nullptr, true, nullptr, nullptr, GetCasterGUID());
                }
            }
        }

        void Register() override
        {
            AfterEffectRemove += AuraEffectRemoveFn(spell_dru_lifebloom_AuraScript::AfterRemove, EFFECT_1, SPELL_AURA_DUMMY, AURA_EFFECT_HANDLE_REAL);
            AfterDispel += AuraDispelFn(spell_dru_lifebloom_AuraScript::HandleDispel);
        }
    };

    AuraScript* GetAuraScript() const override
    {
        return new spell_dru_lifebloom_AuraScript();
    }
};

// -48496 - Living Seed
class spell_dru_living_seed : public SpellScriptLoader
{
public:
    spell_dru_living_seed() : SpellScriptLoader("spell_dru_living_seed") { }

    class spell_dru_living_seed_AuraScript : public AuraScript
    {
        PrepareAuraScript(spell_dru_living_seed_AuraScript);

        bool Validate(SpellInfo const* /*spellInfo*/) override
        {
            return ValidateSpellInfo({ SPELL_DRUID_LIVING_SEED_PROC });
        }

        void HandleProc(AuraEffect const* aurEff, ProcEventInfo& eventInfo)
        {
            PreventDefaultAction();
            int32 amount = CalculatePct(eventInfo.GetHealInfo()->GetHeal(), aurEff->GetAmount());
            GetTarget()->CastCustomSpell(SPELL_DRUID_LIVING_SEED_PROC, SPELLVALUE_BASE_POINT0, amount, eventInfo.GetProcTarget(), true, nullptr, aurEff);
        }

        void Register() override
        {
            OnEffectProc += AuraEffectProcFn(spell_dru_living_seed_AuraScript::HandleProc, EFFECT_0, SPELL_AURA_DUMMY);
        }
    };

    AuraScript* GetAuraScript() const override
    {
        return new spell_dru_living_seed_AuraScript();
    }
};

// 48504 - Living Seed (Proc)
class spell_dru_living_seed_proc : public SpellScriptLoader
{
public:
    spell_dru_living_seed_proc() : SpellScriptLoader("spell_dru_living_seed_proc") { }

    class spell_dru_living_seed_proc_AuraScript : public AuraScript
    {
        PrepareAuraScript(spell_dru_living_seed_proc_AuraScript);

        bool Validate(SpellInfo const* /*spellInfo*/) override
        {
            return ValidateSpellInfo({ SPELL_DRUID_LIVING_SEED_HEAL });
        }

        void HandleProc(AuraEffect const* aurEff, ProcEventInfo& /*eventInfo*/)
        {
            PreventDefaultAction();
            GetTarget()->CastCustomSpell(SPELL_DRUID_LIVING_SEED_HEAL, SPELLVALUE_BASE_POINT0, aurEff->GetAmount(), GetTarget(), true, nullptr, aurEff);
        }

        void Register() override
        {
            OnEffectProc += AuraEffectProcFn(spell_dru_living_seed_proc_AuraScript::HandleProc, EFFECT_0, SPELL_AURA_DUMMY);
        }
    };

    AuraScript* GetAuraScript() const override
    {
        return new spell_dru_living_seed_proc_AuraScript();
    }
};

//  8921 - Moonfire
class spell_dru_moonfire : public SpellScriptLoader
{
public:
    spell_dru_moonfire() : SpellScriptLoader("spell_dru_moonfire") { }

    class spell_dru_moonfire_SpellScript : public SpellScript
    {
        PrepareSpellScript(spell_dru_moonfire_SpellScript);

        void HandleOnHit(SpellEffIndex /*effIndex*/)
        {
            GetCaster()->CastSpell(GetHitUnit(), SPELL_DRUID_MOONFIRE_DAMAGE, true);
        }

        void Register() override
        {
            OnEffectHitTarget += SpellEffectFn(spell_dru_moonfire_SpellScript::HandleOnHit, EFFECT_0, SPELL_EFFECT_DUMMY);
        }
    };

    SpellScript* GetSpellScript() const override
    {
        return new spell_dru_moonfire_SpellScript();
    }
};

// -16972 - Predatory Strikes
class spell_dru_predatory_strikes : public SpellScriptLoader
{
public:
    spell_dru_predatory_strikes() : SpellScriptLoader("spell_dru_predatory_strikes") { }

    class spell_dru_predatory_strikes_AuraScript : public AuraScript
    {
        PrepareAuraScript(spell_dru_predatory_strikes_AuraScript);

        void UpdateAmount(AuraEffect const* /*aurEff*/, AuraEffectHandleModes /*mode*/)
        {
            if (Player* target = GetTarget()->ToPlayer())
                target->UpdateAttackPowerAndDamage();
        }

        void Register() override
        {
            AfterEffectApply += AuraEffectApplyFn(spell_dru_predatory_strikes_AuraScript::UpdateAmount, EFFECT_ALL, SPELL_AURA_DUMMY, AURA_EFFECT_HANDLE_CHANGE_AMOUNT_MASK);
            AfterEffectRemove += AuraEffectRemoveFn(spell_dru_predatory_strikes_AuraScript::UpdateAmount, EFFECT_ALL, SPELL_AURA_DUMMY, AURA_EFFECT_HANDLE_CHANGE_AMOUNT_MASK);
        }
    };

    AuraScript* GetAuraScript() const override
    {
        return new spell_dru_predatory_strikes_AuraScript();
    }
};

// 1079 - Rip
class spell_dru_rip : public SpellScriptLoader
{
public:
    spell_dru_rip() : SpellScriptLoader("spell_dru_rip") { }

    class spell_dru_rip_AuraScript : public AuraScript
    {
        PrepareAuraScript(spell_dru_rip_AuraScript);

        bool Load() override
        {
            Unit* caster = GetCaster();
            return caster && caster->GetTypeId() == TYPEID_PLAYER;
        }

        void CalculateAmount(AuraEffect const* /*aurEff*/, int32& amount, bool& canBeRecalculated)
        {
            canBeRecalculated = false;

            if (Unit* caster = GetCaster())
            {
                // 0.01 * $AP * cp
                uint32 cp = caster->ToPlayer()->GetComboPoints();

                // Idol of Feral Shadows. Can't be handled as SpellMod due its dependency from CPs
                if (AuraEffect const* auraEffIdolOfFeralShadows = caster->GetAuraEffect(SPELL_DRUID_IDOL_OF_FERAL_SHADOWS, EFFECT_0))
                    amount += cp * auraEffIdolOfFeralShadows->GetAmount();
                // Idol of Worship. Can't be handled as SpellMod due its dependency from CPs
                else if (AuraEffect const* auraEffIdolOfWorship = caster->GetAuraEffect(SPELL_DRUID_IDOL_OF_WORSHIP, EFFECT_0))
                    amount += cp * auraEffIdolOfWorship->GetAmount();

                amount += int32(CalculatePct(caster->GetTotalAttackPowerValue(BASE_ATTACK), cp));
            }
        }

        void Register() override
        {
            DoEffectCalcAmount += AuraEffectCalcAmountFn(spell_dru_rip_AuraScript::CalculateAmount, EFFECT_0, SPELL_AURA_PERIODIC_DAMAGE);
        }
    };

    AuraScript* GetAuraScript() const override
    {
        return new spell_dru_rip_AuraScript();
    }
};

// 16864 - Omen of Clarity
class spell_dru_omen_of_clarity : public SpellScriptLoader
{
    public:
        spell_dru_omen_of_clarity() : SpellScriptLoader("spell_dru_omen_of_clarity") { }

        class spell_dru_omen_of_clarity_AuraScript : public AuraScript
        {
            PrepareAuraScript(spell_dru_omen_of_clarity_AuraScript);

            bool Validate(SpellInfo const* /*spellInfo*/) override
            {
                return ValidateSpellInfo({ SPELL_DRUID_BALANCE_T10_BONUS, SPELL_DRUID_BALANCE_T10_BONUS_PROC });
            }

            void HandleProc(AuraEffect const* /*aurEff*/, ProcEventInfo& /*eventInfo*/)
            {
                Unit* target = GetTarget();
                if (target->HasAura(SPELL_DRUID_BALANCE_T10_BONUS))
                    target->CastSpell(nullptr, SPELL_DRUID_BALANCE_T10_BONUS_PROC, true, nullptr);
            }

            void Register() override
            {
                OnEffectProc += AuraEffectProcFn(spell_dru_omen_of_clarity_AuraScript::HandleProc, EFFECT_0, SPELL_AURA_PROC_TRIGGER_SPELL);
            }
        };

        AuraScript* GetAuraScript() const override
        {
            return new spell_dru_omen_of_clarity_AuraScript();
        }
};

// 52610 - Savage Roar
class spell_dru_savage_roar : public SpellScriptLoader
{
public:
    spell_dru_savage_roar() : SpellScriptLoader("spell_dru_savage_roar") { }

    class spell_dru_savage_roar_SpellScript : public SpellScript
    {
        PrepareSpellScript(spell_dru_savage_roar_SpellScript);

        SpellCastResult CheckCast()
        {
            Unit* caster = GetCaster();
            if (caster->GetShapeshiftForm() != FORM_CAT_FORM)
                return SPELL_FAILED_ONLY_SHAPESHIFT;

            return SPELL_CAST_OK;
        }

        void Register() override
        {
            OnCheckCast += SpellCheckCastFn(spell_dru_savage_roar_SpellScript::CheckCast);
        }
    };

    class spell_dru_savage_roar_AuraScript : public AuraScript
    {
        PrepareAuraScript(spell_dru_savage_roar_AuraScript);

        bool Validate(SpellInfo const* /*spellInfo*/) override
        {
            return ValidateSpellInfo({ SPELL_DRUID_SAVAGE_ROAR });
        }

        void AfterApply(AuraEffect const* aurEff, AuraEffectHandleModes /*mode*/)
        {
            Unit* target = GetTarget();
            target->CastSpell(target, SPELL_DRUID_SAVAGE_ROAR, true, nullptr, aurEff, GetCasterGUID());
        }

        void AfterRemove(AuraEffect const* /*aurEff*/, AuraEffectHandleModes /*mode*/)
        {
            GetTarget()->RemoveAurasDueToSpell(SPELL_DRUID_SAVAGE_ROAR);
        }

        void Register() override
        {
            AfterEffectApply += AuraEffectApplyFn(spell_dru_savage_roar_AuraScript::AfterApply, EFFECT_1, SPELL_AURA_DUMMY, AURA_EFFECT_HANDLE_REAL);
            AfterEffectRemove += AuraEffectRemoveFn(spell_dru_savage_roar_AuraScript::AfterRemove, EFFECT_1, SPELL_AURA_DUMMY, AURA_EFFECT_HANDLE_REAL);
        }
    };

    SpellScript* GetSpellScript() const override
    {
        return new spell_dru_savage_roar_SpellScript();
    }

    AuraScript* GetAuraScript() const override
    {
        return new spell_dru_savage_roar_AuraScript();
    }
};

// -78892 - Stampede
class spell_dru_stampede : public SpellScriptLoader
{
public:
    spell_dru_stampede() : SpellScriptLoader("spell_dru_stampede") { }

    class spell_dru_stampede_AuraScript : public AuraScript
    {
        PrepareAuraScript(spell_dru_stampede_AuraScript);

        bool Validate(SpellInfo const* /*spellInfo*/) override
        {
            return ValidateSpellInfo(
            {
                SPELL_DRUID_STAMPEDE_BAER_RANK_1,
                SPELL_DRUID_STAMPEDE_CAT_RANK_1,
                SPELL_DRUID_STAMPEDE_CAT_STATE,
                SPELL_DRUID_FERAL_CHARGE_CAT,
                SPELL_DRUID_FERAL_CHARGE_BEAR
            });
        }

        void HandleEffectCatProc(AuraEffect const* aurEff, ProcEventInfo& eventInfo)
        {
            PreventDefaultAction();
            if (GetTarget()->GetShapeshiftForm() != FORM_CAT_FORM || eventInfo.GetDamageInfo()->GetSpellInfo()->Id != SPELL_DRUID_FERAL_CHARGE_CAT)
                return;

            GetTarget()->CastSpell(GetTarget(), sSpellMgr->GetSpellWithRank(SPELL_DRUID_STAMPEDE_CAT_RANK_1, GetSpellInfo()->GetRank()), true, nullptr, aurEff);
            GetTarget()->CastSpell(GetTarget(), SPELL_DRUID_STAMPEDE_CAT_STATE, true, nullptr, aurEff);
        }

        void HandleEffectBearProc(AuraEffect const* aurEff, ProcEventInfo& eventInfo)
        {
            PreventDefaultAction();
            if (GetTarget()->GetShapeshiftForm() != FORM_BEAR_FORM || eventInfo.GetDamageInfo()->GetSpellInfo()->Id != SPELL_DRUID_FERAL_CHARGE_BEAR)
                return;

            GetTarget()->CastSpell(GetTarget(), sSpellMgr->GetSpellWithRank(SPELL_DRUID_STAMPEDE_BAER_RANK_1, GetSpellInfo()->GetRank()), true, nullptr, aurEff);
        }

        void Register() override
        {
            OnEffectProc += AuraEffectProcFn(spell_dru_stampede_AuraScript::HandleEffectCatProc, EFFECT_0, SPELL_AURA_DUMMY);
            OnEffectProc += AuraEffectProcFn(spell_dru_stampede_AuraScript::HandleEffectBearProc, EFFECT_1, SPELL_AURA_DUMMY);
        }
    };

    AuraScript* GetAuraScript() const override
    {
        return new spell_dru_stampede_AuraScript();
    }
};

// 50286 - Starfall (Dummy)
class spell_dru_starfall_dummy : public SpellScriptLoader
{
public:
    spell_dru_starfall_dummy() : SpellScriptLoader("spell_dru_starfall_dummy") { }

    class spell_dru_starfall_dummy_SpellScript : public SpellScript
    {
        PrepareSpellScript(spell_dru_starfall_dummy_SpellScript);

        void FilterTargets(std::list<WorldObject*>& targets)
        {
            Trinity::Containers::RandomResize(targets, 2);
        }

        void HandleDummy(SpellEffIndex /*effIndex*/)
        {
            Unit* caster = GetCaster();
            // Shapeshifting into an animal form or mounting cancels the effect
            if (caster->GetCreatureType() == CREATURE_TYPE_BEAST || caster->IsMounted())
            {
                if (SpellInfo const* spellInfo = GetTriggeringSpell())
                    caster->RemoveAurasDueToSpell(spellInfo->Id);
                return;
            }

            // Any effect which causes you to lose control of your character will supress the starfall effect.
            if (caster->HasUnitState(UNIT_STATE_CONTROLLED))
                return;

            caster->CastSpell(GetHitUnit(), uint32(GetEffectValue()), true);
        }

        void Register() override
        {
            OnObjectAreaTargetSelect += SpellObjectAreaTargetSelectFn(spell_dru_starfall_dummy_SpellScript::FilterTargets, EFFECT_0, TARGET_UNIT_SRC_AREA_ENEMY);
            OnEffectHitTarget += SpellEffectFn(spell_dru_starfall_dummy_SpellScript::HandleDummy, EFFECT_0, SPELL_EFFECT_DUMMY);
        }
    };

    SpellScript* GetSpellScript() const override
    {
        return new spell_dru_starfall_dummy_SpellScript();
    }
};

//  93402 - Sunfire
class spell_dru_sunfire : public SpellScriptLoader
{
public:
    spell_dru_sunfire() : SpellScriptLoader("spell_dru_sunfire") { }

    class spell_dru_sunfire_SpellScript : public SpellScript
    {
        PrepareSpellScript(spell_dru_sunfire_SpellScript);


        void HandleOnHit(SpellEffIndex /*effIndex*/)
        {
            GetCaster()->CastSpell(GetHitUnit(), SPELL_DRUID_SUNFIRE_DAMAGE, true);
        }

        void Register() override
        {
            OnEffectHitTarget += SpellEffectFn(spell_dru_sunfire_SpellScript::HandleOnHit, EFFECT_0, SPELL_EFFECT_DUMMY);
        }
    };

    SpellScript* GetSpellScript() const override
    {
        return new spell_dru_sunfire_SpellScript();
    }
};

// 61336 - Survival Instincts
class spell_dru_survival_instincts : public SpellScriptLoader
{
public:
    spell_dru_survival_instincts() : SpellScriptLoader("spell_dru_survival_instincts") { }

    class spell_dru_survival_instincts_SpellScript : public SpellScript
    {
        PrepareSpellScript(spell_dru_survival_instincts_SpellScript);

        SpellCastResult CheckCast()
        {
            Unit* caster = GetCaster();
            if (!caster->IsInFeralForm())
                return SPELL_FAILED_ONLY_SHAPESHIFT;

            return SPELL_CAST_OK;
        }

        void Register() override
        {
            OnCheckCast += SpellCheckCastFn(spell_dru_survival_instincts_SpellScript::CheckCast);
        }
    };

    class spell_dru_survival_instincts_AuraScript : public AuraScript
    {
        PrepareAuraScript(spell_dru_survival_instincts_AuraScript);

        bool Validate(SpellInfo const* /*spell*/) override
        {
            return ValidateSpellInfo({ SPELL_DRUID_SURVIVAL_INSTINCTS });
        }

        void AfterApply(AuraEffect const* aurEff, AuraEffectHandleModes /*mode*/)
        {
            Unit* target = GetTarget();
            int32 bp0 = target->CountPctFromMaxHealth(aurEff->GetAmount());
            target->CastCustomSpell(target, SPELL_DRUID_SURVIVAL_INSTINCTS, &bp0, nullptr, nullptr, true);
        }

        void AfterRemove(AuraEffect const* /*aurEff*/, AuraEffectHandleModes /*mode*/)
        {
            GetTarget()->RemoveAurasDueToSpell(SPELL_DRUID_SURVIVAL_INSTINCTS);
        }

        void Register() override
        {
            AfterEffectApply += AuraEffectApplyFn(spell_dru_survival_instincts_AuraScript::AfterApply, EFFECT_0, SPELL_AURA_DUMMY, AURA_EFFECT_HANDLE_CHANGE_AMOUNT_MASK);
            AfterEffectRemove += AuraEffectRemoveFn(spell_dru_survival_instincts_AuraScript::AfterRemove, EFFECT_0, SPELL_AURA_DUMMY, AURA_EFFECT_HANDLE_CHANGE_AMOUNT_MASK);
        }
    };

    SpellScript* GetSpellScript() const override
    {
        return new spell_dru_survival_instincts_SpellScript();
    }

    AuraScript* GetAuraScript() const override
    {
        return new spell_dru_survival_instincts_AuraScript();
    }
};

// 40121 - Swift Flight Form (Passive)
class spell_dru_swift_flight_passive : public SpellScriptLoader
{
public:
    spell_dru_swift_flight_passive() : SpellScriptLoader("spell_dru_swift_flight_passive") { }

    class spell_dru_swift_flight_passive_AuraScript : public AuraScript
    {
        PrepareAuraScript(spell_dru_swift_flight_passive_AuraScript);

        bool Load() override
        {
            return GetCaster()->GetTypeId() == TYPEID_PLAYER;
        }

        void CalculateAmount(AuraEffect const* /*aurEff*/, int32 & amount, bool & /*canBeRecalculated*/)
        {
            if (Player* caster = GetCaster()->ToPlayer())
                if (caster->GetSkillValue(SKILL_RIDING) >= 375)
                    amount = 310;
        }

        void Register() override
        {
            DoEffectCalcAmount += AuraEffectCalcAmountFn(spell_dru_swift_flight_passive_AuraScript::CalculateAmount, EFFECT_1, SPELL_AURA_MOD_INCREASE_VEHICLE_FLIGHT_SPEED);
        }
    };

    AuraScript* GetAuraScript() const override
    {
        return new spell_dru_swift_flight_passive_AuraScript();
    }
};

// 28744 - Regrowth
class spell_dru_t3_6p_bonus : public SpellScriptLoader
{
    public:
        spell_dru_t3_6p_bonus() : SpellScriptLoader("spell_dru_t3_6p_bonus") { }

        class spell_dru_t3_6p_bonus_AuraScript : public AuraScript
        {
            PrepareAuraScript(spell_dru_t3_6p_bonus_AuraScript);

            bool Validate(SpellInfo const* /*spellInfo*/) override
            {
                return ValidateSpellInfo({ SPELL_DRUID_BLESSING_OF_THE_CLAW });
            }

            void HandleProc(AuraEffect const* aurEff, ProcEventInfo& eventInfo)
            {
                PreventDefaultAction();
                eventInfo.GetActor()->CastSpell(eventInfo.GetProcTarget(), SPELL_DRUID_BLESSING_OF_THE_CLAW, true, nullptr, aurEff);
            }
>>>>>>> 28d470c5

            Unit::AuraEffectList const& periodicHeals = GetHitUnit()->GetAuraEffectsByType(SPELL_AURA_PERIODIC_HEAL);
            for (AuraEffect const* hot : periodicHeals)
            {
<<<<<<< HEAD
                if (caster->GetGUID() == hot->GetCasterGUID())
                    ++auraCount;
=======
                OnEffectProc += AuraEffectProcFn(spell_dru_t3_6p_bonus_AuraScript::HandleProc, EFFECT_0, SPELL_AURA_OVERRIDE_CLASS_SCRIPTS);
>>>>>>> 28d470c5
            }

<<<<<<< HEAD
            AddPct(heal, aurEff->GetAmount() * auraCount);
            SetHitHeal(heal);
=======
        AuraScript* GetAuraScript() const override
        {
            return new spell_dru_t3_6p_bonus_AuraScript();
>>>>>>> 28d470c5
        }
    }

    void Register() override
    {
        OnEffectHitTarget += SpellEffectFn(spell_dru_nourish::HandleHeal, EFFECT_0, SPELL_EFFECT_HEAL);
    }
};

<<<<<<< HEAD
// -33872 - Nurturing Instinct
class spell_dru_nurturing_instinct : public AuraScript
{
    PrepareAuraScript(spell_dru_nurturing_instinct);

    bool Validate(SpellInfo const* /*spellInfo*/) override
    {
        return ValidateSpellInfo({ SPELL_DRUID_NURTURING_INSTINCT_R1, SPELL_DRUID_NURTURING_INSTINCT_R2 });
    }

    void AfterApply(AuraEffect const* aurEff, AuraEffectHandleModes /*mode*/)
    {
        Unit* target = GetTarget();
        uint32 spellId = GetSpellInfo()->GetRank() == 1 ? SPELL_DRUID_NURTURING_INSTINCT_R1 : SPELL_DRUID_NURTURING_INSTINCT_R2;
        target->CastSpell(target, spellId, aurEff);
    }

    void AfterRemove(AuraEffect const* /*aurEff*/, AuraEffectHandleModes /*mode*/)
    {
        uint32 spellId = GetSpellInfo()->GetRank() == 1 ? SPELL_DRUID_NURTURING_INSTINCT_R1 : SPELL_DRUID_NURTURING_INSTINCT_R2;
        GetTarget()->RemoveAurasDueToSpell(spellId);
    }

    void Register() override
    {
        AfterEffectApply += AuraEffectApplyFn(spell_dru_nurturing_instinct::AfterApply, EFFECT_0, SPELL_AURA_MOD_SPELL_HEALING_OF_STAT_PERCENT, AURA_EFFECT_HANDLE_REAL);
        AfterEffectRemove += AuraEffectRemoveFn(spell_dru_nurturing_instinct::AfterRemove, EFFECT_0, SPELL_AURA_MOD_SPELL_HEALING_OF_STAT_PERCENT, AURA_EFFECT_HANDLE_REAL);
    }
};

// 16864 - Omen of Clarity
class spell_dru_omen_of_clarity : public AuraScript
{
    PrepareAuraScript(spell_dru_omen_of_clarity);

    bool Validate(SpellInfo const* /*spellInfo*/) override
    {
        return ValidateSpellInfo(
        {
            SPELL_DRUID_BALANCE_T10_BONUS,
            SPELL_DRUID_BALANCE_T10_BONUS_PROC
        });
    }

    void HandleProc(AuraEffect const* aurEff, ProcEventInfo& /*eventInfo*/)
    {
        Unit* target = GetTarget();
        if (target->HasAura(SPELL_DRUID_BALANCE_T10_BONUS))
            target->CastSpell(nullptr, SPELL_DRUID_BALANCE_T10_BONUS_PROC, aurEff);
    }

    void Register() override
    {
        OnEffectProc += AuraEffectProcFn(spell_dru_omen_of_clarity::HandleProc, EFFECT_0, SPELL_AURA_PROC_TRIGGER_SPELL);
    }
};

// 48391 - Owlkin Frenzy
class spell_dru_owlkin_frenzy : public AuraScript
{
    PrepareAuraScript(spell_dru_owlkin_frenzy);

    void CalculateAmount(AuraEffect const* /*aurEff*/, int32& amount, bool& /*canBeRecalculated*/)
    {
        amount = CalculatePct(GetUnitOwner()->GetCreatePowerValue(POWER_MANA), amount);
    }

    void Register() override
    {
        DoEffectCalcAmount += AuraEffectCalcAmountFn(spell_dru_owlkin_frenzy::CalculateAmount, EFFECT_2, SPELL_AURA_PERIODIC_ENERGIZE);
    }
};

// -16972 - Predatory Strikes
class spell_dru_predatory_strikes : public AuraScript
{
    PrepareAuraScript(spell_dru_predatory_strikes);

    void UpdateAmount(AuraEffect const* /*aurEff*/, AuraEffectHandleModes /*mode*/)
    {
        if (Player* target = GetTarget()->ToPlayer())
            target->UpdateAttackPowerAndDamage();
    }

    void Register() override
    {
        AfterEffectApply += AuraEffectApplyFn(spell_dru_predatory_strikes::UpdateAmount, EFFECT_ALL, SPELL_AURA_DUMMY, AURA_EFFECT_HANDLE_CHANGE_AMOUNT_MASK);
        AfterEffectRemove += AuraEffectRemoveFn(spell_dru_predatory_strikes::UpdateAmount, EFFECT_ALL, SPELL_AURA_DUMMY, AURA_EFFECT_HANDLE_CHANGE_AMOUNT_MASK);
    }
};

// 33851 - Primal Tenacity
class spell_dru_primal_tenacity : public AuraScript
{
    PrepareAuraScript(spell_dru_primal_tenacity);

public:
    spell_dru_primal_tenacity()
    {
        absorbPct = 0;
    }

private:
    uint32 absorbPct;

    bool Load() override
    {
        absorbPct = GetSpellInfo()->Effects[EFFECT_1].CalcValue(GetCaster());
        return true;
    }

    void CalculateAmount(AuraEffect const* /*aurEff*/, int32& amount, bool& /*canBeRecalculated*/)
    {
        // Set absorbtion amount to unlimited
        amount = -1;
    }

    void Absorb(AuraEffect* /*aurEff*/, DamageInfo& dmgInfo, uint32& absorbAmount)
    {
        // reduces all damage taken while Stunned in Cat Form
        if (GetTarget()->GetShapeshiftForm() == FORM_CAT && GetTarget()->HasFlag(UNIT_FIELD_FLAGS, UNIT_FLAG_STUNNED) &&
            GetTarget()->HasAuraWithMechanic(1 << MECHANIC_STUN))
            absorbAmount = CalculatePct(dmgInfo.GetDamage(), absorbPct);
    }

    void Register() override
    {
        DoEffectCalcAmount += AuraEffectCalcAmountFn(spell_dru_primal_tenacity::CalculateAmount, EFFECT_1, SPELL_AURA_SCHOOL_ABSORB);
        OnEffectAbsorb += AuraEffectAbsorbFn(spell_dru_primal_tenacity::Absorb, EFFECT_1);
    }
};

// -48539 - Revitalize
class spell_dru_revitalize : public AuraScript
{
    PrepareAuraScript(spell_dru_revitalize);
=======
// 28719 - Healing Touch
class spell_dru_t3_8p_bonus : public SpellScriptLoader
{
        public:
            spell_dru_t3_8p_bonus() : SpellScriptLoader("spell_dru_t3_8p_bonus") { }

        class spell_dru_t3_8p_bonus_AuraScript : public AuraScript
        {
            PrepareAuraScript(spell_dru_t3_8p_bonus_AuraScript);

            bool Validate(SpellInfo const* /*spellInfo*/) override
            {
                return ValidateSpellInfo({ SPELL_DRUID_EXHILARATE });
            }

            void HandleProc(AuraEffect const* aurEff, ProcEventInfo& eventInfo)
            {
                PreventDefaultAction();
                Spell const* spell = eventInfo.GetProcSpell();
                if (!spell)
                    return;

                Unit* caster = eventInfo.GetActor();
                std::vector<SpellPowerCost> const& costs = spell->GetPowerCost();
                auto m = std::find_if(costs.begin(), costs.end(), [](SpellPowerCost const& cost) { return cost.Power == POWER_MANA; });
                if (m == costs.end())
                    return;

                int32 amount = CalculatePct(m->Amount, aurEff->GetAmount());
                caster->CastCustomSpell(SPELL_DRUID_EXHILARATE, SPELLVALUE_BASE_POINT0, amount, nullptr, true, nullptr, aurEff);
            }

            void Register() override
            {
                OnEffectProc += AuraEffectProcFn(spell_dru_t3_8p_bonus_AuraScript::HandleProc, EFFECT_0, SPELL_AURA_DUMMY);
            }
        };
>>>>>>> 28d470c5

    bool Validate(SpellInfo const* /*spellInfo*/) override
    {
        return ValidateSpellInfo(
        {
            SPELL_DRUID_REVITALIZE_ENERGIZE_MANA,
            SPELL_DRUID_REVITALIZE_ENERGIZE_RAGE,
            SPELL_DRUID_REVITALIZE_ENERGIZE_ENERGY,
            SPELL_DRUID_REVITALIZE_ENERGIZE_RP
        });
    }

    void HandleProc(AuraEffect const* aurEff, ProcEventInfo& eventInfo)
    {
        PreventDefaultAction();
        if (!roll_chance_i(aurEff->GetAmount()))
            return;

        Unit* target = eventInfo.GetProcTarget();
        uint32 spellId;

        switch (target->GetPowerType())
        {
<<<<<<< HEAD
            case POWER_MANA:
                spellId = SPELL_DRUID_REVITALIZE_ENERGIZE_MANA;
                break;
            case POWER_RAGE:
                spellId = SPELL_DRUID_REVITALIZE_ENERGIZE_RAGE;
                break;
            case POWER_ENERGY:
                spellId = SPELL_DRUID_REVITALIZE_ENERGIZE_ENERGY;
                break;
            case POWER_RUNIC_POWER:
                spellId = SPELL_DRUID_REVITALIZE_ENERGIZE_RP;
                break;
            default:
                return;
=======
            return new spell_dru_t3_8p_bonus_AuraScript();
>>>>>>> 28d470c5
        }

        eventInfo.GetActor()->CastSpell(target, spellId, aurEff);
    }

    void Register() override
    {
        OnEffectProc += AuraEffectProcFn(spell_dru_revitalize::HandleProc, EFFECT_0, SPELL_AURA_OVERRIDE_CLASS_SCRIPTS);
    }
};

<<<<<<< HEAD
// -1079 - Rip
class spell_dru_rip : public AuraScript
{
    PrepareAuraScript(spell_dru_rip);

    bool Load() override
    {
        Unit* caster = GetCaster();
        return caster && GetCaster()->GetTypeId() == TYPEID_PLAYER;
    }

    void CalculateAmount(AuraEffect const* /*aurEff*/, int32& amount, bool& canBeRecalculated)
    {
        canBeRecalculated = false;

        if (Unit* caster = GetCaster())
        {
            // 0.01 * $AP * cp
            uint8 cp = caster->ToPlayer()->GetComboPoints();

            // Idol of Feral Shadows. Can't be handled as SpellMod due its dependency from CPs
            if (AuraEffect const* auraEffIdolOfFeralShadows = caster->GetAuraEffect(SPELL_DRUID_IDOL_OF_FERAL_SHADOWS, EFFECT_0))
                amount += cp * auraEffIdolOfFeralShadows->GetAmount();
                // Idol of Worship. Can't be handled as SpellMod due its dependency from CPs
            else if (AuraEffect const* auraEffIdolOfWorship = caster->GetAuraEffect(SPELL_DRUID_IDOL_OF_WORSHIP, EFFECT_0))
                amount += cp * auraEffIdolOfWorship->GetAmount();

            amount += int32(CalculatePct(caster->GetTotalAttackPowerValue(BASE_ATTACK), cp));
        }
    }

    void Register() override
    {
        DoEffectCalcAmount += AuraEffectCalcAmountFn(spell_dru_rip::CalculateAmount, EFFECT_0, SPELL_AURA_PERIODIC_DAMAGE);
    }
};

// 62600 - Savage Defense
class spell_dru_savage_defense : public AuraScript
{
    PrepareAuraScript(spell_dru_savage_defense);

    bool Validate(SpellInfo const* spellInfo) override
    {
        return ValidateSpellInfo({ spellInfo->Effects[EFFECT_0].TriggerSpell });
    }

    void HandleProc(AuraEffect const* aurEff, ProcEventInfo& eventInfo)
    {
        PreventDefaultAction();
        Unit* caster = eventInfo.GetActor();
        CastSpellExtraArgs args(aurEff);
        args.AddSpellBP0(CalculatePct(caster->GetTotalAttackPowerValue(BASE_ATTACK), aurEff->GetAmount()));
        caster->CastSpell(nullptr, GetSpellInfo()->Effects[aurEff->GetEffIndex()].TriggerSpell, args);
    }

    void Register() override
    {
        OnEffectProc += AuraEffectProcFn(spell_dru_savage_defense::HandleProc, EFFECT_0, SPELL_AURA_PROC_TRIGGER_SPELL);
    }
};

// 52610 - Savage Roar
class spell_dru_savage_roar : public SpellScript
{
    PrepareSpellScript(spell_dru_savage_roar);

    SpellCastResult CheckCast()
    {
        Unit* caster = GetCaster();
        if (caster->GetShapeshiftForm() != FORM_CAT)
            return SPELL_FAILED_ONLY_SHAPESHIFT;

        return SPELL_CAST_OK;
    }

    void Register() override
    {
        OnCheckCast += SpellCheckCastFn(spell_dru_savage_roar::CheckCast);
    }
};

class spell_dru_savage_roar_aura : public AuraScript
{
    PrepareAuraScript(spell_dru_savage_roar_aura);

    bool Validate(SpellInfo const* /*spell*/) override
    {
        return ValidateSpellInfo({ SPELL_DRUID_SAVAGE_ROAR });
    }

    void AfterApply(AuraEffect const* aurEff, AuraEffectHandleModes /*mode*/)
    {
        Unit* target = GetTarget();
        target->CastSpell(target, SPELL_DRUID_SAVAGE_ROAR, { aurEff, GetCasterGUID() });
    }

    void AfterRemove(AuraEffect const* /*aurEff*/, AuraEffectHandleModes /*mode*/)
    {
        GetTarget()->RemoveAurasDueToSpell(SPELL_DRUID_SAVAGE_ROAR);
    }

    void Register() override
    {
        AfterEffectApply += AuraEffectApplyFn(spell_dru_savage_roar_aura::AfterApply, EFFECT_1, SPELL_AURA_DUMMY, AURA_EFFECT_HANDLE_REAL);
        AfterEffectRemove += AuraEffectRemoveFn(spell_dru_savage_roar_aura::AfterRemove, EFFECT_1, SPELL_AURA_DUMMY, AURA_EFFECT_HANDLE_REAL);
    }
};

// -50294 - Starfall (AOE)
class spell_dru_starfall_aoe : public SpellScript
{
    PrepareSpellScript(spell_dru_starfall_aoe);

    void FilterTargets(std::list<WorldObject*>& targets)
    {
        targets.remove(GetExplTargetUnit());
    }

    void Register() override
    {
        OnObjectAreaTargetSelect += SpellObjectAreaTargetSelectFn(spell_dru_starfall_aoe::FilterTargets, EFFECT_0, TARGET_UNIT_DEST_AREA_ENEMY);
    }
};

// -50286 - Starfall (Dummy)
class spell_dru_starfall_dummy : public SpellScript
{
    PrepareSpellScript(spell_dru_starfall_dummy);

    void FilterTargets(std::list<WorldObject*>& targets)
    {
        Trinity::Containers::RandomResize(targets, 2);
    }

    void HandleDummy(SpellEffIndex /*effIndex*/)
    {
        Unit* caster = GetCaster();
        // Shapeshifting into an animal form or mounting cancels the effect
        if (caster->GetCreatureType() == CREATURE_TYPE_BEAST || caster->IsMounted())
        {
            if (SpellInfo const* spellInfo = GetTriggeringSpell())
                caster->RemoveAurasDueToSpell(spellInfo->Id);
            return;
        }

        // Any effect which causes you to lose control of your character will supress the starfall effect.
        if (caster->HasUnitState(UNIT_STATE_CONTROLLED))
            return;

        caster->CastSpell(GetHitUnit(), uint32(GetEffectValue()), true);
    }

    void Register() override
    {
        OnObjectAreaTargetSelect += SpellObjectAreaTargetSelectFn(spell_dru_starfall_dummy::FilterTargets, EFFECT_0, TARGET_UNIT_SRC_AREA_ENEMY);
        OnEffectHitTarget += SpellEffectFn(spell_dru_starfall_dummy::HandleDummy, EFFECT_0, SPELL_EFFECT_DUMMY);
    }
};

// 61336 - Survival Instincts
class spell_dru_survival_instincts : public SpellScript
{
    PrepareSpellScript(spell_dru_survival_instincts);

    SpellCastResult CheckCast()
    {
        Unit* caster = GetCaster();
        if (!caster->IsInFeralForm())
            return SPELL_FAILED_ONLY_SHAPESHIFT;

        return SPELL_CAST_OK;
    }

    void Register() override
    {
        OnCheckCast += SpellCheckCastFn(spell_dru_survival_instincts::CheckCast);
    }
};

class spell_dru_survival_instincts_aura : public AuraScript
{
    PrepareAuraScript(spell_dru_survival_instincts_aura);

    bool Validate(SpellInfo const* /*spell*/) override
    {
        return ValidateSpellInfo({ SPELL_DRUID_SURVIVAL_INSTINCTS });
    }

    void AfterApply(AuraEffect const* aurEff, AuraEffectHandleModes /*mode*/)
    {
        Unit* target = GetTarget();
        CastSpellExtraArgs args(aurEff);
        args.AddSpellBP0(target->CountPctFromMaxHealth(aurEff->GetAmount()));
        target->CastSpell(target, SPELL_DRUID_SURVIVAL_INSTINCTS, args);
    }

    void AfterRemove(AuraEffect const* /*aurEff*/, AuraEffectHandleModes /*mode*/)
    {
        GetTarget()->RemoveAurasDueToSpell(SPELL_DRUID_SURVIVAL_INSTINCTS);
    }

    void Register() override
    {
        AfterEffectApply += AuraEffectApplyFn(spell_dru_survival_instincts_aura::AfterApply, EFFECT_0, SPELL_AURA_DUMMY, AURA_EFFECT_HANDLE_CHANGE_AMOUNT_MASK);
        AfterEffectRemove += AuraEffectRemoveFn(spell_dru_survival_instincts_aura::AfterRemove, EFFECT_0, SPELL_AURA_DUMMY, AURA_EFFECT_HANDLE_CHANGE_AMOUNT_MASK);
    }
};

// 40121 - Swift Flight Form (Passive)
class spell_dru_swift_flight_passive : public AuraScript
{
    PrepareAuraScript(spell_dru_swift_flight_passive);

    bool Load() override
    {
        return GetCaster()->GetTypeId() == TYPEID_PLAYER;
    }

    void CalculateAmount(AuraEffect const* /*aurEff*/, int32& amount, bool& /*canBeRecalculated*/)
    {
        if (Player* caster = GetCaster()->ToPlayer())
            if (caster->Has310Flyer(false))
                amount = 310;
    }

    void Register() override
    {
        DoEffectCalcAmount += AuraEffectCalcAmountFn(spell_dru_swift_flight_passive::CalculateAmount, EFFECT_1, SPELL_AURA_MOD_INCREASE_VEHICLE_FLIGHT_SPEED);
    }
};

// -5217 - Tiger's Fury
class spell_dru_tiger_s_fury : public SpellScript
{
    PrepareSpellScript(spell_dru_tiger_s_fury);

    void OnHit()
    {
        if (AuraEffect const* aurEff = GetHitUnit()->GetAuraEffectOfRankedSpell(SPELL_DRUID_KING_OF_THE_JUNGLE, EFFECT_1))
        {
            CastSpellExtraArgs args(TRIGGERED_FULL_MASK);
            args.AddSpellBP0(aurEff->GetAmount());
            GetHitUnit()->CastSpell(GetHitUnit(), SPELL_DRUID_TIGER_S_FURY_ENERGIZE, args);
        }
    }

    void Register() override
    {
        AfterHit += SpellHitFn(spell_dru_tiger_s_fury::OnHit);
    }
};

// -61391 - Typhoon
class spell_dru_typhoon : public SpellScript
{
    PrepareSpellScript(spell_dru_typhoon);

    void HandleKnockBack(SpellEffIndex effIndex)
    {
        // Glyph of Typhoon
        if (GetCaster()->HasAura(SPELL_DRUID_GLYPH_OF_TYPHOON))
            PreventHitDefaultEffect(effIndex);
    }

    void Register() override
    {
        OnEffectHitTarget += SpellEffectFn(spell_dru_typhoon::HandleKnockBack, EFFECT_0, SPELL_EFFECT_KNOCK_BACK);
    }
};

// 28716 - Rejuvenation
class spell_dru_t3_2p_bonus : public AuraScript
{
    PrepareAuraScript(spell_dru_t3_2p_bonus);

    bool Validate(SpellInfo const* /*spellInfo*/) override
    {
        return ValidateSpellInfo(
        {
            SPELL_DRUID_T3_PROC_ENERGIZE_MANA,
            SPELL_DRUID_T3_PROC_ENERGIZE_RAGE,
            SPELL_DRUID_T3_PROC_ENERGIZE_ENERGY
        });
    }

    bool CheckProc(ProcEventInfo& /*eventInfo*/)
    {
        if (!roll_chance_i(50))
            return false;
        return true;
    }

    void HandleProc(AuraEffect const* aurEff, ProcEventInfo& eventInfo)
    {
        PreventDefaultAction();
        Unit* target = eventInfo.GetProcTarget();
        uint32 spellId;

        switch (target->GetPowerType())
        {
            case POWER_MANA:
                spellId = SPELL_DRUID_T3_PROC_ENERGIZE_MANA;
                break;
            case POWER_RAGE:
                spellId = SPELL_DRUID_T3_PROC_ENERGIZE_RAGE;
                break;
            case POWER_ENERGY:
                spellId = SPELL_DRUID_T3_PROC_ENERGIZE_ENERGY;
                break;
            default:
                return;
        }

        eventInfo.GetActor()->CastSpell(target, spellId, aurEff);
    }

    void Register() override
    {
        DoCheckProc += AuraCheckProcFn(spell_dru_t3_2p_bonus::CheckProc);
        OnEffectProc += AuraEffectProcFn(spell_dru_t3_2p_bonus::HandleProc, EFFECT_0, SPELL_AURA_OVERRIDE_CLASS_SCRIPTS);
    }
};

// 28744 - Regrowth
class spell_dru_t3_6p_bonus : public AuraScript
{
    PrepareAuraScript(spell_dru_t3_6p_bonus);

    bool Validate(SpellInfo const* /*spellInfo*/) override
    {
        return ValidateSpellInfo({ SPELL_DRUID_BLESSING_OF_THE_CLAW });
    }

    void HandleProc(AuraEffect const* aurEff, ProcEventInfo& eventInfo)
    {
        PreventDefaultAction();
        eventInfo.GetActor()->CastSpell(eventInfo.GetProcTarget(), SPELL_DRUID_BLESSING_OF_THE_CLAW, aurEff);
    }

    void Register() override
    {
        OnEffectProc += AuraEffectProcFn(spell_dru_t3_6p_bonus::HandleProc, EFFECT_0, SPELL_AURA_OVERRIDE_CLASS_SCRIPTS);
    }
};

// 28719 - Healing Touch
class spell_dru_t3_8p_bonus : public AuraScript
{
    PrepareAuraScript(spell_dru_t3_8p_bonus);

    bool Validate(SpellInfo const* /*spellInfo*/) override
    {
        return ValidateSpellInfo({ SPELL_DRUID_EXHILARATE });
    }

    void HandleProc(AuraEffect const* aurEff, ProcEventInfo& eventInfo)
    {
        PreventDefaultAction();
        SpellInfo const* spellInfo = eventInfo.GetSpellInfo();
        if (!spellInfo)
            return;

        Unit* caster = eventInfo.GetActor();
        int32 amount = CalculatePct(spellInfo->CalcPowerCost(caster, spellInfo->GetSchoolMask()), aurEff->GetAmount());
        CastSpellExtraArgs args(aurEff);
        args.AddSpellBP0(amount);
        caster->CastSpell(nullptr, SPELL_DRUID_EXHILARATE, args);
    }

    void Register() override
    {
        OnEffectProc += AuraEffectProcFn(spell_dru_t3_8p_bonus::HandleProc, EFFECT_0, SPELL_AURA_DUMMY);
    }
};

// 37288 - Mana Restore
// 37295 - Mana Restore
class spell_dru_t4_2p_bonus : public AuraScript
{
    PrepareAuraScript(spell_dru_t4_2p_bonus);

    bool Validate(SpellInfo const* /*spellInfo*/) override
    {
        return ValidateSpellInfo({ SPELL_DRUID_INFUSION });
    }

    void HandleProc(AuraEffect const* aurEff, ProcEventInfo& eventInfo)
    {
        PreventDefaultAction();
        eventInfo.GetActor()->CastSpell(nullptr, SPELL_DRUID_INFUSION, aurEff);
    }

    void Register() override
    {
        OnEffectProc += AuraEffectProcFn(spell_dru_t4_2p_bonus::HandleProc, EFFECT_0, SPELL_AURA_DUMMY);
    }
};

// 40442 - Druid Tier 6 Trinket
class spell_dru_item_t6_trinket : public AuraScript
{
    PrepareAuraScript(spell_dru_item_t6_trinket);

    bool Validate(SpellInfo const* /*spellInfo*/) override
    {
        return ValidateSpellInfo(
        {
            SPELL_DRUID_BLESSING_OF_REMULOS,
            SPELL_DRUID_BLESSING_OF_ELUNE,
            SPELL_DRUID_BLESSING_OF_CENARIUS
        });
    }

    void HandleProc(AuraEffect const* aurEff, ProcEventInfo& eventInfo)
    {
        PreventDefaultAction();
        SpellInfo const* spellInfo = eventInfo.GetSpellInfo();
        if (!spellInfo)
            return;

        uint32 spellId;
        int32 chance;

        // Starfire
        if (spellInfo->SpellFamilyFlags[0] & 0x00000004)
        {
            spellId = SPELL_DRUID_BLESSING_OF_REMULOS;
            chance = 25;
        }
            // Rejuvenation
        else if (spellInfo->SpellFamilyFlags[0] & 0x00000010)
        {
            spellId = SPELL_DRUID_BLESSING_OF_ELUNE;
            chance = 25;
=======
// 37288 - Mana Restore
// 37295 - Mana Restore
class spell_dru_t4_2p_bonus : public SpellScriptLoader
{
    public:
        spell_dru_t4_2p_bonus() : SpellScriptLoader("spell_dru_t4_2p_bonus") { }

        class spell_dru_t4_2p_bonus_AuraScript : public AuraScript
        {
            PrepareAuraScript(spell_dru_t4_2p_bonus_AuraScript);

            bool Validate(SpellInfo const* /*spellInfo*/) override
            {
                return ValidateSpellInfo({ SPELL_DRUID_INFUSION });
            }

            void HandleProc(AuraEffect const* aurEff, ProcEventInfo& eventInfo)
            {
                PreventDefaultAction();
                eventInfo.GetActor()->CastSpell(nullptr, SPELL_DRUID_INFUSION, true, nullptr, aurEff);
            }

            void Register() override
            {
                OnEffectProc += AuraEffectProcFn(spell_dru_t4_2p_bonus_AuraScript::HandleProc, EFFECT_0, SPELL_AURA_DUMMY);
            }
        };

        AuraScript* GetAuraScript() const override
        {
            return new spell_dru_t4_2p_bonus_AuraScript();
        }
};

// 783 - Travel Form (dummy)
class spell_dru_travel_form_dummy : public SpellScriptLoader
{
public:
    spell_dru_travel_form_dummy() : SpellScriptLoader("spell_dru_travel_form_dummy") { }

    class spell_dru_travel_form_dummy_SpellScript : public SpellScript
    {
        PrepareSpellScript(spell_dru_travel_form_dummy_SpellScript);

        SpellCastResult CheckCast()
        {
            Player* player = GetCaster()->ToPlayer();
            if (!player)
                return SPELL_FAILED_CUSTOM_ERROR;

            if (player->GetSkillValue(SKILL_RIDING) < 75)
                return SPELL_FAILED_APPRENTICE_RIDING_REQUIREMENT;

            SpellInfo const* spellInfo = sSpellMgr->GetSpellInfo(player->IsInWater() ? SPELL_DRUID_FORM_AQUATIC : SPELL_DRUID_FORM_STAG, GetCastDifficulty());
            return spellInfo->CheckLocation(player->GetMapId(), player->GetZoneId(), player->GetAreaId(), player);
        }

        void Register() override
        {
            OnCheckCast += SpellCheckCastFn(spell_dru_travel_form_dummy_SpellScript::CheckCast);
        }
    };

    class spell_dru_travel_form_dummy_AuraScript : public AuraScript
    {
        PrepareAuraScript(spell_dru_travel_form_dummy_AuraScript);

        bool Validate(SpellInfo const* /*spellInfo*/) override
        {
            return ValidateSpellInfo({ SPELL_DRUID_FORM_STAG, SPELL_DRUID_FORM_AQUATIC, SPELL_DRUID_FORM_FLIGHT, SPELL_DRUID_FORM_SWIFT_FLIGHT });
        }

        bool Load() override
        {
            return GetCaster()->GetTypeId() == TYPEID_PLAYER;
        }

        void OnApply(AuraEffect const* /*aurEff*/, AuraEffectHandleModes /*mode*/)
        {
            uint32 triggeredSpellId;

            Player* player = GetTarget()->ToPlayer();
            if (player->IsInWater()) // Aquatic form
                triggeredSpellId = SPELL_DRUID_FORM_AQUATIC;
            else if (player->GetSkillValue(SKILL_RIDING) >= 225 && CheckLocationForForm(SPELL_DRUID_FORM_FLIGHT) == SPELL_CAST_OK) // Flight form
                triggeredSpellId = player->getLevel() >= 71 ? SPELL_DRUID_FORM_SWIFT_FLIGHT : SPELL_DRUID_FORM_FLIGHT;
            else // Stag form (riding skill already checked in CheckCast)
                triggeredSpellId = SPELL_DRUID_FORM_STAG;

            player->AddAura(triggeredSpellId, player);
        }

        void AfterRemove(AuraEffect const* /*aurEff*/, AuraEffectHandleModes /*mode*/)
        {
            // No need to check remove mode, it's safe for auras to remove each other in AfterRemove hook.
            GetTarget()->RemoveAura(SPELL_DRUID_FORM_STAG);
            GetTarget()->RemoveAura(SPELL_DRUID_FORM_AQUATIC);
            GetTarget()->RemoveAura(SPELL_DRUID_FORM_FLIGHT);
            GetTarget()->RemoveAura(SPELL_DRUID_FORM_SWIFT_FLIGHT);
        }

        void Register() override
        {
            OnEffectApply += AuraEffectApplyFn(spell_dru_travel_form_dummy_AuraScript::OnApply, EFFECT_0, SPELL_AURA_DUMMY, AURA_EFFECT_HANDLE_REAL);
            AfterEffectRemove += AuraEffectRemoveFn(spell_dru_travel_form_dummy_AuraScript::AfterRemove, EFFECT_0, SPELL_AURA_DUMMY, AURA_EFFECT_HANDLE_REAL);
        }

    private:
        // Outdoor check already passed - Travel Form (dummy) has SPELL_ATTR0_OUTDOORS_ONLY attribute.
        SpellCastResult CheckLocationForForm(uint32 spell)
        {
            Player* player = GetTarget()->ToPlayer();
            SpellInfo const* spellInfo = sSpellMgr->GetSpellInfo(spell, GetCastDifficulty());
            return spellInfo->CheckLocation(player->GetMapId(), player->GetZoneId(), player->GetAreaId(), player);
        }
    };

    SpellScript* GetSpellScript() const override
    {
        return new spell_dru_travel_form_dummy_SpellScript();
    }

    AuraScript* GetAuraScript() const override
    {
        return new spell_dru_travel_form_dummy_AuraScript();
    }
};

// 1066 - Aquatic Form
// 33943 - Flight Form
// 40120 - Swift Flight Form
// 165961 - Stag Form
class spell_dru_travel_form : public SpellScriptLoader
{
public:
    spell_dru_travel_form() : SpellScriptLoader("spell_dru_travel_form") { }

    class spell_dru_travel_form_AuraScript : public AuraScript
    {
        PrepareAuraScript(spell_dru_travel_form_AuraScript);

        bool Validate(SpellInfo const* /*spellInfo*/) override
        {
            return ValidateSpellInfo({ SPELL_DRUID_FORM_STAG, SPELL_DRUID_FORM_AQUATIC, SPELL_DRUID_FORM_FLIGHT, SPELL_DRUID_FORM_SWIFT_FLIGHT });
        }

        bool Load() override
        {
            return GetCaster()->GetTypeId() == TYPEID_PLAYER;
        }

        void OnRemove(AuraEffect const* /*aurEff*/, AuraEffectHandleModes /*mode*/)
        {
            // If it stays 0, it removes Travel Form dummy in AfterRemove.
            triggeredSpellId = 0;

            // We should only handle aura interrupts.
            if (GetTargetApplication()->GetRemoveMode() != AURA_REMOVE_BY_INTERRUPT)
                return;

            // Check what form is appropriate
            Player* player = GetTarget()->ToPlayer();
            if (player->IsInWater()) // Aquatic form
                triggeredSpellId = SPELL_DRUID_FORM_AQUATIC;
            else if (player->GetSkillValue(SKILL_RIDING) >= 225 && CheckLocationForForm(SPELL_DRUID_FORM_FLIGHT) == SPELL_CAST_OK) // Flight form
                triggeredSpellId = player->GetSkillValue(SKILL_RIDING) >= 300 ? SPELL_DRUID_FORM_SWIFT_FLIGHT : SPELL_DRUID_FORM_FLIGHT;
            else if (CheckLocationForForm(SPELL_DRUID_FORM_STAG) == SPELL_CAST_OK) // Stag form
                triggeredSpellId = SPELL_DRUID_FORM_STAG;

            // If chosen form is current aura, just don't remove it.
            if (triggeredSpellId == m_scriptSpellId)
                PreventDefaultAction();
        }

        void AfterRemove(AuraEffect const* /*aurEff*/, AuraEffectHandleModes /*mode*/)
        {
            Player* player = GetTarget()->ToPlayer();

            if (triggeredSpellId) // Apply new form
                player->AddAura(triggeredSpellId, player);
            else // If not set, simply remove Travel Form dummy
                player->RemoveAura(SPELL_DRUID_TRAVEL_FORM);
        }

        void Register() override
        {
            OnEffectRemove += AuraEffectRemoveFn(spell_dru_travel_form_AuraScript::OnRemove, EFFECT_0, SPELL_AURA_MOD_SHAPESHIFT, AURA_EFFECT_HANDLE_REAL);
            AfterEffectRemove += AuraEffectRemoveFn(spell_dru_travel_form_AuraScript::AfterRemove, EFFECT_0, SPELL_AURA_MOD_SHAPESHIFT, AURA_EFFECT_HANDLE_REAL);
        }

    private:
        SpellCastResult CheckLocationForForm(uint32 spell_id)
        {
            Player* player = GetTarget()->ToPlayer();
            SpellInfo const* spellInfo = sSpellMgr->GetSpellInfo(spell_id, GetCastDifficulty());

            if (!player->GetMap()->IsOutdoors(player->GetPhaseShift(), player->GetPositionX(), player->GetPositionY(), player->GetPositionZ()))
                return SPELL_FAILED_ONLY_OUTDOORS;

            return spellInfo->CheckLocation(player->GetMapId(), player->GetZoneId(), player->GetAreaId(), player);
        }

        uint32 triggeredSpellId;
    };

    AuraScript* GetAuraScript() const override
    {
        return new spell_dru_travel_form_AuraScript();
    }
};

// 40442 - Druid Tier 6 Trinket
class spell_dru_item_t6_trinket : public SpellScriptLoader
{
    public:
        spell_dru_item_t6_trinket() : SpellScriptLoader("spell_dru_item_t6_trinket") { }

        class spell_dru_item_t6_trinket_AuraScript : public AuraScript
        {
            PrepareAuraScript(spell_dru_item_t6_trinket_AuraScript);

            bool Validate(SpellInfo const* /*spellInfo*/) override
            {
                return ValidateSpellInfo({
                    SPELL_DRUID_BLESSING_OF_REMULOS,
                    SPELL_DRUID_BLESSING_OF_ELUNE,
                    SPELL_DRUID_BLESSING_OF_CENARIUS
                });
            }

            void HandleProc(AuraEffect const* aurEff, ProcEventInfo& eventInfo)
            {
                PreventDefaultAction();
                SpellInfo const* spellInfo = eventInfo.GetSpellInfo();
                if (!spellInfo)
                    return;

                uint32 spellId;
                int32 chance;

                // Starfire
                if (spellInfo->SpellFamilyFlags[0] & 0x00000004)
                {
                    spellId = SPELL_DRUID_BLESSING_OF_REMULOS;
                    chance = 25;
                }
                // Rejuvenation
                else if (spellInfo->SpellFamilyFlags[0] & 0x00000010)
                {
                    spellId = SPELL_DRUID_BLESSING_OF_ELUNE;
                    chance = 25;
                }
                // Mangle (Bear) and Mangle (Cat)
                else if (spellInfo->SpellFamilyFlags[1] & 0x00000440)
                {
                    spellId = SPELL_DRUID_BLESSING_OF_CENARIUS;
                    chance = 40;
                }
                else
                    return;

                if (roll_chance_i(chance))
                    eventInfo.GetActor()->CastSpell(nullptr, spellId, true, nullptr, aurEff);
            }

            void Register() override
            {
                OnEffectProc += AuraEffectProcFn(spell_dru_item_t6_trinket_AuraScript::HandleProc, EFFECT_0, SPELL_AURA_DUMMY);
            }
        };

        AuraScript* GetAuraScript() const override
        {
            return new spell_dru_item_t6_trinket_AuraScript();
>>>>>>> 28d470c5
        }
            // Mangle (Bear) and Mangle (Cat)
        else if (spellInfo->SpellFamilyFlags[1] & 0x00000440)
        {
            spellId = SPELL_DRUID_BLESSING_OF_CENARIUS;
            chance = 40;
        } else
            return;

        if (roll_chance_i(chance))
            eventInfo.GetActor()->CastSpell(nullptr, spellId, aurEff);
    }

    void Register() override
    {
        OnEffectProc += AuraEffectProcFn(spell_dru_item_t6_trinket::HandleProc, EFFECT_0, SPELL_AURA_DUMMY);
    }
};

<<<<<<< HEAD
// 67353 - T9 Feral Relic (Idol of Mutilation)
class spell_dru_t9_feral_relic : public AuraScript
{
    PrepareAuraScript(spell_dru_t9_feral_relic);

    bool Validate(SpellInfo const* /*spellInfo*/) override
    {
        return ValidateSpellInfo(
        {
            SPELL_DRUID_T9_FERAL_RELIC_BEAR,
            SPELL_DRUID_T9_FERAL_RELIC_CAT
        });
    }

    bool CheckProc(ProcEventInfo& eventInfo)
    {
        Unit* target = eventInfo.GetActor();

        switch (target->GetShapeshiftForm())
        {
            case FORM_BEAR:
            case FORM_DIREBEAR:
            case FORM_CAT:
                return true;
            default:
                break;
        }

        return false;
    }

    void HandleProc(AuraEffect const* aurEff, ProcEventInfo& eventInfo)
    {
        PreventDefaultAction();
        uint32 triggerspell = 0;

        Unit* target = eventInfo.GetActor();

        switch (target->GetShapeshiftForm())
        {
            case FORM_BEAR:
            case FORM_DIREBEAR:
                triggerspell = SPELL_DRUID_T9_FERAL_RELIC_BEAR;
                break;
            case FORM_CAT:
                triggerspell = SPELL_DRUID_T9_FERAL_RELIC_CAT;
                break;
            default:
                return;
        }

        target->CastSpell(target, triggerspell, aurEff);
    }

    void Register() override
    {
        DoCheckProc += AuraCheckProcFn(spell_dru_t9_feral_relic::CheckProc);
        OnEffectProc += AuraEffectProcFn(spell_dru_t9_feral_relic::HandleProc, EFFECT_0, SPELL_AURA_PROC_TRIGGER_SPELL);
    }
};

// 70723 - Item - Druid T10 Balance 4P Bonus
class spell_dru_t10_balance_4p_bonus : public AuraScript
{
    PrepareAuraScript(spell_dru_t10_balance_4p_bonus);

    bool Validate(SpellInfo const* /*spellInfo*/) override
    {
        return ValidateSpellInfo({ SPELL_DRUID_LANGUISH });
    }

    void HandleProc(AuraEffect const* aurEff, ProcEventInfo& eventInfo)
    {
        PreventDefaultAction();

        DamageInfo* damageInfo = eventInfo.GetDamageInfo();
        if (!damageInfo || !damageInfo->GetDamage())
            return;

        Unit* caster = eventInfo.GetActor();
        Unit* target = eventInfo.GetProcTarget();

        SpellInfo const* spellInfo = sSpellMgr->AssertSpellInfo(SPELL_DRUID_LANGUISH);
        int32 amount = CalculatePct(static_cast<int32>(damageInfo->GetDamage()), aurEff->GetAmount());

        ASSERT(spellInfo->GetMaxTicks() > 0);
        amount /= spellInfo->GetMaxTicks();

        CastSpellExtraArgs args(aurEff);
        args.AddSpellBP0(amount);
        caster->CastSpell(target, SPELL_DRUID_LANGUISH, args);
    }

    void Register() override
    {
        OnEffectProc += AuraEffectProcFn(spell_dru_t10_balance_4p_bonus::HandleProc, EFFECT_0, SPELL_AURA_DUMMY);
    }
};

// 70691 - Item T10 Restoration 4P Bonus
class spell_dru_t10_restoration_4p_bonus : public SpellScript
{
    PrepareSpellScript(spell_dru_t10_restoration_4p_bonus);

    bool Load() override
    {
        return GetCaster()->GetTypeId() == TYPEID_PLAYER;
    }

    void FilterTargets(std::list<WorldObject*>& targets)
    {
        if (!GetCaster()->ToPlayer()->GetGroup())
        {
            targets.clear();
            targets.push_back(GetCaster());
        } else
        {
            targets.remove(GetExplTargetUnit());
            std::list<Unit*> tempTargets;
            for (std::list<WorldObject*>::const_iterator itr = targets.begin(); itr != targets.end(); ++itr)
                if ((*itr)->GetTypeId() == TYPEID_PLAYER && GetCaster()->IsInRaidWith((*itr)->ToUnit()))
                    tempTargets.push_back((*itr)->ToUnit());

            if (tempTargets.empty())
            {
                targets.clear();
                FinishCast(SPELL_FAILED_DONT_REPORT);
                return;
            }

            Unit* target = Trinity::Containers::SelectRandomContainerElement(tempTargets);
            targets.clear();
            targets.push_back(target);
        }
    }

    void Register() override
    {
        OnObjectAreaTargetSelect += SpellObjectAreaTargetSelectFn(spell_dru_t10_restoration_4p_bonus::FilterTargets, EFFECT_0, TARGET_UNIT_DEST_AREA_ALLY);
    }
};

// 70664 - Druid T10 Restoration 4P Bonus (Rejuvenation)
class spell_dru_t10_restoration_4p_bonus_dummy : public AuraScript
{
    PrepareAuraScript(spell_dru_t10_restoration_4p_bonus_dummy);

    bool Validate(SpellInfo const* /*spellInfo*/) override
    {
        return ValidateSpellInfo({ SPELL_DRUID_REJUVENATION_T10_PROC });
    }

    bool CheckProc(ProcEventInfo& eventInfo)
    {
        SpellInfo const* spellInfo = eventInfo.GetSpellInfo();
        if (!spellInfo || spellInfo->Id == SPELL_DRUID_REJUVENATION_T10_PROC)
            return false;

        HealInfo* healInfo = eventInfo.GetHealInfo();
        if (!healInfo || !healInfo->GetHeal())
            return false;

        Player* caster = eventInfo.GetActor()->ToPlayer();
        if (!caster)
            return false;

        return caster->GetGroup() || caster != eventInfo.GetProcTarget();
    }

    void HandleProc(AuraEffect const* aurEff, ProcEventInfo& eventInfo)
    {
        PreventDefaultAction();

        CastSpellExtraArgs args(aurEff);
        args.AddSpellBP0(eventInfo.GetHealInfo()->GetHeal());
        eventInfo.GetActor()->CastSpell(nullptr, SPELL_DRUID_REJUVENATION_T10_PROC, args);
    }

    void Register() override
    {
        DoCheckProc += AuraCheckProcFn(spell_dru_t10_restoration_4p_bonus_dummy::CheckProc);
        OnEffectProc += AuraEffectProcFn(spell_dru_t10_restoration_4p_bonus_dummy::HandleProc, EFFECT_0, SPELL_AURA_DUMMY);
    }
=======
// 70723 - Item - Druid T10 Balance 4P Bonus
class spell_dru_t10_balance_4p_bonus : public SpellScriptLoader
{
    public:
        spell_dru_t10_balance_4p_bonus() : SpellScriptLoader("spell_dru_t10_balance_4p_bonus") { }

        class spell_dru_t10_balance_4p_bonus_AuraScript : public AuraScript
        {
            PrepareAuraScript(spell_dru_t10_balance_4p_bonus_AuraScript);

            bool Validate(SpellInfo const* /*spellInfo*/) override
            {
                return ValidateSpellInfo({ SPELL_DRUID_LANGUISH });
            }

            void HandleProc(AuraEffect const* aurEff, ProcEventInfo& eventInfo)
            {
                PreventDefaultAction();

                DamageInfo* damageInfo = eventInfo.GetDamageInfo();
                if (!damageInfo || !damageInfo->GetDamage())
                    return;

                Unit* caster = eventInfo.GetActor();
                Unit* target = eventInfo.GetProcTarget();

                SpellInfo const* spellInfo = sSpellMgr->AssertSpellInfo(SPELL_DRUID_LANGUISH, GetCastDifficulty());
                int32 amount = CalculatePct(static_cast<int32>(damageInfo->GetDamage()), aurEff->GetAmount());
                amount /= spellInfo->GetMaxTicks();
                // Add remaining ticks to damage done
                amount += target->GetRemainingPeriodicAmount(caster->GetGUID(), SPELL_DRUID_LANGUISH, SPELL_AURA_PERIODIC_DAMAGE);

                caster->CastCustomSpell(SPELL_DRUID_LANGUISH, SPELLVALUE_BASE_POINT0, amount, target, true, nullptr, aurEff);
            }

            void Register() override
            {
                OnEffectProc += AuraEffectProcFn(spell_dru_t10_balance_4p_bonus_AuraScript::HandleProc, EFFECT_0, SPELL_AURA_DUMMY);
            }
        };

        AuraScript* GetAuraScript() const override
        {
            return new spell_dru_t10_balance_4p_bonus_AuraScript();
        }
};

// 70691 - Item T10 Restoration 4P Bonus
class spell_dru_t10_restoration_4p_bonus : public SpellScriptLoader
{
public:
    spell_dru_t10_restoration_4p_bonus() : SpellScriptLoader("spell_dru_t10_restoration_4p_bonus") { }

    class spell_dru_t10_restoration_4p_bonus_SpellScript : public SpellScript
    {
        PrepareSpellScript(spell_dru_t10_restoration_4p_bonus_SpellScript);

        bool Load() override
        {
            return GetCaster()->GetTypeId() == TYPEID_PLAYER;
        }

        void FilterTargets(std::list<WorldObject*>& targets)
        {
            if (!GetCaster()->ToPlayer()->GetGroup())
            {
                targets.clear();
                targets.push_back(GetCaster());
            }
            else
            {
                targets.remove(GetExplTargetUnit());
                std::list<Unit*> tempTargets;
                for (std::list<WorldObject*>::const_iterator itr = targets.begin(); itr != targets.end(); ++itr)
                    if ((*itr)->GetTypeId() == TYPEID_PLAYER && GetCaster()->IsInRaidWith((*itr)->ToUnit()))
                        tempTargets.push_back((*itr)->ToUnit());

                if (tempTargets.empty())
                {
                    targets.clear();
                    FinishCast(SPELL_FAILED_DONT_REPORT);
                    return;
                }

                Unit* target = Trinity::Containers::SelectRandomContainerElement(tempTargets);
                targets.clear();
                targets.push_back(target);
            }
        }

        void Register() override
        {
            OnObjectAreaTargetSelect += SpellObjectAreaTargetSelectFn(spell_dru_t10_restoration_4p_bonus_SpellScript::FilterTargets, EFFECT_0, TARGET_UNIT_DEST_AREA_ALLY);
        }
    };

    SpellScript* GetSpellScript() const override
    {
        return new spell_dru_t10_restoration_4p_bonus_SpellScript();
    }
};

// 70664 - Druid T10 Restoration 4P Bonus (Rejuvenation)
class spell_dru_t10_restoration_4p_bonus_dummy : public SpellScriptLoader
{
    public:
        spell_dru_t10_restoration_4p_bonus_dummy() : SpellScriptLoader("spell_dru_t10_restoration_4p_bonus_dummy") { }

        class spell_dru_t10_restoration_4p_bonus_dummy_AuraScript : public AuraScript
        {
            PrepareAuraScript(spell_dru_t10_restoration_4p_bonus_dummy_AuraScript);

            bool Validate(SpellInfo const* /*spellInfo*/) override
            {
                return ValidateSpellInfo({ SPELL_DRUID_REJUVENATION_T10_PROC });
            }

            bool CheckProc(ProcEventInfo& eventInfo)
            {
                SpellInfo const* spellInfo = eventInfo.GetSpellInfo();
                if (!spellInfo || spellInfo->Id == SPELL_DRUID_REJUVENATION_T10_PROC)
                    return false;

                HealInfo* healInfo = eventInfo.GetHealInfo();
                if (!healInfo || !healInfo->GetHeal())
                    return false;

                Player* caster = eventInfo.GetActor()->ToPlayer();
                if (!caster)
                    return false;

                return caster->GetGroup() || caster != eventInfo.GetProcTarget();
            }

            void HandleProc(AuraEffect const* aurEff, ProcEventInfo& eventInfo)
            {
                PreventDefaultAction();

                int32 amount = static_cast<int32>(eventInfo.GetHealInfo()->GetHeal());
                eventInfo.GetActor()->CastCustomSpell(SPELL_DRUID_REJUVENATION_T10_PROC, SPELLVALUE_BASE_POINT0, amount, nullptr, true, nullptr, aurEff);
            }

            void Register() override
            {
                DoCheckProc += AuraCheckProcFn(spell_dru_t10_restoration_4p_bonus_dummy_AuraScript::CheckProc);
                OnEffectProc += AuraEffectProcFn(spell_dru_t10_restoration_4p_bonus_dummy_AuraScript::HandleProc, EFFECT_0, SPELL_AURA_DUMMY);
            }
        };

        AuraScript* GetAuraScript() const override
        {
            return new spell_dru_t10_restoration_4p_bonus_dummy_AuraScript();
        }
>>>>>>> 28d470c5
};

class RaidCheck
{
public:
<<<<<<< HEAD
    explicit RaidCheck(Unit const* caster) : _caster(caster)
    {}
=======
    explicit RaidCheck(Unit const* caster) : _caster(caster) { }
>>>>>>> 28d470c5

    bool operator()(WorldObject* obj) const
    {
        if (Unit* target = obj->ToUnit())
            return !_caster->IsInRaidWith(target);

        return true;
    }

private:
    Unit const* _caster;
};

<<<<<<< HEAD
// -48438 - Wild Growth
class spell_dru_wild_growth : public SpellScript
{
    PrepareSpellScript(spell_dru_wild_growth);

    bool Validate(SpellInfo const* spellInfo) override
    {
        if (spellInfo->Effects[EFFECT_2].IsEffect() || spellInfo->Effects[EFFECT_2].CalcValue() <= 0)
            return false;
        return true;
    }

    void FilterTargets(std::list<WorldObject*>& targets)
    {
        targets.remove_if(RaidCheck(GetCaster()));

        uint32 const maxTargets = uint32(GetSpellInfo()->Effects[EFFECT_2].CalcValue(GetCaster()));

        if (targets.size() > maxTargets)
        {
            targets.sort(Trinity::HealthPctOrderPred());
            targets.resize(maxTargets);
        }

        _targets = targets;
    }

    void SetTargets(std::list<WorldObject*>& targets)
    {
        targets = _targets;
    }

    void Register() override
    {
        OnObjectAreaTargetSelect += SpellObjectAreaTargetSelectFn(spell_dru_wild_growth::FilterTargets, EFFECT_0, TARGET_UNIT_DEST_AREA_ALLY);
        OnObjectAreaTargetSelect += SpellObjectAreaTargetSelectFn(spell_dru_wild_growth::SetTargets, EFFECT_1, TARGET_UNIT_DEST_AREA_ALLY);
    }

    std::list<WorldObject*> _targets;
};

class spell_dru_wild_growth_aura : public AuraScript
{
    PrepareAuraScript(spell_dru_wild_growth_aura);

    bool Validate(SpellInfo const* /*spellInfo*/) override
    {
        return ValidateSpellInfo({ SPELL_DRUID_RESTORATION_T10_2P_BONUS });
    }

    void SetTickHeal(AuraEffect const* /*aurEff*/, int32& amount, bool& /*canBeRecalculated*/)
    {
        // includes caster bonuses already
        _baseTick = amount;
        if (Unit* caster = GetCaster())
            if (AuraEffect const* bonus = caster->GetAuraEffect(SPELL_DRUID_RESTORATION_T10_2P_BONUS, EFFECT_0))
                AddPct(_baseReduction, -bonus->GetAmount());
    }

    void HandleTickUpdate(AuraEffect* aurEff)
    {
        // Wild Growth = first tick gains a 6% bonus, reduced by 2% each tick
        float reduction = _baseReduction;
        reduction *= (aurEff->GetTickNumber() - 1);

        float const bonus = 6.f - reduction;
        int32 const amount = int32(_baseTick + CalculatePct(_baseTick, bonus));
        aurEff->SetAmount(amount);
    }

    void Register() override
    {
        DoEffectCalcAmount += AuraEffectCalcAmountFn(spell_dru_wild_growth_aura::SetTickHeal, EFFECT_0, SPELL_AURA_PERIODIC_HEAL);
        OnEffectUpdatePeriodic += AuraEffectUpdatePeriodicFn(spell_dru_wild_growth_aura::HandleTickUpdate, EFFECT_0, SPELL_AURA_PERIODIC_HEAL);
    }

    float _baseTick = 0.f;
    float _baseReduction = 2.f;
=======
// 48438 - Wild Growth
class spell_dru_wild_growth : public SpellScriptLoader
{
public:
    spell_dru_wild_growth() : SpellScriptLoader("spell_dru_wild_growth") { }

    class spell_dru_wild_growth_SpellScript : public SpellScript
    {
        PrepareSpellScript(spell_dru_wild_growth_SpellScript);

        bool Validate(SpellInfo const* spellInfo) override
        {
            SpellEffectInfo const* effect2 = spellInfo->GetEffect(EFFECT_2);
            if (!effect2 || effect2->IsEffect() || effect2->CalcValue() <= 0)
                return false;
            return true;
        }

        void FilterTargets(std::list<WorldObject*>& targets)
        {
            targets.remove_if(RaidCheck(GetCaster()));

            uint32 const maxTargets = uint32(GetSpellInfo()->GetEffect(EFFECT_2)->CalcValue(GetCaster()));

            if (targets.size() > maxTargets)
            {
                targets.sort(Trinity::HealthPctOrderPred());
                targets.resize(maxTargets);
            }

            _targets = targets;
        }

        void SetTargets(std::list<WorldObject*>& targets)
        {
            targets = _targets;
        }

        void Register() override
        {
            OnObjectAreaTargetSelect += SpellObjectAreaTargetSelectFn(spell_dru_wild_growth_SpellScript::FilterTargets, EFFECT_0, TARGET_UNIT_DEST_AREA_ALLY);
            OnObjectAreaTargetSelect += SpellObjectAreaTargetSelectFn(spell_dru_wild_growth_SpellScript::SetTargets, EFFECT_1, TARGET_UNIT_DEST_AREA_ALLY);
        }

        std::list<WorldObject*> _targets;
    };

    class spell_dru_wild_growth_AuraScript : public AuraScript
    {
        PrepareAuraScript(spell_dru_wild_growth_AuraScript);

        bool Validate(SpellInfo const* /*spellInfo*/) override
        {
            return ValidateSpellInfo({ SPELL_DRUID_RESTORATION_T10_2P_BONUS });
        }

        void HandleTickUpdate(AuraEffect* aurEff)
        {
            Unit* caster = GetCaster();
            if (!caster)
                return;

            // calculate from base damage, not from aurEff->GetAmount() (already modified)
            float damage = caster->CalculateSpellDamage(GetUnitOwner(), GetSpellInfo(), aurEff->GetEffIndex());

            // Wild Growth = first tick gains a 6% bonus, reduced by 2% each tick
            float reduction = 2.f;
            if (AuraEffect* bonus = caster->GetAuraEffect(SPELL_DRUID_RESTORATION_T10_2P_BONUS, EFFECT_0))
                reduction -= CalculatePct(reduction, bonus->GetAmount());
            reduction *= (aurEff->GetTickNumber() - 1);

            AddPct(damage, 6.f - reduction);
            aurEff->SetAmount(int32(damage));
        }

        void Register() override
        {
            OnEffectUpdatePeriodic += AuraEffectUpdatePeriodicFn(spell_dru_wild_growth_AuraScript::HandleTickUpdate, EFFECT_0, SPELL_AURA_PERIODIC_HEAL);
        }
    };

    SpellScript* GetSpellScript() const override
    {
        return new spell_dru_wild_growth_SpellScript();
    }

    AuraScript* GetAuraScript() const override
    {
        return new spell_dru_wild_growth_AuraScript();
    }
>>>>>>> 28d470c5
};

void AddSC_druid_spell_scripts()
{
<<<<<<< HEAD
    RegisterSpellScript(spell_dru_barkskin);
    RegisterSpellScript(spell_dru_bear_form_passive);
    RegisterSpellScript(spell_dru_berserk);
    RegisterSpellScript(spell_dru_dash);
    RegisterSpellScript(spell_dru_eclipse);
    RegisterSpellScript(spell_dru_enrage);
    RegisterSpellScript(spell_dru_forms_trinket);
    RegisterSpellScript(spell_dru_flight_form);
    RegisterSpellScript(spell_dru_frenzied_regeneration);
    RegisterSpellScript(spell_dru_glyph_of_barkskin);
    RegisterSpellScript(spell_dru_glyph_of_innervate);
    RegisterSpellScript(spell_dru_glyph_of_rake);
    RegisterSpellScript(spell_dru_glyph_of_rejuvenation);
    RegisterSpellScript(spell_dru_glyph_of_shred);
    RegisterSpellScript(spell_dru_glyph_of_starfire);
    RegisterSpellScript(spell_dru_glyph_of_starfire_dummy);
    RegisterSpellScript(spell_dru_idol_lifebloom);
    RegisterSpellScript(spell_dru_innervate);
    RegisterSpellScript(spell_dru_insect_swarm);
    RegisterSpellScript(spell_dru_leader_of_the_pack);
    RegisterSpellScript(spell_dru_lifebloom);
    RegisterSpellScript(spell_dru_living_seed);
    RegisterSpellScript(spell_dru_living_seed_proc);
    RegisterSpellScript(spell_dru_moonkin_form_passive);
    RegisterSpellScript(spell_dru_nourish);
    RegisterSpellScript(spell_dru_nurturing_instinct);
    RegisterSpellScript(spell_dru_omen_of_clarity);
    RegisterSpellScript(spell_dru_owlkin_frenzy);
    RegisterSpellScript(spell_dru_predatory_strikes);
    RegisterSpellScript(spell_dru_primal_tenacity);
    RegisterSpellScript(spell_dru_revitalize);
    RegisterSpellScript(spell_dru_rip);
    RegisterSpellScript(spell_dru_savage_defense);
    RegisterSpellAndAuraScriptPair(spell_dru_savage_roar, spell_dru_savage_roar_aura);
    RegisterSpellScript(spell_dru_starfall_aoe);
    RegisterSpellScript(spell_dru_starfall_dummy);
    RegisterSpellAndAuraScriptPair(spell_dru_survival_instincts, spell_dru_survival_instincts_aura);
    RegisterSpellScript(spell_dru_swift_flight_passive);
    RegisterSpellScript(spell_dru_tiger_s_fury);
    RegisterSpellScript(spell_dru_typhoon);
    RegisterSpellScript(spell_dru_t3_2p_bonus);
    RegisterSpellScript(spell_dru_t3_6p_bonus);
    RegisterSpellScript(spell_dru_t3_8p_bonus);
    RegisterSpellScript(spell_dru_t4_2p_bonus);
    RegisterSpellScript(spell_dru_item_t6_trinket);
    RegisterSpellScript(spell_dru_t9_feral_relic);
    RegisterSpellScript(spell_dru_t10_balance_4p_bonus);
    RegisterSpellScript(spell_dru_t10_restoration_4p_bonus);
    RegisterSpellScript(spell_dru_t10_restoration_4p_bonus_dummy);
    RegisterSpellAndAuraScriptPair(spell_dru_wild_growth, spell_dru_wild_growth_aura);
=======
    new spell_dru_dash();
    new spell_dru_flight_form();
    new spell_dru_forms_trinket();
    new spell_dru_idol_lifebloom();
    new spell_dru_innervate();
    new spell_dru_lifebloom();
    new spell_dru_living_seed();
    new spell_dru_living_seed_proc();
    new spell_dru_moonfire();
    new spell_dru_omen_of_clarity();
    new spell_dru_predatory_strikes();
    new spell_dru_rip();
    new spell_dru_savage_roar();
    new spell_dru_stampede();
    new spell_dru_starfall_dummy();
    new spell_dru_sunfire();
    new spell_dru_survival_instincts();
    new spell_dru_swift_flight_passive();
    new spell_dru_t3_6p_bonus();
    new spell_dru_t3_8p_bonus();
    new spell_dru_t4_2p_bonus();
    new spell_dru_travel_form_dummy();
    new spell_dru_travel_form();
    new spell_dru_item_t6_trinket();
    new spell_dru_t10_balance_4p_bonus();
    new spell_dru_t10_restoration_4p_bonus();
    new spell_dru_t10_restoration_4p_bonus_dummy();
    new spell_dru_wild_growth();
>>>>>>> 28d470c5
}<|MERGE_RESOLUTION|>--- conflicted
+++ resolved
@@ -23,15 +23,9 @@
 
 #include "ScriptMgr.h"
 #include "Containers.h"
-<<<<<<< HEAD
-#include "GameTime.h"
-#include "Optional.h"
-#include "Player.h"
-=======
 #include "Map.h"
 #include "Player.h"
 #include "Spell.h"
->>>>>>> 28d470c5
 #include "SpellAuraEffects.h"
 #include "SpellHistory.h"
 #include "SpellMgr.h"
@@ -39,12 +33,6 @@
 
 enum DruidSpells
 {
-<<<<<<< HEAD
-    SPELL_DRUID_BEAR_FORM_PASSIVE           = 1178,
-    SPELL_DRUID_DIRE_BEAR_FORM_PASSIVE      = 9635,
-    SPELL_DRUID_ECLIPSE_LUNAR_PROC          = 48518,
-    SPELL_DRUID_ECLIPSE_SOLAR_PROC          = 48517,
-=======
     SPELL_DRUID_BLESSING_OF_THE_CLAW        = 28750,
     SPELL_DRUID_BLESSING_OF_REMULOS         = 40445,
     SPELL_DRUID_BLESSING_OF_ELUNE           = 40446,
@@ -56,962 +44,21 @@
     SPELL_DRUID_FORM_FLIGHT                 = 33943,
     SPELL_DRUID_FORM_STAG                   = 165961,
     SPELL_DRUID_FORM_SWIFT_FLIGHT           = 40120,
->>>>>>> 28d470c5
     SPELL_DRUID_FORMS_TRINKET_BEAR          = 37340,
     SPELL_DRUID_FORMS_TRINKET_CAT           = 37341,
     SPELL_DRUID_FORMS_TRINKET_MOONKIN       = 37343,
     SPELL_DRUID_FORMS_TRINKET_NONE          = 37344,
     SPELL_DRUID_FORMS_TRINKET_TREE          = 37342,
-<<<<<<< HEAD
-    SPELL_DRUID_ENRAGE                      = 5229,
-    SPELL_DRUID_ENRAGE_MOD_DAMAGE           = 51185,
-    SPELL_DRUID_ENRAGED_DEFENSE             = 70725,
-    SPELL_DRUID_GLYPH_OF_TYPHOON            = 62135,
-    SPELL_DRUID_IDOL_OF_FERAL_SHADOWS       = 34241,
-    SPELL_DRUID_IDOL_OF_WORSHIP             = 60774,
-    SPELL_DRUID_INCREASED_MOONFIRE_DURATION = 38414,
-    SPELL_DRUID_ITEM_T8_BALANCE_RELIC       = 64950,
-    SPELL_DRUID_ITEM_T10_FERAL_4P_BONUS     = 70726,
-    SPELL_DRUID_KING_OF_THE_JUNGLE          = 48492,
-=======
     SPELL_DRUID_IDOL_OF_FERAL_SHADOWS       = 34241,
     SPELL_DRUID_IDOL_OF_WORSHIP             = 60774,
     SPELL_DRUID_INFUSION                    = 37238,
     SPELL_DRUID_LANGUISH                    = 71023,
->>>>>>> 28d470c5
     SPELL_DRUID_LIFEBLOOM_ENERGIZE          = 64372,
     SPELL_DRUID_LIFEBLOOM_FINAL_HEAL        = 33778,
     SPELL_DRUID_LIVING_SEED_HEAL            = 48503,
     SPELL_DRUID_LIVING_SEED_PROC            = 48504,
     SPELL_DRUID_MOONFIRE_DAMAGE             = 164812,
     SPELL_DRUID_SAVAGE_ROAR                 = 62071,
-<<<<<<< HEAD
-    SPELL_DRUID_T9_FERAL_RELIC_BEAR         = 67354,
-    SPELL_DRUID_T9_FERAL_RELIC_CAT          = 67355,
-    SPELL_DRUID_TIGER_S_FURY_ENERGIZE       = 51178,
-    SPELL_DRUID_T3_PROC_ENERGIZE_MANA       = 28722,
-    SPELL_DRUID_T3_PROC_ENERGIZE_RAGE       = 28723,
-    SPELL_DRUID_T3_PROC_ENERGIZE_ENERGY     = 28724,
-    SPELL_DRUID_BLESSING_OF_THE_CLAW        = 28750,
-    SPELL_DRUID_REVITALIZE_ENERGIZE_MANA    = 48542,
-    SPELL_DRUID_REVITALIZE_ENERGIZE_RAGE    = 48541,
-    SPELL_DRUID_REVITALIZE_ENERGIZE_ENERGY  = 48540,
-    SPELL_DRUID_REVITALIZE_ENERGIZE_RP      = 48543,
-    SPELL_DRUID_GLYPH_OF_INNERVATE_REGEN    = 54833,
-    SPELL_DRUID_GLYPH_OF_STARFIRE_SCRIPT    = 54846,
-    SPELL_DRUID_GLYPH_OF_RIP                = 54818,
-    SPELL_DRUID_RIP_DURATION_LACERATE_DMG   = 60141,
-    SPELL_DRUID_GLYPH_OF_RAKE_TRIGGERED     = 54820,
-    SPELL_DRUID_IMP_LEADER_OF_THE_PACK_R1   = 34297,
-    SPELL_DRUID_IMP_LEADER_OF_THE_PACK_HEAL = 34299,
-    SPELL_DRUID_IMP_LEADER_OF_THE_PACK_MANA = 68285,
-    SPELL_DRUID_EXHILARATE                  = 28742,
-    SPELL_DRUID_GLYPH_OF_REJUVENATION_HEAL  = 54755,
-    SPELL_DRUID_INFUSION                    = 37238,
-    SPELL_DRUID_BLESSING_OF_REMULOS         = 40445,
-    SPELL_DRUID_BLESSING_OF_ELUNE           = 40446,
-    SPELL_DRUID_BLESSING_OF_CENARIUS        = 40452,
-    SPELL_DRUID_LANGUISH                    = 71023,
-    SPELL_DRUID_REJUVENATION_T10_PROC       = 70691,
-    SPELL_DRUID_BALANCE_T10_BONUS           = 70718,
-    SPELL_DRUID_BALANCE_T10_BONUS_PROC      = 70721,
-    SPELL_DRUID_BARKSKIN_01                 = 63058,
-    SPELL_DRUID_RESTORATION_T10_2P_BONUS    = 70658,
-    SPELL_DRUID_FRENZIED_REGENERATION_HEAL  = 22845,
-    SPELL_DRUID_GLYPH_OF_NOURISH            = 62971,
-    SPELL_DRUID_NURTURING_INSTINCT_R1       = 47179,
-    SPELL_DRUID_NURTURING_INSTINCT_R2       = 47180
-};
-
-enum MiscSpells
-{
-    SPELL_CATEGORY_MANGLE_BEAR              = 971
-};
-
-// 22812 - Barkskin
-class spell_dru_barkskin : public AuraScript
-{
-    PrepareAuraScript(spell_dru_barkskin);
-
-    bool Validate(SpellInfo const* /*spellInfo*/) override
-    {
-        return ValidateSpellInfo({ SPELL_DRUID_BARKSKIN_01 });
-    }
-
-    void OnRemove(AuraEffect const* /*aurEff*/, AuraEffectHandleModes /*mode*/)
-    {
-        GetTarget()->RemoveAurasDueToSpell(SPELL_DRUID_BARKSKIN_01);
-    }
-
-    void Register() override
-    {
-        AfterEffectRemove += AuraEffectRemoveFn(spell_dru_barkskin::OnRemove, EFFECT_1, SPELL_AURA_MOD_DAMAGE_PERCENT_TAKEN, AURA_EFFECT_HANDLE_REAL);
-    }
-};
-
-// 1178 - Bear Form (Passive)
-// 9635 - Dire Bear Form (Passive)
-class spell_dru_bear_form_passive : public AuraScript
-{
-    PrepareAuraScript(spell_dru_bear_form_passive);
-
-    bool Validate(SpellInfo const* /*spellInfo*/) override
-    {
-        return ValidateSpellInfo(
-        {
-            SPELL_DRUID_ENRAGE,
-            SPELL_DRUID_ITEM_T10_FERAL_4P_BONUS
-        });
-    }
-
-    void CalculateAmount(AuraEffect const* /*aurEff*/, int32& amount, bool& /*canBeRecalculated*/)
-    {
-        if (!GetUnitOwner()->HasAura(SPELL_DRUID_ENRAGE) || GetUnitOwner()->HasAura(SPELL_DRUID_ITEM_T10_FERAL_4P_BONUS))
-            return;
-
-        int32 mod = 0;
-        switch (GetId())
-        {
-            case SPELL_DRUID_BEAR_FORM_PASSIVE:
-                mod = -27;
-                break;
-            case SPELL_DRUID_DIRE_BEAR_FORM_PASSIVE:
-                mod = -16;
-                break;
-            default:
-                return;
-        }
-        amount += mod;
-    }
-
-    void Register() override
-    {
-        DoEffectCalcAmount += AuraEffectCalcAmountFn(spell_dru_bear_form_passive::CalculateAmount, EFFECT_0, SPELL_AURA_MOD_BASE_RESISTANCE_PCT);
-    }
-};
-
-// 50334 - Berserk
-class spell_dru_berserk : public AuraScript
-{
-    PrepareAuraScript(spell_dru_berserk);
-
-    void HandleEffectApply(AuraEffect const* /*aurEff*/, AuraEffectHandleModes /*mode*/)
-    {
-        // Remove cooldown on Mangle (bear)
-        GetTarget()->GetSpellHistory()->ResetCooldowns([](SpellHistory::CooldownStorageType::iterator itr) -> bool
-        {
-            SpellInfo const* spellInfo = sSpellMgr->GetSpellInfo(itr->first);
-            return spellInfo && spellInfo->GetCategory() == SPELL_CATEGORY_MANGLE_BEAR;
-        }, true);
-    }
-
-    void Register() override
-    {
-        AfterEffectApply += AuraEffectApplyFn(spell_dru_berserk::HandleEffectApply, EFFECT_1, SPELL_AURA_ADD_FLAT_MODIFIER, AURA_EFFECT_HANDLE_REAL);
-    }
-};
-
-// -1850 - Dash
-class spell_dru_dash : public AuraScript
-{
-    PrepareAuraScript(spell_dru_dash);
-
-    void CalculateAmount(AuraEffect const*  /*aurEff*/, int32 &amount, bool & /*canBeRecalculated*/)
-    {
-        // do not set speed if not in cat form
-        if (GetUnitOwner()->GetShapeshiftForm() != FORM_CAT)
-            amount = 0;
-    }
-
-    void Register() override
-    {
-        DoEffectCalcAmount += AuraEffectCalcAmountFn(spell_dru_dash::CalculateAmount, EFFECT_0, SPELL_AURA_MOD_INCREASE_SPEED);
-    }
-};
-
-// -48516 - Eclipse
-class spell_dru_eclipse : public AuraScript
-{
-    PrepareAuraScript(spell_dru_eclipse);
-
-    bool Validate(SpellInfo const* /*spellInfo*/) override
-    {
-        return ValidateSpellInfo(
-        {
-            SPELL_DRUID_ECLIPSE_LUNAR_PROC,
-            SPELL_DRUID_ECLIPSE_SOLAR_PROC
-        });
-    }
-
-    bool CheckProc(ProcEventInfo& eventInfo)
-    {
-        if (eventInfo.GetActor()->HasAura(SPELL_DRUID_ECLIPSE_LUNAR_PROC) || eventInfo.GetActor()->HasAura(SPELL_DRUID_ECLIPSE_SOLAR_PROC))
-            return false;
-
-        return true;
-    }
-
-    bool CheckSolar(AuraEffect const* /*aurEff*/, ProcEventInfo& eventInfo)
-    {
-        SpellInfo const* spellInfo = eventInfo.GetSpellInfo();
-        if (!spellInfo || !(spellInfo->SpellFamilyFlags[0] & 4)) // Starfire
-            return false;
-
-        return _solarProcCooldownEnd <= GameTime::Now();
-    }
-
-    bool CheckLunar(AuraEffect const*  /*aurEff*/, ProcEventInfo& eventInfo)
-    {
-        SpellInfo const* spellInfo = eventInfo.GetSpellInfo();
-        if (!spellInfo || !(spellInfo->SpellFamilyFlags[0] & 1)) // Wrath
-            return false;
-
-        // Reduced lunar proc chance (60% of normal)
-        if (!roll_chance_i(60))
-            return false;
-
-        return _lunarProcCooldownEnd <= GameTime::Now();
-    }
-
-    void ProcSolar(AuraEffect const* aurEff, ProcEventInfo& eventInfo)
-    {
-        PreventDefaultAction();
-
-        _solarProcCooldownEnd = GameTime::Now() + 30s;
-        eventInfo.GetActor()->CastSpell(eventInfo.GetActor(), SPELL_DRUID_ECLIPSE_SOLAR_PROC, aurEff);
-    }
-
-    void ProcLunar(AuraEffect const* aurEff, ProcEventInfo& eventInfo)
-    {
-        PreventDefaultAction();
-
-        _lunarProcCooldownEnd = GameTime::Now() + 30s;
-        eventInfo.GetActor()->CastSpell(eventInfo.GetActor(), SPELL_DRUID_ECLIPSE_LUNAR_PROC, aurEff);
-    }
-
-    void Register() override
-    {
-        DoCheckProc += AuraCheckProcFn(spell_dru_eclipse::CheckProc);
-
-        DoCheckEffectProc += AuraCheckEffectProcFn(spell_dru_eclipse::CheckSolar, EFFECT_0, SPELL_AURA_DUMMY);
-        DoCheckEffectProc += AuraCheckEffectProcFn(spell_dru_eclipse::CheckLunar, EFFECT_1, SPELL_AURA_DUMMY);
-
-        OnEffectProc += AuraEffectProcFn(spell_dru_eclipse::ProcSolar, EFFECT_0, SPELL_AURA_DUMMY);
-        OnEffectProc += AuraEffectProcFn(spell_dru_eclipse::ProcLunar, EFFECT_1, SPELL_AURA_DUMMY);
-    }
-
-    TimePoint _lunarProcCooldownEnd = std::chrono::steady_clock::time_point::min();
-    TimePoint _solarProcCooldownEnd = std::chrono::steady_clock::time_point::min();
-};
-
-// 5229 - Enrage
-class spell_dru_enrage : public AuraScript
-{
-    PrepareAuraScript(spell_dru_enrage);
-
-    bool Validate(SpellInfo const* /*spellInfo*/) override
-    {
-        return ValidateSpellInfo(
-        {
-            SPELL_DRUID_KING_OF_THE_JUNGLE,
-            SPELL_DRUID_ENRAGE_MOD_DAMAGE,
-            SPELL_DRUID_ENRAGED_DEFENSE,
-            SPELL_DRUID_ITEM_T10_FERAL_4P_BONUS
-        });
-    }
-
-    void RecalculateBaseArmor()
-    {
-        // Recalculate modifies the list while we're iterating through it, so let's copy it instead
-        Unit::AuraEffectList const& auras = GetTarget()->GetAuraEffectsByType(SPELL_AURA_MOD_BASE_RESISTANCE_PCT);
-        std::vector<AuraEffect*> aurEffs(auras.begin(), auras.end());
-
-        for (AuraEffect* aurEff : aurEffs)
-        {
-            SpellInfo const* spellInfo = aurEff->GetSpellInfo();
-            // Dire- / Bear Form (Passive)
-            if (spellInfo->SpellFamilyName == SPELLFAMILY_DRUID && spellInfo->SpellFamilyFlags.HasFlag(0x0, 0x0, 0x2))
-                aurEff->RecalculateAmount();
-        }
-    }
-
-    void HandleApply(AuraEffect const* /*aurEff*/, AuraEffectHandleModes /*mode*/)
-    {
-        Unit* target = GetTarget();
-        if (AuraEffect const* aurEff = target->GetAuraEffectOfRankedSpell(SPELL_DRUID_KING_OF_THE_JUNGLE, EFFECT_0))
-        {
-            CastSpellExtraArgs args(TRIGGERED_FULL_MASK);
-            args.AddSpellBP0(aurEff->GetAmount());
-            target->CastSpell(target, SPELL_DRUID_ENRAGE_MOD_DAMAGE, args);
-        }
-
-        // Item - Druid T10 Feral 4P Bonus
-        if (target->HasAura(SPELL_DRUID_ITEM_T10_FERAL_4P_BONUS))
-            target->CastSpell(target, SPELL_DRUID_ENRAGED_DEFENSE, true);
-
-        RecalculateBaseArmor();
-    }
-
-    void HandleRemove(AuraEffect const* /*aurEff*/, AuraEffectHandleModes /*mode*/)
-    {
-        GetTarget()->RemoveAurasDueToSpell(SPELL_DRUID_ENRAGE_MOD_DAMAGE);
-        GetTarget()->RemoveAurasDueToSpell(SPELL_DRUID_ENRAGED_DEFENSE);
-
-        RecalculateBaseArmor();
-    }
-
-    void Register() override
-    {
-        AfterEffectApply += AuraEffectApplyFn(spell_dru_enrage::HandleApply, EFFECT_0, SPELL_AURA_PERIODIC_ENERGIZE, AURA_EFFECT_HANDLE_REAL);
-        AfterEffectRemove += AuraEffectRemoveFn(spell_dru_enrage::HandleRemove, EFFECT_0, SPELL_AURA_PERIODIC_ENERGIZE, AURA_EFFECT_HANDLE_REAL);
-    }
-};
-
-// 37336 - Druid Forms Trinket
-class spell_dru_forms_trinket : public AuraScript
-{
-    PrepareAuraScript(spell_dru_forms_trinket);
-
-    bool Validate(SpellInfo const* /*spellInfo*/) override
-    {
-        return ValidateSpellInfo(
-        {
-            SPELL_DRUID_FORMS_TRINKET_BEAR,
-            SPELL_DRUID_FORMS_TRINKET_CAT,
-            SPELL_DRUID_FORMS_TRINKET_MOONKIN,
-            SPELL_DRUID_FORMS_TRINKET_NONE,
-            SPELL_DRUID_FORMS_TRINKET_TREE
-        });
-    }
-
-    bool CheckProc(ProcEventInfo& eventInfo)
-    {
-        Unit* target = eventInfo.GetActor();
-
-        switch (target->GetShapeshiftForm())
-        {
-            case FORM_BEAR:
-            case FORM_DIREBEAR:
-            case FORM_CAT:
-            case FORM_MOONKIN:
-            case FORM_NONE:
-            case FORM_TREE:
-                return true;
-            default:
-                break;
-        }
-
-        return false;
-    }
-
-    void HandleProc(AuraEffect const* aurEff, ProcEventInfo& eventInfo)
-    {
-        PreventDefaultAction();
-        Unit* target = eventInfo.GetActor();
-        uint32 triggerspell = 0;
-
-        switch (target->GetShapeshiftForm())
-        {
-            case FORM_BEAR:
-            case FORM_DIREBEAR:
-                triggerspell = SPELL_DRUID_FORMS_TRINKET_BEAR;
-                break;
-            case FORM_CAT:
-                triggerspell = SPELL_DRUID_FORMS_TRINKET_CAT;
-                break;
-            case FORM_MOONKIN:
-                triggerspell = SPELL_DRUID_FORMS_TRINKET_MOONKIN;
-                break;
-            case FORM_NONE:
-                triggerspell = SPELL_DRUID_FORMS_TRINKET_NONE;
-                break;
-            case FORM_TREE:
-                triggerspell = SPELL_DRUID_FORMS_TRINKET_TREE;
-                break;
-            default:
-                return;
-        }
-
-        target->CastSpell(target, triggerspell, aurEff);
-    }
-
-    void Register() override
-    {
-        DoCheckProc += AuraCheckProcFn(spell_dru_forms_trinket::CheckProc);
-        OnEffectProc += AuraEffectProcFn(spell_dru_forms_trinket::HandleProc, EFFECT_0, SPELL_AURA_PROC_TRIGGER_SPELL);
-    }
-};
-
-// -33943 - Flight Form
-class spell_dru_flight_form : public SpellScript
-{
-    PrepareSpellScript(spell_dru_flight_form);
-
-    SpellCastResult CheckCast()
-    {
-        Unit* caster = GetCaster();
-        if (caster->IsInDisallowedMountForm())
-            return SPELL_FAILED_NOT_SHAPESHIFT;
-
-        return SPELL_CAST_OK;
-    }
-
-    void Register() override
-    {
-        OnCheckCast += SpellCheckCastFn(spell_dru_flight_form::CheckCast);
-    }
-};
-
-// 22842 - Frenzied Regeneration
-class spell_dru_frenzied_regeneration : public AuraScript
-{
-    PrepareAuraScript(spell_dru_frenzied_regeneration);
-
-    bool Validate(SpellInfo const* /*spellInfo*/) override
-    {
-        return ValidateSpellInfo({ SPELL_DRUID_FRENZIED_REGENERATION_HEAL });
-    }
-
-    void PeriodicTick(AuraEffect const* aurEff)
-    {
-        // Converts up to 10 rage per second into health for $d.  Each point of rage is converted into ${$m2/10}.1% of max health.
-        if (GetTarget()->GetPowerType() != POWER_RAGE)
-            return;
-
-        uint32 rage = GetTarget()->GetPower(POWER_RAGE);
-        // Nothing to do
-        if (!rage)
-            return;
-
-        int32 const mod = std::min(static_cast<int32>(rage), 100);
-        int32 const regen = CalculatePct(GetTarget()->GetMaxHealth(), GetTarget()->CalculateSpellDamage(GetSpellInfo(), EFFECT_1) * mod / 100.f);
-        CastSpellExtraArgs args(aurEff);
-        args.AddSpellBP0(regen);
-        GetTarget()->CastSpell(nullptr, SPELL_DRUID_FRENZIED_REGENERATION_HEAL, args);
-        GetTarget()->SetPower(POWER_RAGE, rage - mod);
-    }
-
-    void Register() override
-    {
-        OnEffectPeriodic += AuraEffectPeriodicFn(spell_dru_frenzied_regeneration::PeriodicTick, EFFECT_0, SPELL_AURA_PERIODIC_DUMMY);
-    }
-};
-
-// 63057 - Glyph of Barkskin
-class spell_dru_glyph_of_barkskin : public AuraScript
-{
-    PrepareAuraScript(spell_dru_glyph_of_barkskin);
-
-    bool Validate(SpellInfo const* /*spellInfo*/) override
-    {
-        return ValidateSpellInfo({ SPELL_DRUID_BARKSKIN_01 });
-    }
-
-    void HandleProc(AuraEffect const* aurEff, ProcEventInfo& eventInfo)
-    {
-        PreventDefaultAction();
-        eventInfo.GetActor()->CastSpell(nullptr, SPELL_DRUID_BARKSKIN_01, aurEff);
-    }
-
-    void Register() override
-    {
-        OnEffectProc += AuraEffectProcFn(spell_dru_glyph_of_barkskin::HandleProc, EFFECT_0, SPELL_AURA_DUMMY);
-    }
-};
-
-// 54832 - Glyph of Innervate
-class spell_dru_glyph_of_innervate : public AuraScript
-{
-    PrepareAuraScript(spell_dru_glyph_of_innervate);
-
-    bool Validate(SpellInfo const* /*spellInfo*/) override
-    {
-        return ValidateSpellInfo({ SPELL_DRUID_GLYPH_OF_INNERVATE_REGEN });
-    }
-
-    void HandleProc(AuraEffect const* aurEff, ProcEventInfo& eventInfo)
-    {
-        PreventDefaultAction();
-
-        Unit* caster = eventInfo.GetActor();
-        SpellInfo const* spellInfo = sSpellMgr->AssertSpellInfo(SPELL_DRUID_GLYPH_OF_INNERVATE_REGEN);
-        int32 amount = CalculatePct(static_cast<int32>(caster->GetCreatePowerValue(POWER_MANA)), aurEff->GetAmount());
-
-        ASSERT(spellInfo->GetMaxTicks() > 0);
-        amount /= spellInfo->GetMaxTicks();
-
-        CastSpellExtraArgs args(aurEff);
-        args.AddSpellBP0(amount);
-        caster->CastSpell(nullptr, SPELL_DRUID_GLYPH_OF_INNERVATE_REGEN, args);
-    }
-
-    void Register() override
-    {
-        OnEffectProc += AuraEffectProcFn(spell_dru_glyph_of_innervate::HandleProc, EFFECT_0, SPELL_AURA_DUMMY);
-    }
-};
-
-// 54821 - Glyph of Rake
-class spell_dru_glyph_of_rake : public AuraScript
-{
-    PrepareAuraScript(spell_dru_glyph_of_rake);
-
-    bool Validate(SpellInfo const* /*spellInfo*/) override
-    {
-        return ValidateSpellInfo({ SPELL_DRUID_GLYPH_OF_RAKE_TRIGGERED });
-    }
-
-    bool CheckProc(ProcEventInfo& eventInfo)
-    {
-        return eventInfo.GetProcTarget()->GetTypeId() == TYPEID_UNIT;
-    }
-
-    void HandleProc(AuraEffect const* aurEff, ProcEventInfo& eventInfo)
-    {
-        PreventDefaultAction();
-        eventInfo.GetActor()->CastSpell(eventInfo.GetProcTarget(), SPELL_DRUID_GLYPH_OF_RAKE_TRIGGERED, aurEff);
-    }
-
-    void Register() override
-    {
-        DoCheckProc += AuraCheckProcFn(spell_dru_glyph_of_rake::CheckProc);
-        OnEffectProc += AuraEffectProcFn(spell_dru_glyph_of_rake::HandleProc, EFFECT_0, SPELL_AURA_DUMMY);
-    }
-};
-
-// 54754 - Glyph of Rejuvenation
-class spell_dru_glyph_of_rejuvenation : public AuraScript
-{
-    PrepareAuraScript(spell_dru_glyph_of_rejuvenation);
-
-    bool Validate(SpellInfo const* /*spellInfo*/) override
-    {
-        return ValidateSpellInfo({ SPELL_DRUID_GLYPH_OF_REJUVENATION_HEAL });
-    }
-
-    bool CheckProc(ProcEventInfo& eventInfo)
-    {
-        return eventInfo.GetProcTarget()->HealthBelowPct(50);
-    }
-
-    void HandleProc(AuraEffect const* aurEff, ProcEventInfo& eventInfo)
-    {
-        PreventDefaultAction();
-        HealInfo* healInfo = eventInfo.GetHealInfo();
-        if (!healInfo || !healInfo->GetHeal())
-            return;
-
-        CastSpellExtraArgs args(aurEff);
-        args.AddSpellBP0(CalculatePct(healInfo->GetHeal(), aurEff->GetAmount()));
-        eventInfo.GetActor()->CastSpell(eventInfo.GetProcTarget(), SPELL_DRUID_GLYPH_OF_REJUVENATION_HEAL, args);
-    }
-
-    void Register() override
-    {
-        DoCheckProc += AuraCheckProcFn(spell_dru_glyph_of_rejuvenation::CheckProc);
-        OnEffectProc += AuraEffectProcFn(spell_dru_glyph_of_rejuvenation::HandleProc, EFFECT_0, SPELL_AURA_DUMMY);
-    }
-};
-
-// 54815 - Glyph of Shred
-class spell_dru_glyph_of_shred : public AuraScript
-{
-    PrepareAuraScript(spell_dru_glyph_of_shred);
-
-    bool Validate(SpellInfo const* /*spellInfo*/) override
-    {
-        return ValidateSpellInfo(
-        {
-            SPELL_DRUID_GLYPH_OF_RIP,
-            SPELL_DRUID_RIP_DURATION_LACERATE_DMG
-        });
-    }
-
-    void HandleProc(AuraEffect const* aurEff, ProcEventInfo& eventInfo)
-    {
-        PreventDefaultAction();
-
-        Unit* caster = eventInfo.GetActor();
-        // try to find spell Rip on the target
-        if (AuraEffect const* rip = eventInfo.GetProcTarget()->GetAuraEffect(SPELL_AURA_PERIODIC_DAMAGE, SPELLFAMILY_DRUID, 0x00800000, 0x0, 0x0, caster->GetGUID()))
-        {
-            // Rip's max duration, note: spells which modifies Rip's duration also counted like Glyph of Rip
-            uint32 countMin = rip->GetBase()->GetMaxDuration();
-
-            // just Rip's max duration without other spells
-            uint32 countMax = rip->GetSpellInfo()->GetMaxDuration();
-
-            // add possible auras' and Glyph of Shred's max duration
-            countMax += 3 * aurEff->GetAmount() * IN_MILLISECONDS;                                          // Glyph of Shred               -> +6 seconds
-            countMax += caster->HasAura(SPELL_DRUID_GLYPH_OF_RIP) ? 4 * IN_MILLISECONDS : 0;                // Glyph of Rip                 -> +4 seconds
-            countMax += caster->HasAura(SPELL_DRUID_RIP_DURATION_LACERATE_DMG) ? 4 * IN_MILLISECONDS : 0;   // T7 set bonus                 -> +4 seconds
-
-            // if min < max -> that means caster didn't cast 3 shred yet
-            // so set Rip's duration and max duration
-            if (countMin < countMax)
-            {
-                rip->GetBase()->SetDuration(rip->GetBase()->GetDuration() + aurEff->GetAmount() * IN_MILLISECONDS);
-                rip->GetBase()->SetMaxDuration(countMin + aurEff->GetAmount() * IN_MILLISECONDS);
-            }
-        }
-    }
-
-    void Register() override
-    {
-        OnEffectProc += AuraEffectProcFn(spell_dru_glyph_of_shred::HandleProc, EFFECT_0, SPELL_AURA_DUMMY);
-    }
-};
-
-// 54846 - Glyph of Starfire
-class spell_dru_glyph_of_starfire : public SpellScript
-{
-    PrepareSpellScript(spell_dru_glyph_of_starfire);
-
-    bool Validate(SpellInfo const* /*spellInfo*/) override
-    {
-        return ValidateSpellInfo({ SPELL_DRUID_INCREASED_MOONFIRE_DURATION, SPELL_DRUID_NATURES_SPLENDOR });
-    }
-
-    void HandleScriptEffect(SpellEffIndex /*effIndex*/)
-    {
-        Unit* caster = GetCaster();
-        if (Unit* unitTarget = GetHitUnit())
-        {
-            if (AuraEffect const* aurEff = unitTarget->GetAuraEffect(SPELL_AURA_PERIODIC_DAMAGE, SPELLFAMILY_DRUID, 0x00000002, 0, 0, caster->GetGUID()))
-            {
-                Aura* aura = aurEff->GetBase();
-
-                uint32 countMin = aura->GetMaxDuration();
-                uint32 countMax = aura->GetSpellInfo()->GetMaxDuration() + 9000;
-                if (caster->HasAura(SPELL_DRUID_INCREASED_MOONFIRE_DURATION))
-                    countMax += 3000;
-                if (caster->HasAura(SPELL_DRUID_NATURES_SPLENDOR))
-                    countMax += 3000;
-
-                if (countMin < countMax)
-                {
-                    aura->SetDuration(uint32(aura->GetDuration() + 3000));
-                    aura->SetMaxDuration(countMin + 3000);
-                }
-            }
-        }
-    }
-
-    void Register() override
-    {
-        OnEffectHitTarget += SpellEffectFn(spell_dru_glyph_of_starfire::HandleScriptEffect, EFFECT_0, SPELL_EFFECT_SCRIPT_EFFECT);
-    }
-};
-
-// 54845 - Glyph of Starfire
-class spell_dru_glyph_of_starfire_dummy : public AuraScript
-{
-    PrepareAuraScript(spell_dru_glyph_of_starfire_dummy);
-
-    bool Validate(SpellInfo const* /*spellInfo*/) override
-    {
-        return ValidateSpellInfo({ SPELL_DRUID_GLYPH_OF_STARFIRE_SCRIPT });
-    }
-
-    void HandleProc(AuraEffect const* aurEff, ProcEventInfo& eventInfo)
-    {
-        PreventDefaultAction();
-        eventInfo.GetActor()->CastSpell(eventInfo.GetProcTarget(), SPELL_DRUID_GLYPH_OF_STARFIRE_SCRIPT, aurEff);
-    }
-
-    void Register() override
-    {
-        OnEffectProc += AuraEffectProcFn(spell_dru_glyph_of_starfire_dummy::HandleProc, EFFECT_0, SPELL_AURA_DUMMY);
-    }
-};
-
-// 34246 - Idol of the Emerald Queen
-// 60779 - Idol of Lush Moss
-class spell_dru_idol_lifebloom : public AuraScript
-{
-    PrepareAuraScript(spell_dru_idol_lifebloom);
-
-    void HandleEffectCalcSpellMod(AuraEffect const* aurEff, SpellModifier*& spellMod)
-    {
-        if (!spellMod)
-        {
-            spellMod = new SpellModifier(GetAura());
-            spellMod->op = SPELLMOD_DOT;
-            spellMod->type = SPELLMOD_FLAT;
-            spellMod->spellId = GetId();
-            spellMod->mask = GetSpellInfo()->Effects[aurEff->GetEffIndex()].SpellClassMask;
-        }
-        spellMod->value = aurEff->GetAmount() / 7;
-    }
-
-    void Register() override
-    {
-        DoEffectCalcSpellMod += AuraEffectCalcSpellModFn(spell_dru_idol_lifebloom::HandleEffectCalcSpellMod, EFFECT_0, SPELL_AURA_DUMMY);
-    }
-};
-
-// 29166 - Innervate
-class spell_dru_innervate : public AuraScript
-{
-    PrepareAuraScript(spell_dru_innervate);
-
-    void CalculateAmount(AuraEffect const* aurEff, int32& amount, bool& /*canBeRecalculated*/)
-    {
-        if (!aurEff->GetTotalTicks())
-        {
-            amount = 0;
-            return;
-        }
-
-        if (Unit* caster = GetCaster())
-            amount = int32(CalculatePct(caster->GetCreatePowerValue(POWER_MANA), amount) / aurEff->GetTotalTicks());
-        else
-            amount = 0;
-    }
-
-    void Register() override
-    {
-        DoEffectCalcAmount += AuraEffectCalcAmountFn(spell_dru_innervate::CalculateAmount, EFFECT_0, SPELL_AURA_PERIODIC_ENERGIZE);
-    }
-};
-
-// -5570 - Insect Swarm
-class spell_dru_insect_swarm : public AuraScript
-{
-    PrepareAuraScript(spell_dru_insect_swarm);
-
-    void CalculateAmount(AuraEffect const* aurEff, int32& amount, bool& /*canBeRecalculated*/)
-    {
-        if (!aurEff->GetTotalTicks())
-            return;
-
-        if (Unit* caster = GetCaster())
-            if (AuraEffect const* relicAurEff = caster->GetAuraEffect(SPELL_DRUID_ITEM_T8_BALANCE_RELIC, EFFECT_0))
-                amount += relicAurEff->GetAmount() / aurEff->GetTotalTicks();
-    }
-
-    void Register() override
-    {
-        DoEffectCalcAmount += AuraEffectCalcAmountFn(spell_dru_insect_swarm::CalculateAmount, EFFECT_0,SPELL_AURA_PERIODIC_DAMAGE);
-    }
-};
-
-// 24932 - Leader of the Pack
-class spell_dru_leader_of_the_pack : public AuraScript
-{
-    PrepareAuraScript(spell_dru_leader_of_the_pack);
-
-    bool Validate(SpellInfo const* /*spellInfo*/) override
-    {
-        return ValidateSpellInfo(
-                {
-                        SPELL_DRUID_IMP_LEADER_OF_THE_PACK_R1,
-                        SPELL_DRUID_IMP_LEADER_OF_THE_PACK_HEAL,
-                        SPELL_DRUID_IMP_LEADER_OF_THE_PACK_MANA
-                });
-    }
-
-    void HandleProc(AuraEffect const* aurEff, ProcEventInfo& eventInfo)
-    {
-        PreventDefaultAction();
-        if (!aurEff->GetAmount())
-            return;
-
-        Unit* caster = eventInfo.GetActor();
-        if (caster->GetSpellHistory()->HasCooldown(SPELL_DRUID_IMP_LEADER_OF_THE_PACK_HEAL))
-            return;
-
-        CastSpellExtraArgs args(aurEff);
-        args.AddSpellBP0(caster->CountPctFromMaxHealth(aurEff->GetAmount()));
-        caster->CastSpell(nullptr, SPELL_DRUID_IMP_LEADER_OF_THE_PACK_HEAL, args);
-
-        // Because of how proc system works, we can't store proc cd on db, it would be applied to entire aura
-        // so aura could only proc once per 6 seconds, independently of caster
-        caster->GetSpellHistory()->AddCooldown(SPELL_DRUID_IMP_LEADER_OF_THE_PACK_HEAL, 0, Seconds(6));
-
-        // only proc on self
-        if (aurEff->GetCasterGUID() != caster->GetGUID())
-            return;
-
-        AuraEffect const* impLotpMana = caster->GetAuraEffectOfRankedSpell(SPELL_DRUID_IMP_LEADER_OF_THE_PACK_R1, EFFECT_0, aurEff->GetCasterGUID());
-        ASSERT(impLotpMana);
-
-        CastSpellExtraArgs args2(aurEff);
-        args2.AddSpellBP0(CalculatePct(caster->GetMaxPower(POWER_MANA), impLotpMana->GetSpellInfo()->Effects[EFFECT_1].CalcValue()));
-        caster->CastSpell(nullptr, SPELL_DRUID_IMP_LEADER_OF_THE_PACK_MANA, args2);
-    }
-
-    void Register() override
-    {
-        OnEffectProc += AuraEffectProcFn(spell_dru_leader_of_the_pack::HandleProc, EFFECT_1, SPELL_AURA_DUMMY);
-    }
-};
-
-// -33763 - Lifebloom
-class spell_dru_lifebloom : public AuraScript
-{
-    PrepareAuraScript(spell_dru_lifebloom);
-
-    bool Validate(SpellInfo const* /*spell*/) override
-    {
-        return ValidateSpellInfo(
-                {
-                        SPELL_DRUID_LIFEBLOOM_FINAL_HEAL,
-                        SPELL_DRUID_LIFEBLOOM_ENERGIZE
-                });
-    }
-
-    void OnRemoveEffect(Unit* target, AuraEffect const* aurEff, uint32 stack)
-    {
-        int32 healAmount = aurEff->GetAmount();
-        if (Unit* caster = GetCaster())
-        {
-            // restore mana
-            CastSpellExtraArgs args(aurEff);
-            args.OriginalCaster = GetCasterGUID();
-            args.AddSpellBP0(CalculatePct(caster->GetCreateMana(), GetSpellInfo()->ManaCostPercentage) * stack / 2);
-            caster->CastSpell(caster, SPELL_DRUID_LIFEBLOOM_ENERGIZE, args);
-        }
-
-        CastSpellExtraArgs args(aurEff);
-        args.OriginalCaster = GetCasterGUID();
-        args.AddSpellBP0(healAmount);
-        target->CastSpell(target, SPELL_DRUID_LIFEBLOOM_FINAL_HEAL, args);
-    }
-
-    void AfterRemove(AuraEffect const* aurEff, AuraEffectHandleModes /*mode*/)
-    {
-        // Final heal only on duration end
-        if (GetTargetApplication()->GetRemoveMode() != AURA_REMOVE_BY_EXPIRE)
-            return;
-
-        // final heal
-        OnRemoveEffect(GetUnitOwner(), aurEff, GetStackAmount());
-    }
-
-    void HandleDispel(DispelInfo* dispelInfo)
-    {
-        if (Unit* target = GetUnitOwner())
-            if (AuraEffect const* aurEff = GetEffect(EFFECT_1))
-                OnRemoveEffect(target, aurEff, dispelInfo->GetRemovedCharges()); // final heal
-    }
-
-    void Register() override
-    {
-        AfterEffectRemove += AuraEffectRemoveFn(spell_dru_lifebloom::AfterRemove, EFFECT_1, SPELL_AURA_DUMMY, AURA_EFFECT_HANDLE_REAL);
-        AfterDispel += AuraDispelFn(spell_dru_lifebloom::HandleDispel);
-    }
-};
-
-// -48496 - Living Seed
-class spell_dru_living_seed : public AuraScript
-{
-    PrepareAuraScript(spell_dru_living_seed);
-
-    bool Validate(SpellInfo const* /*spellInfo*/) override
-    {
-        return ValidateSpellInfo({ SPELL_DRUID_LIVING_SEED_PROC });
-    }
-
-    void HandleProc(AuraEffect const* aurEff, ProcEventInfo& eventInfo)
-    {
-        PreventDefaultAction();
-
-        HealInfo* healInfo = eventInfo.GetHealInfo();
-        if (!healInfo || !healInfo->GetHeal())
-            return;
-
-        CastSpellExtraArgs args(aurEff);
-        args.AddSpellBP0(CalculatePct(healInfo->GetHeal(), aurEff->GetAmount()));
-        GetTarget()->CastSpell(eventInfo.GetProcTarget(), SPELL_DRUID_LIVING_SEED_PROC, args);
-    }
-
-    void Register() override
-    {
-        OnEffectProc += AuraEffectProcFn(spell_dru_living_seed::HandleProc, EFFECT_0, SPELL_AURA_DUMMY);
-    }
-};
-
-// 48504 - Living Seed (Proc)
-class spell_dru_living_seed_proc : public AuraScript
-{
-    PrepareAuraScript(spell_dru_living_seed_proc);
-
-    bool Validate(SpellInfo const* /*spellInfo*/) override
-    {
-        return ValidateSpellInfo({ SPELL_DRUID_LIVING_SEED_HEAL });
-    }
-
-    void HandleProc(AuraEffect const* aurEff, ProcEventInfo& /*eventInfo*/)
-    {
-        PreventDefaultAction();
-        CastSpellExtraArgs args(aurEff);
-        args.AddSpellBP0(aurEff->GetAmount());
-        GetTarget()->CastSpell(GetTarget(), SPELL_DRUID_LIVING_SEED_HEAL, args);
-    }
-
-    void Register() override
-    {
-        OnEffectProc += AuraEffectProcFn(spell_dru_living_seed_proc::HandleProc, EFFECT_0, SPELL_AURA_DUMMY);
-    }
-};
-
-// 69366 - Moonkin Form passive
-class spell_dru_moonkin_form_passive : public AuraScript
-{
-    PrepareAuraScript(spell_dru_moonkin_form_passive);
-
-public:
-    spell_dru_moonkin_form_passive()
-    {
-        absorbPct = 0;
-    }
-
-private:
-    uint32 absorbPct;
-
-    bool Load() override
-    {
-        absorbPct = GetSpellInfo()->Effects[EFFECT_0].CalcValue(GetCaster());
-        return true;
-    }
-
-    void CalculateAmount(AuraEffect const* /*aurEff*/, int32& amount, bool& /*canBeRecalculated*/)
-    {
-        // Set absorbtion amount to unlimited
-        amount = -1;
-    }
-
-    void Absorb(AuraEffect* /*aurEff*/, DamageInfo& dmgInfo, uint32& absorbAmount)
-    {
-        // reduces all damage taken while Stunned in Moonkin Form
-        if (GetTarget()->GetUInt32Value(UNIT_FIELD_FLAGS) & (UNIT_FLAG_STUNNED) &&
-            GetTarget()->HasAuraWithMechanic(1 << MECHANIC_STUN))
-            absorbAmount = CalculatePct(dmgInfo.GetDamage(), absorbPct);
-    }
-
-    void Register() override
-    {
-        DoEffectCalcAmount += AuraEffectCalcAmountFn(spell_dru_moonkin_form_passive::CalculateAmount, EFFECT_0, SPELL_AURA_SCHOOL_ABSORB);
-        OnEffectAbsorb += AuraEffectAbsorbFn(spell_dru_moonkin_form_passive::Absorb, EFFECT_0);
-    }
-};
-
-// 50464 - Nourish
-class spell_dru_nourish : public SpellScript
-{
-    PrepareSpellScript(spell_dru_nourish);
-
-    void HandleHeal(SpellEffIndex /*effIndex*/)
-    {
-        Unit* caster = GetCaster();
-
-        // Glyph of Nourish
-        if (AuraEffect const* aurEff = caster->GetAuraEffect(SPELL_DRUID_GLYPH_OF_NOURISH, EFFECT_0))
-        {
-            uint32 auraCount = 0;
-            int32 heal = GetHitHeal();
-=======
     SPELL_DRUID_STAMPEDE_BAER_RANK_1        = 81016,
     SPELL_DRUID_STAMPEDE_CAT_RANK_1         = 81021,
     SPELL_DRUID_STAMPEDE_CAT_STATE          = 109881,
@@ -1838,174 +885,19 @@
                 PreventDefaultAction();
                 eventInfo.GetActor()->CastSpell(eventInfo.GetProcTarget(), SPELL_DRUID_BLESSING_OF_THE_CLAW, true, nullptr, aurEff);
             }
->>>>>>> 28d470c5
-
-            Unit::AuraEffectList const& periodicHeals = GetHitUnit()->GetAuraEffectsByType(SPELL_AURA_PERIODIC_HEAL);
-            for (AuraEffect const* hot : periodicHeals)
-            {
-<<<<<<< HEAD
-                if (caster->GetGUID() == hot->GetCasterGUID())
-                    ++auraCount;
-=======
+
+            void Register() override
+            {
                 OnEffectProc += AuraEffectProcFn(spell_dru_t3_6p_bonus_AuraScript::HandleProc, EFFECT_0, SPELL_AURA_OVERRIDE_CLASS_SCRIPTS);
->>>>>>> 28d470c5
-            }
-
-<<<<<<< HEAD
-            AddPct(heal, aurEff->GetAmount() * auraCount);
-            SetHitHeal(heal);
-=======
+            }
+        };
+
         AuraScript* GetAuraScript() const override
         {
             return new spell_dru_t3_6p_bonus_AuraScript();
->>>>>>> 28d470c5
-        }
-    }
-
-    void Register() override
-    {
-        OnEffectHitTarget += SpellEffectFn(spell_dru_nourish::HandleHeal, EFFECT_0, SPELL_EFFECT_HEAL);
-    }
-};
-
-<<<<<<< HEAD
-// -33872 - Nurturing Instinct
-class spell_dru_nurturing_instinct : public AuraScript
-{
-    PrepareAuraScript(spell_dru_nurturing_instinct);
-
-    bool Validate(SpellInfo const* /*spellInfo*/) override
-    {
-        return ValidateSpellInfo({ SPELL_DRUID_NURTURING_INSTINCT_R1, SPELL_DRUID_NURTURING_INSTINCT_R2 });
-    }
-
-    void AfterApply(AuraEffect const* aurEff, AuraEffectHandleModes /*mode*/)
-    {
-        Unit* target = GetTarget();
-        uint32 spellId = GetSpellInfo()->GetRank() == 1 ? SPELL_DRUID_NURTURING_INSTINCT_R1 : SPELL_DRUID_NURTURING_INSTINCT_R2;
-        target->CastSpell(target, spellId, aurEff);
-    }
-
-    void AfterRemove(AuraEffect const* /*aurEff*/, AuraEffectHandleModes /*mode*/)
-    {
-        uint32 spellId = GetSpellInfo()->GetRank() == 1 ? SPELL_DRUID_NURTURING_INSTINCT_R1 : SPELL_DRUID_NURTURING_INSTINCT_R2;
-        GetTarget()->RemoveAurasDueToSpell(spellId);
-    }
-
-    void Register() override
-    {
-        AfterEffectApply += AuraEffectApplyFn(spell_dru_nurturing_instinct::AfterApply, EFFECT_0, SPELL_AURA_MOD_SPELL_HEALING_OF_STAT_PERCENT, AURA_EFFECT_HANDLE_REAL);
-        AfterEffectRemove += AuraEffectRemoveFn(spell_dru_nurturing_instinct::AfterRemove, EFFECT_0, SPELL_AURA_MOD_SPELL_HEALING_OF_STAT_PERCENT, AURA_EFFECT_HANDLE_REAL);
-    }
-};
-
-// 16864 - Omen of Clarity
-class spell_dru_omen_of_clarity : public AuraScript
-{
-    PrepareAuraScript(spell_dru_omen_of_clarity);
-
-    bool Validate(SpellInfo const* /*spellInfo*/) override
-    {
-        return ValidateSpellInfo(
-        {
-            SPELL_DRUID_BALANCE_T10_BONUS,
-            SPELL_DRUID_BALANCE_T10_BONUS_PROC
-        });
-    }
-
-    void HandleProc(AuraEffect const* aurEff, ProcEventInfo& /*eventInfo*/)
-    {
-        Unit* target = GetTarget();
-        if (target->HasAura(SPELL_DRUID_BALANCE_T10_BONUS))
-            target->CastSpell(nullptr, SPELL_DRUID_BALANCE_T10_BONUS_PROC, aurEff);
-    }
-
-    void Register() override
-    {
-        OnEffectProc += AuraEffectProcFn(spell_dru_omen_of_clarity::HandleProc, EFFECT_0, SPELL_AURA_PROC_TRIGGER_SPELL);
-    }
-};
-
-// 48391 - Owlkin Frenzy
-class spell_dru_owlkin_frenzy : public AuraScript
-{
-    PrepareAuraScript(spell_dru_owlkin_frenzy);
-
-    void CalculateAmount(AuraEffect const* /*aurEff*/, int32& amount, bool& /*canBeRecalculated*/)
-    {
-        amount = CalculatePct(GetUnitOwner()->GetCreatePowerValue(POWER_MANA), amount);
-    }
-
-    void Register() override
-    {
-        DoEffectCalcAmount += AuraEffectCalcAmountFn(spell_dru_owlkin_frenzy::CalculateAmount, EFFECT_2, SPELL_AURA_PERIODIC_ENERGIZE);
-    }
-};
-
-// -16972 - Predatory Strikes
-class spell_dru_predatory_strikes : public AuraScript
-{
-    PrepareAuraScript(spell_dru_predatory_strikes);
-
-    void UpdateAmount(AuraEffect const* /*aurEff*/, AuraEffectHandleModes /*mode*/)
-    {
-        if (Player* target = GetTarget()->ToPlayer())
-            target->UpdateAttackPowerAndDamage();
-    }
-
-    void Register() override
-    {
-        AfterEffectApply += AuraEffectApplyFn(spell_dru_predatory_strikes::UpdateAmount, EFFECT_ALL, SPELL_AURA_DUMMY, AURA_EFFECT_HANDLE_CHANGE_AMOUNT_MASK);
-        AfterEffectRemove += AuraEffectRemoveFn(spell_dru_predatory_strikes::UpdateAmount, EFFECT_ALL, SPELL_AURA_DUMMY, AURA_EFFECT_HANDLE_CHANGE_AMOUNT_MASK);
-    }
-};
-
-// 33851 - Primal Tenacity
-class spell_dru_primal_tenacity : public AuraScript
-{
-    PrepareAuraScript(spell_dru_primal_tenacity);
-
-public:
-    spell_dru_primal_tenacity()
-    {
-        absorbPct = 0;
-    }
-
-private:
-    uint32 absorbPct;
-
-    bool Load() override
-    {
-        absorbPct = GetSpellInfo()->Effects[EFFECT_1].CalcValue(GetCaster());
-        return true;
-    }
-
-    void CalculateAmount(AuraEffect const* /*aurEff*/, int32& amount, bool& /*canBeRecalculated*/)
-    {
-        // Set absorbtion amount to unlimited
-        amount = -1;
-    }
-
-    void Absorb(AuraEffect* /*aurEff*/, DamageInfo& dmgInfo, uint32& absorbAmount)
-    {
-        // reduces all damage taken while Stunned in Cat Form
-        if (GetTarget()->GetShapeshiftForm() == FORM_CAT && GetTarget()->HasFlag(UNIT_FIELD_FLAGS, UNIT_FLAG_STUNNED) &&
-            GetTarget()->HasAuraWithMechanic(1 << MECHANIC_STUN))
-            absorbAmount = CalculatePct(dmgInfo.GetDamage(), absorbPct);
-    }
-
-    void Register() override
-    {
-        DoEffectCalcAmount += AuraEffectCalcAmountFn(spell_dru_primal_tenacity::CalculateAmount, EFFECT_1, SPELL_AURA_SCHOOL_ABSORB);
-        OnEffectAbsorb += AuraEffectAbsorbFn(spell_dru_primal_tenacity::Absorb, EFFECT_1);
-    }
-};
-
-// -48539 - Revitalize
-class spell_dru_revitalize : public AuraScript
-{
-    PrepareAuraScript(spell_dru_revitalize);
-=======
+        }
+};
+
 // 28719 - Healing Touch
 class spell_dru_t3_8p_bonus : public SpellScriptLoader
 {
@@ -2043,496 +935,13 @@
                 OnEffectProc += AuraEffectProcFn(spell_dru_t3_8p_bonus_AuraScript::HandleProc, EFFECT_0, SPELL_AURA_DUMMY);
             }
         };
->>>>>>> 28d470c5
-
-    bool Validate(SpellInfo const* /*spellInfo*/) override
-    {
-        return ValidateSpellInfo(
-        {
-            SPELL_DRUID_REVITALIZE_ENERGIZE_MANA,
-            SPELL_DRUID_REVITALIZE_ENERGIZE_RAGE,
-            SPELL_DRUID_REVITALIZE_ENERGIZE_ENERGY,
-            SPELL_DRUID_REVITALIZE_ENERGIZE_RP
-        });
-    }
-
-    void HandleProc(AuraEffect const* aurEff, ProcEventInfo& eventInfo)
-    {
-        PreventDefaultAction();
-        if (!roll_chance_i(aurEff->GetAmount()))
-            return;
-
-        Unit* target = eventInfo.GetProcTarget();
-        uint32 spellId;
-
-        switch (target->GetPowerType())
-        {
-<<<<<<< HEAD
-            case POWER_MANA:
-                spellId = SPELL_DRUID_REVITALIZE_ENERGIZE_MANA;
-                break;
-            case POWER_RAGE:
-                spellId = SPELL_DRUID_REVITALIZE_ENERGIZE_RAGE;
-                break;
-            case POWER_ENERGY:
-                spellId = SPELL_DRUID_REVITALIZE_ENERGIZE_ENERGY;
-                break;
-            case POWER_RUNIC_POWER:
-                spellId = SPELL_DRUID_REVITALIZE_ENERGIZE_RP;
-                break;
-            default:
-                return;
-=======
+
+        AuraScript* GetAuraScript() const override
+        {
             return new spell_dru_t3_8p_bonus_AuraScript();
->>>>>>> 28d470c5
-        }
-
-        eventInfo.GetActor()->CastSpell(target, spellId, aurEff);
-    }
-
-    void Register() override
-    {
-        OnEffectProc += AuraEffectProcFn(spell_dru_revitalize::HandleProc, EFFECT_0, SPELL_AURA_OVERRIDE_CLASS_SCRIPTS);
-    }
-};
-
-<<<<<<< HEAD
-// -1079 - Rip
-class spell_dru_rip : public AuraScript
-{
-    PrepareAuraScript(spell_dru_rip);
-
-    bool Load() override
-    {
-        Unit* caster = GetCaster();
-        return caster && GetCaster()->GetTypeId() == TYPEID_PLAYER;
-    }
-
-    void CalculateAmount(AuraEffect const* /*aurEff*/, int32& amount, bool& canBeRecalculated)
-    {
-        canBeRecalculated = false;
-
-        if (Unit* caster = GetCaster())
-        {
-            // 0.01 * $AP * cp
-            uint8 cp = caster->ToPlayer()->GetComboPoints();
-
-            // Idol of Feral Shadows. Can't be handled as SpellMod due its dependency from CPs
-            if (AuraEffect const* auraEffIdolOfFeralShadows = caster->GetAuraEffect(SPELL_DRUID_IDOL_OF_FERAL_SHADOWS, EFFECT_0))
-                amount += cp * auraEffIdolOfFeralShadows->GetAmount();
-                // Idol of Worship. Can't be handled as SpellMod due its dependency from CPs
-            else if (AuraEffect const* auraEffIdolOfWorship = caster->GetAuraEffect(SPELL_DRUID_IDOL_OF_WORSHIP, EFFECT_0))
-                amount += cp * auraEffIdolOfWorship->GetAmount();
-
-            amount += int32(CalculatePct(caster->GetTotalAttackPowerValue(BASE_ATTACK), cp));
-        }
-    }
-
-    void Register() override
-    {
-        DoEffectCalcAmount += AuraEffectCalcAmountFn(spell_dru_rip::CalculateAmount, EFFECT_0, SPELL_AURA_PERIODIC_DAMAGE);
-    }
-};
-
-// 62600 - Savage Defense
-class spell_dru_savage_defense : public AuraScript
-{
-    PrepareAuraScript(spell_dru_savage_defense);
-
-    bool Validate(SpellInfo const* spellInfo) override
-    {
-        return ValidateSpellInfo({ spellInfo->Effects[EFFECT_0].TriggerSpell });
-    }
-
-    void HandleProc(AuraEffect const* aurEff, ProcEventInfo& eventInfo)
-    {
-        PreventDefaultAction();
-        Unit* caster = eventInfo.GetActor();
-        CastSpellExtraArgs args(aurEff);
-        args.AddSpellBP0(CalculatePct(caster->GetTotalAttackPowerValue(BASE_ATTACK), aurEff->GetAmount()));
-        caster->CastSpell(nullptr, GetSpellInfo()->Effects[aurEff->GetEffIndex()].TriggerSpell, args);
-    }
-
-    void Register() override
-    {
-        OnEffectProc += AuraEffectProcFn(spell_dru_savage_defense::HandleProc, EFFECT_0, SPELL_AURA_PROC_TRIGGER_SPELL);
-    }
-};
-
-// 52610 - Savage Roar
-class spell_dru_savage_roar : public SpellScript
-{
-    PrepareSpellScript(spell_dru_savage_roar);
-
-    SpellCastResult CheckCast()
-    {
-        Unit* caster = GetCaster();
-        if (caster->GetShapeshiftForm() != FORM_CAT)
-            return SPELL_FAILED_ONLY_SHAPESHIFT;
-
-        return SPELL_CAST_OK;
-    }
-
-    void Register() override
-    {
-        OnCheckCast += SpellCheckCastFn(spell_dru_savage_roar::CheckCast);
-    }
-};
-
-class spell_dru_savage_roar_aura : public AuraScript
-{
-    PrepareAuraScript(spell_dru_savage_roar_aura);
-
-    bool Validate(SpellInfo const* /*spell*/) override
-    {
-        return ValidateSpellInfo({ SPELL_DRUID_SAVAGE_ROAR });
-    }
-
-    void AfterApply(AuraEffect const* aurEff, AuraEffectHandleModes /*mode*/)
-    {
-        Unit* target = GetTarget();
-        target->CastSpell(target, SPELL_DRUID_SAVAGE_ROAR, { aurEff, GetCasterGUID() });
-    }
-
-    void AfterRemove(AuraEffect const* /*aurEff*/, AuraEffectHandleModes /*mode*/)
-    {
-        GetTarget()->RemoveAurasDueToSpell(SPELL_DRUID_SAVAGE_ROAR);
-    }
-
-    void Register() override
-    {
-        AfterEffectApply += AuraEffectApplyFn(spell_dru_savage_roar_aura::AfterApply, EFFECT_1, SPELL_AURA_DUMMY, AURA_EFFECT_HANDLE_REAL);
-        AfterEffectRemove += AuraEffectRemoveFn(spell_dru_savage_roar_aura::AfterRemove, EFFECT_1, SPELL_AURA_DUMMY, AURA_EFFECT_HANDLE_REAL);
-    }
-};
-
-// -50294 - Starfall (AOE)
-class spell_dru_starfall_aoe : public SpellScript
-{
-    PrepareSpellScript(spell_dru_starfall_aoe);
-
-    void FilterTargets(std::list<WorldObject*>& targets)
-    {
-        targets.remove(GetExplTargetUnit());
-    }
-
-    void Register() override
-    {
-        OnObjectAreaTargetSelect += SpellObjectAreaTargetSelectFn(spell_dru_starfall_aoe::FilterTargets, EFFECT_0, TARGET_UNIT_DEST_AREA_ENEMY);
-    }
-};
-
-// -50286 - Starfall (Dummy)
-class spell_dru_starfall_dummy : public SpellScript
-{
-    PrepareSpellScript(spell_dru_starfall_dummy);
-
-    void FilterTargets(std::list<WorldObject*>& targets)
-    {
-        Trinity::Containers::RandomResize(targets, 2);
-    }
-
-    void HandleDummy(SpellEffIndex /*effIndex*/)
-    {
-        Unit* caster = GetCaster();
-        // Shapeshifting into an animal form or mounting cancels the effect
-        if (caster->GetCreatureType() == CREATURE_TYPE_BEAST || caster->IsMounted())
-        {
-            if (SpellInfo const* spellInfo = GetTriggeringSpell())
-                caster->RemoveAurasDueToSpell(spellInfo->Id);
-            return;
-        }
-
-        // Any effect which causes you to lose control of your character will supress the starfall effect.
-        if (caster->HasUnitState(UNIT_STATE_CONTROLLED))
-            return;
-
-        caster->CastSpell(GetHitUnit(), uint32(GetEffectValue()), true);
-    }
-
-    void Register() override
-    {
-        OnObjectAreaTargetSelect += SpellObjectAreaTargetSelectFn(spell_dru_starfall_dummy::FilterTargets, EFFECT_0, TARGET_UNIT_SRC_AREA_ENEMY);
-        OnEffectHitTarget += SpellEffectFn(spell_dru_starfall_dummy::HandleDummy, EFFECT_0, SPELL_EFFECT_DUMMY);
-    }
-};
-
-// 61336 - Survival Instincts
-class spell_dru_survival_instincts : public SpellScript
-{
-    PrepareSpellScript(spell_dru_survival_instincts);
-
-    SpellCastResult CheckCast()
-    {
-        Unit* caster = GetCaster();
-        if (!caster->IsInFeralForm())
-            return SPELL_FAILED_ONLY_SHAPESHIFT;
-
-        return SPELL_CAST_OK;
-    }
-
-    void Register() override
-    {
-        OnCheckCast += SpellCheckCastFn(spell_dru_survival_instincts::CheckCast);
-    }
-};
-
-class spell_dru_survival_instincts_aura : public AuraScript
-{
-    PrepareAuraScript(spell_dru_survival_instincts_aura);
-
-    bool Validate(SpellInfo const* /*spell*/) override
-    {
-        return ValidateSpellInfo({ SPELL_DRUID_SURVIVAL_INSTINCTS });
-    }
-
-    void AfterApply(AuraEffect const* aurEff, AuraEffectHandleModes /*mode*/)
-    {
-        Unit* target = GetTarget();
-        CastSpellExtraArgs args(aurEff);
-        args.AddSpellBP0(target->CountPctFromMaxHealth(aurEff->GetAmount()));
-        target->CastSpell(target, SPELL_DRUID_SURVIVAL_INSTINCTS, args);
-    }
-
-    void AfterRemove(AuraEffect const* /*aurEff*/, AuraEffectHandleModes /*mode*/)
-    {
-        GetTarget()->RemoveAurasDueToSpell(SPELL_DRUID_SURVIVAL_INSTINCTS);
-    }
-
-    void Register() override
-    {
-        AfterEffectApply += AuraEffectApplyFn(spell_dru_survival_instincts_aura::AfterApply, EFFECT_0, SPELL_AURA_DUMMY, AURA_EFFECT_HANDLE_CHANGE_AMOUNT_MASK);
-        AfterEffectRemove += AuraEffectRemoveFn(spell_dru_survival_instincts_aura::AfterRemove, EFFECT_0, SPELL_AURA_DUMMY, AURA_EFFECT_HANDLE_CHANGE_AMOUNT_MASK);
-    }
-};
-
-// 40121 - Swift Flight Form (Passive)
-class spell_dru_swift_flight_passive : public AuraScript
-{
-    PrepareAuraScript(spell_dru_swift_flight_passive);
-
-    bool Load() override
-    {
-        return GetCaster()->GetTypeId() == TYPEID_PLAYER;
-    }
-
-    void CalculateAmount(AuraEffect const* /*aurEff*/, int32& amount, bool& /*canBeRecalculated*/)
-    {
-        if (Player* caster = GetCaster()->ToPlayer())
-            if (caster->Has310Flyer(false))
-                amount = 310;
-    }
-
-    void Register() override
-    {
-        DoEffectCalcAmount += AuraEffectCalcAmountFn(spell_dru_swift_flight_passive::CalculateAmount, EFFECT_1, SPELL_AURA_MOD_INCREASE_VEHICLE_FLIGHT_SPEED);
-    }
-};
-
-// -5217 - Tiger's Fury
-class spell_dru_tiger_s_fury : public SpellScript
-{
-    PrepareSpellScript(spell_dru_tiger_s_fury);
-
-    void OnHit()
-    {
-        if (AuraEffect const* aurEff = GetHitUnit()->GetAuraEffectOfRankedSpell(SPELL_DRUID_KING_OF_THE_JUNGLE, EFFECT_1))
-        {
-            CastSpellExtraArgs args(TRIGGERED_FULL_MASK);
-            args.AddSpellBP0(aurEff->GetAmount());
-            GetHitUnit()->CastSpell(GetHitUnit(), SPELL_DRUID_TIGER_S_FURY_ENERGIZE, args);
-        }
-    }
-
-    void Register() override
-    {
-        AfterHit += SpellHitFn(spell_dru_tiger_s_fury::OnHit);
-    }
-};
-
-// -61391 - Typhoon
-class spell_dru_typhoon : public SpellScript
-{
-    PrepareSpellScript(spell_dru_typhoon);
-
-    void HandleKnockBack(SpellEffIndex effIndex)
-    {
-        // Glyph of Typhoon
-        if (GetCaster()->HasAura(SPELL_DRUID_GLYPH_OF_TYPHOON))
-            PreventHitDefaultEffect(effIndex);
-    }
-
-    void Register() override
-    {
-        OnEffectHitTarget += SpellEffectFn(spell_dru_typhoon::HandleKnockBack, EFFECT_0, SPELL_EFFECT_KNOCK_BACK);
-    }
-};
-
-// 28716 - Rejuvenation
-class spell_dru_t3_2p_bonus : public AuraScript
-{
-    PrepareAuraScript(spell_dru_t3_2p_bonus);
-
-    bool Validate(SpellInfo const* /*spellInfo*/) override
-    {
-        return ValidateSpellInfo(
-        {
-            SPELL_DRUID_T3_PROC_ENERGIZE_MANA,
-            SPELL_DRUID_T3_PROC_ENERGIZE_RAGE,
-            SPELL_DRUID_T3_PROC_ENERGIZE_ENERGY
-        });
-    }
-
-    bool CheckProc(ProcEventInfo& /*eventInfo*/)
-    {
-        if (!roll_chance_i(50))
-            return false;
-        return true;
-    }
-
-    void HandleProc(AuraEffect const* aurEff, ProcEventInfo& eventInfo)
-    {
-        PreventDefaultAction();
-        Unit* target = eventInfo.GetProcTarget();
-        uint32 spellId;
-
-        switch (target->GetPowerType())
-        {
-            case POWER_MANA:
-                spellId = SPELL_DRUID_T3_PROC_ENERGIZE_MANA;
-                break;
-            case POWER_RAGE:
-                spellId = SPELL_DRUID_T3_PROC_ENERGIZE_RAGE;
-                break;
-            case POWER_ENERGY:
-                spellId = SPELL_DRUID_T3_PROC_ENERGIZE_ENERGY;
-                break;
-            default:
-                return;
-        }
-
-        eventInfo.GetActor()->CastSpell(target, spellId, aurEff);
-    }
-
-    void Register() override
-    {
-        DoCheckProc += AuraCheckProcFn(spell_dru_t3_2p_bonus::CheckProc);
-        OnEffectProc += AuraEffectProcFn(spell_dru_t3_2p_bonus::HandleProc, EFFECT_0, SPELL_AURA_OVERRIDE_CLASS_SCRIPTS);
-    }
-};
-
-// 28744 - Regrowth
-class spell_dru_t3_6p_bonus : public AuraScript
-{
-    PrepareAuraScript(spell_dru_t3_6p_bonus);
-
-    bool Validate(SpellInfo const* /*spellInfo*/) override
-    {
-        return ValidateSpellInfo({ SPELL_DRUID_BLESSING_OF_THE_CLAW });
-    }
-
-    void HandleProc(AuraEffect const* aurEff, ProcEventInfo& eventInfo)
-    {
-        PreventDefaultAction();
-        eventInfo.GetActor()->CastSpell(eventInfo.GetProcTarget(), SPELL_DRUID_BLESSING_OF_THE_CLAW, aurEff);
-    }
-
-    void Register() override
-    {
-        OnEffectProc += AuraEffectProcFn(spell_dru_t3_6p_bonus::HandleProc, EFFECT_0, SPELL_AURA_OVERRIDE_CLASS_SCRIPTS);
-    }
-};
-
-// 28719 - Healing Touch
-class spell_dru_t3_8p_bonus : public AuraScript
-{
-    PrepareAuraScript(spell_dru_t3_8p_bonus);
-
-    bool Validate(SpellInfo const* /*spellInfo*/) override
-    {
-        return ValidateSpellInfo({ SPELL_DRUID_EXHILARATE });
-    }
-
-    void HandleProc(AuraEffect const* aurEff, ProcEventInfo& eventInfo)
-    {
-        PreventDefaultAction();
-        SpellInfo const* spellInfo = eventInfo.GetSpellInfo();
-        if (!spellInfo)
-            return;
-
-        Unit* caster = eventInfo.GetActor();
-        int32 amount = CalculatePct(spellInfo->CalcPowerCost(caster, spellInfo->GetSchoolMask()), aurEff->GetAmount());
-        CastSpellExtraArgs args(aurEff);
-        args.AddSpellBP0(amount);
-        caster->CastSpell(nullptr, SPELL_DRUID_EXHILARATE, args);
-    }
-
-    void Register() override
-    {
-        OnEffectProc += AuraEffectProcFn(spell_dru_t3_8p_bonus::HandleProc, EFFECT_0, SPELL_AURA_DUMMY);
-    }
-};
-
-// 37288 - Mana Restore
-// 37295 - Mana Restore
-class spell_dru_t4_2p_bonus : public AuraScript
-{
-    PrepareAuraScript(spell_dru_t4_2p_bonus);
-
-    bool Validate(SpellInfo const* /*spellInfo*/) override
-    {
-        return ValidateSpellInfo({ SPELL_DRUID_INFUSION });
-    }
-
-    void HandleProc(AuraEffect const* aurEff, ProcEventInfo& eventInfo)
-    {
-        PreventDefaultAction();
-        eventInfo.GetActor()->CastSpell(nullptr, SPELL_DRUID_INFUSION, aurEff);
-    }
-
-    void Register() override
-    {
-        OnEffectProc += AuraEffectProcFn(spell_dru_t4_2p_bonus::HandleProc, EFFECT_0, SPELL_AURA_DUMMY);
-    }
-};
-
-// 40442 - Druid Tier 6 Trinket
-class spell_dru_item_t6_trinket : public AuraScript
-{
-    PrepareAuraScript(spell_dru_item_t6_trinket);
-
-    bool Validate(SpellInfo const* /*spellInfo*/) override
-    {
-        return ValidateSpellInfo(
-        {
-            SPELL_DRUID_BLESSING_OF_REMULOS,
-            SPELL_DRUID_BLESSING_OF_ELUNE,
-            SPELL_DRUID_BLESSING_OF_CENARIUS
-        });
-    }
-
-    void HandleProc(AuraEffect const* aurEff, ProcEventInfo& eventInfo)
-    {
-        PreventDefaultAction();
-        SpellInfo const* spellInfo = eventInfo.GetSpellInfo();
-        if (!spellInfo)
-            return;
-
-        uint32 spellId;
-        int32 chance;
-
-        // Starfire
-        if (spellInfo->SpellFamilyFlags[0] & 0x00000004)
-        {
-            spellId = SPELL_DRUID_BLESSING_OF_REMULOS;
-            chance = 25;
-        }
-            // Rejuvenation
-        else if (spellInfo->SpellFamilyFlags[0] & 0x00000010)
-        {
-            spellId = SPELL_DRUID_BLESSING_OF_ELUNE;
-            chance = 25;
-=======
+        }
+};
+
 // 37288 - Mana Restore
 // 37295 - Mana Restore
 class spell_dru_t4_2p_bonus : public SpellScriptLoader
@@ -2807,211 +1216,9 @@
         AuraScript* GetAuraScript() const override
         {
             return new spell_dru_item_t6_trinket_AuraScript();
->>>>>>> 28d470c5
-        }
-            // Mangle (Bear) and Mangle (Cat)
-        else if (spellInfo->SpellFamilyFlags[1] & 0x00000440)
-        {
-            spellId = SPELL_DRUID_BLESSING_OF_CENARIUS;
-            chance = 40;
-        } else
-            return;
-
-        if (roll_chance_i(chance))
-            eventInfo.GetActor()->CastSpell(nullptr, spellId, aurEff);
-    }
-
-    void Register() override
-    {
-        OnEffectProc += AuraEffectProcFn(spell_dru_item_t6_trinket::HandleProc, EFFECT_0, SPELL_AURA_DUMMY);
-    }
-};
-
-<<<<<<< HEAD
-// 67353 - T9 Feral Relic (Idol of Mutilation)
-class spell_dru_t9_feral_relic : public AuraScript
-{
-    PrepareAuraScript(spell_dru_t9_feral_relic);
-
-    bool Validate(SpellInfo const* /*spellInfo*/) override
-    {
-        return ValidateSpellInfo(
-        {
-            SPELL_DRUID_T9_FERAL_RELIC_BEAR,
-            SPELL_DRUID_T9_FERAL_RELIC_CAT
-        });
-    }
-
-    bool CheckProc(ProcEventInfo& eventInfo)
-    {
-        Unit* target = eventInfo.GetActor();
-
-        switch (target->GetShapeshiftForm())
-        {
-            case FORM_BEAR:
-            case FORM_DIREBEAR:
-            case FORM_CAT:
-                return true;
-            default:
-                break;
-        }
-
-        return false;
-    }
-
-    void HandleProc(AuraEffect const* aurEff, ProcEventInfo& eventInfo)
-    {
-        PreventDefaultAction();
-        uint32 triggerspell = 0;
-
-        Unit* target = eventInfo.GetActor();
-
-        switch (target->GetShapeshiftForm())
-        {
-            case FORM_BEAR:
-            case FORM_DIREBEAR:
-                triggerspell = SPELL_DRUID_T9_FERAL_RELIC_BEAR;
-                break;
-            case FORM_CAT:
-                triggerspell = SPELL_DRUID_T9_FERAL_RELIC_CAT;
-                break;
-            default:
-                return;
-        }
-
-        target->CastSpell(target, triggerspell, aurEff);
-    }
-
-    void Register() override
-    {
-        DoCheckProc += AuraCheckProcFn(spell_dru_t9_feral_relic::CheckProc);
-        OnEffectProc += AuraEffectProcFn(spell_dru_t9_feral_relic::HandleProc, EFFECT_0, SPELL_AURA_PROC_TRIGGER_SPELL);
-    }
-};
-
-// 70723 - Item - Druid T10 Balance 4P Bonus
-class spell_dru_t10_balance_4p_bonus : public AuraScript
-{
-    PrepareAuraScript(spell_dru_t10_balance_4p_bonus);
-
-    bool Validate(SpellInfo const* /*spellInfo*/) override
-    {
-        return ValidateSpellInfo({ SPELL_DRUID_LANGUISH });
-    }
-
-    void HandleProc(AuraEffect const* aurEff, ProcEventInfo& eventInfo)
-    {
-        PreventDefaultAction();
-
-        DamageInfo* damageInfo = eventInfo.GetDamageInfo();
-        if (!damageInfo || !damageInfo->GetDamage())
-            return;
-
-        Unit* caster = eventInfo.GetActor();
-        Unit* target = eventInfo.GetProcTarget();
-
-        SpellInfo const* spellInfo = sSpellMgr->AssertSpellInfo(SPELL_DRUID_LANGUISH);
-        int32 amount = CalculatePct(static_cast<int32>(damageInfo->GetDamage()), aurEff->GetAmount());
-
-        ASSERT(spellInfo->GetMaxTicks() > 0);
-        amount /= spellInfo->GetMaxTicks();
-
-        CastSpellExtraArgs args(aurEff);
-        args.AddSpellBP0(amount);
-        caster->CastSpell(target, SPELL_DRUID_LANGUISH, args);
-    }
-
-    void Register() override
-    {
-        OnEffectProc += AuraEffectProcFn(spell_dru_t10_balance_4p_bonus::HandleProc, EFFECT_0, SPELL_AURA_DUMMY);
-    }
-};
-
-// 70691 - Item T10 Restoration 4P Bonus
-class spell_dru_t10_restoration_4p_bonus : public SpellScript
-{
-    PrepareSpellScript(spell_dru_t10_restoration_4p_bonus);
-
-    bool Load() override
-    {
-        return GetCaster()->GetTypeId() == TYPEID_PLAYER;
-    }
-
-    void FilterTargets(std::list<WorldObject*>& targets)
-    {
-        if (!GetCaster()->ToPlayer()->GetGroup())
-        {
-            targets.clear();
-            targets.push_back(GetCaster());
-        } else
-        {
-            targets.remove(GetExplTargetUnit());
-            std::list<Unit*> tempTargets;
-            for (std::list<WorldObject*>::const_iterator itr = targets.begin(); itr != targets.end(); ++itr)
-                if ((*itr)->GetTypeId() == TYPEID_PLAYER && GetCaster()->IsInRaidWith((*itr)->ToUnit()))
-                    tempTargets.push_back((*itr)->ToUnit());
-
-            if (tempTargets.empty())
-            {
-                targets.clear();
-                FinishCast(SPELL_FAILED_DONT_REPORT);
-                return;
-            }
-
-            Unit* target = Trinity::Containers::SelectRandomContainerElement(tempTargets);
-            targets.clear();
-            targets.push_back(target);
-        }
-    }
-
-    void Register() override
-    {
-        OnObjectAreaTargetSelect += SpellObjectAreaTargetSelectFn(spell_dru_t10_restoration_4p_bonus::FilterTargets, EFFECT_0, TARGET_UNIT_DEST_AREA_ALLY);
-    }
-};
-
-// 70664 - Druid T10 Restoration 4P Bonus (Rejuvenation)
-class spell_dru_t10_restoration_4p_bonus_dummy : public AuraScript
-{
-    PrepareAuraScript(spell_dru_t10_restoration_4p_bonus_dummy);
-
-    bool Validate(SpellInfo const* /*spellInfo*/) override
-    {
-        return ValidateSpellInfo({ SPELL_DRUID_REJUVENATION_T10_PROC });
-    }
-
-    bool CheckProc(ProcEventInfo& eventInfo)
-    {
-        SpellInfo const* spellInfo = eventInfo.GetSpellInfo();
-        if (!spellInfo || spellInfo->Id == SPELL_DRUID_REJUVENATION_T10_PROC)
-            return false;
-
-        HealInfo* healInfo = eventInfo.GetHealInfo();
-        if (!healInfo || !healInfo->GetHeal())
-            return false;
-
-        Player* caster = eventInfo.GetActor()->ToPlayer();
-        if (!caster)
-            return false;
-
-        return caster->GetGroup() || caster != eventInfo.GetProcTarget();
-    }
-
-    void HandleProc(AuraEffect const* aurEff, ProcEventInfo& eventInfo)
-    {
-        PreventDefaultAction();
-
-        CastSpellExtraArgs args(aurEff);
-        args.AddSpellBP0(eventInfo.GetHealInfo()->GetHeal());
-        eventInfo.GetActor()->CastSpell(nullptr, SPELL_DRUID_REJUVENATION_T10_PROC, args);
-    }
-
-    void Register() override
-    {
-        DoCheckProc += AuraCheckProcFn(spell_dru_t10_restoration_4p_bonus_dummy::CheckProc);
-        OnEffectProc += AuraEffectProcFn(spell_dru_t10_restoration_4p_bonus_dummy::HandleProc, EFFECT_0, SPELL_AURA_DUMMY);
-    }
-=======
+        }
+};
+
 // 70723 - Item - Druid T10 Balance 4P Bonus
 class spell_dru_t10_balance_4p_bonus : public SpellScriptLoader
 {
@@ -3165,18 +1372,12 @@
         {
             return new spell_dru_t10_restoration_4p_bonus_dummy_AuraScript();
         }
->>>>>>> 28d470c5
 };
 
 class RaidCheck
 {
 public:
-<<<<<<< HEAD
-    explicit RaidCheck(Unit const* caster) : _caster(caster)
-    {}
-=======
     explicit RaidCheck(Unit const* caster) : _caster(caster) { }
->>>>>>> 28d470c5
 
     bool operator()(WorldObject* obj) const
     {
@@ -3190,86 +1391,6 @@
     Unit const* _caster;
 };
 
-<<<<<<< HEAD
-// -48438 - Wild Growth
-class spell_dru_wild_growth : public SpellScript
-{
-    PrepareSpellScript(spell_dru_wild_growth);
-
-    bool Validate(SpellInfo const* spellInfo) override
-    {
-        if (spellInfo->Effects[EFFECT_2].IsEffect() || spellInfo->Effects[EFFECT_2].CalcValue() <= 0)
-            return false;
-        return true;
-    }
-
-    void FilterTargets(std::list<WorldObject*>& targets)
-    {
-        targets.remove_if(RaidCheck(GetCaster()));
-
-        uint32 const maxTargets = uint32(GetSpellInfo()->Effects[EFFECT_2].CalcValue(GetCaster()));
-
-        if (targets.size() > maxTargets)
-        {
-            targets.sort(Trinity::HealthPctOrderPred());
-            targets.resize(maxTargets);
-        }
-
-        _targets = targets;
-    }
-
-    void SetTargets(std::list<WorldObject*>& targets)
-    {
-        targets = _targets;
-    }
-
-    void Register() override
-    {
-        OnObjectAreaTargetSelect += SpellObjectAreaTargetSelectFn(spell_dru_wild_growth::FilterTargets, EFFECT_0, TARGET_UNIT_DEST_AREA_ALLY);
-        OnObjectAreaTargetSelect += SpellObjectAreaTargetSelectFn(spell_dru_wild_growth::SetTargets, EFFECT_1, TARGET_UNIT_DEST_AREA_ALLY);
-    }
-
-    std::list<WorldObject*> _targets;
-};
-
-class spell_dru_wild_growth_aura : public AuraScript
-{
-    PrepareAuraScript(spell_dru_wild_growth_aura);
-
-    bool Validate(SpellInfo const* /*spellInfo*/) override
-    {
-        return ValidateSpellInfo({ SPELL_DRUID_RESTORATION_T10_2P_BONUS });
-    }
-
-    void SetTickHeal(AuraEffect const* /*aurEff*/, int32& amount, bool& /*canBeRecalculated*/)
-    {
-        // includes caster bonuses already
-        _baseTick = amount;
-        if (Unit* caster = GetCaster())
-            if (AuraEffect const* bonus = caster->GetAuraEffect(SPELL_DRUID_RESTORATION_T10_2P_BONUS, EFFECT_0))
-                AddPct(_baseReduction, -bonus->GetAmount());
-    }
-
-    void HandleTickUpdate(AuraEffect* aurEff)
-    {
-        // Wild Growth = first tick gains a 6% bonus, reduced by 2% each tick
-        float reduction = _baseReduction;
-        reduction *= (aurEff->GetTickNumber() - 1);
-
-        float const bonus = 6.f - reduction;
-        int32 const amount = int32(_baseTick + CalculatePct(_baseTick, bonus));
-        aurEff->SetAmount(amount);
-    }
-
-    void Register() override
-    {
-        DoEffectCalcAmount += AuraEffectCalcAmountFn(spell_dru_wild_growth_aura::SetTickHeal, EFFECT_0, SPELL_AURA_PERIODIC_HEAL);
-        OnEffectUpdatePeriodic += AuraEffectUpdatePeriodicFn(spell_dru_wild_growth_aura::HandleTickUpdate, EFFECT_0, SPELL_AURA_PERIODIC_HEAL);
-    }
-
-    float _baseTick = 0.f;
-    float _baseReduction = 2.f;
-=======
 // 48438 - Wild Growth
 class spell_dru_wild_growth : public SpellScriptLoader
 {
@@ -3360,63 +1481,10 @@
     {
         return new spell_dru_wild_growth_AuraScript();
     }
->>>>>>> 28d470c5
 };
 
 void AddSC_druid_spell_scripts()
 {
-<<<<<<< HEAD
-    RegisterSpellScript(spell_dru_barkskin);
-    RegisterSpellScript(spell_dru_bear_form_passive);
-    RegisterSpellScript(spell_dru_berserk);
-    RegisterSpellScript(spell_dru_dash);
-    RegisterSpellScript(spell_dru_eclipse);
-    RegisterSpellScript(spell_dru_enrage);
-    RegisterSpellScript(spell_dru_forms_trinket);
-    RegisterSpellScript(spell_dru_flight_form);
-    RegisterSpellScript(spell_dru_frenzied_regeneration);
-    RegisterSpellScript(spell_dru_glyph_of_barkskin);
-    RegisterSpellScript(spell_dru_glyph_of_innervate);
-    RegisterSpellScript(spell_dru_glyph_of_rake);
-    RegisterSpellScript(spell_dru_glyph_of_rejuvenation);
-    RegisterSpellScript(spell_dru_glyph_of_shred);
-    RegisterSpellScript(spell_dru_glyph_of_starfire);
-    RegisterSpellScript(spell_dru_glyph_of_starfire_dummy);
-    RegisterSpellScript(spell_dru_idol_lifebloom);
-    RegisterSpellScript(spell_dru_innervate);
-    RegisterSpellScript(spell_dru_insect_swarm);
-    RegisterSpellScript(spell_dru_leader_of_the_pack);
-    RegisterSpellScript(spell_dru_lifebloom);
-    RegisterSpellScript(spell_dru_living_seed);
-    RegisterSpellScript(spell_dru_living_seed_proc);
-    RegisterSpellScript(spell_dru_moonkin_form_passive);
-    RegisterSpellScript(spell_dru_nourish);
-    RegisterSpellScript(spell_dru_nurturing_instinct);
-    RegisterSpellScript(spell_dru_omen_of_clarity);
-    RegisterSpellScript(spell_dru_owlkin_frenzy);
-    RegisterSpellScript(spell_dru_predatory_strikes);
-    RegisterSpellScript(spell_dru_primal_tenacity);
-    RegisterSpellScript(spell_dru_revitalize);
-    RegisterSpellScript(spell_dru_rip);
-    RegisterSpellScript(spell_dru_savage_defense);
-    RegisterSpellAndAuraScriptPair(spell_dru_savage_roar, spell_dru_savage_roar_aura);
-    RegisterSpellScript(spell_dru_starfall_aoe);
-    RegisterSpellScript(spell_dru_starfall_dummy);
-    RegisterSpellAndAuraScriptPair(spell_dru_survival_instincts, spell_dru_survival_instincts_aura);
-    RegisterSpellScript(spell_dru_swift_flight_passive);
-    RegisterSpellScript(spell_dru_tiger_s_fury);
-    RegisterSpellScript(spell_dru_typhoon);
-    RegisterSpellScript(spell_dru_t3_2p_bonus);
-    RegisterSpellScript(spell_dru_t3_6p_bonus);
-    RegisterSpellScript(spell_dru_t3_8p_bonus);
-    RegisterSpellScript(spell_dru_t4_2p_bonus);
-    RegisterSpellScript(spell_dru_item_t6_trinket);
-    RegisterSpellScript(spell_dru_t9_feral_relic);
-    RegisterSpellScript(spell_dru_t10_balance_4p_bonus);
-    RegisterSpellScript(spell_dru_t10_restoration_4p_bonus);
-    RegisterSpellScript(spell_dru_t10_restoration_4p_bonus_dummy);
-    RegisterSpellAndAuraScriptPair(spell_dru_wild_growth, spell_dru_wild_growth_aura);
-=======
     new spell_dru_dash();
     new spell_dru_flight_form();
     new spell_dru_forms_trinket();
@@ -3445,5 +1513,4 @@
     new spell_dru_t10_restoration_4p_bonus();
     new spell_dru_t10_restoration_4p_bonus_dummy();
     new spell_dru_wild_growth();
->>>>>>> 28d470c5
 }