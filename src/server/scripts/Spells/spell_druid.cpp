/*
 * This file is part of the TrinityCore Project. See AUTHORS file for Copyright information
 *
 * This program is free software; you can redistribute it and/or modify it
 * under the terms of the GNU General Public License as published by the
 * Free Software Foundation; either version 2 of the License, or (at your
 * option) any later version.
 *
 * This program is distributed in the hope that it will be useful, but WITHOUT
 * ANY WARRANTY; without even the implied warranty of MERCHANTABILITY or
 * FITNESS FOR A PARTICULAR PURPOSE. See the GNU General Public License for
 * more details.
 *
 * You should have received a copy of the GNU General Public License along
 * with this program. If not, see <http://www.gnu.org/licenses/>.
 */

/*
 * Scripts for spells with SPELLFAMILY_DRUID and SPELLFAMILY_GENERIC spells used by druid players.
 * Ordered alphabetically using scriptname.
 * Scriptnames of files in this file should be prefixed with "spell_dru_".
 */

#include "ScriptMgr.h"
#include "Containers.h"
#include "DB2Stores.h"
#include "Player.h"
#include "Spell.h"
#include "SpellAuraEffects.h"
#include "SpellHistory.h"
#include "SpellMgr.h"
#include "SpellScript.h"

enum DruidSpells
{
    SPELL_DRUID_BALANCE_T10_BONUS              = 70718,
    SPELL_DRUID_BALANCE_T10_BONUS_PROC         = 70721,
    SPELL_DRUID_BEAR_FORM                      = 5487,
    SPELL_DRUID_BLESSING_OF_CENARIUS           = 40452,
    SPELL_DRUID_BLESSING_OF_ELUNE              = 40446,
    SPELL_DRUID_BLESSING_OF_REMULOS            = 40445,
    SPELL_DRUID_BLESSING_OF_THE_CLAW           = 28750,
    SPELL_DRUID_BLOOD_FRENZY_AURA              = 203962,
    SPELL_DRUID_BLOOD_FRENZY_RAGE_GAIN         = 203961,
    SPELL_DRUID_BRAMBLES_DAMAGE_AURA           = 213709,
    SPELL_DRUID_BRAMBLES_PASSIVE               = 203953,
    SPELL_DRUID_BRAMBLES_REFLECT               = 203958,
    SPELL_DRUID_BRISTLING_FUR_GAIN_RAGE        = 204031,
    SPELL_DRUID_CAT_FORM                       = 768,
    SPELL_DRUID_CURIOUS_BRAMBLEPATCH           = 330670,
    SPELL_DRUID_EARTHWARDEN_AURA               = 203975,
    SPELL_DRUID_ECLIPSE_DUMMY                  = 79577,
    SPELL_DRUID_ECLIPSE_LUNAR_AURA             = 48518,
    SPELL_DRUID_ECLIPSE_LUNAR_SPELL_CNT        = 326055,
    SPELL_DRUID_ECLIPSE_OOC                    = 329910,
    SPELL_DRUID_ECLIPSE_SOLAR_AURA             = 48517,
    SPELL_DRUID_ECLIPSE_SOLAR_SPELL_CNT        = 326053,
    SPELL_DRUID_ENTANGLING_ROOTS               = 339,
    SPELL_DRUID_EXHILARATE                     = 28742,
    SPELL_DRUID_FORM_AQUATIC_PASSIVE           = 276012,
    SPELL_DRUID_FORM_AQUATIC                   = 1066,
    SPELL_DRUID_FORM_FLIGHT                    = 33943,
    SPELL_DRUID_FORM_STAG                      = 165961,
    SPELL_DRUID_FORM_SWIFT_FLIGHT              = 40120,
    SPELL_DRUID_FORMS_TRINKET_BEAR             = 37340,
    SPELL_DRUID_FORMS_TRINKET_CAT              = 37341,
    SPELL_DRUID_FORMS_TRINKET_MOONKIN          = 37343,
    SPELL_DRUID_FORMS_TRINKET_NONE             = 37344,
    SPELL_DRUID_FORMS_TRINKET_TREE             = 37342,
    SPELL_DRUID_GALACTIC_GUARDIAN_AURA         = 213708,
    SPELL_DRUID_GLYPH_OF_STARS                 = 114301,
    SPELL_DRUID_GLYPH_OF_STARS_VISUAL          = 114302,
    SPELL_DRUID_GORE_PROC                      = 93622,
    SPELL_DRUID_GROWL                          = 6795,
    SPELL_DRUID_IDOL_OF_FERAL_SHADOWS          = 34241,
    SPELL_DRUID_IDOL_OF_WORSHIP                = 60774,
    SPELL_DRUID_INCARNATION                    = 117679,
    SPELL_DRUID_INCARNATION_KING_OF_THE_JUNGLE = 102543,
    SPELL_DRUID_INCARNATION_TREE_OF_LIFE       = 33891,
    SPELL_DRUID_INNERVATE                      = 29166,
    SPELL_DRUID_INNERVATE_RANK_2               = 326228,
    SPELL_DRUID_INFUSION                       = 37238,
    SPELL_DRUID_LANGUISH                       = 71023,
    SPELL_DRUID_LIFEBLOOM_FINAL_HEAL           = 33778,
    SPELL_DRUID_LUNAR_INSPIRATION_OVERRIDE     = 155627,
    SPELL_DRUID_MANGLE                         = 33917,
    SPELL_DRUID_MASS_ENTANGLEMENT              = 102359,
    SPELL_DRUID_MOONFIRE_DAMAGE                = 164812,
    SPELL_DRUID_PROWL                          = 5215,
    SPELL_DRUID_REJUVENATION_T10_PROC          = 70691,
    SPELL_DRUID_RESTORATION_T10_2P_BONUS       = 70658,
    SPELL_DRUID_SAVAGE_ROAR                    = 62071,
    SPELL_DRUID_SHOOTING_STARS                 = 202342,
    SPELL_DRUID_SHOOTING_STARS_DAMAGE          = 202497,
    SPELL_DRUID_SKULL_BASH_CHARGE              = 221514,
    SPELL_DRUID_SKULL_BASH_INTERRUPT           = 93985,
    SPELL_DRUID_SUNFIRE_DAMAGE                 = 164815,
    SPELL_DRUID_SURVIVAL_INSTINCTS             = 50322,
    SPELL_DRUID_TRAVEL_FORM                    = 783,
    SPELL_DRUID_TREE_OF_LIFE                   = 33891,
    SPELL_DRUID_THRASH_BEAR                    = 77758,
    SPELL_DRUID_THRASH_BEAR_AURA               = 192090,
    SPELL_DRUID_THRASH_CAT                     = 106830,
    SPELL_DRUID_YSERAS_GIFT_HEAL_PARTY         = 145110,
    SPELL_DRUID_YSERAS_GIFT_HEAL_SELF          = 145109
};

class RaidCheck
{
public:
    explicit RaidCheck(Unit const* caster) : _caster(caster) { }

    bool operator()(WorldObject* obj) const
    {
        if (Unit* target = obj->ToUnit())
            return !_caster->IsInRaidWith(target);

        return true;
    }

private:
    Unit const* _caster;
};

class spell_dru_base_transformer : public SpellScript
{
protected:
    bool Validate(SpellInfo const* /*spellInfo*/) override
    {
        return ValidateSpellInfo({ GetShapeshiftFormSpell() });
    }

    void HandleOnCast()
    {
        // Change into cat form
        if (GetCaster()->GetShapeshiftForm() != GetShapeshiftForm())
            GetCaster()->CastSpell(GetCaster(), GetShapeshiftFormSpell(), true);
    }

    void Register() override
    {
        BeforeCast += SpellCastFn(spell_dru_base_transformer::HandleOnCast);
    }

    virtual bool ToCatForm() const = 0;

    ShapeshiftForm GetShapeshiftForm() const { return ToCatForm() ? FORM_CAT_FORM : FORM_BEAR_FORM; }
    uint32 GetShapeshiftFormSpell() const { return ToCatForm() ? SPELL_DRUID_CAT_FORM : SPELL_DRUID_BEAR_FORM; }
};

// 22812 - Barkskin
class spell_dru_barkskin : public AuraScript
{
    bool Validate(SpellInfo const* /*spellInfo*/) override
    {
        return ValidateSpellInfo({ SPELL_DRUID_BRAMBLES_PASSIVE });
    }

    void HandlePeriodic(AuraEffect const* /*aurEff*/)
    {
        Unit* target = GetTarget();
        if (target->HasAura(SPELL_DRUID_BRAMBLES_PASSIVE))
            target->CastSpell(target, SPELL_DRUID_BRAMBLES_DAMAGE_AURA, true);
    }

    void Register() override
    {
        OnEffectPeriodic += AuraEffectPeriodicFn(spell_dru_barkskin::HandlePeriodic, EFFECT_2, SPELL_AURA_PERIODIC_DUMMY);
    }
};

// 50334 - Berserk
class spell_dru_berserk : public spell_dru_base_transformer
{
    bool Validate(SpellInfo const* spellInfo) override
    {
        if (!spell_dru_base_transformer::Validate(spellInfo))
            return false;

        return ValidateSpellInfo({ SPELL_DRUID_MANGLE, SPELL_DRUID_THRASH_BEAR, SPELL_DRUID_GROWL });
    }

    void ResetCooldowns()
    {
        GetCaster()->GetSpellHistory()->ResetCooldown(SPELL_DRUID_MANGLE);
        GetCaster()->GetSpellHistory()->ResetCooldown(SPELL_DRUID_THRASH_BEAR);
        GetCaster()->GetSpellHistory()->ResetCooldown(SPELL_DRUID_GROWL);
    }

    void Register() override
    {
        spell_dru_base_transformer::Register();
        AfterCast += SpellCastFn(spell_dru_berserk::ResetCooldowns);
    }

protected:
    bool ToCatForm() const override { return false; }
};

// 203953 - Brambles - SPELL_DRUID_BRAMBLES_PASSIVE
class spell_dru_brambles : public AuraScript
{
    bool Validate(SpellInfo const* /*spellInfo*/) override
    {
        return ValidateSpellInfo({ SPELL_DRUID_BRAMBLES_REFLECT, SPELL_DRUID_BRAMBLES_DAMAGE_AURA });
    }

    void HandleAbsorb(AuraEffect* /*aurEff*/, DamageInfo& /*dmgInfo*/, uint32& /*absorbAmount*/)
    {
        // Prevent Removal
        PreventDefaultAction();
    }

    void HandleAfterAbsorb(AuraEffect* /*aurEff*/, DamageInfo& dmgInfo, uint32& absorbAmount)
    {
        // reflect back damage to the attacker
        Unit* target = GetTarget();
        if (Unit* attacker = dmgInfo.GetAttacker())
            target->CastSpell(attacker, SPELL_DRUID_BRAMBLES_REFLECT, CastSpellExtraArgs(TRIGGERED_FULL_MASK).AddSpellMod(SPELLVALUE_BASE_POINT0, absorbAmount));
    }

    void Register() override
    {
        OnEffectAbsorb += AuraEffectAbsorbFn(spell_dru_brambles::HandleAbsorb, EFFECT_0);
        AfterEffectAbsorb += AuraEffectAbsorbFn(spell_dru_brambles::HandleAfterAbsorb, EFFECT_0);
    }
};

// 155835 - Bristling Fur
class spell_dru_bristling_fur : public AuraScript
{
    bool Validate(SpellInfo const* /*spellInfo*/) override
    {
        return ValidateSpellInfo({ SPELL_DRUID_BRISTLING_FUR_GAIN_RAGE });
    }

    void HandleProc(AuraEffect* /*aurEff*/, ProcEventInfo& eventInfo)
    {
        // BristlingFurRage = 100 * Damage / MaxHealth.
        if (DamageInfo* damageInfo = eventInfo.GetDamageInfo())
        {
            Unit* target = GetTarget();
            uint32 rage = target->GetMaxPower(POWER_RAGE) * (float)damageInfo->GetDamage() / (float)target->GetMaxHealth();
            if (rage > 0)
                target->CastSpell(target, SPELL_DRUID_BRISTLING_FUR_GAIN_RAGE, CastSpellExtraArgs(TRIGGERED_FULL_MASK).AddSpellMod(SPELLVALUE_BASE_POINT0, rage));
        }
    }

    void Register() override
    {
        OnEffectProc += AuraEffectProcFn(spell_dru_bristling_fur::HandleProc, EFFECT_0, SPELL_AURA_DUMMY);
    }
};

// 768 - CatForm - SPELL_DRUID_CAT_FORM
class spell_dru_cat_form : public AuraScript
{
    bool Validate(SpellInfo const* /*spellInfo*/) override
    {
        return ValidateSpellInfo({ SPELL_DRUID_PROWL });
    }

    void HandleAfterRemove(AuraEffect const* /*aurEff*/, AuraEffectHandleModes /*mode*/)
    {
        GetTarget()->RemoveOwnedAura(SPELL_DRUID_PROWL);
    }

    void Register() override
    {
        AfterEffectRemove += AuraEffectRemoveFn(spell_dru_cat_form::HandleAfterRemove, EFFECT_0, SPELL_AURA_MOD_SHAPESHIFT, AURA_EFFECT_HANDLE_REAL);
    }
};

// 1850 - Dash
class spell_dru_dash : public AuraScript
{
    void CalculateAmount(AuraEffect const* /*aurEff*/, int32& amount, bool& /*canBeRecalculated*/)
    {
        // do not set speed if not in cat form
        if (GetUnitOwner()->GetShapeshiftForm() != FORM_CAT_FORM)
            amount = 0;
    }

    void Register() override
    {
        DoEffectCalcAmount += AuraEffectCalcAmountFn(spell_dru_dash::CalculateAmount, EFFECT_0, SPELL_AURA_MOD_INCREASE_SPEED);
    }
};

class spell_dru_eclipse_common
{
public:
    static void SetSpellCount(Unit* unitOwner, uint32 spellId, uint32 amount)
    {
        Aura* aura = unitOwner->GetAura(spellId);
        if (!aura)
            unitOwner->CastSpell(unitOwner, spellId, CastSpellExtraArgs(TRIGGERED_FULL_MASK).AddSpellMod(SPELLVALUE_AURA_STACK, amount));
        else
            aura->SetStackAmount(amount);
    }
};

// 48517 Eclipse (Solar) + 48518 Eclipse (Lunar)
class spell_dru_eclipse_aura : public AuraScript
{
    bool Validate(SpellInfo const* /*spellInfo*/) override
    {
        return ValidateSpellInfo({ SPELL_DRUID_ECLIPSE_LUNAR_SPELL_CNT, SPELL_DRUID_ECLIPSE_SOLAR_SPELL_CNT, SPELL_DRUID_ECLIPSE_DUMMY });
    }

    void HandleRemoved(AuraEffect const* /*aurEff*/, AuraEffectHandleModes /*mode*/)
    {
        AuraEffect const* auraEffDummy = GetTarget()->GetAuraEffect(SPELL_DRUID_ECLIPSE_DUMMY, EFFECT_0);
        if (!auraEffDummy)
            return;

        uint32 spellId = GetSpellInfo()->Id == SPELL_DRUID_ECLIPSE_SOLAR_AURA ? SPELL_DRUID_ECLIPSE_LUNAR_SPELL_CNT : SPELL_DRUID_ECLIPSE_SOLAR_SPELL_CNT;
        spell_dru_eclipse_common::SetSpellCount(GetTarget(), spellId, auraEffDummy->GetAmount());
    }

    void Register() override
    {
        AfterEffectRemove += AuraEffectRemoveFn(spell_dru_eclipse_aura::HandleRemoved, EFFECT_0, SPELL_AURA_ADD_PCT_MODIFIER, AURA_EFFECT_HANDLE_REAL);
    }
};

// 79577 - Eclipse - SPELL_DRUID_ECLIPSE_DUMMY
class spell_dru_eclipse_dummy : public AuraScript
{
    class InitializeEclipseCountersEvent : public BasicEvent
    {
    public:
        InitializeEclipseCountersEvent(Unit* owner, uint32 count) : BasicEvent(), _owner(owner), _count(count) { }

        bool Execute(uint64, uint32) override
        {
            spell_dru_eclipse_common::SetSpellCount(_owner, SPELL_DRUID_ECLIPSE_SOLAR_SPELL_CNT, _count);
            spell_dru_eclipse_common::SetSpellCount(_owner, SPELL_DRUID_ECLIPSE_LUNAR_SPELL_CNT, _count);
            return true;
        }

    private:
        Unit* _owner;
        uint32 _count;
    };

    bool Validate(SpellInfo const* /*spellInfo*/) override
    {
        return ValidateSpellInfo({ SPELL_DRUID_ECLIPSE_SOLAR_SPELL_CNT, SPELL_DRUID_ECLIPSE_LUNAR_SPELL_CNT,
            SPELL_DRUID_ECLIPSE_SOLAR_AURA, SPELL_DRUID_ECLIPSE_LUNAR_AURA });
    }

    void HandleProc(ProcEventInfo& eventInfo)
    {
        if (SpellInfo const* spellInfo = eventInfo.GetSpellInfo())
        {
            if (spellInfo->SpellFamilyFlags & flag128(0x4, 0x0, 0x0, 0x0)) // Starfire
                OnSpellCast(SPELL_DRUID_ECLIPSE_SOLAR_SPELL_CNT, SPELL_DRUID_ECLIPSE_LUNAR_SPELL_CNT, SPELL_DRUID_ECLIPSE_SOLAR_AURA);
            else if (spellInfo->SpellFamilyFlags & flag128(0x1, 0x0, 0x0, 0x0)) // Wrath
                OnSpellCast(SPELL_DRUID_ECLIPSE_LUNAR_SPELL_CNT, SPELL_DRUID_ECLIPSE_SOLAR_SPELL_CNT, SPELL_DRUID_ECLIPSE_LUNAR_AURA);
        }
    }

    void HandleApply(AuraEffect const* aurEff, AuraEffectHandleModes /*mode*/)
    {
        // counters are applied with a delay
        GetTarget()->m_Events.AddEventAtOffset(new InitializeEclipseCountersEvent(GetTarget(), aurEff->GetAmount()), 1s);
    }

    void HandleRemove(AuraEffect const* /*aurEff*/, AuraEffectHandleModes /*mode*/)
    {
        GetTarget()->RemoveAura(SPELL_DRUID_ECLIPSE_SOLAR_SPELL_CNT);
        GetTarget()->RemoveAura(SPELL_DRUID_ECLIPSE_LUNAR_SPELL_CNT);
    }

    void OnOwnerOutOfCombat(bool isNowInCombat)
    {
        if (!isNowInCombat)
            GetTarget()->CastSpell(GetTarget(), SPELL_DRUID_ECLIPSE_OOC, TRIGGERED_FULL_MASK);
    }

    void Register() override
    {
        AfterEffectApply += AuraEffectApplyFn(spell_dru_eclipse_dummy::HandleApply, EFFECT_0, SPELL_AURA_DUMMY, AURA_EFFECT_HANDLE_REAL);
        AfterEffectRemove += AuraEffectApplyFn(spell_dru_eclipse_dummy::HandleRemove, EFFECT_0, SPELL_AURA_DUMMY, AURA_EFFECT_HANDLE_REAL);
        OnProc += AuraProcFn(spell_dru_eclipse_dummy::HandleProc);
        OnEnterLeaveCombat += AuraEnterLeaveCombatFn(spell_dru_eclipse_dummy::OnOwnerOutOfCombat);
    }

private:
    void OnSpellCast(uint32 cntSpellId, uint32 otherCntSpellId, uint32 eclipseAuraSpellId)
    {
        Unit* target = GetTarget();
        if (Aura* aura = target->GetAura(cntSpellId))
        {
            uint32 remaining = aura->GetStackAmount();
            if (remaining == 0)
                return;

            if (remaining > 1)
                aura->SetStackAmount(remaining - 1);
            else
            {
                // cast eclipse
                target->CastSpell(target, eclipseAuraSpellId, TRIGGERED_FULL_MASK);

                // Remove stacks from other one as well
                // reset remaining power on other spellId
                target->RemoveAura(cntSpellId);
                target->RemoveAura(otherCntSpellId);
            }
        }
    }
};

// 329910 - Eclipse out of combat - SPELL_DRUID_ECLIPSE_OOC
class spell_dru_eclipse_ooc : public AuraScript
{
    bool Validate(SpellInfo const* /*spellInfo*/) override
    {
        return ValidateSpellInfo({ SPELL_DRUID_ECLIPSE_DUMMY, SPELL_DRUID_ECLIPSE_SOLAR_SPELL_CNT, SPELL_DRUID_ECLIPSE_LUNAR_SPELL_CNT });
    }

    void Tick(AuraEffect const* /*aurEff*/)
    {
        Unit* owner = GetTarget();
        AuraEffect const* auraEffDummy = owner->GetAuraEffect(SPELL_DRUID_ECLIPSE_DUMMY, EFFECT_0);
        if (!auraEffDummy)
            return;

        if (!owner->IsInCombat() && (!owner->HasAura(SPELL_DRUID_ECLIPSE_SOLAR_SPELL_CNT) || !owner->HasAura(SPELL_DRUID_ECLIPSE_LUNAR_SPELL_CNT)))
        {
            // Restore 2 stacks to each spell when out of combat
            spell_dru_eclipse_common::SetSpellCount(owner, SPELL_DRUID_ECLIPSE_SOLAR_SPELL_CNT, auraEffDummy->GetAmount());
            spell_dru_eclipse_common::SetSpellCount(owner, SPELL_DRUID_ECLIPSE_LUNAR_SPELL_CNT, auraEffDummy->GetAmount());
        }
    }

    void Register() override
    {
        OnEffectPeriodic += AuraEffectPeriodicFn(spell_dru_eclipse_ooc::Tick, EFFECT_0, SPELL_AURA_PERIODIC_DUMMY);
    }
};

// 203974 - Earthwarden
class spell_dru_earthwarden : public AuraScript
{
    bool Validate(SpellInfo const* /*spellInfo*/) override
    {
        return ValidateSpellInfo({ SPELL_DRUID_THRASH_CAT, SPELL_DRUID_THRASH_BEAR, SPELL_DRUID_EARTHWARDEN_AURA });
    }

    void HandleProc(AuraEffect* /*aurEff*/, ProcEventInfo& /*eventInfo*/)
    {
        Unit* target = GetTarget();
        target->CastSpell(target, SPELL_DRUID_EARTHWARDEN_AURA, true);
    }

    void Register() override
    {
        OnEffectProc += AuraEffectProcFn(spell_dru_earthwarden::HandleProc, EFFECT_0, SPELL_AURA_DUMMY);
    }
};

// 339 - Entangling Roots
// 102359 - Mass Entanglement
class spell_dru_entangling_roots : public SpellScript
{
    bool Validate(SpellInfo const* /*spellInfo*/) override
    {
        return ValidateSpellInfo({ SPELL_DRUID_CURIOUS_BRAMBLEPATCH });
    }

    void HandleCuriousBramblepatch(WorldObject*& target)
    {
        if (!GetCaster()->HasAura(SPELL_DRUID_CURIOUS_BRAMBLEPATCH))
            target = nullptr;
    }

    void HandleCuriousBramblepatchAOE(std::list<WorldObject*>& targets)
    {
        if (!GetCaster()->HasAura(SPELL_DRUID_CURIOUS_BRAMBLEPATCH))
            targets.clear();
    }

    void Register() override
    {
        OnObjectTargetSelect += SpellObjectTargetSelectFn(spell_dru_entangling_roots::HandleCuriousBramblepatch, EFFECT_1, TARGET_UNIT_TARGET_ENEMY);
        if (m_scriptSpellId == SPELL_DRUID_MASS_ENTANGLEMENT)
            OnObjectAreaTargetSelect += SpellObjectAreaTargetSelectFn(spell_dru_entangling_roots::HandleCuriousBramblepatchAOE, EFFECT_1, TARGET_UNIT_DEST_AREA_ENEMY);
    }
};

class spell_dru_entangling_roots_aura : public AuraScript
{
    bool Validate(SpellInfo const* /*spellInfo*/) override
    {
        return ValidateSpellInfo({ SPELL_DRUID_ENTANGLING_ROOTS, SPELL_DRUID_MASS_ENTANGLEMENT });
    }

    bool CheckProc(ProcEventInfo& eventInfo)
    {
        if (SpellInfo const* spellInfo = eventInfo.GetSpellInfo())
        {
            // dont subtract dmg caused by roots from dmg required to break root
            if (spellInfo->Id == SPELL_DRUID_ENTANGLING_ROOTS || spellInfo->Id == SPELL_DRUID_MASS_ENTANGLEMENT)
                return false;
        }
        return true;
    }

    void Register() override
    {
        DoCheckProc += AuraCheckProcFn(spell_dru_entangling_roots_aura::CheckProc);
    }
};

// 22568 - Ferocious Bite
class spell_dru_ferocious_bite : public SpellScript
{
    bool Validate(SpellInfo const* /*spellInfo*/) override
    {
        return ValidateSpellEffect({ { SPELL_DRUID_INCARNATION_KING_OF_THE_JUNGLE, EFFECT_1 } });
    }

    void HandleHitTargetBurn(SpellEffIndex /*effIndex*/)
    {
        int32 newValue = int32(float(GetEffectValue()) * _damageMultiplier);
        SetEffectValue(newValue);
    }

    void HandleHitTargetDmg(SpellEffIndex /*effIndex*/)
    {
        int32 newValue = int32(float(GetHitDamage()) * (1.0f + _damageMultiplier));
        SetHitDamage(newValue);
    }

    void HandleLaunchTarget(SpellEffIndex /*effIndex*/)
    {
        Unit* caster = GetCaster();

        int32 maxExtraConsumedPower = GetEffectValue();

        if (AuraEffect* auraEffect = caster->GetAuraEffect(SPELL_DRUID_INCARNATION_KING_OF_THE_JUNGLE, EFFECT_1))
        {
            float multiplier = 1.0f + float(auraEffect->GetAmount()) / 100.0f;
            maxExtraConsumedPower = int32(float(maxExtraConsumedPower) * multiplier);
            SetEffectValue(maxExtraConsumedPower);
        }

        _damageMultiplier = std::min<float>(caster->GetPower(POWER_ENERGY), maxExtraConsumedPower) / maxExtraConsumedPower;
    }

    void Register() override
    {
        OnEffectLaunchTarget += SpellEffectFn(spell_dru_ferocious_bite::HandleLaunchTarget, EFFECT_1, SPELL_EFFECT_POWER_BURN);
        OnEffectHitTarget += SpellEffectFn(spell_dru_ferocious_bite::HandleHitTargetBurn, EFFECT_1, SPELL_EFFECT_POWER_BURN);
        OnEffectHitTarget += SpellEffectFn(spell_dru_ferocious_bite::HandleHitTargetDmg, EFFECT_0, SPELL_EFFECT_SCHOOL_DAMAGE);
    }

private:
    float _damageMultiplier = 0.0f;
};

// 37336 - Druid Forms Trinket
class spell_dru_forms_trinket : public AuraScript
{
    bool Validate(SpellInfo const* /*spellInfo*/) override
    {
        return ValidateSpellInfo(
        {
            SPELL_DRUID_FORMS_TRINKET_BEAR,
            SPELL_DRUID_FORMS_TRINKET_CAT,
            SPELL_DRUID_FORMS_TRINKET_MOONKIN,
            SPELL_DRUID_FORMS_TRINKET_NONE,
            SPELL_DRUID_FORMS_TRINKET_TREE
        });
    }

    bool CheckProc(ProcEventInfo& eventInfo)
    {
        Unit* target = eventInfo.GetActor();

        switch (target->GetShapeshiftForm())
        {
            case FORM_BEAR_FORM:
            case FORM_DIRE_BEAR_FORM:
            case FORM_CAT_FORM:
            case FORM_MOONKIN_FORM:
            case FORM_NONE:
            case FORM_TREE_OF_LIFE:
                return true;
            default:
                break;
        }

        return false;
    }

    void HandleProc(AuraEffect* aurEff, ProcEventInfo& eventInfo)
    {
        PreventDefaultAction();
        Unit* target = eventInfo.GetActor();
        uint32 triggerspell = 0;

        switch (target->GetShapeshiftForm())
        {
            case FORM_BEAR_FORM:
            case FORM_DIRE_BEAR_FORM:
                triggerspell = SPELL_DRUID_FORMS_TRINKET_BEAR;
                break;
            case FORM_CAT_FORM:
                triggerspell = SPELL_DRUID_FORMS_TRINKET_CAT;
                break;
            case FORM_MOONKIN_FORM:
                triggerspell = SPELL_DRUID_FORMS_TRINKET_MOONKIN;
                break;
            case FORM_NONE:
                triggerspell = SPELL_DRUID_FORMS_TRINKET_NONE;
                break;
            case FORM_TREE_OF_LIFE:
                triggerspell = SPELL_DRUID_FORMS_TRINKET_TREE;
                break;
            default:
                return;
        }

        target->CastSpell(target, triggerspell, aurEff);
    }

    void Register() override
    {
        DoCheckProc += AuraCheckProcFn(spell_dru_forms_trinket::CheckProc);
        OnEffectProc += AuraEffectProcFn(spell_dru_forms_trinket::HandleProc, EFFECT_0, SPELL_AURA_PROC_TRIGGER_SPELL);
    }
};

// 203964 - Galactic Guardian
class spell_dru_galactic_guardian : public AuraScript
{
    bool Validate(SpellInfo const* /*spellInfo*/) override
    {
        return ValidateSpellInfo({ SPELL_DRUID_GALACTIC_GUARDIAN_AURA });
    }

    void HandleProc(AuraEffect* /*aurEff*/, ProcEventInfo& eventInfo)
    {
        if (DamageInfo* damageInfo = eventInfo.GetDamageInfo())
        {
            Unit* target = GetTarget();

            // free automatic moonfire on target
            target->CastSpell(damageInfo->GetVictim(), SPELL_DRUID_MOONFIRE_DAMAGE, true);

            // Cast aura
            target->CastSpell(damageInfo->GetVictim(), SPELL_DRUID_GALACTIC_GUARDIAN_AURA, true);
        }
    }

    void Register() override
    {
        OnEffectProc += AuraEffectProcFn(spell_dru_galactic_guardian::HandleProc, EFFECT_0, SPELL_AURA_DUMMY);
    }
};

// 24858 - Moonkin Form
class spell_dru_glyph_of_stars : public AuraScript
{
    bool Validate(SpellInfo const* /*spell*/) override
    {
        return ValidateSpellInfo({ SPELL_DRUID_GLYPH_OF_STARS, SPELL_DRUID_GLYPH_OF_STARS_VISUAL });
    }

    void OnApply(AuraEffect const* /*aurEff*/, AuraEffectHandleModes /*mode*/)
    {
        Unit* target = GetTarget();
        if (target->HasAura(SPELL_DRUID_GLYPH_OF_STARS))
            target->CastSpell(target, SPELL_DRUID_GLYPH_OF_STARS_VISUAL, true);
    }

    void OnRemove(AuraEffect const* /*aurEff*/, AuraEffectHandleModes /*mode*/)
    {
        GetTarget()->RemoveAurasDueToSpell(SPELL_DRUID_GLYPH_OF_STARS_VISUAL);
    }

    void Register() override
    {
        OnEffectApply += AuraEffectApplyFn(spell_dru_glyph_of_stars::OnApply, EFFECT_1, SPELL_AURA_MOD_SHAPESHIFT, AURA_EFFECT_HANDLE_REAL);
        OnEffectRemove += AuraEffectRemoveFn(spell_dru_glyph_of_stars::OnRemove, EFFECT_1, SPELL_AURA_MOD_SHAPESHIFT, AURA_EFFECT_HANDLE_REAL);
    }
};

// 210706 - Gore
class spell_dru_gore : public AuraScript
{
    bool Validate(SpellInfo const* /*spellInfo*/) override
    {
        return ValidateSpellInfo({ SPELL_DRUID_GORE_PROC, SPELL_DRUID_MANGLE });
    }

    bool CheckEffectProc(AuraEffect const* aurEff, ProcEventInfo& /*eventInfo*/)
    {
        return roll_chance_i(aurEff->GetAmount());
    }

    void HandleProc(AuraEffect* /*aurEff*/, ProcEventInfo& /*procInfo*/)
    {
        Unit* owner = GetTarget();
        owner->CastSpell(owner, SPELL_DRUID_GORE_PROC);
        owner->GetSpellHistory()->ResetCooldown(SPELL_DRUID_MANGLE, true);
    }

    void Register() override
    {
        DoCheckEffectProc += AuraCheckEffectProcFn(spell_dru_gore::CheckEffectProc, EFFECT_0, SPELL_AURA_DUMMY);
        OnEffectProc += AuraEffectProcFn(spell_dru_gore::HandleProc, EFFECT_0, SPELL_AURA_DUMMY);
    }
};

// 99 - Incapacitating Roar
class spell_dru_incapacitating_roar : public spell_dru_base_transformer
{
protected:
    bool ToCatForm() const override { return false; }
};

// 29166 - Innervate
class spell_dru_innervate : public SpellScript
{
    SpellCastResult CheckCast()
    {
        Player* target = Object::ToPlayer(GetExplTargetUnit());
        if (!target)
            return SPELL_FAILED_BAD_TARGETS;

        ChrSpecializationEntry const* spec = sChrSpecializationStore.LookupEntry(target->GetPrimarySpecialization());
        if (!spec || spec->Role != 1)
            return SPELL_FAILED_BAD_TARGETS;

        return SPELL_CAST_OK;
    }

    void HandleRank2()
    {
        Unit* caster = GetCaster();
        if (caster != GetHitUnit())
            if (AuraEffect const* innervateR2 = caster->GetAuraEffect(SPELL_DRUID_INNERVATE_RANK_2, EFFECT_0))
                caster->CastSpell(caster, SPELL_DRUID_INNERVATE,
                    CastSpellExtraArgs(TRIGGERED_IGNORE_SPELL_AND_CATEGORY_CD | TRIGGERED_IGNORE_CAST_IN_PROGRESS)
                    .SetTriggeringSpell(GetSpell())
                    .AddSpellMod(SPELLVALUE_BASE_POINT0, -innervateR2->GetAmount()));

    }

    void Register() override
    {
        OnCheckCast += SpellCheckCastFn(spell_dru_innervate::CheckCast);
        OnHit += SpellHitFn(spell_dru_innervate::HandleRank2);
    }
};

// 117679 - Incarnation (Passive)
class spell_dru_incarnation : public AuraScript
{
    bool Validate(SpellInfo const* /*spellInfo*/) override
    {
        return ValidateSpellInfo({ SPELL_DRUID_INCARNATION_TREE_OF_LIFE });
    }

    void OnRemove(AuraEffect const* /*aurEff*/, AuraEffectHandleModes /*mode*/) const
    {
        GetTarget()->RemoveAurasDueToSpell(SPELL_DRUID_INCARNATION_TREE_OF_LIFE);
    }

    void Register() override
    {
        AfterEffectRemove += AuraEffectRemoveFn(spell_dru_incarnation::OnRemove, EFFECT_0, SPELL_AURA_IGNORE_SPELL_COOLDOWN, AURA_EFFECT_HANDLE_REAL);
    }
};

// 33891 - Incarnation: Tree of Life (Talent, Shapeshift)
class spell_dru_incarnation_tree_of_life : public AuraScript
{
    bool Validate(SpellInfo const* /*spellInfo*/) override
    {
        return ValidateSpellInfo({ SPELL_DRUID_INCARNATION });
    }

    void AfterApply(AuraEffect const* /*aurEff*/, AuraEffectHandleModes /*mode*/) const
    {
        if (!GetTarget()->HasAura(SPELL_DRUID_INCARNATION))
            GetTarget()->CastSpell(GetTarget(), SPELL_DRUID_INCARNATION, true);
    }

    void Register() override
    {
        AfterEffectApply += AuraEffectApplyFn(spell_dru_incarnation_tree_of_life::AfterApply, EFFECT_2, SPELL_AURA_PERIODIC_DUMMY, AURA_EFFECT_HANDLE_REAL);
    }
};

// 40442 - Druid Tier 6 Trinket
class spell_dru_item_t6_trinket : public AuraScript
{
    bool Validate(SpellInfo const* /*spellInfo*/) override
    {
        return ValidateSpellInfo(
        {
            SPELL_DRUID_BLESSING_OF_REMULOS,
            SPELL_DRUID_BLESSING_OF_ELUNE,
            SPELL_DRUID_BLESSING_OF_CENARIUS
        });
    }

    void HandleProc(AuraEffect* aurEff, ProcEventInfo& eventInfo)
    {
        PreventDefaultAction();
        SpellInfo const* spellInfo = eventInfo.GetSpellInfo();
        if (!spellInfo)
            return;

        uint32 spellId;
        int32 chance;

        // Starfire
        if (spellInfo->SpellFamilyFlags[0] & 0x00000004)
        {
            spellId = SPELL_DRUID_BLESSING_OF_REMULOS;
            chance = 25;
        }
        // Rejuvenation
        else if (spellInfo->SpellFamilyFlags[0] & 0x00000010)
        {
            spellId = SPELL_DRUID_BLESSING_OF_ELUNE;
            chance = 25;
        }
        // Mangle (Bear) and Mangle (Cat)
        else if (spellInfo->SpellFamilyFlags[1] & 0x00000440)
        {
            spellId = SPELL_DRUID_BLESSING_OF_CENARIUS;
            chance = 40;
        }
        else
            return;

        if (roll_chance_i(chance))
            eventInfo.GetActor()->CastSpell(nullptr, spellId, aurEff);
    }

    void Register() override
    {
        OnEffectProc += AuraEffectProcFn(spell_dru_item_t6_trinket::HandleProc, EFFECT_0, SPELL_AURA_DUMMY);
    }
};

// 33763 - Lifebloom
class spell_dru_lifebloom : public AuraScript
{
    bool Validate(SpellInfo const* /*spell*/) override
    {
        return ValidateSpellInfo({ SPELL_DRUID_LIFEBLOOM_FINAL_HEAL });
    }

    void AfterRemove(AuraEffect const* /*aurEff*/, AuraEffectHandleModes /*mode*/)
    {
        // Final heal only on duration end
        if (GetTargetApplication()->GetRemoveMode() == AURA_REMOVE_BY_EXPIRE || GetTargetApplication()->GetRemoveMode() == AURA_REMOVE_BY_ENEMY_SPELL)
            GetCaster()->CastSpell(GetUnitOwner(), SPELL_DRUID_LIFEBLOOM_FINAL_HEAL, true);
    }

    void Register() override
    {
        AfterEffectRemove += AuraEffectRemoveFn(spell_dru_lifebloom::AfterRemove, EFFECT_0, SPELL_AURA_PERIODIC_HEAL, AURA_EFFECT_HANDLE_REAL);
    }
};

// 155580 - Lunar Inspiration
class spell_dru_lunar_inspiration : public AuraScript
{
    bool Validate(SpellInfo const* /*spell*/) override
    {
        return ValidateSpellInfo({ SPELL_DRUID_LUNAR_INSPIRATION_OVERRIDE });
    }

    void AfterApply(AuraEffect const* /*aurEff*/, AuraEffectHandleModes /*mode*/)
    {
        GetTarget()->CastSpell(GetTarget(), SPELL_DRUID_LUNAR_INSPIRATION_OVERRIDE, true);
    }

    void AfterRemove(AuraEffect const* /*aurEff*/, AuraEffectHandleModes /*mode*/)
    {
        GetTarget()->RemoveAurasDueToSpell(SPELL_DRUID_LUNAR_INSPIRATION_OVERRIDE);
    }

    void Register() override
    {
        AfterEffectApply += AuraEffectApplyFn(spell_dru_lunar_inspiration::AfterApply, EFFECT_0, SPELL_AURA_DUMMY, AURA_EFFECT_HANDLE_REAL);
        AfterEffectRemove += AuraEffectRemoveFn(spell_dru_lunar_inspiration::AfterRemove, EFFECT_0, SPELL_AURA_DUMMY, AURA_EFFECT_HANDLE_REAL);
    }
};

//  8921 - Moonfire
class spell_dru_moonfire : public SpellScript
{
    bool Validate(SpellInfo const* /*spellInfo*/) override
    {
        return ValidateSpellInfo({ SPELL_DRUID_MOONFIRE_DAMAGE });
    }

    void HandleOnHit(SpellEffIndex /*effIndex*/)
    {
        GetCaster()->CastSpell(GetHitUnit(), SPELL_DRUID_MOONFIRE_DAMAGE, true);
    }

    void Register() override
    {
        OnEffectHitTarget += SpellEffectFn(spell_dru_moonfire::HandleOnHit, EFFECT_0, SPELL_EFFECT_DUMMY);
    }
};

// 16864 - Omen of Clarity
class spell_dru_omen_of_clarity : public AuraScript
{
    bool Validate(SpellInfo const* /*spellInfo*/) override
    {
        return ValidateSpellInfo({ SPELL_DRUID_BALANCE_T10_BONUS, SPELL_DRUID_BALANCE_T10_BONUS_PROC });
    }

    void HandleProc(AuraEffect* /*aurEff*/, ProcEventInfo& /*eventInfo*/)
    {
        Unit* target = GetTarget();
        if (target->HasAura(SPELL_DRUID_BALANCE_T10_BONUS))
            target->CastSpell(nullptr, SPELL_DRUID_BALANCE_T10_BONUS_PROC, true);
    }

    void Register() override
    {
        OnEffectProc += AuraEffectProcFn(spell_dru_omen_of_clarity::HandleProc, EFFECT_0, SPELL_AURA_PROC_TRIGGER_SPELL);
    }
};

// 5215 - Prowl
class spell_dru_prowl : public spell_dru_base_transformer
{
protected:
    bool ToCatForm() const override { return true; }
};

// 1079 - Rip
class spell_dru_rip : public AuraScript
{
    bool Load() override
    {
        Unit* caster = GetCaster();
        return caster && caster->GetTypeId() == TYPEID_PLAYER;
    }

    void CalculateAmount(AuraEffect const* /*aurEff*/, int32& amount, bool& canBeRecalculated)
    {
        canBeRecalculated = false;

        if (Unit* caster = GetCaster())
        {
            // 0.01 * $AP * cp
            uint32 cp = caster->ToPlayer()->GetComboPoints();

            // Idol of Feral Shadows. Can't be handled as SpellMod due its dependency from CPs
            if (AuraEffect const* auraEffIdolOfFeralShadows = caster->GetAuraEffect(SPELL_DRUID_IDOL_OF_FERAL_SHADOWS, EFFECT_0))
                amount += cp * auraEffIdolOfFeralShadows->GetAmount();
            // Idol of Worship. Can't be handled as SpellMod due its dependency from CPs
            else if (AuraEffect const* auraEffIdolOfWorship = caster->GetAuraEffect(SPELL_DRUID_IDOL_OF_WORSHIP, EFFECT_0))
                amount += cp * auraEffIdolOfWorship->GetAmount();

            amount += int32(CalculatePct(caster->GetTotalAttackPowerValue(BASE_ATTACK), cp));
        }
    }

    void Register() override
    {
        DoEffectCalcAmount += AuraEffectCalcAmountFn(spell_dru_rip::CalculateAmount, EFFECT_0, SPELL_AURA_PERIODIC_DAMAGE);
    }
};

// 52610 - Savage Roar
class spell_dru_savage_roar : public SpellScript
{
    SpellCastResult CheckCast()
    {
        Unit* caster = GetCaster();
        if (caster->GetShapeshiftForm() != FORM_CAT_FORM)
            return SPELL_FAILED_ONLY_SHAPESHIFT;

        return SPELL_CAST_OK;
    }

    void Register() override
    {
        OnCheckCast += SpellCheckCastFn(spell_dru_savage_roar::CheckCast);
    }
};

class spell_dru_savage_roar_aura : public AuraScript
{
    bool Validate(SpellInfo const* /*spell*/) override
    {
        return ValidateSpellInfo({ SPELL_DRUID_SAVAGE_ROAR });
    }

    void AfterApply(AuraEffect const* aurEff, AuraEffectHandleModes /*mode*/)
    {
        Unit* target = GetTarget();
        target->CastSpell(target, SPELL_DRUID_SAVAGE_ROAR, CastSpellExtraArgs(aurEff)
            .SetOriginalCaster(GetCasterGUID()));
    }

    void AfterRemove(AuraEffect const* /*aurEff*/, AuraEffectHandleModes /*mode*/)
    {
        GetTarget()->RemoveAurasDueToSpell(SPELL_DRUID_SAVAGE_ROAR);
    }

    void Register() override
    {
        AfterEffectApply += AuraEffectApplyFn(spell_dru_savage_roar_aura::AfterApply, EFFECT_1, SPELL_AURA_DUMMY, AURA_EFFECT_HANDLE_REAL);
        AfterEffectRemove += AuraEffectRemoveFn(spell_dru_savage_roar_aura::AfterRemove, EFFECT_1, SPELL_AURA_DUMMY, AURA_EFFECT_HANDLE_REAL);
    }
};

// 164815 - Sunfire
// 164812 - Moonfire
class spell_dru_shooting_stars : public AuraScript
{
    bool Validate(SpellInfo const* /*spellInfo*/) override
    {
        return ValidateSpellInfo({ SPELL_DRUID_SHOOTING_STARS, SPELL_DRUID_SHOOTING_STARS_DAMAGE });
    }

    void OnTick(AuraEffect const* /*aurEff*/)
    {
        if (Unit* caster = GetCaster())
            if (AuraEffect const* shootingStars = caster->GetAuraEffect(SPELL_DRUID_SHOOTING_STARS, EFFECT_0))
                if (roll_chance_i(shootingStars->GetAmount()))
                    caster->CastSpell(GetTarget(), SPELL_DRUID_SHOOTING_STARS_DAMAGE, true);
    }

    void Register() override
    {
        OnEffectPeriodic += AuraEffectPeriodicFn(spell_dru_shooting_stars::OnTick, EFFECT_1, SPELL_AURA_PERIODIC_DAMAGE);
    }
};

// 106839 - Skull Bash
class spell_dru_skull_bash : public SpellScript
{
    bool Validate(SpellInfo const* /*spellInfo*/) override
    {
        return ValidateSpellInfo({ SPELL_DRUID_SKULL_BASH_CHARGE, SPELL_DRUID_SKULL_BASH_INTERRUPT });
    }

    void HandleDummy(SpellEffIndex /*effIndex*/)
    {
        GetCaster()->CastSpell(GetHitUnit(), SPELL_DRUID_SKULL_BASH_CHARGE, true);
        GetCaster()->CastSpell(GetHitUnit(), SPELL_DRUID_SKULL_BASH_INTERRUPT, true);
    }

    void Register() override
    {
        OnEffectHitTarget += SpellEffectFn(spell_dru_skull_bash::HandleDummy, EFFECT_0, SPELL_EFFECT_DUMMY);
    }
};

// 106898 - Stampeding Roar
class spell_dru_stampeding_roar : public spell_dru_base_transformer
{
protected:
    bool ToCatForm() const override { return false; }
};

// 50286 - Starfall (Dummy)
class spell_dru_starfall_dummy : public SpellScript
{
    void FilterTargets(std::list<WorldObject*>& targets)
    {
        Trinity::Containers::RandomResize(targets, 2);
    }

    void HandleDummy(SpellEffIndex /*effIndex*/)
    {
        Unit* caster = GetCaster();
        // Shapeshifting into an animal form or mounting cancels the effect
        if (caster->GetCreatureType() == CREATURE_TYPE_BEAST || caster->IsMounted())
        {
            if (SpellInfo const* spellInfo = GetTriggeringSpell())
                caster->RemoveAurasDueToSpell(spellInfo->Id);
            return;
        }

        // Any effect which causes you to lose control of your character will supress the starfall effect.
        if (caster->HasUnitState(UNIT_STATE_CONTROLLED))
            return;

        caster->CastSpell(GetHitUnit(), uint32(GetEffectValue()), true);
    }

    void Register() override
    {
        OnObjectAreaTargetSelect += SpellObjectAreaTargetSelectFn(spell_dru_starfall_dummy::FilterTargets, EFFECT_0, TARGET_UNIT_DEST_AREA_ENEMY);
        OnEffectHitTarget += SpellEffectFn(spell_dru_starfall_dummy::HandleDummy, EFFECT_0, SPELL_EFFECT_DUMMY);
    }
};

// 340694 - Sudden Ambush
// 384667 - Sudden Ambush
class spell_dru_sudden_ambush : public AuraScript
{
    bool CheckProc(AuraEffect const* aurEff, ProcEventInfo& procInfo)
    {
        Spell const* procSpell = procInfo.GetProcSpell();
        if (!procSpell)
            return false;

        Optional<int32> comboPoints = procSpell->GetPowerTypeCostAmount(POWER_COMBO_POINTS);
        if (!comboPoints)
            return false;

        return roll_chance_i(*comboPoints * aurEff->GetAmount());
    }

    void Register() override
    {
        DoCheckEffectProc += AuraCheckEffectProcFn(spell_dru_sudden_ambush::CheckProc, EFFECT_0, SPELL_AURA_PROC_TRIGGER_SPELL);
    }
};

//  93402 - Sunfire
class spell_dru_sunfire : public SpellScript
{
    void HandleOnHit(SpellEffIndex /*effIndex*/)
    {
        GetCaster()->CastSpell(GetHitUnit(), SPELL_DRUID_SUNFIRE_DAMAGE, true);
    }

    void Register() override
    {
        OnEffectHitTarget += SpellEffectFn(spell_dru_sunfire::HandleOnHit, EFFECT_0, SPELL_EFFECT_DUMMY);
    }
};

// 61336 - Survival Instincts
class spell_dru_survival_instincts : public AuraScript
{
    bool Validate(SpellInfo const* /*spell*/) override
    {
        return ValidateSpellInfo({ SPELL_DRUID_SURVIVAL_INSTINCTS });
    }

    void AfterApply(AuraEffect const* /*aurEff*/, AuraEffectHandleModes /*mode*/)
    {
        GetTarget()->CastSpell(GetTarget(), SPELL_DRUID_SURVIVAL_INSTINCTS, true);
    }

    void AfterRemove(AuraEffect const* /*aurEff*/, AuraEffectHandleModes /*mode*/)
    {
        GetTarget()->RemoveAurasDueToSpell(SPELL_DRUID_SURVIVAL_INSTINCTS);
    }

    void Register() override
    {
        AfterEffectApply += AuraEffectApplyFn(spell_dru_survival_instincts::AfterApply, EFFECT_0, SPELL_AURA_DUMMY, AURA_EFFECT_HANDLE_REAL);
        AfterEffectRemove += AuraEffectRemoveFn(spell_dru_survival_instincts::AfterRemove, EFFECT_0, SPELL_AURA_DUMMY, AURA_EFFECT_HANDLE_REAL);
    }
};

// 40121 - Swift Flight Form (Passive)
class spell_dru_swift_flight_passive : public AuraScript
{
    bool Load() override
    {
        return GetCaster()->GetTypeId() == TYPEID_PLAYER;
    }

    void CalculateAmount(AuraEffect const* /*aurEff*/, int32 & amount, bool & /*canBeRecalculated*/)
    {
        if (Player* caster = GetCaster()->ToPlayer())
            if (caster->GetSkillValue(SKILL_RIDING) >= 375)
                amount = 310;
    }

    void Register() override
    {
        DoEffectCalcAmount += AuraEffectCalcAmountFn(spell_dru_swift_flight_passive::CalculateAmount, EFFECT_1, SPELL_AURA_MOD_INCREASE_VEHICLE_FLIGHT_SPEED);
    }
};

// 28744 - Regrowth
class spell_dru_t3_6p_bonus : public AuraScript
{
    bool Validate(SpellInfo const* /*spellInfo*/) override
    {
        return ValidateSpellInfo({ SPELL_DRUID_BLESSING_OF_THE_CLAW });
    }

    void HandleProc(AuraEffect* aurEff, ProcEventInfo& eventInfo)
    {
        PreventDefaultAction();
        eventInfo.GetActor()->CastSpell(eventInfo.GetProcTarget(), SPELL_DRUID_BLESSING_OF_THE_CLAW, aurEff);
    }

    void Register() override
    {
        OnEffectProc += AuraEffectProcFn(spell_dru_t3_6p_bonus::HandleProc, EFFECT_0, SPELL_AURA_OVERRIDE_CLASS_SCRIPTS);
    }
};

// 28719 - Healing Touch
class spell_dru_t3_8p_bonus : public AuraScript
{
    bool Validate(SpellInfo const* /*spellInfo*/) override
    {
        return ValidateSpellInfo({ SPELL_DRUID_EXHILARATE });
    }

    void HandleProc(AuraEffect* aurEff, ProcEventInfo& eventInfo)
    {
        PreventDefaultAction();
        Spell const* spell = eventInfo.GetProcSpell();
        if (!spell)
            return;

        Unit* caster = eventInfo.GetActor();
        std::vector<SpellPowerCost> const& costs = spell->GetPowerCost();
        auto m = std::find_if(costs.begin(), costs.end(), [](SpellPowerCost const& cost) { return cost.Power == POWER_MANA; });
        if (m == costs.end())
            return;

        int32 amount = CalculatePct(m->Amount, aurEff->GetAmount());
        CastSpellExtraArgs args(aurEff);
        args.AddSpellBP0(amount);
        caster->CastSpell(nullptr, SPELL_DRUID_EXHILARATE, args);
    }

    void Register() override
    {
        OnEffectProc += AuraEffectProcFn(spell_dru_t3_8p_bonus::HandleProc, EFFECT_0, SPELL_AURA_DUMMY);
    }
};

// 37288 - Mana Restore
// 37295 - Mana Restore
class spell_dru_t4_2p_bonus : public AuraScript
{
    bool Validate(SpellInfo const* /*spellInfo*/) override
    {
        return ValidateSpellInfo({ SPELL_DRUID_INFUSION });
    }

    void HandleProc(AuraEffect* aurEff, ProcEventInfo& eventInfo)
    {
        PreventDefaultAction();
        eventInfo.GetActor()->CastSpell(nullptr, SPELL_DRUID_INFUSION, aurEff);
    }

    void Register() override
    {
        OnEffectProc += AuraEffectProcFn(spell_dru_t4_2p_bonus::HandleProc, EFFECT_0, SPELL_AURA_DUMMY);
    }
};

// 70723 - Item - Druid T10 Balance 4P Bonus
class spell_dru_t10_balance_4p_bonus : public AuraScript
{
    bool Validate(SpellInfo const* /*spellInfo*/) override
    {
        return ValidateSpellInfo({ SPELL_DRUID_LANGUISH });
    }

    void HandleProc(AuraEffect* aurEff, ProcEventInfo& eventInfo)
    {
        PreventDefaultAction();

        DamageInfo* damageInfo = eventInfo.GetDamageInfo();
        if (!damageInfo || !damageInfo->GetDamage())
            return;

        Unit* caster = eventInfo.GetActor();
        Unit* target = eventInfo.GetProcTarget();

        SpellInfo const* spellInfo = sSpellMgr->AssertSpellInfo(SPELL_DRUID_LANGUISH, GetCastDifficulty());
        int32 amount = CalculatePct(static_cast<int32>(damageInfo->GetDamage()), aurEff->GetAmount());

        ASSERT(spellInfo->GetMaxTicks() > 0);
        amount /= spellInfo->GetMaxTicks();

        CastSpellExtraArgs args(aurEff);
        args.AddSpellMod(SPELLVALUE_BASE_POINT0, amount);
        caster->CastSpell(target, SPELL_DRUID_LANGUISH, args);
    }

    void Register() override
    {
        OnEffectProc += AuraEffectProcFn(spell_dru_t10_balance_4p_bonus::HandleProc, EFFECT_0, SPELL_AURA_DUMMY);
    }
};

// 70691 - Item T10 Restoration 4P Bonus
class spell_dru_t10_restoration_4p_bonus : public SpellScript
{
    bool Load() override
    {
        return GetCaster()->GetTypeId() == TYPEID_PLAYER;
    }

    void FilterTargets(std::list<WorldObject*>& targets)
    {
        if (!GetCaster()->ToPlayer()->GetGroup())
        {
            targets.clear();
            targets.push_back(GetCaster());
        }
        else
        {
            targets.remove(GetExplTargetUnit());
            std::list<Unit*> tempTargets;
            for (std::list<WorldObject*>::const_iterator itr = targets.begin(); itr != targets.end(); ++itr)
                if ((*itr)->GetTypeId() == TYPEID_PLAYER && GetCaster()->IsInRaidWith((*itr)->ToUnit()))
                    tempTargets.push_back((*itr)->ToUnit());

            if (tempTargets.empty())
            {
                targets.clear();
                FinishCast(SPELL_FAILED_DONT_REPORT);
                return;
            }

            Unit* target = Trinity::Containers::SelectRandomContainerElement(tempTargets);
            targets.clear();
            targets.push_back(target);
        }
    }

    void Register() override
    {
        OnObjectAreaTargetSelect += SpellObjectAreaTargetSelectFn(spell_dru_t10_restoration_4p_bonus::FilterTargets, EFFECT_0, TARGET_UNIT_DEST_AREA_ALLY);
    }
};

// 70664 - Druid T10 Restoration 4P Bonus (Rejuvenation)
class spell_dru_t10_restoration_4p_bonus_dummy : public AuraScript
{
    bool Validate(SpellInfo const* /*spellInfo*/) override
    {
        return ValidateSpellInfo({ SPELL_DRUID_REJUVENATION_T10_PROC });
    }

    bool CheckProc(ProcEventInfo& eventInfo)
    {
        SpellInfo const* spellInfo = eventInfo.GetSpellInfo();
        if (!spellInfo || spellInfo->Id == SPELL_DRUID_REJUVENATION_T10_PROC)
            return false;

        HealInfo* healInfo = eventInfo.GetHealInfo();
        if (!healInfo || !healInfo->GetHeal())
            return false;

        Player* caster = eventInfo.GetActor()->ToPlayer();
        if (!caster)
            return false;

        return caster->GetGroup() || caster != eventInfo.GetProcTarget();
    }

    void HandleProc(AuraEffect* aurEff, ProcEventInfo& eventInfo)
    {
        PreventDefaultAction();

        CastSpellExtraArgs args(aurEff);
        args.AddSpellMod(SPELLVALUE_BASE_POINT0, eventInfo.GetHealInfo()->GetHeal());
        eventInfo.GetActor()->CastSpell(nullptr, SPELL_DRUID_REJUVENATION_T10_PROC, args);
    }

    void Register() override
    {
        DoCheckProc += AuraCheckProcFn(spell_dru_t10_restoration_4p_bonus_dummy::CheckProc);
        OnEffectProc += AuraEffectProcFn(spell_dru_t10_restoration_4p_bonus_dummy::HandleProc, EFFECT_0, SPELL_AURA_DUMMY);
    }
};

// 77758 - Thrash
class spell_dru_thrash : public SpellScript
{
    bool Validate(SpellInfo const* /*spellInfo*/) override
    {
        return ValidateSpellInfo({ SPELL_DRUID_THRASH_BEAR_AURA });
    }

    void HandleOnHitTarget(SpellEffIndex /*effIndex*/)
    {
        if (Unit* hitUnit = GetHitUnit())
        {
            Unit* caster = GetCaster();

            caster->CastSpell(hitUnit, SPELL_DRUID_THRASH_BEAR_AURA, TRIGGERED_FULL_MASK);
        }
    }

    void Register() override
    {
        OnEffectHitTarget += SpellEffectFn(spell_dru_thrash::HandleOnHitTarget, EFFECT_0, SPELL_EFFECT_SCHOOL_DAMAGE);
    }
};

// 192090 - Thrash (Aura) - SPELL_DRUID_THRASH_BEAR_AURA
class spell_dru_thrash_aura : public AuraScript
{
    bool Validate(SpellInfo const* /*spellInfo*/) override
    {
        return ValidateSpellInfo({ SPELL_DRUID_BLOOD_FRENZY_AURA, SPELL_DRUID_BLOOD_FRENZY_RAGE_GAIN });
    }

    void HandlePeriodic(AuraEffect const* /*aurEff*/)
    {
        if (Unit* caster = GetCaster())
            if (caster->HasAura(SPELL_DRUID_BLOOD_FRENZY_AURA))
                caster->CastSpell(caster, SPELL_DRUID_BLOOD_FRENZY_RAGE_GAIN, true);
    }

    void Register() override
    {
        OnEffectPeriodic += AuraEffectPeriodicFn(spell_dru_thrash_aura::HandlePeriodic, EFFECT_0, SPELL_AURA_PERIODIC_DAMAGE);
    }
};

// 1066 - Aquatic Form
// 33943 - Flight Form
// 40120 - Swift Flight Form
// 165961 - Stag Form
class spell_dru_travel_form : public AuraScript
{
    bool Validate(SpellInfo const* /*spellInfo*/) override
    {
        return ValidateSpellInfo({ SPELL_DRUID_FORM_STAG, SPELL_DRUID_FORM_AQUATIC_PASSIVE, SPELL_DRUID_FORM_AQUATIC, SPELL_DRUID_FORM_FLIGHT, SPELL_DRUID_FORM_SWIFT_FLIGHT });
    }

    bool Load() override
    {
        return GetCaster()->GetTypeId() == TYPEID_PLAYER;
    }

    void OnRemove(AuraEffect const* /*aurEff*/, AuraEffectHandleModes /*mode*/)
    {
        // If it stays 0, it removes Travel Form dummy in AfterRemove.
        triggeredSpellId = 0;

        // We should only handle aura interrupts.
        if (GetTargetApplication()->GetRemoveMode() != AURA_REMOVE_BY_INTERRUPT)
            return;

        // Check what form is appropriate
        triggeredSpellId = GetFormSpellId(GetTarget()->ToPlayer(), GetCastDifficulty(), true);

        // If chosen form is current aura, just don't remove it.
        if (triggeredSpellId == m_scriptSpellId)
            PreventDefaultAction();
    }

    void AfterRemove(AuraEffect const* aurEff, AuraEffectHandleModes /*mode*/)
    {
        if (triggeredSpellId == m_scriptSpellId)
            return;

        Player* player = GetTarget()->ToPlayer();

        if (triggeredSpellId) // Apply new form
            player->CastSpell(player, triggeredSpellId, aurEff);
        else // If not set, simply remove Travel Form dummy
            player->RemoveAura(SPELL_DRUID_TRAVEL_FORM);
    }

    void Register() override
    {
        OnEffectRemove += AuraEffectRemoveFn(spell_dru_travel_form::OnRemove, EFFECT_0, SPELL_AURA_MOD_SHAPESHIFT, AURA_EFFECT_HANDLE_REAL);
        AfterEffectRemove += AuraEffectRemoveFn(spell_dru_travel_form::AfterRemove, EFFECT_0, SPELL_AURA_MOD_SHAPESHIFT, AURA_EFFECT_HANDLE_REAL);
    }

public:
    static uint32 GetFormSpellId(Player const* player, Difficulty difficulty, bool requiresOutdoor)
    {
        // Check what form is appropriate
        if (player->HasSpell(SPELL_DRUID_FORM_AQUATIC_PASSIVE) && player->IsInWater()) // Aquatic form
            return SPELL_DRUID_FORM_AQUATIC;

        if (!player->IsInCombat() && player->GetSkillValue(SKILL_RIDING) >= 225 && CheckLocationForForm(player, difficulty, requiresOutdoor, SPELL_DRUID_FORM_FLIGHT) == SPELL_CAST_OK) // Flight form
            return player->GetSkillValue(SKILL_RIDING) >= 300 ? SPELL_DRUID_FORM_SWIFT_FLIGHT : SPELL_DRUID_FORM_FLIGHT;

        if (!player->IsInWater() && CheckLocationForForm(player, difficulty, requiresOutdoor, SPELL_DRUID_FORM_STAG) == SPELL_CAST_OK) // Stag form
            return SPELL_DRUID_FORM_STAG;

        return 0;
    }

private:
    static SpellCastResult CheckLocationForForm(Player const* targetPlayer, Difficulty difficulty, bool requireOutdoors, uint32 spell_id)
    {
        SpellInfo const* spellInfo = sSpellMgr->GetSpellInfo(spell_id, difficulty);

        if (requireOutdoors && !targetPlayer->IsOutdoors())
            return SPELL_FAILED_ONLY_OUTDOORS;

        return spellInfo->CheckLocation(targetPlayer->GetMapId(), targetPlayer->GetZoneId(), targetPlayer->GetAreaId(), targetPlayer);
    }

    uint32 triggeredSpellId = 0;
};

// 783 - Travel Form (dummy)
class spell_dru_travel_form_dummy : public SpellScript
{
    bool Validate(SpellInfo const* /*spellInfo*/) override
    {
        return ValidateSpellInfo({ SPELL_DRUID_FORM_AQUATIC_PASSIVE, SPELL_DRUID_FORM_AQUATIC, SPELL_DRUID_FORM_STAG });
    }

    SpellCastResult CheckCast()
    {
        Player* player = GetCaster()->ToPlayer();
        if (!player)
            return SPELL_FAILED_CUSTOM_ERROR;

        uint32 spellId = (player->HasSpell(SPELL_DRUID_FORM_AQUATIC_PASSIVE) && player->IsInWater()) ? SPELL_DRUID_FORM_AQUATIC : SPELL_DRUID_FORM_STAG;

        SpellInfo const* spellInfo = sSpellMgr->GetSpellInfo(spellId, GetCastDifficulty());
        return spellInfo->CheckLocation(player->GetMapId(), player->GetZoneId(), player->GetAreaId(), player);
    }

    void Register() override
    {
        OnCheckCast += SpellCheckCastFn(spell_dru_travel_form_dummy::CheckCast);
    }
};

class spell_dru_travel_form_dummy_aura : public AuraScript
{
    bool Validate(SpellInfo const* /*spellInfo*/) override
    {
        return ValidateSpellInfo({ SPELL_DRUID_FORM_STAG, SPELL_DRUID_FORM_AQUATIC, SPELL_DRUID_FORM_FLIGHT, SPELL_DRUID_FORM_SWIFT_FLIGHT });
    }

    bool Load() override
    {
        return GetCaster()->GetTypeId() == TYPEID_PLAYER;
    }

    void OnApply(AuraEffect const* aurEff, AuraEffectHandleModes /*mode*/)
    {
        Player* player = GetTarget()->ToPlayer();

        // Outdoor check already passed - Travel Form (dummy) has SPELL_ATTR0_OUTDOORS_ONLY attribute.
        uint32 triggeredSpellId = spell_dru_travel_form::GetFormSpellId(player, GetCastDifficulty(), false);

        player->CastSpell(player, triggeredSpellId, aurEff);
    }

    void AfterRemove(AuraEffect const* /*aurEff*/, AuraEffectHandleModes /*mode*/)
    {
        // No need to check remove mode, it's safe for auras to remove each other in AfterRemove hook.
        GetTarget()->RemoveAura(SPELL_DRUID_FORM_STAG);
        GetTarget()->RemoveAura(SPELL_DRUID_FORM_AQUATIC);
        GetTarget()->RemoveAura(SPELL_DRUID_FORM_FLIGHT);
        GetTarget()->RemoveAura(SPELL_DRUID_FORM_SWIFT_FLIGHT);
    }

    void Register() override
    {
        OnEffectApply += AuraEffectApplyFn(spell_dru_travel_form_dummy_aura::OnApply, EFFECT_0, SPELL_AURA_DUMMY, AURA_EFFECT_HANDLE_REAL);
        AfterEffectRemove += AuraEffectRemoveFn(spell_dru_travel_form_dummy_aura::AfterRemove, EFFECT_0, SPELL_AURA_DUMMY, AURA_EFFECT_HANDLE_REAL);
    }
};

// 252216 - Tiger Dash
class spell_dru_tiger_dash : public spell_dru_base_transformer
{
protected:
    bool ToCatForm() const override { return true; }
};

// 252216 - Tiger Dash (Aura)
class spell_dru_tiger_dash_aura : public AuraScript
{
    void HandlePeriodic(AuraEffect const* aurEff)
    {
        if (AuraEffect* effRunSpeed = GetEffect(EFFECT_0))
        {
            int32 reduction = aurEff->GetAmount();
            effRunSpeed->ChangeAmount(effRunSpeed->GetAmount() - reduction);
        }
    }

    void Register() override
    {
        OnEffectPeriodic += AuraEffectPeriodicFn(spell_dru_tiger_dash_aura::HandlePeriodic, EFFECT_1, SPELL_AURA_PERIODIC_DUMMY);
    }
};

// 48438 - Wild Growth
class spell_dru_wild_growth : public SpellScript
{
    bool Validate(SpellInfo const* spellInfo) override
    {
<<<<<<< HEAD
        if (!ValidateSpellEffect({ { spellInfo->Id, EFFECT_1 } }) || spellInfo->GetEffect(EFFECT_1).IsEffect())
            return false;

        return true;
=======
        return ValidateSpellEffect({ { spellInfo->Id, EFFECT_1 }, { SPELL_DRUID_TREE_OF_LIFE, EFFECT_2 } });
>>>>>>> 0aa64428
    }

    void FilterTargets(std::list<WorldObject*>& targets) const
    {
<<<<<<< HEAD
        uint32 const maxTargets = uint32(GetEffectInfo(EFFECT_1).CalcValue(GetCaster()));

        // Note: Wild Growth became a smart heal which prioritizes players and their pets in their group before any unit outside their group.
        Trinity::SelectRandomInjuredTargets(targets, maxTargets, true);
=======
        targets.remove_if(RaidCheck(GetCaster()));

        uint32 maxTargets = uint32(GetEffectInfo(EFFECT_1).CalcValue(GetCaster()));

        if (AuraEffect const* treeOfLife = GetCaster()->GetAuraEffect(SPELL_DRUID_TREE_OF_LIFE, EFFECT_2))
            maxTargets += uint32(treeOfLife->GetAmount());

        if (targets.size() > maxTargets)
        {
            targets.sort(Trinity::HealthPctOrderPred());
            targets.resize(maxTargets);
        }
>>>>>>> 0aa64428
    }

    void Register() override
    {
        OnObjectAreaTargetSelect += SpellObjectAreaTargetSelectFn(spell_dru_wild_growth::FilterTargets, EFFECT_0, TARGET_UNIT_DEST_AREA_ALLY);
    }
};

class spell_dru_wild_growth_aura : public AuraScript
{
    bool Validate(SpellInfo const* /*spellInfo*/) override
    {
        return ValidateSpellInfo({ SPELL_DRUID_RESTORATION_T10_2P_BONUS });
    }

    void HandleTickUpdate(AuraEffect* aurEff)
    {
        Unit* caster = GetCaster();
        if (!caster)
            return;

        // calculate from base damage, not from aurEff->GetAmount() (already modified)
        float damage = caster->CalculateSpellDamage(GetUnitOwner(), aurEff->GetSpellEffectInfo());

        // Wild Growth = first tick gains a 6% bonus, reduced by 2% each tick
        float reduction = 2.f;
        if (AuraEffect* bonus = caster->GetAuraEffect(SPELL_DRUID_RESTORATION_T10_2P_BONUS, EFFECT_0))
            reduction -= CalculatePct(reduction, bonus->GetAmount());
        reduction *= (aurEff->GetTickNumber() - 1);

        AddPct(damage, 6.f - reduction);
        aurEff->SetAmount(int32(damage));
    }

    void Register() override
    {
        OnEffectUpdatePeriodic += AuraEffectUpdatePeriodicFn(spell_dru_wild_growth_aura::HandleTickUpdate, EFFECT_0, SPELL_AURA_PERIODIC_HEAL);
    }
};

// 145108 - Ysera's Gift
class spell_dru_yseras_gift : public AuraScript
{
    bool Validate(SpellInfo const* /*spellInfo*/) override
    {
        return ValidateSpellInfo
        ({
            SPELL_DRUID_YSERAS_GIFT_HEAL_SELF,
            SPELL_DRUID_YSERAS_GIFT_HEAL_PARTY
        });
    }

    void HandleEffectPeriodic(AuraEffect const* aurEff)
    {
        int32 healAmount = int32(GetTarget()->CountPctFromMaxHealth(aurEff->GetAmount()));

        if (!GetTarget()->IsFullHealth())
            GetTarget()->CastSpell(GetTarget(), SPELL_DRUID_YSERAS_GIFT_HEAL_SELF, CastSpellExtraArgs(aurEff).AddSpellBP0(healAmount));
        else
            GetTarget()->CastSpell(GetTarget(), SPELL_DRUID_YSERAS_GIFT_HEAL_PARTY, CastSpellExtraArgs(aurEff).AddSpellBP0(healAmount));
    }

    void Register() override
    {
        OnEffectPeriodic += AuraEffectPeriodicFn(spell_dru_yseras_gift::HandleEffectPeriodic, EFFECT_0, SPELL_AURA_PERIODIC_DUMMY);
    }
};

// 145110 - Ysera's Gift (heal)
class spell_dru_yseras_gift_group_heal : public SpellScript
{
    void SelectTargets(std::list<WorldObject*>& targets)
    {
        Trinity::SelectRandomInjuredTargets(targets, 1, true);
    }

    void Register() override
    {
        OnObjectAreaTargetSelect += SpellObjectAreaTargetSelectFn(spell_dru_yseras_gift_group_heal::SelectTargets, EFFECT_0, TARGET_UNIT_CASTER_AREA_RAID);
    }
};

void AddSC_druid_spell_scripts()
{
    RegisterSpellScript(spell_dru_barkskin);
    RegisterSpellScript(spell_dru_berserk);
    RegisterSpellScript(spell_dru_brambles);
    RegisterSpellScript(spell_dru_bristling_fur);
    RegisterSpellScript(spell_dru_cat_form);
    RegisterSpellScript(spell_dru_dash);
    RegisterSpellScript(spell_dru_earthwarden);
    RegisterSpellScript(spell_dru_eclipse_aura);
    RegisterSpellScript(spell_dru_eclipse_dummy);
    RegisterSpellScript(spell_dru_eclipse_ooc);
    RegisterSpellAndAuraScriptPair(spell_dru_entangling_roots, spell_dru_entangling_roots_aura);
    RegisterSpellScript(spell_dru_ferocious_bite);
    RegisterSpellScript(spell_dru_forms_trinket);
    RegisterSpellScript(spell_dru_galactic_guardian);
    RegisterSpellScript(spell_dru_glyph_of_stars);
    RegisterSpellScript(spell_dru_gore);
    RegisterSpellScript(spell_dru_incapacitating_roar);
    RegisterSpellScript(spell_dru_incarnation);
    RegisterSpellScript(spell_dru_incarnation_tree_of_life);
    RegisterSpellScript(spell_dru_innervate);
    RegisterSpellScript(spell_dru_item_t6_trinket);
    RegisterSpellScript(spell_dru_lifebloom);
    RegisterSpellScript(spell_dru_lunar_inspiration);
    RegisterSpellScript(spell_dru_moonfire);
    RegisterSpellScript(spell_dru_omen_of_clarity);
    RegisterSpellScript(spell_dru_prowl);
    RegisterSpellScript(spell_dru_rip);
    RegisterSpellAndAuraScriptPair(spell_dru_savage_roar, spell_dru_savage_roar_aura);
    RegisterSpellScript(spell_dru_shooting_stars);
    RegisterSpellScript(spell_dru_skull_bash);
    RegisterSpellScript(spell_dru_stampeding_roar);
    RegisterSpellScript(spell_dru_starfall_dummy);
    RegisterSpellScript(spell_dru_sudden_ambush);
    RegisterSpellScript(spell_dru_sunfire);
    RegisterSpellScript(spell_dru_survival_instincts);
    RegisterSpellScript(spell_dru_swift_flight_passive);
    RegisterSpellScript(spell_dru_t3_6p_bonus);
    RegisterSpellScript(spell_dru_t3_8p_bonus);
    RegisterSpellScript(spell_dru_t4_2p_bonus);
    RegisterSpellScript(spell_dru_t10_balance_4p_bonus);
    RegisterSpellScript(spell_dru_t10_restoration_4p_bonus);
    RegisterSpellScript(spell_dru_t10_restoration_4p_bonus_dummy);
    RegisterSpellScript(spell_dru_thrash);
    RegisterSpellScript(spell_dru_thrash_aura);
    RegisterSpellScript(spell_dru_travel_form);
    RegisterSpellAndAuraScriptPair(spell_dru_travel_form_dummy, spell_dru_travel_form_dummy_aura);
    RegisterSpellAndAuraScriptPair(spell_dru_tiger_dash, spell_dru_tiger_dash_aura);
    RegisterSpellAndAuraScriptPair(spell_dru_wild_growth, spell_dru_wild_growth_aura);
    RegisterSpellScript(spell_dru_yseras_gift);
    RegisterSpellScript(spell_dru_yseras_gift_group_heal);
}<|MERGE_RESOLUTION|>--- conflicted
+++ resolved
@@ -1604,37 +1604,18 @@
 {
     bool Validate(SpellInfo const* spellInfo) override
     {
-<<<<<<< HEAD
-        if (!ValidateSpellEffect({ { spellInfo->Id, EFFECT_1 } }) || spellInfo->GetEffect(EFFECT_1).IsEffect())
-            return false;
-
-        return true;
-=======
         return ValidateSpellEffect({ { spellInfo->Id, EFFECT_1 }, { SPELL_DRUID_TREE_OF_LIFE, EFFECT_2 } });
->>>>>>> 0aa64428
     }
 
     void FilterTargets(std::list<WorldObject*>& targets) const
     {
-<<<<<<< HEAD
-        uint32 const maxTargets = uint32(GetEffectInfo(EFFECT_1).CalcValue(GetCaster()));
+        uint32 maxTargets = uint32(GetEffectInfo(EFFECT_1).CalcValue(GetCaster()));
+
+        if (AuraEffect const* treeOfLife = GetCaster()->GetAuraEffect(SPELL_DRUID_TREE_OF_LIFE, EFFECT_2))
+            maxTargets += uint32(treeOfLife->GetAmount());
 
         // Note: Wild Growth became a smart heal which prioritizes players and their pets in their group before any unit outside their group.
         Trinity::SelectRandomInjuredTargets(targets, maxTargets, true);
-=======
-        targets.remove_if(RaidCheck(GetCaster()));
-
-        uint32 maxTargets = uint32(GetEffectInfo(EFFECT_1).CalcValue(GetCaster()));
-
-        if (AuraEffect const* treeOfLife = GetCaster()->GetAuraEffect(SPELL_DRUID_TREE_OF_LIFE, EFFECT_2))
-            maxTargets += uint32(treeOfLife->GetAmount());
-
-        if (targets.size() > maxTargets)
-        {
-            targets.sort(Trinity::HealthPctOrderPred());
-            targets.resize(maxTargets);
-        }
->>>>>>> 0aa64428
     }
 
     void Register() override
