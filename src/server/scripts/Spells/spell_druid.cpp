--- conflicted
+++ resolved
@@ -58,12 +58,8 @@
                         Aura* aura = aurEff->GetBase();
 
                         uint32 countMin = aura->GetMaxDuration();
-<<<<<<< HEAD
-                        uint32 countMax = GetSpellMaxDuration(aura->GetSpellProto());
-                        countMax += 9000;
-=======
                         uint32 countMax = GetSpellMaxDuration(aura->GetSpellProto()) + 9000;
->>>>>>> 31b9951f
+
                         if (caster->HasAura(DRUID_INCREASED_MOONFIRE_DURATION))
                             countMax += 3000;
                         if (caster->HasAura(DRUID_NATURES_SPLENDOR))
