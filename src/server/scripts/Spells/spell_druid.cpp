--- conflicted
+++ resolved
@@ -1,25 +1,6 @@
 /*
-<<<<<<< HEAD
-* Copyright (C) 2008-2017 TrinityCore <http://www.trinitycore.org/>
-*
-* This program is free software; you can redistribute it and/or modify it
-* under the terms of the GNU General Public License as published by the
-* Free Software Foundation; either version 2 of the License, or (at your
-* option) any later version.
-*
-* This program is distributed in the hope that it will be useful, but WITHOUT
-* ANY WARRANTY; without even the implied warranty of MERCHANTABILITY or
-* FITNESS FOR A PARTICULAR PURPOSE. See the GNU General Public License for
-* more details.
-*
-* You should have received a copy of the GNU General Public License along
-* with this program. If not, see <http://www.gnu.org/licenses/>.
-*/
-
-#include "AreaTrigger.h"
-#include "AreaTriggerAI.h"
-=======
- * Copyright (C) 2008-2018 TrinityCore <https://www.trinitycore.org/>
+ * Copyright (C) 2017-2018 AshamaneProject <https://github.com/AshamaneProject>
+ * Copyright (C) 2008-2017 TrinityCore <http://www.trinitycore.org/>
  *
  * This program is free software; you can redistribute it and/or modify it
  * under the terms of the GNU General Public License as published by the
@@ -35,15 +16,8 @@
  * with this program. If not, see <http://www.gnu.org/licenses/>.
  */
 
-/*
- * Scripts for spells with SPELLFAMILY_DRUID and SPELLFAMILY_GENERIC spells used by druid players.
- * Ordered alphabetically using scriptname.
- * Scriptnames of files in this file should be prefixed with "spell_dru_".
- */
-
-#include "ScriptMgr.h"
-#include "Containers.h"
->>>>>>> 0438d3ac
+#include "AreaTrigger.h"
+#include "AreaTriggerAI.h"
 #include "Player.h"
 #include "ScriptMgr.h"
 #include "SpellMgr.h"
