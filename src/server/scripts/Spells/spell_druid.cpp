--- conflicted
+++ resolved
@@ -70,13 +70,10 @@
     SPELL_DRUID_SUNFIRE_DAMAGE              = 164815,
     SPELL_DRUID_SURVIVAL_INSTINCTS          = 50322,
     SPELL_DRUID_CAT_FORM                    = 768,
-<<<<<<< HEAD
     SPELL_DRUID_SKULL_BASH_CHARGE           = 292598,
     SPELL_DRUID_SKULL_BASH_INTERRUPT        = 292599,
-=======
     SPELL_DRUID_GORE_PROC                   = 93622,
     SPELL_DRUID_MANGLE                      = 33917,
->>>>>>> 51a9d2a9
 };
 
 // 1850 - Dash
