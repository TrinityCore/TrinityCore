/*
 * Copyright (C) 2008-2012 TrinityCore <http://www.trinitycore.org/>
 *
 * This program is free software; you can redistribute it and/or modify it
 * under the terms of the GNU General Public License as published by the
 * Free Software Foundation; either version 2 of the License, or (at your
 * option) any later version.
 *
 * This program is distributed in the hope that it will be useful, but WITHOUT
 * ANY WARRANTY; without even the implied warranty of MERCHANTABILITY or
 * FITNESS FOR A PARTICULAR PURPOSE. See the GNU General Public License for
 * more details.
 *
 * You should have received a copy of the GNU General Public License along
 * with this program. If not, see <http://www.gnu.org/licenses/>.
 */

/*
 * Scripts for spells with SPELLFAMILY_DRUID and SPELLFAMILY_GENERIC spells used by druid players.
 * Ordered alphabetically using scriptname.
 * Scriptnames of files in this file should be prefixed with "spell_dru_".
 */

#include "ScriptMgr.h"
#include "SpellScript.h"
#include "SpellAuraEffects.h"

enum DruidSpells
{
    DRUID_INCREASED_MOONFIRE_DURATION   = 38414,
    DRUID_NATURES_SPLENDOR              = 57865,
    DRUID_LIFEBLOOM_FINAL_HEAL          = 33778,
    DRUID_LIFEBLOOM_ENERGIZE            = 64372,
    DRUID_SURVIVAL_INSTINCTS            = 50322,
    DRUID_SAVAGE_ROAR                   = 62071,
    SPELL_DRUID_ITEM_T8_BALANCE_RELIC   = 64950,
    SPELL_KING_OF_THE_JUNGLE            = 48492,
    SPELL_TIGER_S_FURY_ENERGIZE         = 51178,
    SPELL_ENRAGE_MOD_DAMAGE             = 51185,
};

class spell_dru_enrage : public SpellScriptLoader
{
    public:
        spell_dru_enrage() : SpellScriptLoader("spell_dru_enrage") { }

        class spell_dru_enrage_SpellScript : public SpellScript
        {
            PrepareSpellScript(spell_dru_enrage_SpellScript);

            void OnHit()
            {
                if (AuraEffect const* aurEff = GetHitUnit()->GetAuraEffectOfRankedSpell(SPELL_KING_OF_THE_JUNGLE, EFFECT_0))
                    GetHitUnit()->CastCustomSpell(SPELL_ENRAGE_MOD_DAMAGE, SPELLVALUE_BASE_POINT0, aurEff->GetAmount(), GetHitUnit(), true);
            }

            void Register()
            {
                AfterHit += SpellHitFn(spell_dru_enrage_SpellScript::OnHit);
            }
        };

        SpellScript* GetSpellScript() const
        {
            return new spell_dru_enrage_SpellScript();
        }
};

// 54846 Glyph of Starfire
class spell_dru_glyph_of_starfire : public SpellScriptLoader
{
    public:
        spell_dru_glyph_of_starfire() : SpellScriptLoader("spell_dru_glyph_of_starfire") { }

        class spell_dru_glyph_of_starfire_SpellScript : public SpellScript
        {
            PrepareSpellScript(spell_dru_glyph_of_starfire_SpellScript);

            bool Validate(SpellInfo const* /*spellEntry*/)
            {
                if (!sSpellMgr->GetSpellInfo(DRUID_INCREASED_MOONFIRE_DURATION) || !sSpellMgr->GetSpellInfo(DRUID_NATURES_SPLENDOR))
                    return false;
                return true;
            }

            void HandleScriptEffect(SpellEffIndex /*effIndex*/)
            {
                Unit* caster = GetCaster();
                if (Unit* unitTarget = GetHitUnit())
                    if (AuraEffect const* aurEff = unitTarget->GetAuraEffect(SPELL_AURA_PERIODIC_DAMAGE, SPELLFAMILY_DRUID, 0x00000002, 0, 0, caster->GetGUID()))
                    {
                        Aura* aura = aurEff->GetBase();

                        uint32 countMin = aura->GetMaxDuration();
                        uint32 countMax = aura->GetSpellInfo()->GetMaxDuration() + 9000;
                        if (caster->HasAura(DRUID_INCREASED_MOONFIRE_DURATION))
                            countMax += 3000;
                        if (caster->HasAura(DRUID_NATURES_SPLENDOR))
                            countMax += 3000;

                        if (countMin < countMax)
                        {
                            aura->SetDuration(uint32(aura->GetDuration() + 3000));
                            aura->SetMaxDuration(countMin + 3000);
                        }
                    }
            }

            void Register()
            {
                OnEffectHitTarget += SpellEffectFn(spell_dru_glyph_of_starfire_SpellScript::HandleScriptEffect, EFFECT_0, SPELL_EFFECT_SCRIPT_EFFECT);
            }
        };

        SpellScript* GetSpellScript() const
        {
            return new spell_dru_glyph_of_starfire_SpellScript();
        }
};

class spell_dru_insect_swarm : public SpellScriptLoader
{
    public:
        spell_dru_insect_swarm() : SpellScriptLoader("spell_dru_insect_swarm") { }

        class spell_dru_insect_swarm_AuraScript : public AuraScript
        {
            PrepareAuraScript(spell_dru_insect_swarm_AuraScript);

            void CalculateAmount(AuraEffect const* aurEff, int32 & amount, bool & /*canBeRecalculated*/)
            {
                if (Unit* caster = GetCaster())
                    if (AuraEffect const* relicAurEff = caster->GetAuraEffect(SPELL_DRUID_ITEM_T8_BALANCE_RELIC, EFFECT_0))
                        amount += relicAurEff->GetAmount() / aurEff->GetTotalTicks();
            }

            void Register()
            {
                 DoEffectCalcAmount += AuraEffectCalcAmountFn(spell_dru_insect_swarm_AuraScript::CalculateAmount, EFFECT_0, SPELL_AURA_PERIODIC_DAMAGE);
            }
        };

        AuraScript* GetAuraScript() const
        {
            return new spell_dru_insect_swarm_AuraScript();
        }
};

class spell_dru_lifebloom : public SpellScriptLoader
{
    public:
        spell_dru_lifebloom() : SpellScriptLoader("spell_dru_lifebloom") { }

        class spell_dru_lifebloom_AuraScript : public AuraScript
        {
            PrepareAuraScript(spell_dru_lifebloom_AuraScript);

            bool Validate(SpellInfo const* /*spell*/)
            {
                if (!sSpellMgr->GetSpellInfo(DRUID_LIFEBLOOM_FINAL_HEAL))
                    return false;
                if (!sSpellMgr->GetSpellInfo(DRUID_LIFEBLOOM_ENERGIZE))
                    return false;
                return true;
            }

            void AfterRemove(AuraEffect const* aurEff, AuraEffectHandleModes /*mode*/)
            {
                // Final heal only on duration end
                if (GetTargetApplication()->GetRemoveMode() != AURA_REMOVE_BY_EXPIRE)
                    return;

                // final heal
                int32 stack = GetStackAmount();
                int32 healAmount = aurEff->GetAmount();
                if (Unit* caster = GetCaster())
                {
                    healAmount = caster->SpellHealingBonusDone(GetTarget(), GetSpellInfo(), healAmount, HEAL, stack);
                    healAmount = GetTarget()->SpellHealingBonusTaken(caster, GetSpellInfo(), healAmount, HEAL, stack);

                    GetTarget()->CastCustomSpell(GetTarget(), DRUID_LIFEBLOOM_FINAL_HEAL, &healAmount, NULL, NULL, true, NULL, aurEff, GetCasterGUID());

                    // restore mana
                    int32 returnMana = CalculatePctU(caster->GetCreateMana(), GetSpellInfo()->ManaCostPercentage) * stack / 2;
                    caster->CastCustomSpell(caster, DRUID_LIFEBLOOM_ENERGIZE, &returnMana, NULL, NULL, true, NULL, aurEff, GetCasterGUID());
                    return;
                }

                GetTarget()->CastCustomSpell(GetTarget(), DRUID_LIFEBLOOM_FINAL_HEAL, &healAmount, NULL, NULL, true, NULL, aurEff, GetCasterGUID());
            }

            void HandleDispel(DispelInfo* dispelInfo)
            {
                if (Unit* target = GetUnitOwner())
                {
                    if (AuraEffect const* aurEff = GetEffect(EFFECT_1))
                    {
                        // final heal
                        int32 healAmount = aurEff->GetAmount();
                        if (Unit* caster = GetCaster())
                        {
                            healAmount = caster->SpellHealingBonusDone(target, GetSpellInfo(), healAmount, HEAL, dispelInfo->GetRemovedCharges());
                            healAmount = target->SpellHealingBonusTaken(caster, GetSpellInfo(), healAmount, HEAL, dispelInfo->GetRemovedCharges());
                            target->CastCustomSpell(target, DRUID_LIFEBLOOM_FINAL_HEAL, &healAmount, NULL, NULL, true, NULL, NULL, GetCasterGUID());

                            // restore mana
                            int32 returnMana = CalculatePctU(caster->GetCreateMana(), GetSpellInfo()->ManaCostPercentage) * dispelInfo->GetRemovedCharges() / 2;
                            caster->CastCustomSpell(caster, DRUID_LIFEBLOOM_ENERGIZE, &returnMana, NULL, NULL, true, NULL, NULL, GetCasterGUID());
                            return;
                        }

                        target->CastCustomSpell(target, DRUID_LIFEBLOOM_FINAL_HEAL, &healAmount, NULL, NULL, true, NULL, NULL, GetCasterGUID());
                    }
                }
            }

            void Register()
            {
                AfterEffectRemove += AuraEffectRemoveFn(spell_dru_lifebloom_AuraScript::AfterRemove, EFFECT_1, SPELL_AURA_DUMMY, AURA_EFFECT_HANDLE_REAL);
                AfterDispel += AuraDispelFn(spell_dru_lifebloom_AuraScript::HandleDispel);
            }
        };

        AuraScript* GetAuraScript() const
        {
            return new spell_dru_lifebloom_AuraScript();
        }
};

// 69366 - Moonkin Form passive
class spell_dru_moonkin_form_passive : public SpellScriptLoader
{
    public:
        spell_dru_moonkin_form_passive() : SpellScriptLoader("spell_dru_moonkin_form_passive") { }

        class spell_dru_moonkin_form_passive_AuraScript : public AuraScript
        {
            PrepareAuraScript(spell_dru_moonkin_form_passive_AuraScript);

            uint32 absorbPct;

            bool Load()
            {
                absorbPct = GetSpellInfo()->Effects[EFFECT_0].CalcValue(GetCaster());
                return true;
            }

            void CalculateAmount(AuraEffect const* /*aurEff*/, int32 & amount, bool & /*canBeRecalculated*/)
            {
                // Set absorbtion amount to unlimited
                amount = -1;
            }

            void Absorb(AuraEffect* /*aurEff*/, DamageInfo & dmgInfo, uint32 & absorbAmount)
            {
                // reduces all damage taken while Stunned in Moonkin Form
                if (GetTarget()->GetUInt32Value(UNIT_FIELD_FLAGS) & (UNIT_FLAG_STUNNED) && GetTarget()->HasAuraWithMechanic(1<<MECHANIC_STUN))
                    absorbAmount = CalculatePctN(dmgInfo.GetDamage(), absorbPct);
            }

            void Register()
            {
                 DoEffectCalcAmount += AuraEffectCalcAmountFn(spell_dru_moonkin_form_passive_AuraScript::CalculateAmount, EFFECT_0, SPELL_AURA_SCHOOL_ABSORB);
                 OnEffectAbsorb += AuraEffectAbsorbFn(spell_dru_moonkin_form_passive_AuraScript::Absorb, EFFECT_0);
            }
        };

        AuraScript* GetAuraScript() const
        {
            return new spell_dru_moonkin_form_passive_AuraScript();
        }
};

class spell_dru_predatory_strikes : public SpellScriptLoader
{
    public:
        spell_dru_predatory_strikes() : SpellScriptLoader("spell_dru_predatory_strikes") { }

        class spell_dru_predatory_strikes_AuraScript : public AuraScript
        {
            PrepareAuraScript(spell_dru_predatory_strikes_AuraScript);

            void UpdateAmount(AuraEffect const* /*aurEff*/, AuraEffectHandleModes /*mode*/)
            {
                if (Player* target = GetTarget()->ToPlayer())
                    target->UpdateAttackPowerAndDamage();
            }

            void Register()
            {
                AfterEffectApply += AuraEffectApplyFn(spell_dru_predatory_strikes_AuraScript::UpdateAmount, EFFECT_ALL, SPELL_AURA_DUMMY, AURA_EFFECT_HANDLE_CHANGE_AMOUNT_MASK);
                AfterEffectRemove += AuraEffectRemoveFn(spell_dru_predatory_strikes_AuraScript::UpdateAmount, EFFECT_ALL, SPELL_AURA_DUMMY, AURA_EFFECT_HANDLE_CHANGE_AMOUNT_MASK);
            }
        };

        AuraScript* GetAuraScript() const
        {
            return new spell_dru_predatory_strikes_AuraScript();
        }
};

// 33851 - Primal Tenacity
class spell_dru_primal_tenacity : public SpellScriptLoader
{
    public:
        spell_dru_primal_tenacity() : SpellScriptLoader("spell_dru_primal_tenacity") { }

        class spell_dru_primal_tenacity_AuraScript : public AuraScript
        {
            PrepareAuraScript(spell_dru_primal_tenacity_AuraScript);

            uint32 absorbPct;

            bool Load()
            {
                absorbPct = GetSpellInfo()->Effects[EFFECT_1].CalcValue(GetCaster());
                return true;
            }

            void CalculateAmount(AuraEffect const* /*aurEff*/, int32 & amount, bool & /*canBeRecalculated*/)
            {
                // Set absorbtion amount to unlimited
                amount = -1;
            }

            void Absorb(AuraEffect* /*aurEff*/, DamageInfo & dmgInfo, uint32 & absorbAmount)
            {
                // reduces all damage taken while Stunned in Cat Form
                if (GetTarget()->GetShapeshiftForm() == FORM_CAT && GetTarget()->HasFlag(UNIT_FIELD_FLAGS, UNIT_FLAG_STUNNED) && GetTarget()->HasAuraWithMechanic(1<<MECHANIC_STUN))
                    absorbAmount = CalculatePctN(dmgInfo.GetDamage(), absorbPct);
            }

            void Register()
            {
                 DoEffectCalcAmount += AuraEffectCalcAmountFn(spell_dru_primal_tenacity_AuraScript::CalculateAmount, EFFECT_1, SPELL_AURA_SCHOOL_ABSORB);
                 OnEffectAbsorb += AuraEffectAbsorbFn(spell_dru_primal_tenacity_AuraScript::Absorb, EFFECT_1);
            }
        };

        AuraScript* GetAuraScript() const
        {
            return new spell_dru_primal_tenacity_AuraScript();
        }
};

// 62606 - Savage Defense
class spell_dru_savage_defense : public SpellScriptLoader
{
    public:
        spell_dru_savage_defense() : SpellScriptLoader("spell_dru_savage_defense") { }

        class spell_dru_savage_defense_AuraScript : public AuraScript
        {
            PrepareAuraScript(spell_dru_savage_defense_AuraScript);

            uint32 absorbPct;

            bool Load()
            {
                absorbPct = GetSpellInfo()->Effects[EFFECT_0].CalcValue(GetCaster());
                return true;
            }

            void CalculateAmount(AuraEffect const* /*aurEff*/, int32 & amount, bool & /*canBeRecalculated*/)
            {
                // Set absorbtion amount to unlimited
                amount = -1;
            }

            void Absorb(AuraEffect* aurEff, DamageInfo & /*dmgInfo*/, uint32 & absorbAmount)
            {
                absorbAmount = uint32(CalculatePctN(GetTarget()->GetTotalAttackPowerValue(BASE_ATTACK), absorbPct));
                aurEff->SetAmount(0);
            }

            void Register()
            {
                 DoEffectCalcAmount += AuraEffectCalcAmountFn(spell_dru_savage_defense_AuraScript::CalculateAmount, EFFECT_0, SPELL_AURA_SCHOOL_ABSORB);
                 OnEffectAbsorb += AuraEffectAbsorbFn(spell_dru_savage_defense_AuraScript::Absorb, EFFECT_0);
            }
        };

        AuraScript* GetAuraScript() const
        {
            return new spell_dru_savage_defense_AuraScript();
        }
};

class spell_dru_savage_roar : public SpellScriptLoader
{
    public:
        spell_dru_savage_roar() : SpellScriptLoader("spell_dru_savage_roar") { }

        class spell_dru_savage_roar_SpellScript : public SpellScript
        {
            PrepareSpellScript(spell_dru_savage_roar_SpellScript);

            SpellCastResult CheckCast()
            {
                Unit* caster = GetCaster();
                if (caster->GetShapeshiftForm() != FORM_CAT)
                    return SPELL_FAILED_ONLY_SHAPESHIFT;

                return SPELL_CAST_OK;
            }

            void Register()
            {
                OnCheckCast += SpellCheckCastFn(spell_dru_savage_roar_SpellScript::CheckCast);
            }
        };

        class spell_dru_savage_roar_AuraScript : public AuraScript
        {
            PrepareAuraScript(spell_dru_savage_roar_AuraScript);

            bool Validate(SpellInfo const* /*spell*/)
            {
                if (!sSpellMgr->GetSpellInfo(DRUID_SAVAGE_ROAR))
                    return false;
                return true;
            }

            void AfterApply(AuraEffect const* aurEff, AuraEffectHandleModes /*mode*/)
            {
                Unit* target = GetTarget();
                target->CastSpell(target, DRUID_SAVAGE_ROAR, true, NULL, aurEff, GetCasterGUID());
            }

            void AfterRemove(AuraEffect const* /*aurEff*/, AuraEffectHandleModes /*mode*/)
            {
                GetTarget()->RemoveAurasDueToSpell(DRUID_SAVAGE_ROAR);
            }

            void Register()
            {
                AfterEffectApply += AuraEffectApplyFn(spell_dru_savage_roar_AuraScript::AfterApply, EFFECT_1, SPELL_AURA_DUMMY, AURA_EFFECT_HANDLE_REAL);
                AfterEffectRemove += AuraEffectRemoveFn(spell_dru_savage_roar_AuraScript::AfterRemove, EFFECT_1, SPELL_AURA_DUMMY, AURA_EFFECT_HANDLE_REAL);
            }
        };

        SpellScript* GetSpellScript() const
        {
            return new spell_dru_savage_roar_SpellScript();
        }

        AuraScript* GetAuraScript() const
        {
            return new spell_dru_savage_roar_AuraScript();
        }
};

// 50334 Berserk
class spell_dru_berserk : public SpellScriptLoader
{
public:
    spell_dru_berserk() : SpellScriptLoader("spell_dru_berserk") {}

    class spell_dru_berserk_AuraScript : public AuraScript
    {
        PrepareAuraScript(spell_dru_berserk_AuraScript);
        void HandleEffectApply(AuraEffect const * /*aurEff*/, AuraEffectHandleModes /*mode*/)
        {
            if (Unit* target = GetTarget())
                if (target->GetTypeId() == TYPEID_PLAYER)
                    target->ToPlayer()->RemoveSpellCategoryCooldown(971, true);
        }

        void Register()
        {
            OnEffectApply += AuraEffectApplyFn(spell_dru_berserk_AuraScript::HandleEffectApply, EFFECT_2, SPELL_AURA_MECHANIC_IMMUNITY, AURA_EFFECT_HANDLE_REAL);
        }
    };

    AuraScript* GetAuraScript() const
    {
        return new spell_dru_berserk_AuraScript();
    }
};

class spell_dru_starfall_aoe : public SpellScriptLoader
{
    public:
        spell_dru_starfall_aoe() : SpellScriptLoader("spell_dru_starfall_aoe") { }

        class spell_dru_starfall_aoe_SpellScript : public SpellScript
        {
            PrepareSpellScript(spell_dru_starfall_aoe_SpellScript);

            void FilterTargets(std::list<WorldObject*>& targets)
            {
                targets.remove(GetExplTargetUnit());
            }

            void Register()
            {
                OnObjectAreaTargetSelect += SpellObjectAreaTargetSelectFn(spell_dru_starfall_aoe_SpellScript::FilterTargets, EFFECT_0, TARGET_UNIT_DEST_AREA_ENEMY);
            }
        };

        SpellScript* GetSpellScript() const
        {
            return new spell_dru_starfall_aoe_SpellScript();
        }
};

class spell_dru_starfall_dummy : public SpellScriptLoader
{
    public:
        spell_dru_starfall_dummy() : SpellScriptLoader("spell_dru_starfall_dummy") { }

        class spell_dru_starfall_dummy_SpellScript : public SpellScript
        {
            PrepareSpellScript(spell_dru_starfall_dummy_SpellScript);

            void FilterTargets(std::list<WorldObject*>& targets)
            {
                Trinity::Containers::RandomResizeList(targets, 2);
            }

            void HandleDummy(SpellEffIndex /*effIndex*/)
            {
                Unit* caster = GetCaster();
                // Shapeshifting into an animal form or mounting cancels the effect
                if (caster->GetCreatureType() == CREATURE_TYPE_BEAST || caster->IsMounted())
                {
                    if (SpellInfo const* spellInfo = GetTriggeringSpell())
                        caster->RemoveAurasDueToSpell(spellInfo->Id);
                    return;
                }

                // Any effect which causes you to lose control of your character will supress the starfall effect.
                if (caster->HasUnitState(UNIT_STATE_CONTROLLED))
                    return;

                caster->CastSpell(GetHitUnit(), uint32(GetEffectValue()), true);
            }

            void Register()
            {
                OnObjectAreaTargetSelect += SpellObjectAreaTargetSelectFn(spell_dru_starfall_dummy_SpellScript::FilterTargets, EFFECT_0, TARGET_UNIT_SRC_AREA_ENEMY);
                OnEffectHitTarget += SpellEffectFn(spell_dru_starfall_dummy_SpellScript::HandleDummy, EFFECT_0, SPELL_EFFECT_DUMMY);
            }
        };

        SpellScript* GetSpellScript() const
        {
            return new spell_dru_starfall_dummy_SpellScript();
        }
};

class spell_dru_survival_instincts : public SpellScriptLoader
{
    public:
        spell_dru_survival_instincts() : SpellScriptLoader("spell_dru_survival_instincts") { }

        class spell_dru_survival_instincts_SpellScript : public SpellScript
        {
            PrepareSpellScript(spell_dru_survival_instincts_SpellScript);

            SpellCastResult CheckCast()
            {
                Unit* caster = GetCaster();
                if (!caster->IsInFeralForm())
                    return SPELL_FAILED_ONLY_SHAPESHIFT;

                return SPELL_CAST_OK;
            }

            void Register()
            {
                OnCheckCast += SpellCheckCastFn(spell_dru_survival_instincts_SpellScript::CheckCast);
            }
        };

        class spell_dru_survival_instincts_AuraScript : public AuraScript
        {
            PrepareAuraScript(spell_dru_survival_instincts_AuraScript);

            bool Validate(SpellInfo const* /*spell*/)
            {
                if (!sSpellMgr->GetSpellInfo(DRUID_SURVIVAL_INSTINCTS))
                    return false;
                return true;
            }

            void AfterApply(AuraEffect const* aurEff, AuraEffectHandleModes /*mode*/)
            {
                Unit* target = GetTarget();
                int32 bp0 = target->CountPctFromMaxHealth(aurEff->GetAmount());
                target->CastCustomSpell(target, DRUID_SURVIVAL_INSTINCTS, &bp0, NULL, NULL, true);
            }

            void AfterRemove(AuraEffect const* /*aurEff*/, AuraEffectHandleModes /*mode*/)
            {
                GetTarget()->RemoveAurasDueToSpell(DRUID_SURVIVAL_INSTINCTS);
            }

            void Register()
            {
                AfterEffectApply += AuraEffectApplyFn(spell_dru_survival_instincts_AuraScript::AfterApply, EFFECT_0, SPELL_AURA_DUMMY, AURA_EFFECT_HANDLE_CHANGE_AMOUNT_MASK);
                AfterEffectRemove += AuraEffectRemoveFn(spell_dru_survival_instincts_AuraScript::AfterRemove, EFFECT_0, SPELL_AURA_DUMMY, AURA_EFFECT_HANDLE_CHANGE_AMOUNT_MASK);
            }
        };

        SpellScript* GetSpellScript() const
        {
            return new spell_dru_survival_instincts_SpellScript();
        }

        AuraScript* GetAuraScript() const
        {
            return new spell_dru_survival_instincts_AuraScript();
        }
};

// 40121 - Swift Flight Form (Passive)
class spell_dru_swift_flight_passive : public SpellScriptLoader
{
    public:
        spell_dru_swift_flight_passive() : SpellScriptLoader("spell_dru_swift_flight_passive") { }

        class spell_dru_swift_flight_passive_AuraScript : public AuraScript
        {
            PrepareAuraScript(spell_dru_swift_flight_passive_AuraScript);

            bool Load()
            {
                return GetCaster()->GetTypeId() == TYPEID_PLAYER;
            }

            void CalculateAmount(AuraEffect const* /*aurEff*/, int32 & amount, bool & /*canBeRecalculated*/)
            {
                if (Player* caster = GetCaster()->ToPlayer())
                    if (caster->Has310Flyer(false))
                        amount = 310;
            }

            void Register()
            {
                DoEffectCalcAmount += AuraEffectCalcAmountFn(spell_dru_swift_flight_passive_AuraScript::CalculateAmount, EFFECT_1, SPELL_AURA_MOD_INCREASE_VEHICLE_FLIGHT_SPEED);
            }
        };

        AuraScript* GetAuraScript() const
        {
            return new spell_dru_swift_flight_passive_AuraScript();
        }
};

class spell_dru_tiger_s_fury : public SpellScriptLoader
{
    public:
        spell_dru_tiger_s_fury() : SpellScriptLoader("spell_dru_tiger_s_fury") { }

        class spell_dru_tiger_s_fury_SpellScript : public SpellScript
        {
            PrepareSpellScript(spell_dru_tiger_s_fury_SpellScript);

            void OnHit()
            {
                if (AuraEffect const* aurEff = GetHitUnit()->GetAuraEffectOfRankedSpell(SPELL_KING_OF_THE_JUNGLE, EFFECT_1))
                    GetHitUnit()->CastCustomSpell(SPELL_TIGER_S_FURY_ENERGIZE, SPELLVALUE_BASE_POINT0, aurEff->GetAmount(), GetHitUnit(), true);
            }

            void Register()
            {
                AfterHit += SpellHitFn(spell_dru_tiger_s_fury_SpellScript::OnHit);
            }
        };

        SpellScript* GetSpellScript() const
        {
            return new spell_dru_tiger_s_fury_SpellScript();
        }
};

class spell_dru_t10_restoration_4p_bonus : public SpellScriptLoader
{
    public:
        spell_dru_t10_restoration_4p_bonus() : SpellScriptLoader("spell_dru_t10_restoration_4p_bonus") { }

        class spell_dru_t10_restoration_4p_bonus_SpellScript : public SpellScript
        {
            PrepareSpellScript(spell_dru_t10_restoration_4p_bonus_SpellScript);

            bool Load()
            {
                return GetCaster()->GetTypeId() == TYPEID_PLAYER;
            }

            void FilterTargets(std::list<WorldObject*>& targets)
            {
                if (!GetCaster()->ToPlayer()->GetGroup())
                {
                    targets.clear();
                    targets.push_back(GetCaster());
                }
                else
                {
                    targets.remove(GetExplTargetUnit());
                    std::list<Unit*> tempTargets;
                    for (std::list<WorldObject*>::const_iterator itr = targets.begin(); itr != targets.end(); ++itr)
                        if ((*itr)->GetTypeId() == TYPEID_PLAYER && GetCaster()->IsInRaidWith((*itr)->ToUnit()))
                            tempTargets.push_back((*itr)->ToUnit());

                    if (tempTargets.empty())
                    {
                        targets.clear();
                        FinishCast(SPELL_FAILED_DONT_REPORT);
                        return;
                    }

                    Unit* target = Trinity::Containers::SelectRandomContainerElement(tempTargets);
                    targets.clear();
                    targets.push_back(target);
                }
            }

            void Register()
            {
                OnObjectAreaTargetSelect += SpellObjectAreaTargetSelectFn(spell_dru_t10_restoration_4p_bonus_SpellScript::FilterTargets, EFFECT_0, TARGET_UNIT_DEST_AREA_ALLY);
            }
        };

        SpellScript* GetSpellScript() const
        {
            return new spell_dru_t10_restoration_4p_bonus_SpellScript();
        }
};

void AddSC_druid_spell_scripts()
{
    new spell_dru_enrage();
    new spell_dru_glyph_of_starfire();
    new spell_dru_insect_swarm();
    new spell_dru_lifebloom();
    new spell_dru_moonkin_form_passive();
    new spell_dru_predatory_strikes();
    new spell_dru_primal_tenacity();
    new spell_dru_savage_defense();
<<<<<<< HEAD
    new spell_dru_t10_restoration_4p_bonus();
    new spell_dru_berserk();
=======
    new spell_dru_savage_roar();
>>>>>>> 92119c9c
    new spell_dru_starfall_aoe();
    new spell_dru_starfall_dummy();
    new spell_dru_survival_instincts();
    new spell_dru_swift_flight_passive();
    new spell_dru_tiger_s_fury();
    new spell_dru_t10_restoration_4p_bonus();
}<|MERGE_RESOLUTION|>--- conflicted
+++ resolved
@@ -739,12 +739,9 @@
     new spell_dru_predatory_strikes();
     new spell_dru_primal_tenacity();
     new spell_dru_savage_defense();
-<<<<<<< HEAD
     new spell_dru_t10_restoration_4p_bonus();
     new spell_dru_berserk();
-=======
     new spell_dru_savage_roar();
->>>>>>> 92119c9c
     new spell_dru_starfall_aoe();
     new spell_dru_starfall_dummy();
     new spell_dru_survival_instincts();
