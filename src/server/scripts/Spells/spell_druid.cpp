--- conflicted
+++ resolved
@@ -21,20 +21,12 @@
  * Scriptnames of files in this file should be prefixed with "spell_dru_".
  */
 
-<<<<<<< HEAD
-#include "CellImpl.h"
-#include "Containers.h"
-#include "DB2Stores.h"
-#include "GridNotifiers.h"
-=======
 #include "ScriptMgr.h"
 #include "CellImpl.h"
 #include "Containers.h"
 #include "DB2Stores.h"
 #include "GridNotifiersImpl.h"
->>>>>>> d01e7a0d
 #include "Player.h"
-#include "ScriptMgr.h"
 #include "Spell.h"
 #include "SpellAuraEffects.h"
 #include "SpellHistory.h"
