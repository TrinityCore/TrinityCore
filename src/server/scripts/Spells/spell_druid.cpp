--- conflicted
+++ resolved
@@ -35,11 +35,19 @@
 {
     SPELL_DRUID_BALANCE_T10_BONUS           = 70718,
     SPELL_DRUID_BALANCE_T10_BONUS_PROC      = 70721,
+    SPELL_DRUID_BEAR_FORM                   = 5487,
     SPELL_DRUID_BLESSING_OF_CENARIUS        = 40452,
     SPELL_DRUID_BLESSING_OF_ELUNE           = 40446,
     SPELL_DRUID_BLESSING_OF_REMULOS         = 40445,
     SPELL_DRUID_BLESSING_OF_THE_CLAW        = 28750,
+    SPELL_DRUID_BLOOD_FRENZY_AURA           = 203962,
+    SPELL_DRUID_BLOOD_FRENZY_RAGE_GAIN      = 203961,
+    SPELL_DRUID_BRAMBLES_DAMAGE_AURA        = 213709,
+    SPELL_DRUID_BRAMBLES_PASSIVE            = 203953,
+    SPELL_DRUID_BRAMBLES_REFLECT            = 203958,
+    SPELL_DRUID_BRISTLING_FUR_GAIN_RAGE     = 204031,
     SPELL_DRUID_CAT_FORM                    = 768,
+    SPELL_DRUID_EARTHWARDEN_AURA            = 203975,
     SPELL_DRUID_EXHILARATE                  = 28742,
     SPELL_DRUID_FERAL_CHARGE_BEAR           = 16979,
     SPELL_DRUID_FERAL_CHARGE_CAT            = 49376,
@@ -52,6 +60,7 @@
     SPELL_DRUID_FORMS_TRINKET_MOONKIN       = 37343,
     SPELL_DRUID_FORMS_TRINKET_NONE          = 37344,
     SPELL_DRUID_FORMS_TRINKET_TREE          = 37342,
+    SPELL_DRUID_GALACTICAL_GUARDIAN_AURA    = 213708,
     SPELL_DRUID_GORE_PROC                   = 93622,
     SPELL_DRUID_IDOL_OF_FERAL_SHADOWS       = 34241,
     SPELL_DRUID_IDOL_OF_WORSHIP             = 60774,
@@ -61,11 +70,8 @@
     SPELL_DRUID_LIFEBLOOM_FINAL_HEAL        = 33778,
     SPELL_DRUID_LIVING_SEED_HEAL            = 48503,
     SPELL_DRUID_LIVING_SEED_PROC            = 48504,
-<<<<<<< HEAD
+    SPELL_DRUID_MANGLE                      = 33917,
     SPELL_DRUID_MOONFIRE                    = 8921,
-=======
-    SPELL_DRUID_MANGLE                      = 33917,
->>>>>>> 23aa1325
     SPELL_DRUID_MOONFIRE_DAMAGE             = 164812,
     SPELL_DRUID_REJUVENATION_T10_PROC       = 70691,
     SPELL_DRUID_RESTORATION_T10_2P_BONUS    = 70658,
@@ -77,23 +83,9 @@
     SPELL_DRUID_STAMPEDE_CAT_STATE          = 109881,
     SPELL_DRUID_SUNFIRE_DAMAGE              = 164815,
     SPELL_DRUID_SURVIVAL_INSTINCTS          = 50322,
-<<<<<<< HEAD
-    SPELL_DRUID_CAT_FORM                    = 768,
-    SPELL_DRUID_BEAR_FORM                   = 5487,
-    SPELL_DRUID_THRASH_CAT                  = 106830,
     SPELL_DRUID_THRASH_BEAR                 = 77758,
     SPELL_DRUID_THRASH_BEAR_AURA            = 192090,
-    SPELL_DRUID_BRAMBLES_PASSIVE            = 203953,
-    SPELL_DRUID_BRAMBLES_REFLECT            = 203958,
-    SPELL_DRUID_BRAMBLES_DAMAGE_AURA        = 213709,
-    SPELL_DRUID_BLOOD_FRENZY_AURA           = 203962,
-    SPELL_DRUID_BLOOD_FRENZY_RAGE_GAIN      = 203961,
-    SPELL_DRUID_BRISTLING_FUR_GAIN_RAGE     = 204031,
-    SPELL_DRUID_GALACTICAL_GUARDIAN_AURA    = 213708,
-    SPELL_DRUID_EARTHWARDEN_AURA            = 203975,
-    SPELL_DRUID_GORE_PROC                   = 93622,
-    SPELL_DRUID_MANGLE                      = 33917,
-=======
+    SPELL_DRUID_THRASH_CAT                  = 106830,
     SPELL_DRUID_TRAVEL_FORM                 = 783,
 };
 
@@ -112,7 +104,116 @@
 
 private:
     Unit const* _caster;
->>>>>>> 23aa1325
+};
+
+class spell_dru_base_transformer : public SpellScript
+{
+    PrepareSpellScript(spell_dru_base_transformer);
+
+    bool Validate(SpellInfo const* /*spellInfo*/) override
+    {
+        return ValidateSpellInfo({ GetShapeshiftFormSpell() });
+    }
+
+    void HandleOnCast()
+    {
+        // Change into cat form
+        if (GetCaster()->GetShapeshiftForm() != GetShapeshiftForm())
+            GetCaster()->CastSpell(GetCaster(), GetShapeshiftFormSpell(), true);
+    }
+
+    void Register() override
+    {
+        BeforeCast += SpellCastFn(spell_dru_base_transformer::HandleOnCast);
+    }
+
+protected:
+    virtual bool ToCatForm() const = 0;
+
+    ShapeshiftForm GetShapeshiftForm() const { return ToCatForm() ? FORM_CAT_FORM : FORM_BEAR_FORM; }
+    uint32 GetShapeshiftFormSpell() const { return ToCatForm() ? SPELL_DRUID_CAT_FORM : SPELL_DRUID_BEAR_FORM; }
+};
+
+// 22812 - Barkskin
+class spell_dru_barkskin : public AuraScript
+{
+    PrepareAuraScript(spell_dru_barkskin);
+
+    bool Validate(SpellInfo const* /*spellInfo*/) override
+    {
+        return ValidateSpellInfo({ SPELL_DRUID_BRAMBLES_PASSIVE });
+    }
+
+    void HandleUpdatePeriodic(AuraEffect* /*aurEff*/)
+    {
+        Unit* target = GetTarget();
+        if (target->HasAura(SPELL_DRUID_BRAMBLES_PASSIVE))
+            target->CastSpell(target, SPELL_DRUID_BRAMBLES_DAMAGE_AURA, true);
+    }
+
+    void Register() override
+    {
+        OnEffectUpdatePeriodic += AuraEffectUpdatePeriodicFn(spell_dru_barkskin::HandleUpdatePeriodic, EFFECT_2, SPELL_AURA_PERIODIC_DUMMY);
+    }
+};
+
+// 77758 - Berserk
+class spell_dru_berserk : public spell_dru_base_transformer
+{
+protected:
+    bool ToCatForm() const override { return false; }
+};
+
+// 203953 - Brambles - SPELL_DRUID_BRAMBLES_PASSIVE
+class spell_dru_brambles : public AuraScript
+{
+    PrepareAuraScript(spell_dru_brambles);
+
+    bool Validate(SpellInfo const* /*spellInfo*/) override
+    {
+        return ValidateSpellInfo({ SPELL_DRUID_BRAMBLES_REFLECT, SPELL_DRUID_BRAMBLES_DAMAGE_AURA });
+    }
+
+    void AfterAbsorb(AuraEffect* /*aurEff*/, DamageInfo& dmgInfo, uint32& absorbAmount)
+    {
+        // reflect back damage to the attacker
+        Unit* target = GetTarget();
+        if (Unit* attacker = dmgInfo.GetAttacker())
+            target->CastCustomSpell(SPELL_DRUID_BRAMBLES_REFLECT, SPELLVALUE_BASE_POINT0, absorbAmount, attacker, TRIGGERED_FULL_MASK);
+    }
+
+    void Register() override
+    {
+        AfterEffectAbsorb += AuraEffectAbsorbFn(spell_dru_brambles::AfterAbsorb, EFFECT_0);
+    }
+};
+
+// 155835 - Bristling Fur
+class spell_dru_bristling_fur : public AuraScript
+{
+    PrepareAuraScript(spell_dru_bristling_fur);
+
+    bool Validate(SpellInfo const* /*spellInfo*/) override
+    {
+        return ValidateSpellInfo({ SPELL_DRUID_BRISTLING_FUR_GAIN_RAGE });
+    }
+
+    void HandleProc(AuraEffect* /*aurEff*/, ProcEventInfo& eventInfo)
+    {
+        // BristlingFurRage = 100 * Damage / MaxHealth.
+        if (DamageInfo* damageInfo = eventInfo.GetDamageInfo())
+        {
+            Unit* target = GetTarget();
+            uint32 rage = 100.0f * (float)damageInfo->GetDamage() / (float)target->GetMaxHealth();
+            if (rage > 0)
+                target->CastCustomSpell(SPELL_DRUID_BRISTLING_FUR_GAIN_RAGE, SPELLVALUE_BASE_POINT0, rage, target, TRIGGERED_FULL_MASK);
+        }
+    }
+
+    void Register() override
+    {
+        OnEffectProc += AuraEffectProcFn(spell_dru_bristling_fur::HandleProc, EFFECT_0, SPELL_AURA_DUMMY);
+    }
 };
 
 // 1850 - Dash
@@ -141,6 +242,28 @@
     AuraScript* GetAuraScript() const override
     {
         return new spell_dru_dash_AuraScript();
+    }
+};
+
+// 203974 - Earthwarden
+class spell_dru_earthwarden : public AuraScript
+{
+    PrepareAuraScript(spell_dru_earthwarden);
+
+    bool Validate(SpellInfo const* /*spellInfo*/) override
+    {
+        return ValidateSpellInfo({ SPELL_DRUID_THRASH_CAT, SPELL_DRUID_THRASH_BEAR, SPELL_DRUID_EARTHWARDEN_AURA });
+    }
+
+    void HandleProc(AuraEffect* /*aurEff*/, ProcEventInfo& /*eventInfo*/)
+    {
+        Unit* target = GetTarget();
+        target->CastSpell(target, SPELL_DRUID_EARTHWARDEN_AURA, true);
+    }
+
+    void Register() override
+    {
+        OnEffectProc += AuraEffectProcFn(spell_dru_earthwarden::HandleProc, EFFECT_0, SPELL_AURA_DUMMY);
     }
 };
 
@@ -261,6 +384,36 @@
     }
 };
 
+// 203964 - Galactic Guardian
+class spell_dru_galactic_guardian : public AuraScript
+{
+    PrepareAuraScript(spell_dru_galactic_guardian);
+
+    bool Validate(SpellInfo const* /*spellInfo*/) override
+    {
+        return ValidateSpellInfo({ SPELL_DRUID_GALACTICAL_GUARDIAN_AURA });
+    }
+
+    void HandleProc(AuraEffect* /*aurEff*/, ProcEventInfo& eventInfo)
+    {
+        if (DamageInfo* damageInfo = eventInfo.GetDamageInfo())
+        {
+            Unit* target = GetTarget();
+
+            // free automatic moonfire on target
+            target->CastSpell(damageInfo->GetVictim(), SPELL_DRUID_MOONFIRE, true);
+
+            // Cast aura
+            target->CastSpell(damageInfo->GetVictim(), SPELL_DRUID_GALACTICAL_GUARDIAN_AURA, true);
+        }
+    }
+
+    void Register() override
+    {
+        OnEffectProc += AuraEffectProcFn(spell_dru_galactic_guardian::HandleProc, EFFECT_0, SPELL_AURA_DUMMY);
+    }
+};
+
 // 210706 - Gore
 class spell_dru_gore : public AuraScript
 {
@@ -324,6 +477,13 @@
     {
         return new spell_dru_idol_lifebloom_AuraScript();
     }
+};
+
+// 99 - Incapacitating Roar
+class spell_dru_incapacitating_roar : public spell_dru_base_transformer
+{
+protected:
+    bool ToCatForm() const override { return false; }
 };
 
 // 29166 - Innervate
@@ -672,34 +832,6 @@
     }
 };
 
-class spell_dru_base_transformer : public SpellScript
-{
-    PrepareSpellScript(spell_dru_base_transformer);
-
-    bool Validate(SpellInfo const* /*spellInfo*/) override
-    {
-        return ValidateSpellInfo({ GetShapeshiftFormSpell() });
-    }
-
-    void HandleOnCast()
-    {
-        // Change into cat form
-        if (GetCaster()->GetShapeshiftForm() != GetShapeshiftForm())
-            GetCaster()->CastSpell(GetCaster(), GetShapeshiftFormSpell(), true);
-    }
-
-    void Register() override
-    {
-        BeforeCast += SpellCastFn(spell_dru_base_transformer::HandleOnCast);
-    }
-
-protected:
-    virtual bool ToCatForm() const = 0;
-
-    ShapeshiftForm GetShapeshiftForm() const { return ToCatForm() ? FORM_CAT_FORM : FORM_BEAR_FORM; }
-    uint32 GetShapeshiftFormSpell() const { return ToCatForm() ? SPELL_DRUID_CAT_FORM : SPELL_DRUID_BEAR_FORM; }
-};
-
 // 5215 - Prowl
 class spell_dru_prowl : public spell_dru_base_transformer
 {
@@ -894,6 +1026,13 @@
     }
 };
 
+// 106898 - Stampeding Roar
+class spell_dru_stampeding_roar : public spell_dru_base_transformer
+{
+protected:
+    bool ToCatForm() const override { return false; }
+};
+
 // 50286 - Starfall (Dummy)
 class spell_dru_starfall_dummy : public SpellScriptLoader
 {
@@ -1305,6 +1444,35 @@
     AuraScript* GetAuraScript() const override
     {
         return new spell_dru_t10_restoration_4p_bonus_dummy_AuraScript();
+    }
+};
+
+// 77758 - Thrash
+class spell_dru_thrash : public SpellScript
+{
+    PrepareSpellScript(spell_dru_thrash);
+
+    bool Validate(SpellInfo const* /*spellInfo*/) override
+    {
+        return ValidateSpellInfo({ SPELL_DRUID_BEAR_FORM });
+    }
+
+    void HandleOnHitTarget(SpellEffIndex /*effIndex*/)
+    {
+        if (Unit* hitUnit = GetHitUnit())
+        {
+            Unit* caster = GetCaster();
+
+            caster->CastSpell(hitUnit, SPELL_DRUID_THRASH_BEAR_AURA, TRIGGERED_FULL_MASK);
+
+            if (GetHitDamage() > 0 && caster->HasAura(SPELL_DRUID_BLOOD_FRENZY_AURA))
+                caster->CastSpell(caster, SPELL_DRUID_BLOOD_FRENZY_RAGE_GAIN, true);
+        }
+    }
+
+    void Register() override
+    {
+        OnEffectHitTarget += SpellEffectFn(spell_dru_thrash::HandleOnHitTarget, EFFECT_0, SPELL_EFFECT_SCHOOL_DAMAGE);
     }
 };
 
@@ -1488,6 +1656,26 @@
     }
 };
 
+// 252216 - Tiger Dash
+class spell_dru_tiger_dash : public AuraScript
+{
+    PrepareAuraScript(spell_dru_tiger_dash);
+
+    void HandlePeriodic(AuraEffect const* aurEff)
+    {
+        if (AuraEffect* effRunSpeed = GetEffect(EFFECT_0))
+        {
+            int32 reduction = aurEff->GetAmount();
+            effRunSpeed->ChangeAmount(effRunSpeed->GetAmount() - reduction);
+        }
+    }
+
+    void Register() override
+    {
+        OnEffectPeriodic += AuraEffectPeriodicFn(spell_dru_tiger_dash::HandlePeriodic, EFFECT_1, SPELL_AURA_PERIODIC_DUMMY);
+    }
+};
+
 // 48438 - Wild Growth
 class spell_dru_wild_growth : public SpellScriptLoader
 {
@@ -1580,210 +1768,20 @@
     }
 };
 
-// 99 - Incapacitating Roar
-class spell_dru_incapacitating_roar : public spell_dru_base_transformer
-{
-protected:
-    bool ToCatForm() const override { return false; }
-};
-
-// 106898 - Stampeding Roar
-class spell_dru_stampeding_roar : public spell_dru_base_transformer
-{
-protected:
-    bool ToCatForm() const override { return false; }
-};
-
-// 77758 - Thrash
-class spell_dru_thrash : public SpellScript
-{
-    PrepareSpellScript(spell_dru_thrash);
-
-    bool Validate(SpellInfo const* /*spellInfo*/) override
-    {
-        return ValidateSpellInfo({ SPELL_DRUID_BEAR_FORM });
-    }
-
-    void HandleOnHitTarget(SpellEffIndex /*effIndex*/)
-    {
-        if (Unit* hitUnit = GetHitUnit())
-        {
-            Unit* caster = GetCaster();
-
-            caster->CastSpell(hitUnit, SPELL_DRUID_THRASH_BEAR_AURA, TRIGGERED_FULL_MASK);
-
-            if (GetHitDamage() > 0 && caster->HasAura(SPELL_DRUID_BLOOD_FRENZY_AURA))
-                caster->CastSpell(caster, SPELL_DRUID_BLOOD_FRENZY_RAGE_GAIN, true);
-        }
-    }
-
-    void Register() override
-    {
-        OnEffectHitTarget += SpellEffectFn(spell_dru_thrash::HandleOnHitTarget, EFFECT_0, SPELL_EFFECT_SCHOOL_DAMAGE);
-    }
-};
-
-// 77758 - Berserk
-class spell_dru_berserk : public spell_dru_base_transformer
-{
-protected:
-    bool ToCatForm() const override { return false; }
-};
-
-// 203953 - Brambles - SPELL_DRUID_BRAMBLES_PASSIVE
-class spell_dru_brambles : public AuraScript
-{
-    PrepareAuraScript(spell_dru_brambles);
-
-    bool Validate(SpellInfo const* /*spellInfo*/) override
-    {
-        return ValidateSpellInfo({ SPELL_DRUID_BRAMBLES_REFLECT, SPELL_DRUID_BRAMBLES_DAMAGE_AURA });
-    }
-
-    void AfterAbsorb(AuraEffect* /*aurEff*/, DamageInfo& dmgInfo, uint32& absorbAmount)
-    {
-        // reflect back damage to the attacker
-        Unit* target = GetTarget();
-        if (Unit* attacker = dmgInfo.GetAttacker())
-            target->CastCustomSpell(SPELL_DRUID_BRAMBLES_REFLECT, SPELLVALUE_BASE_POINT0, absorbAmount, attacker, TRIGGERED_FULL_MASK);
-    }
-
-    void Register() override
-    {
-        AfterEffectAbsorb += AuraEffectAbsorbFn(spell_dru_brambles::AfterAbsorb, EFFECT_0);
-    }
-};
-
-// 155835 - Bristling Fur
-class spell_dru_bristling_fur : public AuraScript
-{
-    PrepareAuraScript(spell_dru_bristling_fur);
-
-    bool Validate(SpellInfo const* /*spellInfo*/) override
-    {
-        return ValidateSpellInfo({ SPELL_DRUID_BRISTLING_FUR_GAIN_RAGE });
-    }
-
-    void HandleProc(AuraEffect* /*aurEff*/, ProcEventInfo& eventInfo)
-    {
-        // BristlingFurRage = 100 * Damage / MaxHealth.
-        if (DamageInfo* damageInfo = eventInfo.GetDamageInfo())
-        {
-            Unit* target = GetTarget();
-            uint32 rage = 100.0f * (float)damageInfo->GetDamage() / (float)target->GetMaxHealth();
-            if (rage > 0)
-                target->CastCustomSpell(SPELL_DRUID_BRISTLING_FUR_GAIN_RAGE, SPELLVALUE_BASE_POINT0, rage, target, TRIGGERED_FULL_MASK);
-        }
-    }
-
-    void Register() override
-    {
-        OnEffectProc += AuraEffectProcFn(spell_dru_bristling_fur::HandleProc, EFFECT_0, SPELL_AURA_DUMMY);
-    }
-};
-
-// 252216 - Tiger Dash
-class spell_dru_tiger_dash: public AuraScript
-{
-    PrepareAuraScript(spell_dru_tiger_dash);
-
-    void HandlePeriodic(AuraEffect const* aurEff)
-    {
-        if (AuraEffect* effRunSpeed = GetEffect(EFFECT_0))
-        {
-            int32 reduction = aurEff->GetAmount();
-            effRunSpeed->ChangeAmount(effRunSpeed->GetAmount() - reduction);
-        }
-    }
-
-    void Register() override
-    {
-        OnEffectPeriodic += AuraEffectPeriodicFn(spell_dru_tiger_dash::HandlePeriodic, EFFECT_1, SPELL_AURA_PERIODIC_DUMMY);
-    }
-};
-
-// 203964 - Galactic Guardian
-class spell_dru_galactic_guardian : public AuraScript
-{
-    PrepareAuraScript(spell_dru_galactic_guardian);
-
-    bool Validate(SpellInfo const* /*spellInfo*/) override
-    {
-        return ValidateSpellInfo({ SPELL_DRUID_GALACTICAL_GUARDIAN_AURA });
-    }
-    
-    void HandleProc(AuraEffect* /*aurEff*/, ProcEventInfo& eventInfo)
-    {
-        if (DamageInfo* damageInfo = eventInfo.GetDamageInfo())
-        {
-            Unit* target = GetTarget();
-
-            // free automatic moonfire on target
-            target->CastSpell(damageInfo->GetVictim(), SPELL_DRUID_MOONFIRE, true);
-
-            // Cast aura
-            target->CastSpell(damageInfo->GetVictim(), SPELL_DRUID_GALACTICAL_GUARDIAN_AURA, true);
-        }
-    }
-
-    void Register() override
-    {
-        OnEffectProc += AuraEffectProcFn(spell_dru_galactic_guardian::HandleProc, EFFECT_0, SPELL_AURA_DUMMY);
-    }
-};
-
-// 203974 - Earthwarden
-class spell_dru_earthwarden : public AuraScript
-{
-    PrepareAuraScript(spell_dru_earthwarden);
-
-    bool Validate(SpellInfo const* /*spellInfo*/) override
-    {
-        return ValidateSpellInfo({ SPELL_DRUID_THRASH_CAT, SPELL_DRUID_THRASH_BEAR, SPELL_DRUID_EARTHWARDEN_AURA });
-    }
-
-    void HandleProc(AuraEffect* /*aurEff*/, ProcEventInfo& /*eventInfo*/)
-    {
-        Unit* target = GetTarget();
-        target->CastSpell(target, SPELL_DRUID_EARTHWARDEN_AURA, true);
-    }
-
-    void Register() override
-    {
-        OnEffectProc += AuraEffectProcFn(spell_dru_earthwarden::HandleProc, EFFECT_0, SPELL_AURA_DUMMY);
-    }
-};
-
-// 22812 - Barkskin
-class spell_dru_barkskin : public AuraScript
-{
-    PrepareAuraScript(spell_dru_barkskin);
-
-    bool Validate(SpellInfo const* /*spellInfo*/) override
-    {
-        return ValidateSpellInfo({ SPELL_DRUID_BRAMBLES_PASSIVE });
-    }
-
-    void HandleUpdatePeriodic(AuraEffect* /*aurEff*/)
-    {
-        Unit* target = GetTarget();
-        if (target->HasAura(SPELL_DRUID_BRAMBLES_PASSIVE))
-            target->CastSpell(target, SPELL_DRUID_BRAMBLES_DAMAGE_AURA, true);
-    }
-
-    void Register() override
-    {
-        OnEffectUpdatePeriodic += AuraEffectUpdatePeriodicFn(spell_dru_barkskin::HandleUpdatePeriodic, EFFECT_2, SPELL_AURA_PERIODIC_DUMMY);
-    }
-};
-
 void AddSC_druid_spell_scripts()
 {
+    RegisterAuraScript(spell_dru_barkskin);
+    RegisterSpellScript(spell_dru_berserk);
+    RegisterAuraScript(spell_dru_brambles);
+    RegisterAuraScript(spell_dru_bristling_fur);
     new spell_dru_dash();
+    RegisterAuraScript(spell_dru_earthwarden);
     new spell_dru_flight_form();
     new spell_dru_forms_trinket();
+    RegisterAuraScript(spell_dru_galactic_guardian);
     RegisterAuraScript(spell_dru_gore);
     new spell_dru_idol_lifebloom();
+    RegisterSpellScript(spell_dru_incapacitating_roar);
     new spell_dru_innervate();
     new spell_dru_item_t6_trinket();
     new spell_dru_lifebloom();
@@ -1797,6 +1795,7 @@
     new spell_dru_savage_roar();
     RegisterSpellScript(spell_dru_skull_bash);
     new spell_dru_stampede();
+    RegisterSpellScript(spell_dru_stampeding_roar);
     new spell_dru_starfall_dummy();
     new spell_dru_sunfire();
     new spell_dru_survival_instincts();
@@ -1807,17 +1806,9 @@
     new spell_dru_t10_balance_4p_bonus();
     new spell_dru_t10_restoration_4p_bonus();
     new spell_dru_t10_restoration_4p_bonus_dummy();
+    RegisterSpellScript(spell_dru_thrash);
     new spell_dru_travel_form();
     new spell_dru_travel_form_dummy();
+    RegisterAuraScript(spell_dru_tiger_dash);
     new spell_dru_wild_growth();
-    RegisterSpellScript(spell_dru_incapacitating_roar);
-    RegisterSpellScript(spell_dru_stampeding_roar);
-    RegisterSpellScript(spell_dru_thrash);
-    RegisterSpellScript(spell_dru_berserk);
-    RegisterAuraScript(spell_dru_brambles);
-    RegisterAuraScript(spell_dru_barkskin);
-    RegisterAuraScript(spell_dru_bristling_fur);
-    RegisterAuraScript(spell_dru_tiger_dash);
-    RegisterAuraScript(spell_dru_galactic_guardian);
-    RegisterAuraScript(spell_dru_earthwarden);
 }