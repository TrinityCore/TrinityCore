/*
 * Copyright (C) 2008-2016 TrinityCore <http://www.trinitycore.org/>
 *
 * This program is free software; you can redistribute it and/or modify it
 * under the terms of the GNU General Public License as published by the
 * Free Software Foundation; either version 2 of the License, or (at your
 * option) any later version.
 *
 * This program is distributed in the hope that it will be useful, but WITHOUT
 * ANY WARRANTY; without even the implied warranty of MERCHANTABILITY or
 * FITNESS FOR A PARTICULAR PURPOSE. See the GNU General Public License for
 * more details.
 *
 * You should have received a copy of the GNU General Public License along
 * with this program. If not, see <http://www.gnu.org/licenses/>.
 */

/*
 * Scripts for spells with SPELLFAMILY_DRUID and SPELLFAMILY_GENERIC spells used by druid players.
 * Ordered alphabetically using scriptname.
 * Scriptnames of files in this file should be prefixed with "spell_dru_".
 */

#include "Player.h"
#include "ScriptMgr.h"
#include "SpellScript.h"
#include "SpellAuraEffects.h"
#include "SpellHistory.h"
#include "Containers.h"

enum DruidSpells
{
<<<<<<< HEAD
    SPELL_DRUID_WRATH                       = 5176,
    SPELL_DRUID_STARFIRE                    = 2912,
    SPELL_DRUID_STARSURGE                   = 78674,
    SPELL_DRUID_ECLIPSE_GENERAL_ENERGIZE    = 89265,
    SPELL_DRUID_STARSURGE_ENERGIZE          = 86605,
    SPELL_DRUID_LUNAR_ECLIPSE_MARKER        = 67484, // Will make the yellow arrow on eclipse bar point to the blue side (lunar)
    SPELL_DRUID_SOLAR_ECLIPSE_MARKER        = 67483, // Will make the yellow arrow on eclipse bar point to the yellow side (solar)
    SPELL_DRUID_SOLAR_ECLIPSE               = 48517,
    SPELL_DRUID_LUNAR_ECLIPSE               = 48518,
    SPELL_DRUID_ENRAGE_MOD_DAMAGE           = 51185,
    SPELL_DRUID_FERAL_CHARGE_BEAR           = 16979,
    SPELL_DRUID_FERAL_CHARGE_CAT            = 49376,
    SPELL_DRUID_GLYPH_OF_INNERVATE          = 54833,
    SPELL_DRUID_GLYPH_OF_STARFIRE           = 54846,
=======
    SPELL_DRUID_BEAR_FORM_PASSIVE           = 1178,
    SPELL_DRUID_DIRE_BEAR_FORM_PASSIVE      = 9635,
    SPELL_DRUID_ENRAGE                      = 5229,
    SPELL_DRUID_ENRAGE_MOD_DAMAGE           = 51185,
    SPELL_DRUID_ENRAGED_DEFENSE             = 70725,
>>>>>>> 233297c5
    SPELL_DRUID_GLYPH_OF_TYPHOON            = 62135,
    SPELL_DRUID_IDOL_OF_FERAL_SHADOWS       = 34241,
    SPELL_DRUID_IDOL_OF_WORSHIP             = 60774,
    SPELL_DRUID_INCREASED_MOONFIRE_DURATION = 38414,
    SPELL_DRUID_ITEM_T8_BALANCE_RELIC       = 64950,
<<<<<<< HEAD
=======
    SPELL_DRUID_ITEM_T10_FERAL_4P_BONUS     = 70726,
>>>>>>> 233297c5
    SPELL_DRUID_KING_OF_THE_JUNGLE          = 48492,
    SPELL_DRUID_LIFEBLOOM_ENERGIZE          = 64372,
    SPELL_DRUID_LIFEBLOOM_FINAL_HEAL        = 33778,
    SPELL_DRUID_LIVING_SEED_HEAL            = 48503,
    SPELL_DRUID_LIVING_SEED_PROC            = 48504,
    SPELL_DRUID_NATURES_GRACE               = 16880,
    SPELL_DRUID_NATURES_GRACE_TRIGGER       = 16886,
    SPELL_DRUID_SURVIVAL_INSTINCTS          = 50322,
    SPELL_DRUID_SAVAGE_ROAR                 = 62071,
<<<<<<< HEAD
    SPELL_DRUID_STAMPEDE_BAER_RANK_1        = 81016,
    SPELL_DRUID_STAMPEDE_CAT_RANK_1         = 81021,
    SPELL_DRUID_STAMPEDE_CAT_STATE          = 109881,
    SPELL_DRUID_TIGER_S_FURY_ENERGIZE       = 51178
=======
    SPELL_DRUID_TIGER_S_FURY_ENERGIZE       = 51178
};

// 1178 - Bear Form (Passive)
// 9635 - Dire Bear Form (Passive)
class spell_dru_bear_form_passive : public SpellScriptLoader
{
    public:
        spell_dru_bear_form_passive() : SpellScriptLoader("spell_dru_bear_form_passive") { }

        class spell_dru_bear_form_passive_AuraScript : public AuraScript
        {
            PrepareAuraScript(spell_dru_bear_form_passive_AuraScript);

            bool Validate(SpellInfo const* /*spellInfo*/) override
            {
                if (!sSpellMgr->GetSpellInfo(SPELL_DRUID_ENRAGE)
                    || !sSpellMgr->GetSpellInfo(SPELL_DRUID_ITEM_T10_FERAL_4P_BONUS))
                    return false;
                return true;
            }

            void CalculateAmount(AuraEffect const* /*aurEff*/, int32& amount, bool& /*canBeRecalculated*/)
            {
                if (!GetUnitOwner()->HasAura(SPELL_DRUID_ENRAGE) || GetUnitOwner()->HasAura(SPELL_DRUID_ITEM_T10_FERAL_4P_BONUS))
                    return;

                int32 mod = 0;
                switch (GetId())
                {
                    case SPELL_DRUID_BEAR_FORM_PASSIVE:
                        mod = -27;
                        break;
                    case SPELL_DRUID_DIRE_BEAR_FORM_PASSIVE:
                        mod = -16;
                        break;
                    default:
                        return;
                }
                amount += mod;
            }

            void Register() override
            {
                DoEffectCalcAmount += AuraEffectCalcAmountFn(spell_dru_bear_form_passive_AuraScript::CalculateAmount, EFFECT_0, SPELL_AURA_MOD_BASE_RESISTANCE_PCT);
            }
        };

        AuraScript* GetAuraScript() const override
        {
            return new spell_dru_bear_form_passive_AuraScript();
        }
>>>>>>> 233297c5
};

// 1850 - Dash
class spell_dru_dash : public SpellScriptLoader
{
    public:
        spell_dru_dash() : SpellScriptLoader("spell_dru_dash") { }

        class spell_dru_dash_AuraScript : public AuraScript
        {
            PrepareAuraScript(spell_dru_dash_AuraScript);

            void CalculateAmount(AuraEffect const* /*aurEff*/, int32& amount, bool& /*canBeRecalculated*/)
            {
                // do not set speed if not in cat form
                if (GetUnitOwner()->GetShapeshiftForm() != FORM_CAT)
                    amount = 0;
            }

            void Register() override
            {
                DoEffectCalcAmount += AuraEffectCalcAmountFn(spell_dru_dash_AuraScript::CalculateAmount, EFFECT_0, SPELL_AURA_MOD_INCREASE_SPEED);
            }
        };

        AuraScript* GetAuraScript() const override
        {
            return new spell_dru_dash_AuraScript();
        }
};

// 48517 - Eclipse (Solar)
// 48518 - Eclipse (Lunar)
class spell_dru_eclipse : public SpellScriptLoader
{
    public:
        spell_dru_eclipse(char const* scriptName) : SpellScriptLoader(scriptName) { }

        class spell_dru_eclipse_AuraScript : public AuraScript
        {
            PrepareAuraScript(spell_dru_eclipse_AuraScript);

            bool Validate(SpellInfo const* /*spellInfo*/) override
            {
                if (!sSpellMgr->GetSpellInfo(SPELL_DRUID_NATURES_GRACE) ||
                    !sSpellMgr->GetSpellInfo(SPELL_DRUID_NATURES_GRACE_TRIGGER))
                    return false;
                return true;
            }

            bool Load() override
            {
                return GetCaster() && GetCaster()->GetTypeId() == TYPEID_PLAYER;
            }

            void ApplyEffect(AuraEffect const* /*aurEff*/, AuraEffectHandleModes /*mode*/)
            {
                Unit* caster = GetCaster();
                if (!caster)
                    return;

                if (caster->ToPlayer()->GetAuraOfRankedSpell(SPELL_DRUID_NATURES_GRACE))
                    caster->ToPlayer()->GetSpellHistory()->ResetCooldown(SPELL_DRUID_NATURES_GRACE_TRIGGER, true);
            }

            void Register() override
            {
                OnEffectApply += AuraEffectApplyFn(spell_dru_eclipse_AuraScript::ApplyEffect, EFFECT_0, SPELL_AURA_MOD_DAMAGE_PERCENT_DONE, AURA_EFFECT_HANDLE_REAL);
            }
        };

        AuraScript* GetAuraScript() const override
        {
            return new spell_dru_eclipse_AuraScript();
        }
};

// 2912, 5176, 78674 - Starfire, Wrath, and Starsurge
class spell_dru_eclipse_energize : public SpellScriptLoader
{
    public:
        spell_dru_eclipse_energize() : SpellScriptLoader("spell_dru_eclipse_energize") { }

        class spell_dru_eclipse_energize_SpellScript : public SpellScript
        {
            PrepareSpellScript(spell_dru_eclipse_energize_SpellScript);

            int32 energizeAmount;

            bool Load() override
            {
                if (GetCaster()->GetTypeId() != TYPEID_PLAYER)
                    return false;

                if (GetCaster()->ToPlayer()->getClass() != CLASS_DRUID)
                    return false;

                energizeAmount = 0;

                return true;
            }

            void HandleEnergize(SpellEffIndex effIndex)
            {
                Player* caster = GetCaster()->ToPlayer();

                // No boomy, no deal.
                if (caster->GetPrimaryTalentTree(caster->GetActiveSpec()) != TALENT_TREE_DRUID_BALANCE)
                    return;

                switch (GetSpellInfo()->Id)
                {
                    case SPELL_DRUID_WRATH:
                    {
                        energizeAmount = -GetSpellInfo()->Effects[effIndex].BasePoints; // -13
                        // If we are set to fill the lunar side or we've just logged in with 0 power..
                        if ((!caster->HasAura(SPELL_DRUID_SOLAR_ECLIPSE_MARKER) && caster->HasAura(SPELL_DRUID_LUNAR_ECLIPSE_MARKER))
                            || caster->GetPower(POWER_ECLIPSE) == 0)
                        {
                            caster->CastCustomSpell(caster, SPELL_DRUID_ECLIPSE_GENERAL_ENERGIZE, &energizeAmount, 0, 0, true);
                            // If the energize was due to 0 power, cast the eclipse marker aura
                            if (!caster->HasAura(SPELL_DRUID_LUNAR_ECLIPSE_MARKER))
                                caster->CastSpell(caster, SPELL_DRUID_LUNAR_ECLIPSE_MARKER, true);
                        }
                        // The energizing effect brought us out of the solar eclipse, remove the aura
                        if (caster->HasAura(SPELL_DRUID_SOLAR_ECLIPSE) && caster->GetPower(POWER_ECLIPSE) <= 0)
                            caster->RemoveAurasDueToSpell(SPELL_DRUID_SOLAR_ECLIPSE);
                        break;
                    }
                    case SPELL_DRUID_STARFIRE:
                    {
                        energizeAmount = GetSpellInfo()->Effects[effIndex].BasePoints; // 20
                        // If we are set to fill the solar side or we've just logged in with 0 power..
                        if ((!caster->HasAura(SPELL_DRUID_LUNAR_ECLIPSE_MARKER) && caster->HasAura(SPELL_DRUID_SOLAR_ECLIPSE_MARKER))
                            || caster->GetPower(POWER_ECLIPSE) == 0)
                        {
                            caster->CastCustomSpell(caster, SPELL_DRUID_ECLIPSE_GENERAL_ENERGIZE, &energizeAmount, 0, 0, true);
                            // If the energize was due to 0 power, cast the eclipse marker aura
                            if (!caster->HasAura(SPELL_DRUID_SOLAR_ECLIPSE_MARKER))
                                caster->CastSpell(caster, SPELL_DRUID_SOLAR_ECLIPSE_MARKER, true);
                        }
                        // The energizing effect brought us out of the lunar eclipse, remove the aura
                        if (caster->HasAura(SPELL_DRUID_LUNAR_ECLIPSE) && caster->GetPower(POWER_ECLIPSE) >= 0)
                            caster->RemoveAura(SPELL_DRUID_LUNAR_ECLIPSE);
                        break;
                    }
                    case SPELL_DRUID_STARSURGE:
                    {
                        // If we are set to fill the solar side or we've just logged in with 0 power (confirmed with sniffs)
                        if ((!caster->HasAura(SPELL_DRUID_LUNAR_ECLIPSE_MARKER) && caster->HasAura(SPELL_DRUID_SOLAR_ECLIPSE_MARKER))
                            || caster->GetPower(POWER_ECLIPSE) == 0)
                        {
                            energizeAmount = GetSpellInfo()->Effects[effIndex].BasePoints; // 15
                            caster->CastCustomSpell(caster, SPELL_DRUID_STARSURGE_ENERGIZE, &energizeAmount, 0, 0, true);

                            // If the energize was due to 0 power, cast the eclipse marker aura
                            if (!caster->HasAura(SPELL_DRUID_SOLAR_ECLIPSE_MARKER))
                                caster->CastSpell(caster, SPELL_DRUID_SOLAR_ECLIPSE_MARKER, true);
                        }
                        else if (!caster->HasAura(SPELL_DRUID_SOLAR_ECLIPSE_MARKER) && caster->HasAura(SPELL_DRUID_LUNAR_ECLIPSE_MARKER))
                        {
                            energizeAmount = -GetSpellInfo()->Effects[effIndex].BasePoints; // -15
                            caster->CastCustomSpell(caster, SPELL_DRUID_STARSURGE_ENERGIZE, &energizeAmount, 0, 0, true);
                        }
                        // The energizing effect brought us out of the lunar eclipse, remove the aura
                        if (caster->HasAura(SPELL_DRUID_LUNAR_ECLIPSE) && caster->GetPower(POWER_ECLIPSE) >= 0)
                            caster->RemoveAura(SPELL_DRUID_LUNAR_ECLIPSE);
                        // The energizing effect brought us out of the solar eclipse, remove the aura
                        else if (caster->HasAura(SPELL_DRUID_SOLAR_ECLIPSE) && caster->GetPower(POWER_ECLIPSE) <= 0)
                            caster->RemoveAura(SPELL_DRUID_SOLAR_ECLIPSE);
                        break;
                    }
                }
            }

            void Register() override
            {
                OnEffectHitTarget += SpellEffectFn(spell_dru_eclipse_energize_SpellScript::HandleEnergize, EFFECT_1, SPELL_EFFECT_DUMMY);
            }
        };

        SpellScript* GetSpellScript() const override
        {
            return new spell_dru_eclipse_energize_SpellScript;
        }
};

// 5229 - Enrage
class spell_dru_enrage : public SpellScriptLoader
{
    public:
        spell_dru_enrage() : SpellScriptLoader("spell_dru_enrage") { }

        class spell_dru_enrage_AuraScript : public AuraScript
        {
            PrepareAuraScript(spell_dru_enrage_AuraScript);

            bool Validate(SpellInfo const* /*spellInfo*/) override
            {
                if (!sSpellMgr->GetSpellInfo(SPELL_DRUID_KING_OF_THE_JUNGLE)
                    || !sSpellMgr->GetSpellInfo(SPELL_DRUID_ENRAGE_MOD_DAMAGE)
                    || !sSpellMgr->GetSpellInfo(SPELL_DRUID_ENRAGED_DEFENSE)
                    || !sSpellMgr->GetSpellInfo(SPELL_DRUID_ITEM_T10_FERAL_4P_BONUS))
                    return false;
                return true;
            }

            void RecalculateBaseArmor()
            {
                Unit::AuraEffectList const& auras = GetTarget()->GetAuraEffectsByType(SPELL_AURA_MOD_BASE_RESISTANCE_PCT);
                for (Unit::AuraEffectList::const_iterator i = auras.begin(); i != auras.end(); ++i)
                {
                    SpellInfo const* spellInfo = (*i)->GetSpellInfo();
                    // Dire- / Bear Form (Passive)
                    if (spellInfo->SpellFamilyName == SPELLFAMILY_DRUID && spellInfo->SpellFamilyFlags.HasFlag(0x0, 0x0, 0x2))
                        (*i)->RecalculateAmount();
                }
            }

            void HandleApply(AuraEffect const* /*aurEff*/, AuraEffectHandleModes /*mode*/)
            {
                Unit* target = GetTarget();
                if (AuraEffect const* aurEff = target->GetAuraEffectOfRankedSpell(SPELL_DRUID_KING_OF_THE_JUNGLE, EFFECT_0))
                    target->CastCustomSpell(SPELL_DRUID_ENRAGE_MOD_DAMAGE, SPELLVALUE_BASE_POINT0, aurEff->GetAmount(), target, true);

                // Item - Druid T10 Feral 4P Bonus
                if (target->HasAura(SPELL_DRUID_ITEM_T10_FERAL_4P_BONUS))
                    target->CastSpell(target, SPELL_DRUID_ENRAGED_DEFENSE, true);

                RecalculateBaseArmor();
            }

            void HandleRemove(AuraEffect const* /*aurEff*/, AuraEffectHandleModes /*mode*/)
            {
                GetTarget()->RemoveAurasDueToSpell(SPELL_DRUID_ENRAGE_MOD_DAMAGE);
                GetTarget()->RemoveAurasDueToSpell(SPELL_DRUID_ENRAGED_DEFENSE);

                RecalculateBaseArmor();
            }

            void Register() override
            {
                AfterEffectApply += AuraEffectApplyFn(spell_dru_enrage_AuraScript::HandleApply, EFFECT_0, SPELL_AURA_PERIODIC_ENERGIZE, AURA_EFFECT_HANDLE_REAL);
                AfterEffectRemove += AuraEffectRemoveFn(spell_dru_enrage_AuraScript::HandleRemove, EFFECT_0, SPELL_AURA_PERIODIC_ENERGIZE, AURA_EFFECT_HANDLE_REAL);
            }
        };

        AuraScript* GetAuraScript() const override
        {
            return new spell_dru_enrage_AuraScript();
        }
};

// 54832 - Glyph of Innervate
class spell_dru_glyph_of_innervate : public SpellScriptLoader
{
    public:
        spell_dru_glyph_of_innervate() : SpellScriptLoader("spell_dru_glyph_of_innervate") { }

        class spell_dru_glyph_of_innervate_AuraScript : public AuraScript
        {
            PrepareAuraScript(spell_dru_glyph_of_innervate_AuraScript);

            bool Validate(SpellInfo const* /*spellInfo*/) override
            {
                if (!sSpellMgr->GetSpellInfo(SPELL_DRUID_GLYPH_OF_INNERVATE))
                    return false;
                return true;
            }

            bool CheckProc(ProcEventInfo& eventInfo)
            {
                // Not proc from self Innervate
                return GetTarget() != eventInfo.GetProcTarget();
            }

            void HandleEffectProc(AuraEffect const* aurEff, ProcEventInfo& /*eventInfo*/)
            {
                PreventDefaultAction();
                GetTarget()->CastSpell(GetTarget(), SPELL_DRUID_GLYPH_OF_INNERVATE, true, NULL, aurEff);
            }

            void Register() override
            {
                DoCheckProc += AuraCheckProcFn(spell_dru_glyph_of_innervate_AuraScript::CheckProc);
                OnEffectProc += AuraEffectProcFn(spell_dru_glyph_of_innervate_AuraScript::HandleEffectProc, EFFECT_0, SPELL_AURA_DUMMY);
            }
        };

        AuraScript* GetAuraScript() const override
        {
            return new spell_dru_glyph_of_innervate_AuraScript();
        }
};

// 54846 - Glyph of Starfire
class spell_dru_glyph_of_starfire : public SpellScriptLoader
{
    public:
        spell_dru_glyph_of_starfire() : SpellScriptLoader("spell_dru_glyph_of_starfire") { }

        class spell_dru_glyph_of_starfire_SpellScript : public SpellScript
        {
            PrepareSpellScript(spell_dru_glyph_of_starfire_SpellScript);

            bool Validate(SpellInfo const* /*spellInfo*/) override
            {
                if (!sSpellMgr->GetSpellInfo(SPELL_DRUID_INCREASED_MOONFIRE_DURATION))
                    return false;
                return true;
            }

            void HandleScriptEffect(SpellEffIndex /*effIndex*/)
            {
                Unit* caster = GetCaster();
                if (Unit* unitTarget = GetHitUnit())
                    if (AuraEffect const* aurEff = unitTarget->GetAuraEffect(SPELL_AURA_PERIODIC_DAMAGE, SPELLFAMILY_DRUID, 0x2, 0, 0, caster->GetGUID()))
                    {
                        Aura* aura = aurEff->GetBase();

                        uint32 countMin = aura->GetMaxDuration();
                        uint32 countMax = aura->GetSpellInfo()->GetMaxDuration() + 9000;
                        if (caster->HasAura(SPELL_DRUID_INCREASED_MOONFIRE_DURATION))
                            countMax += 3000;

                        if (countMin < countMax)
                        {
                            aura->SetDuration(uint32(aura->GetDuration() + 3000));
                            aura->SetMaxDuration(countMin + 3000);
                        }
                    }
            }

            void Register() override
            {
                OnEffectHitTarget += SpellEffectFn(spell_dru_glyph_of_starfire_SpellScript::HandleScriptEffect, EFFECT_0, SPELL_EFFECT_SCRIPT_EFFECT);
            }
        };

        SpellScript* GetSpellScript() const override
        {
            return new spell_dru_glyph_of_starfire_SpellScript();
        }
};

// 54845 - Glyph of Starfire
class spell_dru_glyph_of_starfire_proc : public SpellScriptLoader
{
    public:
        spell_dru_glyph_of_starfire_proc() : SpellScriptLoader("spell_dru_glyph_of_starfire_proc") { }

        class spell_dru_glyph_of_starfire_proc_AuraScript : public AuraScript
        {
            PrepareAuraScript(spell_dru_glyph_of_starfire_proc_AuraScript);

            bool Validate(SpellInfo const* /*spellInfo*/) override
            {
                if (!sSpellMgr->GetSpellInfo(SPELL_DRUID_GLYPH_OF_STARFIRE))
                    return false;
                return true;
            }

            void HandleEffectProc(AuraEffect const* aurEff, ProcEventInfo& eventInfo)
            {
                PreventDefaultAction();
                GetTarget()->CastSpell(eventInfo.GetProcTarget(), SPELL_DRUID_GLYPH_OF_STARFIRE, true, NULL, aurEff);
            }

            void Register() override
            {
                OnEffectProc += AuraEffectProcFn(spell_dru_glyph_of_starfire_proc_AuraScript::HandleEffectProc, EFFECT_0, SPELL_AURA_DUMMY);
            }
        };

        AuraScript* GetAuraScript() const override
        {
            return new spell_dru_glyph_of_starfire_proc_AuraScript();
        }
};

// 34246 - Idol of the Emerald Queen
// 60779 - Idol of Lush Moss
class spell_dru_idol_lifebloom : public SpellScriptLoader
{
    public:
        spell_dru_idol_lifebloom() : SpellScriptLoader("spell_dru_idol_lifebloom") { }

        class spell_dru_idol_lifebloom_AuraScript : public AuraScript
        {
            PrepareAuraScript(spell_dru_idol_lifebloom_AuraScript);

            void HandleEffectCalcSpellMod(AuraEffect const* aurEff, SpellModifier*& spellMod)
            {
                if (!spellMod)
                {
                    spellMod = new SpellModifier(GetAura());
                    spellMod->op = SPELLMOD_DOT;
                    spellMod->type = SPELLMOD_FLAT;
                    spellMod->spellId = GetId();
                    spellMod->mask = GetSpellInfo()->Effects[aurEff->GetEffIndex()].SpellClassMask;
                }
                spellMod->value = aurEff->GetAmount() / 7;
            }

            void Register() override
            {
                DoEffectCalcSpellMod += AuraEffectCalcSpellModFn(spell_dru_idol_lifebloom_AuraScript::HandleEffectCalcSpellMod, EFFECT_0, SPELL_AURA_DUMMY);
            }
        };

        AuraScript* GetAuraScript() const override
        {
            return new spell_dru_idol_lifebloom_AuraScript();
        }
};

// 29166 - Innervate
class spell_dru_innervate : public SpellScriptLoader
{
    public:
        spell_dru_innervate() : SpellScriptLoader("spell_dru_innervate") { }

        class spell_dru_innervate_AuraScript : public AuraScript
        {
            PrepareAuraScript(spell_dru_innervate_AuraScript);

            void CalculateAmount(AuraEffect const* aurEff, int32& amount, bool& /*canBeRecalculated*/)
            {
                if (Unit* caster = GetCaster())
                    amount = int32(CalculatePct(caster->GetCreatePowers(POWER_MANA), amount) / aurEff->GetTotalTicks());
                else
                    amount = 0;
            }

            void Register() override
            {
                DoEffectCalcAmount += AuraEffectCalcAmountFn(spell_dru_innervate_AuraScript::CalculateAmount, EFFECT_0, SPELL_AURA_PERIODIC_ENERGIZE);
            }
        };

        AuraScript* GetAuraScript() const override
        {
            return new spell_dru_innervate_AuraScript();
        }
};

// 5570 - Insect Swarm
class spell_dru_insect_swarm : public SpellScriptLoader
{
    public:
        spell_dru_insect_swarm() : SpellScriptLoader("spell_dru_insect_swarm") { }

        class spell_dru_insect_swarm_AuraScript : public AuraScript
        {
            PrepareAuraScript(spell_dru_insect_swarm_AuraScript);

            void CalculateAmount(AuraEffect const* aurEff, int32 & amount, bool & /*canBeRecalculated*/)
            {
                if (Unit* caster = GetCaster())
                    if (AuraEffect const* relicAurEff = caster->GetAuraEffect(SPELL_DRUID_ITEM_T8_BALANCE_RELIC, EFFECT_0))
                        amount += relicAurEff->GetAmount() / aurEff->GetTotalTicks();
            }

            void Register() override
            {
                 DoEffectCalcAmount += AuraEffectCalcAmountFn(spell_dru_insect_swarm_AuraScript::CalculateAmount, EFFECT_0, SPELL_AURA_PERIODIC_DAMAGE);
            }
        };

        AuraScript* GetAuraScript() const override
        {
            return new spell_dru_insect_swarm_AuraScript();
        }
};

// 33763 - Lifebloom
class spell_dru_lifebloom : public SpellScriptLoader
{
    public:
        spell_dru_lifebloom() : SpellScriptLoader("spell_dru_lifebloom") { }

        class spell_dru_lifebloom_AuraScript : public AuraScript
        {
            PrepareAuraScript(spell_dru_lifebloom_AuraScript);

            bool Validate(SpellInfo const* /*spell*/) override
            {
                if (!sSpellMgr->GetSpellInfo(SPELL_DRUID_LIFEBLOOM_FINAL_HEAL))
                    return false;
                if (!sSpellMgr->GetSpellInfo(SPELL_DRUID_LIFEBLOOM_ENERGIZE))
                    return false;
                return true;
            }

            void AfterRemove(AuraEffect const* aurEff, AuraEffectHandleModes /*mode*/)
            {
                // Final heal only on duration end
                if (GetTargetApplication()->GetRemoveMode() != AURA_REMOVE_BY_EXPIRE)
                    return;

                // final heal
                int32 stack = GetStackAmount();
                int32 healAmount = aurEff->GetAmount();
                if (Unit* caster = GetCaster())
                {
                    healAmount = caster->SpellHealingBonusDone(GetTarget(), GetSpellInfo(), healAmount, HEAL, stack);
                    healAmount = GetTarget()->SpellHealingBonusTaken(caster, GetSpellInfo(), healAmount, HEAL, stack);

                    GetTarget()->CastCustomSpell(GetTarget(), SPELL_DRUID_LIFEBLOOM_FINAL_HEAL, &healAmount, NULL, NULL, true, NULL, aurEff, GetCasterGUID());

                    // restore mana
                    int32 returnMana = CalculatePct(caster->GetCreateMana(), GetSpellInfo()->ManaCostPercentage) * stack / 2;
                    caster->CastCustomSpell(caster, SPELL_DRUID_LIFEBLOOM_ENERGIZE, &returnMana, NULL, NULL, true, NULL, aurEff, GetCasterGUID());
                    return;
                }

                GetTarget()->CastCustomSpell(GetTarget(), SPELL_DRUID_LIFEBLOOM_FINAL_HEAL, &healAmount, NULL, NULL, true, NULL, aurEff, GetCasterGUID());
            }

            void HandleDispel(DispelInfo* dispelInfo)
            {
                if (Unit* target = GetUnitOwner())
                {
                    if (AuraEffect const* aurEff = GetEffect(EFFECT_1))
                    {
                        // final heal
                        int32 healAmount = aurEff->GetAmount();
                        if (Unit* caster = GetCaster())
                        {
                            healAmount = caster->SpellHealingBonusDone(target, GetSpellInfo(), healAmount, HEAL, dispelInfo->GetRemovedCharges());
                            healAmount = target->SpellHealingBonusTaken(caster, GetSpellInfo(), healAmount, HEAL, dispelInfo->GetRemovedCharges());
                            target->CastCustomSpell(target, SPELL_DRUID_LIFEBLOOM_FINAL_HEAL, &healAmount, NULL, NULL, true, NULL, NULL, GetCasterGUID());

                            // restore mana
                            int32 returnMana = CalculatePct(caster->GetCreateMana(), GetSpellInfo()->ManaCostPercentage) * dispelInfo->GetRemovedCharges() / 2;
                            caster->CastCustomSpell(caster, SPELL_DRUID_LIFEBLOOM_ENERGIZE, &returnMana, NULL, NULL, true, NULL, NULL, GetCasterGUID());
                            return;
                        }

                        target->CastCustomSpell(target, SPELL_DRUID_LIFEBLOOM_FINAL_HEAL, &healAmount, NULL, NULL, true, NULL, NULL, GetCasterGUID());
                    }
                }
            }

            void Register() override
            {
                AfterEffectRemove += AuraEffectRemoveFn(spell_dru_lifebloom_AuraScript::AfterRemove, EFFECT_1, SPELL_AURA_DUMMY, AURA_EFFECT_HANDLE_REAL);
                AfterDispel += AuraDispelFn(spell_dru_lifebloom_AuraScript::HandleDispel);
            }
        };

        AuraScript* GetAuraScript() const override
        {
            return new spell_dru_lifebloom_AuraScript();
        }
};

// -48496 - Living Seed
class spell_dru_living_seed : public SpellScriptLoader
{
    public:
        spell_dru_living_seed() : SpellScriptLoader("spell_dru_living_seed") { }

        class spell_dru_living_seed_AuraScript : public AuraScript
        {
            PrepareAuraScript(spell_dru_living_seed_AuraScript);

            bool Validate(SpellInfo const* /*spellInfo*/) override
            {
                if (!sSpellMgr->GetSpellInfo(SPELL_DRUID_LIVING_SEED_PROC))
                    return false;
                return true;
            }

            void HandleProc(AuraEffect const* aurEff, ProcEventInfo& eventInfo)
            {
                PreventDefaultAction();
                int32 amount = CalculatePct(eventInfo.GetHealInfo()->GetHeal(), aurEff->GetAmount());
                GetTarget()->CastCustomSpell(SPELL_DRUID_LIVING_SEED_PROC, SPELLVALUE_BASE_POINT0, amount, eventInfo.GetProcTarget(), true, NULL, aurEff);
            }

            void Register() override
            {
                OnEffectProc += AuraEffectProcFn(spell_dru_living_seed_AuraScript::HandleProc, EFFECT_0, SPELL_AURA_DUMMY);
            }
        };

        AuraScript* GetAuraScript() const override
        {
            return new spell_dru_living_seed_AuraScript();
        }
};

// 48504 - Living Seed (Proc)
class spell_dru_living_seed_proc : public SpellScriptLoader
{
    public:
        spell_dru_living_seed_proc() : SpellScriptLoader("spell_dru_living_seed_proc") { }

        class spell_dru_living_seed_proc_AuraScript : public AuraScript
        {
            PrepareAuraScript(spell_dru_living_seed_proc_AuraScript);

            bool Validate(SpellInfo const* /*spellInfo*/) override
            {
                if (!sSpellMgr->GetSpellInfo(SPELL_DRUID_LIVING_SEED_HEAL))
                    return false;
                return true;
            }

            void HandleProc(AuraEffect const* aurEff, ProcEventInfo& /*eventInfo*/)
            {
                PreventDefaultAction();
                GetTarget()->CastCustomSpell(SPELL_DRUID_LIVING_SEED_HEAL, SPELLVALUE_BASE_POINT0, aurEff->GetAmount(), GetTarget(), true, NULL, aurEff);
            }

            void Register() override
            {
                OnEffectProc += AuraEffectProcFn(spell_dru_living_seed_proc_AuraScript::HandleProc, EFFECT_0, SPELL_AURA_DUMMY);
            }
        };

        AuraScript* GetAuraScript() const override
        {
            return new spell_dru_living_seed_proc_AuraScript();
        }
};

// -16972 - Predatory Strikes
class spell_dru_predatory_strikes : public SpellScriptLoader
{
    public:
        spell_dru_predatory_strikes() : SpellScriptLoader("spell_dru_predatory_strikes") { }

        class spell_dru_predatory_strikes_AuraScript : public AuraScript
        {
            PrepareAuraScript(spell_dru_predatory_strikes_AuraScript);

            void UpdateAmount(AuraEffect const* /*aurEff*/, AuraEffectHandleModes /*mode*/)
            {
                if (Player* target = GetTarget()->ToPlayer())
                    target->UpdateAttackPowerAndDamage();
            }

            void Register() override
            {
                AfterEffectApply += AuraEffectApplyFn(spell_dru_predatory_strikes_AuraScript::UpdateAmount, EFFECT_ALL, SPELL_AURA_DUMMY, AURA_EFFECT_HANDLE_CHANGE_AMOUNT_MASK);
                AfterEffectRemove += AuraEffectRemoveFn(spell_dru_predatory_strikes_AuraScript::UpdateAmount, EFFECT_ALL, SPELL_AURA_DUMMY, AURA_EFFECT_HANDLE_CHANGE_AMOUNT_MASK);
            }
        };

        AuraScript* GetAuraScript() const override
        {
            return new spell_dru_predatory_strikes_AuraScript();
        }
};

// 1079 - Rip
class spell_dru_rip : public SpellScriptLoader
{
    public:
        spell_dru_rip() : SpellScriptLoader("spell_dru_rip") { }

        class spell_dru_rip_AuraScript : public AuraScript
        {
            PrepareAuraScript(spell_dru_rip_AuraScript);

            bool Load() override
            {
                Unit* caster = GetCaster();
                return caster && caster->GetTypeId() == TYPEID_PLAYER;
            }

            void CalculateAmount(AuraEffect const* /*aurEff*/, int32& amount, bool& canBeRecalculated)
            {
                canBeRecalculated = false;

                if (Unit* caster = GetCaster())
                {
                    // 0.01 * $AP * cp
                    uint8 cp = caster->ToPlayer()->GetComboPoints();

                    // Idol of Feral Shadows. Can't be handled as SpellMod due its dependency from CPs
                    if (AuraEffect const* auraEffIdolOfFeralShadows = caster->GetAuraEffect(SPELL_DRUID_IDOL_OF_FERAL_SHADOWS, EFFECT_0))
                        amount += cp * auraEffIdolOfFeralShadows->GetAmount();
                    // Idol of Worship. Can't be handled as SpellMod due its dependency from CPs
                    else if (AuraEffect const* auraEffIdolOfWorship = caster->GetAuraEffect(SPELL_DRUID_IDOL_OF_WORSHIP, EFFECT_0))
                        amount += cp * auraEffIdolOfWorship->GetAmount();

                    amount += int32(CalculatePct(caster->GetTotalAttackPowerValue(BASE_ATTACK), cp));
                }
            }

            void Register() override
            {
                DoEffectCalcAmount += AuraEffectCalcAmountFn(spell_dru_rip_AuraScript::CalculateAmount, EFFECT_0, SPELL_AURA_PERIODIC_DAMAGE);
            }
        };

        AuraScript* GetAuraScript() const override
        {
            return new spell_dru_rip_AuraScript();
        }
};

// 62606 - Savage Defense
class spell_dru_savage_defense : public SpellScriptLoader
{
    public:
        spell_dru_savage_defense() : SpellScriptLoader("spell_dru_savage_defense") { }

        class spell_dru_savage_defense_AuraScript : public AuraScript
        {
            PrepareAuraScript(spell_dru_savage_defense_AuraScript);

        public:
            spell_dru_savage_defense_AuraScript()
            {
                absorbPct = 0;
            }

        private:
            uint32 absorbPct;

            bool Load() override
            {
                absorbPct = GetSpellInfo()->Effects[EFFECT_0].CalcValue(GetCaster());
                return true;
            }

            void CalculateAmount(AuraEffect const* /*aurEff*/, int32 & amount, bool & /*canBeRecalculated*/)
            {
                // Set absorbtion amount to unlimited
                amount = -1;
            }

            void Absorb(AuraEffect* aurEff, DamageInfo & /*dmgInfo*/, uint32 & absorbAmount)
            {
                absorbAmount = uint32(CalculatePct(GetTarget()->GetTotalAttackPowerValue(BASE_ATTACK), absorbPct));
                aurEff->SetAmount(0);
            }

            void Register() override
            {
                 DoEffectCalcAmount += AuraEffectCalcAmountFn(spell_dru_savage_defense_AuraScript::CalculateAmount, EFFECT_0, SPELL_AURA_SCHOOL_ABSORB);
                 OnEffectAbsorb += AuraEffectAbsorbFn(spell_dru_savage_defense_AuraScript::Absorb, EFFECT_0);
            }
        };

        AuraScript* GetAuraScript() const override
        {
            return new spell_dru_savage_defense_AuraScript();
        }
};

// 52610 - Savage Roar
class spell_dru_savage_roar : public SpellScriptLoader
{
    public:
        spell_dru_savage_roar() : SpellScriptLoader("spell_dru_savage_roar") { }

        class spell_dru_savage_roar_SpellScript : public SpellScript
        {
            PrepareSpellScript(spell_dru_savage_roar_SpellScript);

            SpellCastResult CheckCast()
            {
                Unit* caster = GetCaster();
                if (caster->GetShapeshiftForm() != FORM_CAT)
                    return SPELL_FAILED_ONLY_SHAPESHIFT;

                return SPELL_CAST_OK;
            }

            void Register() override
            {
                OnCheckCast += SpellCheckCastFn(spell_dru_savage_roar_SpellScript::CheckCast);
            }
        };

        class spell_dru_savage_roar_AuraScript : public AuraScript
        {
            PrepareAuraScript(spell_dru_savage_roar_AuraScript);

            bool Validate(SpellInfo const* /*spellInfo*/) override
            {
                if (!sSpellMgr->GetSpellInfo(SPELL_DRUID_SAVAGE_ROAR))
                    return false;
                return true;
            }

            void AfterApply(AuraEffect const* aurEff, AuraEffectHandleModes /*mode*/)
            {
                Unit* target = GetTarget();
                target->CastSpell(target, SPELL_DRUID_SAVAGE_ROAR, true, NULL, aurEff, GetCasterGUID());
            }

            void AfterRemove(AuraEffect const* /*aurEff*/, AuraEffectHandleModes /*mode*/)
            {
                GetTarget()->RemoveAurasDueToSpell(SPELL_DRUID_SAVAGE_ROAR);
            }

            void Register() override
            {
                AfterEffectApply += AuraEffectApplyFn(spell_dru_savage_roar_AuraScript::AfterApply, EFFECT_1, SPELL_AURA_DUMMY, AURA_EFFECT_HANDLE_REAL);
                AfterEffectRemove += AuraEffectRemoveFn(spell_dru_savage_roar_AuraScript::AfterRemove, EFFECT_1, SPELL_AURA_DUMMY, AURA_EFFECT_HANDLE_REAL);
            }
        };

        SpellScript* GetSpellScript() const override
        {
            return new spell_dru_savage_roar_SpellScript();
        }

        AuraScript* GetAuraScript() const override
        {
            return new spell_dru_savage_roar_AuraScript();
        }
};

// 50286 - Starfall (Dummy)
class spell_dru_starfall_dummy : public SpellScriptLoader
{
    public:
        spell_dru_starfall_dummy() : SpellScriptLoader("spell_dru_starfall_dummy") { }

        class spell_dru_starfall_dummy_SpellScript : public SpellScript
        {
            PrepareSpellScript(spell_dru_starfall_dummy_SpellScript);

            void FilterTargets(std::list<WorldObject*>& targets)
            {
                Trinity::Containers::RandomResizeList(targets, 2);
            }

            void HandleDummy(SpellEffIndex /*effIndex*/)
            {
                Unit* caster = GetCaster();
                // Shapeshifting into an animal form or mounting cancels the effect
                if (caster->GetCreatureType() == CREATURE_TYPE_BEAST || caster->IsMounted())
                {
                    if (SpellInfo const* spellInfo = GetTriggeringSpell())
                        caster->RemoveAurasDueToSpell(spellInfo->Id);
                    return;
                }

                // Any effect which causes you to lose control of your character will supress the starfall effect.
                if (caster->HasUnitState(UNIT_STATE_CONTROLLED))
                    return;

                caster->CastSpell(GetHitUnit(), uint32(GetEffectValue()), true);
            }

            void Register() override
            {
                OnObjectAreaTargetSelect += SpellObjectAreaTargetSelectFn(spell_dru_starfall_dummy_SpellScript::FilterTargets, EFFECT_0, TARGET_UNIT_SRC_AREA_ENEMY);
                OnEffectHitTarget += SpellEffectFn(spell_dru_starfall_dummy_SpellScript::HandleDummy, EFFECT_0, SPELL_EFFECT_DUMMY);
            }
        };

        SpellScript* GetSpellScript() const override
        {
            return new spell_dru_starfall_dummy_SpellScript();
        }
};

// -78892 - Stampede
class spell_dru_stampede : public SpellScriptLoader
{
    public:
        spell_dru_stampede() : SpellScriptLoader("spell_dru_stampede") { }

        class spell_dru_stampede_AuraScript : public AuraScript
        {
            PrepareAuraScript(spell_dru_stampede_AuraScript);

            bool Validate(SpellInfo const* /*spellInfo*/) override
            {
                if (!sSpellMgr->GetSpellInfo(SPELL_DRUID_STAMPEDE_BAER_RANK_1) ||
                    !sSpellMgr->GetSpellInfo(SPELL_DRUID_STAMPEDE_CAT_RANK_1) ||
                    !sSpellMgr->GetSpellInfo(SPELL_DRUID_STAMPEDE_CAT_STATE) ||
                    !sSpellMgr->GetSpellInfo(SPELL_DRUID_FERAL_CHARGE_CAT) ||
                    !sSpellMgr->GetSpellInfo(SPELL_DRUID_FERAL_CHARGE_BEAR))
                    return false;
                return true;
            }

            void HandleEffectCatProc(AuraEffect const* aurEff, ProcEventInfo& eventInfo)
            {
                PreventDefaultAction();
                if (GetTarget()->GetShapeshiftForm() != FORM_CAT || eventInfo.GetDamageInfo()->GetSpellInfo()->Id != SPELL_DRUID_FERAL_CHARGE_CAT)
                    return;

                GetTarget()->CastSpell(GetTarget(), sSpellMgr->GetSpellWithRank(SPELL_DRUID_STAMPEDE_CAT_RANK_1, GetSpellInfo()->GetRank()), true, NULL, aurEff);
                GetTarget()->CastSpell(GetTarget(), SPELL_DRUID_STAMPEDE_CAT_STATE, true, NULL, aurEff);
            }

            void HandleEffectBearProc(AuraEffect const* aurEff, ProcEventInfo& eventInfo)
            {
                PreventDefaultAction();
                if (GetTarget()->GetShapeshiftForm() != FORM_BEAR || eventInfo.GetDamageInfo()->GetSpellInfo()->Id != SPELL_DRUID_FERAL_CHARGE_BEAR)
                    return;

                GetTarget()->CastSpell(GetTarget(), sSpellMgr->GetSpellWithRank(SPELL_DRUID_STAMPEDE_BAER_RANK_1, GetSpellInfo()->GetRank()), true, NULL, aurEff);
            }

            void Register() override
            {
                OnEffectProc += AuraEffectProcFn(spell_dru_stampede_AuraScript::HandleEffectCatProc, EFFECT_0, SPELL_AURA_DUMMY);
                OnEffectProc += AuraEffectProcFn(spell_dru_stampede_AuraScript::HandleEffectBearProc, EFFECT_1, SPELL_AURA_DUMMY);
            }
        };

        AuraScript* GetAuraScript() const override
        {
            return new spell_dru_stampede_AuraScript();
        }
};

// 61336 - Survival Instincts
class spell_dru_survival_instincts : public SpellScriptLoader
{
    public:
        spell_dru_survival_instincts() : SpellScriptLoader("spell_dru_survival_instincts") { }

        class spell_dru_survival_instincts_SpellScript : public SpellScript
        {
            PrepareSpellScript(spell_dru_survival_instincts_SpellScript);

            SpellCastResult CheckCast()
            {
                Unit* caster = GetCaster();
                if (!caster->IsInFeralForm())
                    return SPELL_FAILED_ONLY_SHAPESHIFT;

                return SPELL_CAST_OK;
            }

            void Register() override
            {
                OnCheckCast += SpellCheckCastFn(spell_dru_survival_instincts_SpellScript::CheckCast);
            }
        };

        class spell_dru_survival_instincts_AuraScript : public AuraScript
        {
            PrepareAuraScript(spell_dru_survival_instincts_AuraScript);

            bool Validate(SpellInfo const* /*spell*/) override
            {
                if (!sSpellMgr->GetSpellInfo(SPELL_DRUID_SURVIVAL_INSTINCTS))
                    return false;
                return true;
            }

            void AfterApply(AuraEffect const* aurEff, AuraEffectHandleModes /*mode*/)
            {
                Unit* target = GetTarget();
                int32 bp0 = target->CountPctFromMaxHealth(aurEff->GetAmount());
                target->CastCustomSpell(target, SPELL_DRUID_SURVIVAL_INSTINCTS, &bp0, NULL, NULL, true);
            }

            void AfterRemove(AuraEffect const* /*aurEff*/, AuraEffectHandleModes /*mode*/)
            {
                GetTarget()->RemoveAurasDueToSpell(SPELL_DRUID_SURVIVAL_INSTINCTS);
            }

            void Register() override
            {
                AfterEffectApply += AuraEffectApplyFn(spell_dru_survival_instincts_AuraScript::AfterApply, EFFECT_0, SPELL_AURA_DUMMY, AURA_EFFECT_HANDLE_CHANGE_AMOUNT_MASK);
                AfterEffectRemove += AuraEffectRemoveFn(spell_dru_survival_instincts_AuraScript::AfterRemove, EFFECT_0, SPELL_AURA_DUMMY, AURA_EFFECT_HANDLE_CHANGE_AMOUNT_MASK);
            }
        };

        SpellScript* GetSpellScript() const override
        {
            return new spell_dru_survival_instincts_SpellScript();
        }

        AuraScript* GetAuraScript() const override
        {
            return new spell_dru_survival_instincts_AuraScript();
        }
};

// 40121 - Swift Flight Form (Passive)
class spell_dru_swift_flight_passive : public SpellScriptLoader
{
    public:
        spell_dru_swift_flight_passive() : SpellScriptLoader("spell_dru_swift_flight_passive") { }

        class spell_dru_swift_flight_passive_AuraScript : public AuraScript
        {
            PrepareAuraScript(spell_dru_swift_flight_passive_AuraScript);

            bool Load() override
            {
                return GetCaster()->GetTypeId() == TYPEID_PLAYER;
            }

            void CalculateAmount(AuraEffect const* /*aurEff*/, int32 & amount, bool & /*canBeRecalculated*/)
            {
                if (Player* caster = GetCaster()->ToPlayer())
                    if (caster->GetSkillValue(SKILL_RIDING) >= 375)
                        amount = 310;
            }

            void Register() override
            {
                DoEffectCalcAmount += AuraEffectCalcAmountFn(spell_dru_swift_flight_passive_AuraScript::CalculateAmount, EFFECT_1, SPELL_AURA_MOD_INCREASE_VEHICLE_FLIGHT_SPEED);
            }
        };

        AuraScript* GetAuraScript() const override
        {
            return new spell_dru_swift_flight_passive_AuraScript();
        }
};

// 5217 - Tiger's Fury
class spell_dru_tiger_s_fury : public SpellScriptLoader
{
    public:
        spell_dru_tiger_s_fury() : SpellScriptLoader("spell_dru_tiger_s_fury") { }

        class spell_dru_tiger_s_fury_SpellScript : public SpellScript
        {
            PrepareSpellScript(spell_dru_tiger_s_fury_SpellScript);

            void OnHit()
            {
                if (AuraEffect const* aurEff = GetHitUnit()->GetAuraEffectOfRankedSpell(SPELL_DRUID_KING_OF_THE_JUNGLE, EFFECT_1))
                    GetHitUnit()->CastCustomSpell(SPELL_DRUID_TIGER_S_FURY_ENERGIZE, SPELLVALUE_BASE_POINT0, aurEff->GetAmount(), GetHitUnit(), true);
            }

            void Register() override
            {
                AfterHit += SpellHitFn(spell_dru_tiger_s_fury_SpellScript::OnHit);
            }
        };

        SpellScript* GetSpellScript() const override
        {
            return new spell_dru_tiger_s_fury_SpellScript();
        }
};

// 61391 - Typhoon
class spell_dru_typhoon : public SpellScriptLoader
{
    public:
        spell_dru_typhoon() : SpellScriptLoader("spell_dru_typhoon") { }

        class spell_dru_typhoon_SpellScript : public SpellScript
        {
            PrepareSpellScript(spell_dru_typhoon_SpellScript);

            void HandleKnockBack(SpellEffIndex effIndex)
            {
                // Glyph of Typhoon
                if (GetCaster()->HasAura(SPELL_DRUID_GLYPH_OF_TYPHOON))
                    PreventHitDefaultEffect(effIndex);
            }

            void Register() override
            {
                OnEffectHitTarget += SpellEffectFn(spell_dru_typhoon_SpellScript::HandleKnockBack, EFFECT_0, SPELL_EFFECT_KNOCK_BACK);
            }
        };

        SpellScript* GetSpellScript() const override
        {
            return new spell_dru_typhoon_SpellScript();
        }
};

// 70691 - Item T10 Restoration 4P Bonus
class spell_dru_t10_restoration_4p_bonus : public SpellScriptLoader
{
    public:
        spell_dru_t10_restoration_4p_bonus() : SpellScriptLoader("spell_dru_t10_restoration_4p_bonus") { }

        class spell_dru_t10_restoration_4p_bonus_SpellScript : public SpellScript
        {
            PrepareSpellScript(spell_dru_t10_restoration_4p_bonus_SpellScript);

            bool Load() override
            {
                return GetCaster()->GetTypeId() == TYPEID_PLAYER;
            }

            void FilterTargets(std::list<WorldObject*>& targets)
            {
                if (!GetCaster()->ToPlayer()->GetGroup())
                {
                    targets.clear();
                    targets.push_back(GetCaster());
                }
                else
                {
                    targets.remove(GetExplTargetUnit());
                    std::list<Unit*> tempTargets;
                    for (std::list<WorldObject*>::const_iterator itr = targets.begin(); itr != targets.end(); ++itr)
                        if ((*itr)->GetTypeId() == TYPEID_PLAYER && GetCaster()->IsInRaidWith((*itr)->ToUnit()))
                            tempTargets.push_back((*itr)->ToUnit());

                    if (tempTargets.empty())
                    {
                        targets.clear();
                        FinishCast(SPELL_FAILED_DONT_REPORT);
                        return;
                    }

                    Unit* target = Trinity::Containers::SelectRandomContainerElement(tempTargets);
                    targets.clear();
                    targets.push_back(target);
                }
            }

            void Register() override
            {
                OnObjectAreaTargetSelect += SpellObjectAreaTargetSelectFn(spell_dru_t10_restoration_4p_bonus_SpellScript::FilterTargets, EFFECT_0, TARGET_UNIT_DEST_AREA_ALLY);
            }
        };

        SpellScript* GetSpellScript() const override
        {
            return new spell_dru_t10_restoration_4p_bonus_SpellScript();
        }
};

class RaidCheck
{
    public:
        explicit RaidCheck(Unit const* caster) : _caster(caster) { }

        bool operator()(WorldObject* obj) const
        {
            if (Unit* target = obj->ToUnit())
                return !_caster->IsInRaidWith(target);

            return true;
        }

    private:
        Unit const* _caster;
};

// 48438 - Wild Growth
class spell_dru_wild_growth : public SpellScriptLoader
{
    public:
        spell_dru_wild_growth() : SpellScriptLoader("spell_dru_wild_growth") { }

        class spell_dru_wild_growth_SpellScript : public SpellScript
        {
            PrepareSpellScript(spell_dru_wild_growth_SpellScript);

            bool Validate(SpellInfo const* spellInfo) override
            {
                if (spellInfo->Effects[EFFECT_2].IsEffect() || spellInfo->Effects[EFFECT_2].CalcValue() <= 0)
                    return false;
                return true;
            }

            void FilterTargets(std::list<WorldObject*>& targets)
            {
                targets.remove_if(RaidCheck(GetCaster()));

                uint32 const maxTargets = uint32(GetSpellInfo()->Effects[EFFECT_2].CalcValue(GetCaster()));

                if (targets.size() > maxTargets)
                {
                    targets.sort(Trinity::HealthPctOrderPred());
                    targets.resize(maxTargets);
                }

                _targets = targets;
            }

            void SetTargets(std::list<WorldObject*>& targets)
            {
                targets = _targets;
            }

            void Register() override
            {
                OnObjectAreaTargetSelect += SpellObjectAreaTargetSelectFn(spell_dru_wild_growth_SpellScript::FilterTargets, EFFECT_0, TARGET_UNIT_DEST_AREA_ALLY);
                OnObjectAreaTargetSelect += SpellObjectAreaTargetSelectFn(spell_dru_wild_growth_SpellScript::SetTargets, EFFECT_1, TARGET_UNIT_DEST_AREA_ALLY);
            }

        private:
            std::list<WorldObject*> _targets;
        };

        SpellScript* GetSpellScript() const override
        {
            return new spell_dru_wild_growth_SpellScript();
        }
};

void AddSC_druid_spell_scripts()
{
    new spell_dru_bear_form_passive();
    new spell_dru_dash();
    new spell_dru_eclipse("spell_dru_eclipse_lunar");
    new spell_dru_eclipse("spell_dru_eclipse_solar");
    new spell_dru_eclipse_energize();
    new spell_dru_enrage();
    new spell_dru_glyph_of_innervate();
    new spell_dru_glyph_of_starfire();
    new spell_dru_glyph_of_starfire_proc();
    new spell_dru_idol_lifebloom();
    new spell_dru_innervate();
    new spell_dru_insect_swarm();
    new spell_dru_lifebloom();
    new spell_dru_living_seed();
    new spell_dru_living_seed_proc();
    new spell_dru_predatory_strikes();
    new spell_dru_rip();
    new spell_dru_savage_defense();
    new spell_dru_savage_roar();
    new spell_dru_starfall_dummy();
    new spell_dru_stampede();
    new spell_dru_survival_instincts();
    new spell_dru_swift_flight_passive();
    new spell_dru_tiger_s_fury();
    new spell_dru_typhoon();
    new spell_dru_t10_restoration_4p_bonus();
    new spell_dru_wild_growth();
}<|MERGE_RESOLUTION|>--- conflicted
+++ resolved
@@ -30,7 +30,6 @@
 
 enum DruidSpells
 {
-<<<<<<< HEAD
     SPELL_DRUID_WRATH                       = 5176,
     SPELL_DRUID_STARFIRE                    = 2912,
     SPELL_DRUID_STARSURGE                   = 78674,
@@ -41,26 +40,17 @@
     SPELL_DRUID_SOLAR_ECLIPSE               = 48517,
     SPELL_DRUID_LUNAR_ECLIPSE               = 48518,
     SPELL_DRUID_ENRAGE_MOD_DAMAGE           = 51185,
+    SPELL_DRUID_ENRAGED_DEFENSE             = 70725,
     SPELL_DRUID_FERAL_CHARGE_BEAR           = 16979,
     SPELL_DRUID_FERAL_CHARGE_CAT            = 49376,
     SPELL_DRUID_GLYPH_OF_INNERVATE          = 54833,
     SPELL_DRUID_GLYPH_OF_STARFIRE           = 54846,
-=======
-    SPELL_DRUID_BEAR_FORM_PASSIVE           = 1178,
-    SPELL_DRUID_DIRE_BEAR_FORM_PASSIVE      = 9635,
-    SPELL_DRUID_ENRAGE                      = 5229,
-    SPELL_DRUID_ENRAGE_MOD_DAMAGE           = 51185,
-    SPELL_DRUID_ENRAGED_DEFENSE             = 70725,
->>>>>>> 233297c5
     SPELL_DRUID_GLYPH_OF_TYPHOON            = 62135,
     SPELL_DRUID_IDOL_OF_FERAL_SHADOWS       = 34241,
     SPELL_DRUID_IDOL_OF_WORSHIP             = 60774,
     SPELL_DRUID_INCREASED_MOONFIRE_DURATION = 38414,
     SPELL_DRUID_ITEM_T8_BALANCE_RELIC       = 64950,
-<<<<<<< HEAD
-=======
     SPELL_DRUID_ITEM_T10_FERAL_4P_BONUS     = 70726,
->>>>>>> 233297c5
     SPELL_DRUID_KING_OF_THE_JUNGLE          = 48492,
     SPELL_DRUID_LIFEBLOOM_ENERGIZE          = 64372,
     SPELL_DRUID_LIFEBLOOM_FINAL_HEAL        = 33778,
@@ -70,65 +60,10 @@
     SPELL_DRUID_NATURES_GRACE_TRIGGER       = 16886,
     SPELL_DRUID_SURVIVAL_INSTINCTS          = 50322,
     SPELL_DRUID_SAVAGE_ROAR                 = 62071,
-<<<<<<< HEAD
     SPELL_DRUID_STAMPEDE_BAER_RANK_1        = 81016,
     SPELL_DRUID_STAMPEDE_CAT_RANK_1         = 81021,
     SPELL_DRUID_STAMPEDE_CAT_STATE          = 109881,
     SPELL_DRUID_TIGER_S_FURY_ENERGIZE       = 51178
-=======
-    SPELL_DRUID_TIGER_S_FURY_ENERGIZE       = 51178
-};
-
-// 1178 - Bear Form (Passive)
-// 9635 - Dire Bear Form (Passive)
-class spell_dru_bear_form_passive : public SpellScriptLoader
-{
-    public:
-        spell_dru_bear_form_passive() : SpellScriptLoader("spell_dru_bear_form_passive") { }
-
-        class spell_dru_bear_form_passive_AuraScript : public AuraScript
-        {
-            PrepareAuraScript(spell_dru_bear_form_passive_AuraScript);
-
-            bool Validate(SpellInfo const* /*spellInfo*/) override
-            {
-                if (!sSpellMgr->GetSpellInfo(SPELL_DRUID_ENRAGE)
-                    || !sSpellMgr->GetSpellInfo(SPELL_DRUID_ITEM_T10_FERAL_4P_BONUS))
-                    return false;
-                return true;
-            }
-
-            void CalculateAmount(AuraEffect const* /*aurEff*/, int32& amount, bool& /*canBeRecalculated*/)
-            {
-                if (!GetUnitOwner()->HasAura(SPELL_DRUID_ENRAGE) || GetUnitOwner()->HasAura(SPELL_DRUID_ITEM_T10_FERAL_4P_BONUS))
-                    return;
-
-                int32 mod = 0;
-                switch (GetId())
-                {
-                    case SPELL_DRUID_BEAR_FORM_PASSIVE:
-                        mod = -27;
-                        break;
-                    case SPELL_DRUID_DIRE_BEAR_FORM_PASSIVE:
-                        mod = -16;
-                        break;
-                    default:
-                        return;
-                }
-                amount += mod;
-            }
-
-            void Register() override
-            {
-                DoEffectCalcAmount += AuraEffectCalcAmountFn(spell_dru_bear_form_passive_AuraScript::CalculateAmount, EFFECT_0, SPELL_AURA_MOD_BASE_RESISTANCE_PCT);
-            }
-        };
-
-        AuraScript* GetAuraScript() const override
-        {
-            return new spell_dru_bear_form_passive_AuraScript();
-        }
->>>>>>> 233297c5
 };
 
 // 1850 - Dash
@@ -1332,7 +1267,6 @@
 
 void AddSC_druid_spell_scripts()
 {
-    new spell_dru_bear_form_passive();
     new spell_dru_dash();
     new spell_dru_eclipse("spell_dru_eclipse_lunar");
     new spell_dru_eclipse("spell_dru_eclipse_solar");
