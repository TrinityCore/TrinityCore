/*
 * This file is part of the TrinityCore Project. See AUTHORS file for Copyright information
 *
 * This program is free software; you can redistribute it and/or modify it
 * under the terms of the GNU General Public License as published by the
 * Free Software Foundation; either version 2 of the License, or (at your
 * option) any later version.
 *
 * This program is distributed in the hope that it will be useful, but WITHOUT
 * ANY WARRANTY; without even the implied warranty of MERCHANTABILITY or
 * FITNESS FOR A PARTICULAR PURPOSE. See the GNU General Public License for
 * more details.
 *
 * You should have received a copy of the GNU General Public License along
 * with this program. If not, see <http://www.gnu.org/licenses/>.
 */

/*
 * Scripts for spells with SPELLFAMILY_DRUID and SPELLFAMILY_GENERIC spells used by druid players.
 * Ordered alphabetically using scriptname.
 * Scriptnames of files in this file should be prefixed with "spell_dru_".
 */

#include "ScriptMgr.h"
#include "Containers.h"
#include "DB2Stores.h"
#include "Player.h"
#include "Spell.h"
#include "SpellAuraEffects.h"
#include "SpellHistory.h"
#include "SpellMgr.h"
#include "SpellScript.h"

enum DruidSpells
{
    SPELL_DRUID_ABUNDANCE                      = 207383,
    SPELL_DRUID_ABUNDANCE_EFFECT               = 207640,
    SPELL_DRUID_BALANCE_T10_BONUS              = 70718,
    SPELL_DRUID_BALANCE_T10_BONUS_PROC         = 70721,
    SPELL_DRUID_BEAR_FORM                      = 5487,
    SPELL_DRUID_BLESSING_OF_CENARIUS           = 40452,
    SPELL_DRUID_BLESSING_OF_ELUNE              = 40446,
    SPELL_DRUID_BLESSING_OF_REMULOS            = 40445,
    SPELL_DRUID_BLESSING_OF_THE_CLAW           = 28750,
    SPELL_DRUID_BLOOD_FRENZY_AURA              = 203962,
    SPELL_DRUID_BLOOD_FRENZY_RAGE_GAIN         = 203961,
    SPELL_DRUID_BRAMBLES_DAMAGE_AURA           = 213709,
    SPELL_DRUID_BRAMBLES_PASSIVE               = 203953,
    SPELL_DRUID_BRAMBLES_REFLECT               = 203958,
    SPELL_DRUID_BRISTLING_FUR_GAIN_RAGE        = 204031,
    SPELL_DRUID_CAT_FORM                       = 768,
    SPELL_DRUID_CULTIVATION                    = 200390,
    SPELL_DRUID_CULTIVATION_HEAL               = 200389,
    SPELL_DRUID_CURIOUS_BRAMBLEPATCH           = 330670,
    SPELL_DRUID_EARTHWARDEN_AURA               = 203975,
    SPELL_DRUID_ECLIPSE_DUMMY                  = 79577,
    SPELL_DRUID_ECLIPSE_LUNAR_AURA             = 48518,
    SPELL_DRUID_ECLIPSE_LUNAR_SPELL_CNT        = 326055,
    SPELL_DRUID_ECLIPSE_OOC                    = 329910,
    SPELL_DRUID_ECLIPSE_SOLAR_AURA             = 48517,
    SPELL_DRUID_ECLIPSE_SOLAR_SPELL_CNT        = 326053,
    SPELL_DRUID_ENTANGLING_ROOTS               = 339,
    SPELL_DRUID_EXHILARATE                     = 28742,
    SPELL_DRUID_FORM_AQUATIC_PASSIVE           = 276012,
    SPELL_DRUID_FORM_AQUATIC                   = 1066,
    SPELL_DRUID_FORM_FLIGHT                    = 33943,
    SPELL_DRUID_FORM_STAG                      = 165961,
    SPELL_DRUID_FORM_SWIFT_FLIGHT              = 40120,
    SPELL_DRUID_FORMS_TRINKET_BEAR             = 37340,
    SPELL_DRUID_FORMS_TRINKET_CAT              = 37341,
    SPELL_DRUID_FORMS_TRINKET_MOONKIN          = 37343,
    SPELL_DRUID_FORMS_TRINKET_NONE             = 37344,
    SPELL_DRUID_FORMS_TRINKET_TREE             = 37342,
    SPELL_DRUID_GALACTIC_GUARDIAN_AURA         = 213708,
    SPELL_DRUID_GLYPH_OF_STARS                 = 114301,
    SPELL_DRUID_GLYPH_OF_STARS_VISUAL          = 114302,
    SPELL_DRUID_GORE_PROC                      = 93622,
    SPELL_DRUID_GROWL                          = 6795,
    SPELL_DRUID_IDOL_OF_FERAL_SHADOWS          = 34241,
    SPELL_DRUID_IDOL_OF_WORSHIP                = 60774,
    SPELL_DRUID_INCARNATION                    = 117679,
    SPELL_DRUID_INCARNATION_KING_OF_THE_JUNGLE = 102543,
    SPELL_DRUID_INCARNATION_TREE_OF_LIFE       = 33891,
    SPELL_DRUID_INNERVATE                      = 29166,
    SPELL_DRUID_INNERVATE_RANK_2               = 326228,
    SPELL_DRUID_INFUSION                       = 37238,
    SPELL_DRUID_LANGUISH                       = 71023,
    SPELL_DRUID_LIFEBLOOM_FINAL_HEAL           = 33778,
    SPELL_DRUID_LUNAR_INSPIRATION_OVERRIDE     = 155627,
    SPELL_DRUID_MANGLE                         = 33917,
    SPELL_DRUID_MASS_ENTANGLEMENT              = 102359,
    SPELL_DRUID_MOONFIRE_DAMAGE                = 164812,
    SPELL_DRUID_PROWL                          = 5215,
    SPELL_DRUID_REJUVENATION_T10_PROC          = 70691,
    SPELL_DRUID_RESTORATION_T10_2P_BONUS       = 70658,
    SPELL_DRUID_SAVAGE_ROAR                    = 62071,
    SPELL_DRUID_SHOOTING_STARS                 = 202342,
    SPELL_DRUID_SHOOTING_STARS_DAMAGE          = 202497,
    SPELL_DRUID_SKULL_BASH_CHARGE              = 221514,
    SPELL_DRUID_SKULL_BASH_INTERRUPT           = 93985,
    SPELL_DRUID_SUNFIRE_DAMAGE                 = 164815,
    SPELL_DRUID_SURVIVAL_INSTINCTS             = 50322,
    SPELL_DRUID_TRAVEL_FORM                    = 783,
    SPELL_DRUID_TREE_OF_LIFE                   = 33891,
    SPELL_DRUID_THRASH_BEAR                    = 77758,
    SPELL_DRUID_THRASH_BEAR_AURA               = 192090,
    SPELL_DRUID_THRASH_CAT                     = 106830,
    SPELL_DRUID_YSERAS_GIFT_HEAL_PARTY         = 145110,
    SPELL_DRUID_YSERAS_GIFT_HEAL_SELF          = 145109
};

<<<<<<< HEAD
=======
class RaidCheck
{
public:
    explicit RaidCheck(Unit const* caster) : _caster(caster) { }

    bool operator()(WorldObject* obj) const
    {
        if (Unit* target = obj->ToUnit())
            return !_caster->IsInRaidWith(target);

        return true;
    }

private:
    Unit const* _caster;
};

// 774 - Rejuvenation
// 155777 - Rejuventation (Germination)
class spell_dru_abundance : public AuraScript
{
    bool Validate(SpellInfo const* /*spellInfo*/) override
    {
        return ValidateSpellInfo({ SPELL_DRUID_ABUNDANCE, SPELL_DRUID_ABUNDANCE_EFFECT });
    }

    void HandleOnApplyOrReapply(AuraEffect const* aurEff, AuraEffectHandleModes mode) const
    {
        Unit* caster = GetCaster();
        if (!caster || !caster->HasAura(SPELL_DRUID_ABUNDANCE))
            return;

        // Note: caster only casts Abundance when first applied on the target, otherwise that given stack is refreshed.
        if (mode & AURA_EFFECT_HANDLE_REAL)
            caster->CastSpell(caster, SPELL_DRUID_ABUNDANCE_EFFECT, CastSpellExtraArgs().SetTriggeringAura(aurEff));
        else if (Aura* abundanceAura = caster->GetAura(SPELL_DRUID_ABUNDANCE_EFFECT))
            abundanceAura->RefreshDuration();
    }

    void HandleOnRemove(AuraEffect const* /*aurEff*/, AuraEffectHandleModes /*mode*/) const
    {
        Unit* caster = GetCaster();
        if (!caster)
            return;

        if (Aura* abundanceEffect = caster->GetAura(SPELL_DRUID_ABUNDANCE_EFFECT))
            abundanceEffect->ModStackAmount(-1);
    }

    void Register() override
    {
        AfterEffectApply += AuraEffectApplyFn(spell_dru_abundance::HandleOnApplyOrReapply, EFFECT_0, SPELL_AURA_PERIODIC_HEAL, AURA_EFFECT_HANDLE_REAL_OR_REAPPLY_MASK);
        AfterEffectRemove += AuraEffectRemoveFn(spell_dru_abundance::HandleOnRemove, EFFECT_0, SPELL_AURA_PERIODIC_HEAL, AURA_EFFECT_HANDLE_REAL);
    }
};

>>>>>>> 9f1cc2e6
class spell_dru_base_transformer : public SpellScript
{
protected:
    bool Validate(SpellInfo const* /*spellInfo*/) override
    {
        return ValidateSpellInfo({ GetShapeshiftFormSpell() });
    }

    void HandleOnCast()
    {
        // Change into cat form
        if (GetCaster()->GetShapeshiftForm() != GetShapeshiftForm())
            GetCaster()->CastSpell(GetCaster(), GetShapeshiftFormSpell(), true);
    }

    void Register() override
    {
        BeforeCast += SpellCastFn(spell_dru_base_transformer::HandleOnCast);
    }

    virtual bool ToCatForm() const = 0;

    ShapeshiftForm GetShapeshiftForm() const { return ToCatForm() ? FORM_CAT_FORM : FORM_BEAR_FORM; }
    uint32 GetShapeshiftFormSpell() const { return ToCatForm() ? SPELL_DRUID_CAT_FORM : SPELL_DRUID_BEAR_FORM; }
};

// 22812 - Barkskin
class spell_dru_barkskin : public AuraScript
{
    bool Validate(SpellInfo const* /*spellInfo*/) override
    {
        return ValidateSpellInfo({ SPELL_DRUID_BRAMBLES_PASSIVE });
    }

    void HandlePeriodic(AuraEffect const* /*aurEff*/)
    {
        Unit* target = GetTarget();
        if (target->HasAura(SPELL_DRUID_BRAMBLES_PASSIVE))
            target->CastSpell(target, SPELL_DRUID_BRAMBLES_DAMAGE_AURA, true);
    }

    void Register() override
    {
        OnEffectPeriodic += AuraEffectPeriodicFn(spell_dru_barkskin::HandlePeriodic, EFFECT_2, SPELL_AURA_PERIODIC_DUMMY);
    }
};

// 50334 - Berserk
class spell_dru_berserk : public spell_dru_base_transformer
{
    bool Validate(SpellInfo const* spellInfo) override
    {
        if (!spell_dru_base_transformer::Validate(spellInfo))
            return false;

        return ValidateSpellInfo({ SPELL_DRUID_MANGLE, SPELL_DRUID_THRASH_BEAR, SPELL_DRUID_GROWL });
    }

    void ResetCooldowns()
    {
        GetCaster()->GetSpellHistory()->ResetCooldown(SPELL_DRUID_MANGLE);
        GetCaster()->GetSpellHistory()->ResetCooldown(SPELL_DRUID_THRASH_BEAR);
        GetCaster()->GetSpellHistory()->ResetCooldown(SPELL_DRUID_GROWL);
    }

    void Register() override
    {
        spell_dru_base_transformer::Register();
        AfterCast += SpellCastFn(spell_dru_berserk::ResetCooldowns);
    }

protected:
    bool ToCatForm() const override { return false; }
};

// 203953 - Brambles - SPELL_DRUID_BRAMBLES_PASSIVE
class spell_dru_brambles : public AuraScript
{
    bool Validate(SpellInfo const* /*spellInfo*/) override
    {
        return ValidateSpellInfo({ SPELL_DRUID_BRAMBLES_REFLECT, SPELL_DRUID_BRAMBLES_DAMAGE_AURA });
    }

    void HandleAbsorb(AuraEffect* /*aurEff*/, DamageInfo& /*dmgInfo*/, uint32& /*absorbAmount*/)
    {
        // Prevent Removal
        PreventDefaultAction();
    }

    void HandleAfterAbsorb(AuraEffect* /*aurEff*/, DamageInfo& dmgInfo, uint32& absorbAmount)
    {
        // reflect back damage to the attacker
        Unit* target = GetTarget();
        if (Unit* attacker = dmgInfo.GetAttacker())
            target->CastSpell(attacker, SPELL_DRUID_BRAMBLES_REFLECT, CastSpellExtraArgs(TRIGGERED_FULL_MASK).AddSpellMod(SPELLVALUE_BASE_POINT0, absorbAmount));
    }

    void Register() override
    {
        OnEffectAbsorb += AuraEffectAbsorbFn(spell_dru_brambles::HandleAbsorb, EFFECT_0);
        AfterEffectAbsorb += AuraEffectAbsorbFn(spell_dru_brambles::HandleAfterAbsorb, EFFECT_0);
    }
};

// 155835 - Bristling Fur
class spell_dru_bristling_fur : public AuraScript
{
    bool Validate(SpellInfo const* /*spellInfo*/) override
    {
        return ValidateSpellInfo({ SPELL_DRUID_BRISTLING_FUR_GAIN_RAGE });
    }

    void HandleProc(AuraEffect* /*aurEff*/, ProcEventInfo& eventInfo)
    {
        // BristlingFurRage = 100 * Damage / MaxHealth.
        if (DamageInfo* damageInfo = eventInfo.GetDamageInfo())
        {
            Unit* target = GetTarget();
            uint32 rage = target->GetMaxPower(POWER_RAGE) * (float)damageInfo->GetDamage() / (float)target->GetMaxHealth();
            if (rage > 0)
                target->CastSpell(target, SPELL_DRUID_BRISTLING_FUR_GAIN_RAGE, CastSpellExtraArgs(TRIGGERED_FULL_MASK).AddSpellMod(SPELLVALUE_BASE_POINT0, rage));
        }
    }

    void Register() override
    {
        OnEffectProc += AuraEffectProcFn(spell_dru_bristling_fur::HandleProc, EFFECT_0, SPELL_AURA_DUMMY);
    }
};

// 768 - CatForm - SPELL_DRUID_CAT_FORM
class spell_dru_cat_form : public AuraScript
{
    bool Validate(SpellInfo const* /*spellInfo*/) override
    {
        return ValidateSpellInfo({ SPELL_DRUID_PROWL });
    }

    void HandleAfterRemove(AuraEffect const* /*aurEff*/, AuraEffectHandleModes /*mode*/)
    {
        GetTarget()->RemoveOwnedAura(SPELL_DRUID_PROWL);
    }

    void Register() override
    {
        AfterEffectRemove += AuraEffectRemoveFn(spell_dru_cat_form::HandleAfterRemove, EFFECT_0, SPELL_AURA_MOD_SHAPESHIFT, AURA_EFFECT_HANDLE_REAL);
    }
};

// 774 - Rejuvenation
// 155777 - Rejuventation (Germination)
class spell_dru_cultivation : public AuraScript
{
    bool Validate(SpellInfo const* /*spellInfo*/) override
    {
        return ValidateSpellInfo({ SPELL_DRUID_CULTIVATION, SPELL_DRUID_CULTIVATION_HEAL });
    }

    void HandleOnTick(AuraEffect const* aurEff) const
    {
        Unit* caster = GetCaster();
        if (!caster)
            return;

        Unit* target = GetTarget();
        if (AuraEffect const* cultivationEffect = caster->GetAuraEffect(SPELL_DRUID_CULTIVATION, EFFECT_0))
            if (target->HealthBelowPct(cultivationEffect->GetAmount()))
                caster->CastSpell(target, SPELL_DRUID_CULTIVATION_HEAL, CastSpellExtraArgs().SetTriggeringAura(aurEff));
    }

    void Register() override
    {
        OnEffectPeriodic += AuraEffectPeriodicFn(spell_dru_cultivation::HandleOnTick, EFFECT_0, SPELL_AURA_PERIODIC_HEAL);
    }
};

// 1850 - Dash
class spell_dru_dash : public AuraScript
{
    void CalculateAmount(AuraEffect const* /*aurEff*/, int32& amount, bool& /*canBeRecalculated*/)
    {
        // do not set speed if not in cat form
        if (GetUnitOwner()->GetShapeshiftForm() != FORM_CAT_FORM)
            amount = 0;
    }

    void Register() override
    {
        DoEffectCalcAmount += AuraEffectCalcAmountFn(spell_dru_dash::CalculateAmount, EFFECT_0, SPELL_AURA_MOD_INCREASE_SPEED);
    }
};

class spell_dru_eclipse_common
{
public:
    static void SetSpellCount(Unit* unitOwner, uint32 spellId, uint32 amount)
    {
        Aura* aura = unitOwner->GetAura(spellId);
        if (!aura)
            unitOwner->CastSpell(unitOwner, spellId, CastSpellExtraArgs(TRIGGERED_FULL_MASK).AddSpellMod(SPELLVALUE_AURA_STACK, amount));
        else
            aura->SetStackAmount(amount);
    }
};

// 48517 Eclipse (Solar) + 48518 Eclipse (Lunar)
class spell_dru_eclipse_aura : public AuraScript
{
    bool Validate(SpellInfo const* /*spellInfo*/) override
    {
        return ValidateSpellInfo({ SPELL_DRUID_ECLIPSE_LUNAR_SPELL_CNT, SPELL_DRUID_ECLIPSE_SOLAR_SPELL_CNT, SPELL_DRUID_ECLIPSE_DUMMY });
    }

    void HandleRemoved(AuraEffect const* /*aurEff*/, AuraEffectHandleModes /*mode*/)
    {
        AuraEffect const* auraEffDummy = GetTarget()->GetAuraEffect(SPELL_DRUID_ECLIPSE_DUMMY, EFFECT_0);
        if (!auraEffDummy)
            return;

        uint32 spellId = GetSpellInfo()->Id == SPELL_DRUID_ECLIPSE_SOLAR_AURA ? SPELL_DRUID_ECLIPSE_LUNAR_SPELL_CNT : SPELL_DRUID_ECLIPSE_SOLAR_SPELL_CNT;
        spell_dru_eclipse_common::SetSpellCount(GetTarget(), spellId, auraEffDummy->GetAmount());
    }

    void Register() override
    {
        AfterEffectRemove += AuraEffectRemoveFn(spell_dru_eclipse_aura::HandleRemoved, EFFECT_0, SPELL_AURA_ADD_PCT_MODIFIER, AURA_EFFECT_HANDLE_REAL);
    }
};

// 79577 - Eclipse - SPELL_DRUID_ECLIPSE_DUMMY
class spell_dru_eclipse_dummy : public AuraScript
{
    class InitializeEclipseCountersEvent : public BasicEvent
    {
    public:
        InitializeEclipseCountersEvent(Unit* owner, uint32 count) : BasicEvent(), _owner(owner), _count(count) { }

        bool Execute(uint64, uint32) override
        {
            spell_dru_eclipse_common::SetSpellCount(_owner, SPELL_DRUID_ECLIPSE_SOLAR_SPELL_CNT, _count);
            spell_dru_eclipse_common::SetSpellCount(_owner, SPELL_DRUID_ECLIPSE_LUNAR_SPELL_CNT, _count);
            return true;
        }

    private:
        Unit* _owner;
        uint32 _count;
    };

    bool Validate(SpellInfo const* /*spellInfo*/) override
    {
        return ValidateSpellInfo({ SPELL_DRUID_ECLIPSE_SOLAR_SPELL_CNT, SPELL_DRUID_ECLIPSE_LUNAR_SPELL_CNT,
            SPELL_DRUID_ECLIPSE_SOLAR_AURA, SPELL_DRUID_ECLIPSE_LUNAR_AURA });
    }

    void HandleProc(ProcEventInfo& eventInfo)
    {
        if (SpellInfo const* spellInfo = eventInfo.GetSpellInfo())
        {
            if (spellInfo->SpellFamilyFlags & flag128(0x4, 0x0, 0x0, 0x0)) // Starfire
                OnSpellCast(SPELL_DRUID_ECLIPSE_SOLAR_SPELL_CNT, SPELL_DRUID_ECLIPSE_LUNAR_SPELL_CNT, SPELL_DRUID_ECLIPSE_SOLAR_AURA);
            else if (spellInfo->SpellFamilyFlags & flag128(0x1, 0x0, 0x0, 0x0)) // Wrath
                OnSpellCast(SPELL_DRUID_ECLIPSE_LUNAR_SPELL_CNT, SPELL_DRUID_ECLIPSE_SOLAR_SPELL_CNT, SPELL_DRUID_ECLIPSE_LUNAR_AURA);
        }
    }

    void HandleApply(AuraEffect const* aurEff, AuraEffectHandleModes /*mode*/)
    {
        // counters are applied with a delay
        GetTarget()->m_Events.AddEventAtOffset(new InitializeEclipseCountersEvent(GetTarget(), aurEff->GetAmount()), 1s);
    }

    void HandleRemove(AuraEffect const* /*aurEff*/, AuraEffectHandleModes /*mode*/)
    {
        GetTarget()->RemoveAura(SPELL_DRUID_ECLIPSE_SOLAR_SPELL_CNT);
        GetTarget()->RemoveAura(SPELL_DRUID_ECLIPSE_LUNAR_SPELL_CNT);
    }

    void OnOwnerOutOfCombat(bool isNowInCombat)
    {
        if (!isNowInCombat)
            GetTarget()->CastSpell(GetTarget(), SPELL_DRUID_ECLIPSE_OOC, TRIGGERED_FULL_MASK);
    }

    void Register() override
    {
        AfterEffectApply += AuraEffectApplyFn(spell_dru_eclipse_dummy::HandleApply, EFFECT_0, SPELL_AURA_DUMMY, AURA_EFFECT_HANDLE_REAL);
        AfterEffectRemove += AuraEffectApplyFn(spell_dru_eclipse_dummy::HandleRemove, EFFECT_0, SPELL_AURA_DUMMY, AURA_EFFECT_HANDLE_REAL);
        OnProc += AuraProcFn(spell_dru_eclipse_dummy::HandleProc);
        OnEnterLeaveCombat += AuraEnterLeaveCombatFn(spell_dru_eclipse_dummy::OnOwnerOutOfCombat);
    }

private:
    void OnSpellCast(uint32 cntSpellId, uint32 otherCntSpellId, uint32 eclipseAuraSpellId)
    {
        Unit* target = GetTarget();
        if (Aura* aura = target->GetAura(cntSpellId))
        {
            uint32 remaining = aura->GetStackAmount();
            if (remaining == 0)
                return;

            if (remaining > 1)
                aura->SetStackAmount(remaining - 1);
            else
            {
                // cast eclipse
                target->CastSpell(target, eclipseAuraSpellId, TRIGGERED_FULL_MASK);

                // Remove stacks from other one as well
                // reset remaining power on other spellId
                target->RemoveAura(cntSpellId);
                target->RemoveAura(otherCntSpellId);
            }
        }
    }
};

// 329910 - Eclipse out of combat - SPELL_DRUID_ECLIPSE_OOC
class spell_dru_eclipse_ooc : public AuraScript
{
    bool Validate(SpellInfo const* /*spellInfo*/) override
    {
        return ValidateSpellInfo({ SPELL_DRUID_ECLIPSE_DUMMY, SPELL_DRUID_ECLIPSE_SOLAR_SPELL_CNT, SPELL_DRUID_ECLIPSE_LUNAR_SPELL_CNT });
    }

    void Tick(AuraEffect const* /*aurEff*/)
    {
        Unit* owner = GetTarget();
        AuraEffect const* auraEffDummy = owner->GetAuraEffect(SPELL_DRUID_ECLIPSE_DUMMY, EFFECT_0);
        if (!auraEffDummy)
            return;

        if (!owner->IsInCombat() && (!owner->HasAura(SPELL_DRUID_ECLIPSE_SOLAR_SPELL_CNT) || !owner->HasAura(SPELL_DRUID_ECLIPSE_LUNAR_SPELL_CNT)))
        {
            // Restore 2 stacks to each spell when out of combat
            spell_dru_eclipse_common::SetSpellCount(owner, SPELL_DRUID_ECLIPSE_SOLAR_SPELL_CNT, auraEffDummy->GetAmount());
            spell_dru_eclipse_common::SetSpellCount(owner, SPELL_DRUID_ECLIPSE_LUNAR_SPELL_CNT, auraEffDummy->GetAmount());
        }
    }

    void Register() override
    {
        OnEffectPeriodic += AuraEffectPeriodicFn(spell_dru_eclipse_ooc::Tick, EFFECT_0, SPELL_AURA_PERIODIC_DUMMY);
    }
};

// 203974 - Earthwarden
class spell_dru_earthwarden : public AuraScript
{
    bool Validate(SpellInfo const* /*spellInfo*/) override
    {
        return ValidateSpellInfo({ SPELL_DRUID_THRASH_CAT, SPELL_DRUID_THRASH_BEAR, SPELL_DRUID_EARTHWARDEN_AURA });
    }

    void HandleProc(AuraEffect* /*aurEff*/, ProcEventInfo& /*eventInfo*/)
    {
        Unit* target = GetTarget();
        target->CastSpell(target, SPELL_DRUID_EARTHWARDEN_AURA, true);
    }

    void Register() override
    {
        OnEffectProc += AuraEffectProcFn(spell_dru_earthwarden::HandleProc, EFFECT_0, SPELL_AURA_DUMMY);
    }
};

// 339 - Entangling Roots
// 102359 - Mass Entanglement
class spell_dru_entangling_roots : public SpellScript
{
    bool Validate(SpellInfo const* /*spellInfo*/) override
    {
        return ValidateSpellInfo({ SPELL_DRUID_CURIOUS_BRAMBLEPATCH });
    }

    void HandleCuriousBramblepatch(WorldObject*& target)
    {
        if (!GetCaster()->HasAura(SPELL_DRUID_CURIOUS_BRAMBLEPATCH))
            target = nullptr;
    }

    void HandleCuriousBramblepatchAOE(std::list<WorldObject*>& targets)
    {
        if (!GetCaster()->HasAura(SPELL_DRUID_CURIOUS_BRAMBLEPATCH))
            targets.clear();
    }

    void Register() override
    {
        OnObjectTargetSelect += SpellObjectTargetSelectFn(spell_dru_entangling_roots::HandleCuriousBramblepatch, EFFECT_1, TARGET_UNIT_TARGET_ENEMY);
        if (m_scriptSpellId == SPELL_DRUID_MASS_ENTANGLEMENT)
            OnObjectAreaTargetSelect += SpellObjectAreaTargetSelectFn(spell_dru_entangling_roots::HandleCuriousBramblepatchAOE, EFFECT_1, TARGET_UNIT_DEST_AREA_ENEMY);
    }
};

class spell_dru_entangling_roots_aura : public AuraScript
{
    bool Validate(SpellInfo const* /*spellInfo*/) override
    {
        return ValidateSpellInfo({ SPELL_DRUID_ENTANGLING_ROOTS, SPELL_DRUID_MASS_ENTANGLEMENT });
    }

    bool CheckProc(ProcEventInfo& eventInfo)
    {
        if (SpellInfo const* spellInfo = eventInfo.GetSpellInfo())
        {
            // dont subtract dmg caused by roots from dmg required to break root
            if (spellInfo->Id == SPELL_DRUID_ENTANGLING_ROOTS || spellInfo->Id == SPELL_DRUID_MASS_ENTANGLEMENT)
                return false;
        }
        return true;
    }

    void Register() override
    {
        DoCheckProc += AuraCheckProcFn(spell_dru_entangling_roots_aura::CheckProc);
    }
};

// 22568 - Ferocious Bite
class spell_dru_ferocious_bite : public SpellScript
{
    bool Validate(SpellInfo const* /*spellInfo*/) override
    {
        return ValidateSpellEffect({ { SPELL_DRUID_INCARNATION_KING_OF_THE_JUNGLE, EFFECT_1 } });
    }

    void HandleHitTargetBurn(SpellEffIndex /*effIndex*/)
    {
        int32 newValue = int32(float(GetEffectValue()) * _damageMultiplier);
        SetEffectValue(newValue);
    }

    void HandleHitTargetDmg(SpellEffIndex /*effIndex*/)
    {
        int32 newValue = int32(float(GetHitDamage()) * (1.0f + _damageMultiplier));
        SetHitDamage(newValue);
    }

    void HandleLaunchTarget(SpellEffIndex /*effIndex*/)
    {
        Unit* caster = GetCaster();

        int32 maxExtraConsumedPower = GetEffectValue();

        if (AuraEffect* auraEffect = caster->GetAuraEffect(SPELL_DRUID_INCARNATION_KING_OF_THE_JUNGLE, EFFECT_1))
        {
            float multiplier = 1.0f + float(auraEffect->GetAmount()) / 100.0f;
            maxExtraConsumedPower = int32(float(maxExtraConsumedPower) * multiplier);
            SetEffectValue(maxExtraConsumedPower);
        }

        _damageMultiplier = std::min<float>(caster->GetPower(POWER_ENERGY), maxExtraConsumedPower) / maxExtraConsumedPower;
    }

    void Register() override
    {
        OnEffectLaunchTarget += SpellEffectFn(spell_dru_ferocious_bite::HandleLaunchTarget, EFFECT_1, SPELL_EFFECT_POWER_BURN);
        OnEffectHitTarget += SpellEffectFn(spell_dru_ferocious_bite::HandleHitTargetBurn, EFFECT_1, SPELL_EFFECT_POWER_BURN);
        OnEffectHitTarget += SpellEffectFn(spell_dru_ferocious_bite::HandleHitTargetDmg, EFFECT_0, SPELL_EFFECT_SCHOOL_DAMAGE);
    }

private:
    float _damageMultiplier = 0.0f;
};

// 37336 - Druid Forms Trinket
class spell_dru_forms_trinket : public AuraScript
{
    bool Validate(SpellInfo const* /*spellInfo*/) override
    {
        return ValidateSpellInfo(
        {
            SPELL_DRUID_FORMS_TRINKET_BEAR,
            SPELL_DRUID_FORMS_TRINKET_CAT,
            SPELL_DRUID_FORMS_TRINKET_MOONKIN,
            SPELL_DRUID_FORMS_TRINKET_NONE,
            SPELL_DRUID_FORMS_TRINKET_TREE
        });
    }

    bool CheckProc(ProcEventInfo& eventInfo)
    {
        Unit* target = eventInfo.GetActor();

        switch (target->GetShapeshiftForm())
        {
            case FORM_BEAR_FORM:
            case FORM_DIRE_BEAR_FORM:
            case FORM_CAT_FORM:
            case FORM_MOONKIN_FORM:
            case FORM_NONE:
            case FORM_TREE_OF_LIFE:
                return true;
            default:
                break;
        }

        return false;
    }

    void HandleProc(AuraEffect* aurEff, ProcEventInfo& eventInfo)
    {
        PreventDefaultAction();
        Unit* target = eventInfo.GetActor();
        uint32 triggerspell = 0;

        switch (target->GetShapeshiftForm())
        {
            case FORM_BEAR_FORM:
            case FORM_DIRE_BEAR_FORM:
                triggerspell = SPELL_DRUID_FORMS_TRINKET_BEAR;
                break;
            case FORM_CAT_FORM:
                triggerspell = SPELL_DRUID_FORMS_TRINKET_CAT;
                break;
            case FORM_MOONKIN_FORM:
                triggerspell = SPELL_DRUID_FORMS_TRINKET_MOONKIN;
                break;
            case FORM_NONE:
                triggerspell = SPELL_DRUID_FORMS_TRINKET_NONE;
                break;
            case FORM_TREE_OF_LIFE:
                triggerspell = SPELL_DRUID_FORMS_TRINKET_TREE;
                break;
            default:
                return;
        }

        target->CastSpell(target, triggerspell, aurEff);
    }

    void Register() override
    {
        DoCheckProc += AuraCheckProcFn(spell_dru_forms_trinket::CheckProc);
        OnEffectProc += AuraEffectProcFn(spell_dru_forms_trinket::HandleProc, EFFECT_0, SPELL_AURA_PROC_TRIGGER_SPELL);
    }
};

// 203964 - Galactic Guardian
class spell_dru_galactic_guardian : public AuraScript
{
    bool Validate(SpellInfo const* /*spellInfo*/) override
    {
        return ValidateSpellInfo({ SPELL_DRUID_GALACTIC_GUARDIAN_AURA });
    }

    void HandleProc(AuraEffect* /*aurEff*/, ProcEventInfo& eventInfo)
    {
        if (DamageInfo* damageInfo = eventInfo.GetDamageInfo())
        {
            Unit* target = GetTarget();

            // free automatic moonfire on target
            target->CastSpell(damageInfo->GetVictim(), SPELL_DRUID_MOONFIRE_DAMAGE, true);

            // Cast aura
            target->CastSpell(damageInfo->GetVictim(), SPELL_DRUID_GALACTIC_GUARDIAN_AURA, true);
        }
    }

    void Register() override
    {
        OnEffectProc += AuraEffectProcFn(spell_dru_galactic_guardian::HandleProc, EFFECT_0, SPELL_AURA_DUMMY);
    }
};

// 24858 - Moonkin Form
class spell_dru_glyph_of_stars : public AuraScript
{
    bool Validate(SpellInfo const* /*spell*/) override
    {
        return ValidateSpellInfo({ SPELL_DRUID_GLYPH_OF_STARS, SPELL_DRUID_GLYPH_OF_STARS_VISUAL });
    }

    void OnApply(AuraEffect const* /*aurEff*/, AuraEffectHandleModes /*mode*/)
    {
        Unit* target = GetTarget();
        if (target->HasAura(SPELL_DRUID_GLYPH_OF_STARS))
            target->CastSpell(target, SPELL_DRUID_GLYPH_OF_STARS_VISUAL, true);
    }

    void OnRemove(AuraEffect const* /*aurEff*/, AuraEffectHandleModes /*mode*/)
    {
        GetTarget()->RemoveAurasDueToSpell(SPELL_DRUID_GLYPH_OF_STARS_VISUAL);
    }

    void Register() override
    {
        OnEffectApply += AuraEffectApplyFn(spell_dru_glyph_of_stars::OnApply, EFFECT_1, SPELL_AURA_MOD_SHAPESHIFT, AURA_EFFECT_HANDLE_REAL);
        OnEffectRemove += AuraEffectRemoveFn(spell_dru_glyph_of_stars::OnRemove, EFFECT_1, SPELL_AURA_MOD_SHAPESHIFT, AURA_EFFECT_HANDLE_REAL);
    }
};

// 210706 - Gore
class spell_dru_gore : public AuraScript
{
    bool Validate(SpellInfo const* /*spellInfo*/) override
    {
        return ValidateSpellInfo({ SPELL_DRUID_GORE_PROC, SPELL_DRUID_MANGLE });
    }

    bool CheckEffectProc(AuraEffect const* aurEff, ProcEventInfo& /*eventInfo*/)
    {
        return roll_chance_i(aurEff->GetAmount());
    }

    void HandleProc(AuraEffect* /*aurEff*/, ProcEventInfo& /*procInfo*/)
    {
        Unit* owner = GetTarget();
        owner->CastSpell(owner, SPELL_DRUID_GORE_PROC);
        owner->GetSpellHistory()->ResetCooldown(SPELL_DRUID_MANGLE, true);
    }

    void Register() override
    {
        DoCheckEffectProc += AuraCheckEffectProcFn(spell_dru_gore::CheckEffectProc, EFFECT_0, SPELL_AURA_DUMMY);
        OnEffectProc += AuraEffectProcFn(spell_dru_gore::HandleProc, EFFECT_0, SPELL_AURA_DUMMY);
    }
};

// 99 - Incapacitating Roar
class spell_dru_incapacitating_roar : public spell_dru_base_transformer
{
protected:
    bool ToCatForm() const override { return false; }
};

// 29166 - Innervate
class spell_dru_innervate : public SpellScript
{
    SpellCastResult CheckCast()
    {
        Player* target = Object::ToPlayer(GetExplTargetUnit());
        if (!target)
            return SPELL_FAILED_BAD_TARGETS;

        ChrSpecializationEntry const* spec = sChrSpecializationStore.LookupEntry(target->GetPrimarySpecialization());
        if (!spec || spec->Role != 1)
            return SPELL_FAILED_BAD_TARGETS;

        return SPELL_CAST_OK;
    }

    void HandleRank2()
    {
        Unit* caster = GetCaster();
        if (caster != GetHitUnit())
            if (AuraEffect const* innervateR2 = caster->GetAuraEffect(SPELL_DRUID_INNERVATE_RANK_2, EFFECT_0))
                caster->CastSpell(caster, SPELL_DRUID_INNERVATE,
                    CastSpellExtraArgs(TRIGGERED_IGNORE_SPELL_AND_CATEGORY_CD | TRIGGERED_IGNORE_CAST_IN_PROGRESS)
                    .SetTriggeringSpell(GetSpell())
                    .AddSpellMod(SPELLVALUE_BASE_POINT0, -innervateR2->GetAmount()));

    }

    void Register() override
    {
        OnCheckCast += SpellCheckCastFn(spell_dru_innervate::CheckCast);
        OnHit += SpellHitFn(spell_dru_innervate::HandleRank2);
    }
};

// 117679 - Incarnation (Passive)
class spell_dru_incarnation : public AuraScript
{
    bool Validate(SpellInfo const* /*spellInfo*/) override
    {
        return ValidateSpellInfo({ SPELL_DRUID_INCARNATION_TREE_OF_LIFE });
    }

    void OnRemove(AuraEffect const* /*aurEff*/, AuraEffectHandleModes /*mode*/) const
    {
        GetTarget()->RemoveAurasDueToSpell(SPELL_DRUID_INCARNATION_TREE_OF_LIFE);
    }

    void Register() override
    {
        AfterEffectRemove += AuraEffectRemoveFn(spell_dru_incarnation::OnRemove, EFFECT_0, SPELL_AURA_IGNORE_SPELL_COOLDOWN, AURA_EFFECT_HANDLE_REAL);
    }
};

// 33891 - Incarnation: Tree of Life (Talent, Shapeshift)
class spell_dru_incarnation_tree_of_life : public AuraScript
{
    bool Validate(SpellInfo const* /*spellInfo*/) override
    {
        return ValidateSpellInfo({ SPELL_DRUID_INCARNATION });
    }

    void AfterApply(AuraEffect const* /*aurEff*/, AuraEffectHandleModes /*mode*/) const
    {
        if (!GetTarget()->HasAura(SPELL_DRUID_INCARNATION))
            GetTarget()->CastSpell(GetTarget(), SPELL_DRUID_INCARNATION, true);
    }

    void Register() override
    {
        AfterEffectApply += AuraEffectApplyFn(spell_dru_incarnation_tree_of_life::AfterApply, EFFECT_2, SPELL_AURA_PERIODIC_DUMMY, AURA_EFFECT_HANDLE_REAL);
    }
};

// 40442 - Druid Tier 6 Trinket
class spell_dru_item_t6_trinket : public AuraScript
{
    bool Validate(SpellInfo const* /*spellInfo*/) override
    {
        return ValidateSpellInfo(
        {
            SPELL_DRUID_BLESSING_OF_REMULOS,
            SPELL_DRUID_BLESSING_OF_ELUNE,
            SPELL_DRUID_BLESSING_OF_CENARIUS
        });
    }

    void HandleProc(AuraEffect* aurEff, ProcEventInfo& eventInfo)
    {
        PreventDefaultAction();
        SpellInfo const* spellInfo = eventInfo.GetSpellInfo();
        if (!spellInfo)
            return;

        uint32 spellId;
        int32 chance;

        // Starfire
        if (spellInfo->SpellFamilyFlags[0] & 0x00000004)
        {
            spellId = SPELL_DRUID_BLESSING_OF_REMULOS;
            chance = 25;
        }
        // Rejuvenation
        else if (spellInfo->SpellFamilyFlags[0] & 0x00000010)
        {
            spellId = SPELL_DRUID_BLESSING_OF_ELUNE;
            chance = 25;
        }
        // Mangle (Bear) and Mangle (Cat)
        else if (spellInfo->SpellFamilyFlags[1] & 0x00000440)
        {
            spellId = SPELL_DRUID_BLESSING_OF_CENARIUS;
            chance = 40;
        }
        else
            return;

        if (roll_chance_i(chance))
            eventInfo.GetActor()->CastSpell(nullptr, spellId, aurEff);
    }

    void Register() override
    {
        OnEffectProc += AuraEffectProcFn(spell_dru_item_t6_trinket::HandleProc, EFFECT_0, SPELL_AURA_DUMMY);
    }
};

// 33763 - Lifebloom
class spell_dru_lifebloom : public AuraScript
{
    bool Validate(SpellInfo const* /*spell*/) override
    {
        return ValidateSpellInfo({ SPELL_DRUID_LIFEBLOOM_FINAL_HEAL });
    }

    void AfterRemove(AuraEffect const* /*aurEff*/, AuraEffectHandleModes /*mode*/)
    {
        // Final heal only on duration end
        if (GetTargetApplication()->GetRemoveMode() == AURA_REMOVE_BY_EXPIRE || GetTargetApplication()->GetRemoveMode() == AURA_REMOVE_BY_ENEMY_SPELL)
            GetCaster()->CastSpell(GetUnitOwner(), SPELL_DRUID_LIFEBLOOM_FINAL_HEAL, true);
    }

    void Register() override
    {
        AfterEffectRemove += AuraEffectRemoveFn(spell_dru_lifebloom::AfterRemove, EFFECT_0, SPELL_AURA_PERIODIC_HEAL, AURA_EFFECT_HANDLE_REAL);
    }
};

// 155580 - Lunar Inspiration
class spell_dru_lunar_inspiration : public AuraScript
{
    bool Validate(SpellInfo const* /*spell*/) override
    {
        return ValidateSpellInfo({ SPELL_DRUID_LUNAR_INSPIRATION_OVERRIDE });
    }

    void AfterApply(AuraEffect const* /*aurEff*/, AuraEffectHandleModes /*mode*/)
    {
        GetTarget()->CastSpell(GetTarget(), SPELL_DRUID_LUNAR_INSPIRATION_OVERRIDE, true);
    }

    void AfterRemove(AuraEffect const* /*aurEff*/, AuraEffectHandleModes /*mode*/)
    {
        GetTarget()->RemoveAurasDueToSpell(SPELL_DRUID_LUNAR_INSPIRATION_OVERRIDE);
    }

    void Register() override
    {
        AfterEffectApply += AuraEffectApplyFn(spell_dru_lunar_inspiration::AfterApply, EFFECT_0, SPELL_AURA_DUMMY, AURA_EFFECT_HANDLE_REAL);
        AfterEffectRemove += AuraEffectRemoveFn(spell_dru_lunar_inspiration::AfterRemove, EFFECT_0, SPELL_AURA_DUMMY, AURA_EFFECT_HANDLE_REAL);
    }
};

//  8921 - Moonfire
class spell_dru_moonfire : public SpellScript
{
    bool Validate(SpellInfo const* /*spellInfo*/) override
    {
        return ValidateSpellInfo({ SPELL_DRUID_MOONFIRE_DAMAGE });
    }

    void HandleOnHit(SpellEffIndex /*effIndex*/)
    {
        GetCaster()->CastSpell(GetHitUnit(), SPELL_DRUID_MOONFIRE_DAMAGE, true);
    }

    void Register() override
    {
        OnEffectHitTarget += SpellEffectFn(spell_dru_moonfire::HandleOnHit, EFFECT_0, SPELL_EFFECT_DUMMY);
    }
};

// 16864 - Omen of Clarity
class spell_dru_omen_of_clarity : public AuraScript
{
    bool Validate(SpellInfo const* /*spellInfo*/) override
    {
        return ValidateSpellInfo({ SPELL_DRUID_BALANCE_T10_BONUS, SPELL_DRUID_BALANCE_T10_BONUS_PROC });
    }

    void HandleProc(AuraEffect* /*aurEff*/, ProcEventInfo& /*eventInfo*/)
    {
        Unit* target = GetTarget();
        if (target->HasAura(SPELL_DRUID_BALANCE_T10_BONUS))
            target->CastSpell(nullptr, SPELL_DRUID_BALANCE_T10_BONUS_PROC, true);
    }

    void Register() override
    {
        OnEffectProc += AuraEffectProcFn(spell_dru_omen_of_clarity::HandleProc, EFFECT_0, SPELL_AURA_PROC_TRIGGER_SPELL);
    }
};

// 5215 - Prowl
class spell_dru_prowl : public spell_dru_base_transformer
{
protected:
    bool ToCatForm() const override { return true; }
};

// 1079 - Rip
class spell_dru_rip : public AuraScript
{
    bool Load() override
    {
        Unit* caster = GetCaster();
        return caster && caster->GetTypeId() == TYPEID_PLAYER;
    }

    void CalculateAmount(AuraEffect const* /*aurEff*/, int32& amount, bool& canBeRecalculated)
    {
        canBeRecalculated = false;

        if (Unit* caster = GetCaster())
        {
            // 0.01 * $AP * cp
            int32 cp = caster->GetPower(POWER_COMBO_POINTS);

            // Idol of Feral Shadows. Can't be handled as SpellMod due its dependency from CPs
            if (AuraEffect const* auraEffIdolOfFeralShadows = caster->GetAuraEffect(SPELL_DRUID_IDOL_OF_FERAL_SHADOWS, EFFECT_0))
                amount += cp * auraEffIdolOfFeralShadows->GetAmount();
            // Idol of Worship. Can't be handled as SpellMod due its dependency from CPs
            else if (AuraEffect const* auraEffIdolOfWorship = caster->GetAuraEffect(SPELL_DRUID_IDOL_OF_WORSHIP, EFFECT_0))
                amount += cp * auraEffIdolOfWorship->GetAmount();

            amount += int32(CalculatePct(caster->GetTotalAttackPowerValue(BASE_ATTACK), cp));
        }
    }

    void Register() override
    {
        DoEffectCalcAmount += AuraEffectCalcAmountFn(spell_dru_rip::CalculateAmount, EFFECT_0, SPELL_AURA_PERIODIC_DAMAGE);
    }
};

// 52610 - Savage Roar
class spell_dru_savage_roar : public SpellScript
{
    SpellCastResult CheckCast()
    {
        Unit* caster = GetCaster();
        if (caster->GetShapeshiftForm() != FORM_CAT_FORM)
            return SPELL_FAILED_ONLY_SHAPESHIFT;

        return SPELL_CAST_OK;
    }

    void Register() override
    {
        OnCheckCast += SpellCheckCastFn(spell_dru_savage_roar::CheckCast);
    }
};

class spell_dru_savage_roar_aura : public AuraScript
{
    bool Validate(SpellInfo const* /*spell*/) override
    {
        return ValidateSpellInfo({ SPELL_DRUID_SAVAGE_ROAR });
    }

    void AfterApply(AuraEffect const* aurEff, AuraEffectHandleModes /*mode*/)
    {
        Unit* target = GetTarget();
        target->CastSpell(target, SPELL_DRUID_SAVAGE_ROAR, CastSpellExtraArgs(aurEff)
            .SetOriginalCaster(GetCasterGUID()));
    }

    void AfterRemove(AuraEffect const* /*aurEff*/, AuraEffectHandleModes /*mode*/)
    {
        GetTarget()->RemoveAurasDueToSpell(SPELL_DRUID_SAVAGE_ROAR);
    }

    void Register() override
    {
        AfterEffectApply += AuraEffectApplyFn(spell_dru_savage_roar_aura::AfterApply, EFFECT_1, SPELL_AURA_DUMMY, AURA_EFFECT_HANDLE_REAL);
        AfterEffectRemove += AuraEffectRemoveFn(spell_dru_savage_roar_aura::AfterRemove, EFFECT_1, SPELL_AURA_DUMMY, AURA_EFFECT_HANDLE_REAL);
    }
};

// 164815 - Sunfire
// 164812 - Moonfire
class spell_dru_shooting_stars : public AuraScript
{
    bool Validate(SpellInfo const* /*spellInfo*/) override
    {
        return ValidateSpellInfo({ SPELL_DRUID_SHOOTING_STARS, SPELL_DRUID_SHOOTING_STARS_DAMAGE });
    }

    void OnTick(AuraEffect const* /*aurEff*/)
    {
        if (Unit* caster = GetCaster())
            if (AuraEffect const* shootingStars = caster->GetAuraEffect(SPELL_DRUID_SHOOTING_STARS, EFFECT_0))
                if (roll_chance_i(shootingStars->GetAmount()))
                    caster->CastSpell(GetTarget(), SPELL_DRUID_SHOOTING_STARS_DAMAGE, true);
    }

    void Register() override
    {
        OnEffectPeriodic += AuraEffectPeriodicFn(spell_dru_shooting_stars::OnTick, EFFECT_1, SPELL_AURA_PERIODIC_DAMAGE);
    }
};

// 106839 - Skull Bash
class spell_dru_skull_bash : public SpellScript
{
    bool Validate(SpellInfo const* /*spellInfo*/) override
    {
        return ValidateSpellInfo({ SPELL_DRUID_SKULL_BASH_CHARGE, SPELL_DRUID_SKULL_BASH_INTERRUPT });
    }

    void HandleDummy(SpellEffIndex /*effIndex*/)
    {
        GetCaster()->CastSpell(GetHitUnit(), SPELL_DRUID_SKULL_BASH_CHARGE, true);
        GetCaster()->CastSpell(GetHitUnit(), SPELL_DRUID_SKULL_BASH_INTERRUPT, true);
    }

    void Register() override
    {
        OnEffectHitTarget += SpellEffectFn(spell_dru_skull_bash::HandleDummy, EFFECT_0, SPELL_EFFECT_DUMMY);
    }
};

// 106898 - Stampeding Roar
class spell_dru_stampeding_roar : public spell_dru_base_transformer
{
protected:
    bool ToCatForm() const override { return false; }
};

// 50286 - Starfall (Dummy)
class spell_dru_starfall_dummy : public SpellScript
{
    void FilterTargets(std::list<WorldObject*>& targets)
    {
        Trinity::Containers::RandomResize(targets, 2);
    }

    void HandleDummy(SpellEffIndex /*effIndex*/)
    {
        Unit* caster = GetCaster();
        // Shapeshifting into an animal form or mounting cancels the effect
        if (caster->GetCreatureType() == CREATURE_TYPE_BEAST || caster->IsMounted())
        {
            if (SpellInfo const* spellInfo = GetTriggeringSpell())
                caster->RemoveAurasDueToSpell(spellInfo->Id);
            return;
        }

        // Any effect which causes you to lose control of your character will supress the starfall effect.
        if (caster->HasUnitState(UNIT_STATE_CONTROLLED))
            return;

        caster->CastSpell(GetHitUnit(), uint32(GetEffectValue()), true);
    }

    void Register() override
    {
        OnObjectAreaTargetSelect += SpellObjectAreaTargetSelectFn(spell_dru_starfall_dummy::FilterTargets, EFFECT_0, TARGET_UNIT_DEST_AREA_ENEMY);
        OnEffectHitTarget += SpellEffectFn(spell_dru_starfall_dummy::HandleDummy, EFFECT_0, SPELL_EFFECT_DUMMY);
    }
};

// 340694 - Sudden Ambush
// 384667 - Sudden Ambush
class spell_dru_sudden_ambush : public AuraScript
{
    bool CheckProc(AuraEffect const* aurEff, ProcEventInfo& procInfo)
    {
        Spell const* procSpell = procInfo.GetProcSpell();
        if (!procSpell)
            return false;

        Optional<int32> comboPoints = procSpell->GetPowerTypeCostAmount(POWER_COMBO_POINTS);
        if (!comboPoints)
            return false;

        return roll_chance_i(*comboPoints * aurEff->GetAmount());
    }

    void Register() override
    {
        DoCheckEffectProc += AuraCheckEffectProcFn(spell_dru_sudden_ambush::CheckProc, EFFECT_0, SPELL_AURA_PROC_TRIGGER_SPELL);
    }
};

//  93402 - Sunfire
class spell_dru_sunfire : public SpellScript
{
    void HandleOnHit(SpellEffIndex /*effIndex*/)
    {
        GetCaster()->CastSpell(GetHitUnit(), SPELL_DRUID_SUNFIRE_DAMAGE, true);
    }

    void Register() override
    {
        OnEffectHitTarget += SpellEffectFn(spell_dru_sunfire::HandleOnHit, EFFECT_0, SPELL_EFFECT_DUMMY);
    }
};

// 61336 - Survival Instincts
class spell_dru_survival_instincts : public AuraScript
{
    bool Validate(SpellInfo const* /*spell*/) override
    {
        return ValidateSpellInfo({ SPELL_DRUID_SURVIVAL_INSTINCTS });
    }

    void AfterApply(AuraEffect const* /*aurEff*/, AuraEffectHandleModes /*mode*/)
    {
        GetTarget()->CastSpell(GetTarget(), SPELL_DRUID_SURVIVAL_INSTINCTS, true);
    }

    void AfterRemove(AuraEffect const* /*aurEff*/, AuraEffectHandleModes /*mode*/)
    {
        GetTarget()->RemoveAurasDueToSpell(SPELL_DRUID_SURVIVAL_INSTINCTS);
    }

    void Register() override
    {
        AfterEffectApply += AuraEffectApplyFn(spell_dru_survival_instincts::AfterApply, EFFECT_0, SPELL_AURA_DUMMY, AURA_EFFECT_HANDLE_REAL);
        AfterEffectRemove += AuraEffectRemoveFn(spell_dru_survival_instincts::AfterRemove, EFFECT_0, SPELL_AURA_DUMMY, AURA_EFFECT_HANDLE_REAL);
    }
};

// 40121 - Swift Flight Form (Passive)
class spell_dru_swift_flight_passive : public AuraScript
{
    bool Load() override
    {
        return GetCaster()->GetTypeId() == TYPEID_PLAYER;
    }

    void CalculateAmount(AuraEffect const* /*aurEff*/, int32 & amount, bool & /*canBeRecalculated*/)
    {
        if (Player* caster = GetCaster()->ToPlayer())
            if (caster->GetSkillValue(SKILL_RIDING) >= 375)
                amount = 310;
    }

    void Register() override
    {
        DoEffectCalcAmount += AuraEffectCalcAmountFn(spell_dru_swift_flight_passive::CalculateAmount, EFFECT_1, SPELL_AURA_MOD_INCREASE_VEHICLE_FLIGHT_SPEED);
    }
};

// 28744 - Regrowth
class spell_dru_t3_6p_bonus : public AuraScript
{
    bool Validate(SpellInfo const* /*spellInfo*/) override
    {
        return ValidateSpellInfo({ SPELL_DRUID_BLESSING_OF_THE_CLAW });
    }

    void HandleProc(AuraEffect* aurEff, ProcEventInfo& eventInfo)
    {
        PreventDefaultAction();
        eventInfo.GetActor()->CastSpell(eventInfo.GetProcTarget(), SPELL_DRUID_BLESSING_OF_THE_CLAW, aurEff);
    }

    void Register() override
    {
        OnEffectProc += AuraEffectProcFn(spell_dru_t3_6p_bonus::HandleProc, EFFECT_0, SPELL_AURA_OVERRIDE_CLASS_SCRIPTS);
    }
};

// 28719 - Healing Touch
class spell_dru_t3_8p_bonus : public AuraScript
{
    bool Validate(SpellInfo const* /*spellInfo*/) override
    {
        return ValidateSpellInfo({ SPELL_DRUID_EXHILARATE });
    }

    void HandleProc(AuraEffect* aurEff, ProcEventInfo& eventInfo)
    {
        PreventDefaultAction();
        Spell const* spell = eventInfo.GetProcSpell();
        if (!spell)
            return;

        Unit* caster = eventInfo.GetActor();
        std::vector<SpellPowerCost> const& costs = spell->GetPowerCost();
        auto m = std::find_if(costs.begin(), costs.end(), [](SpellPowerCost const& cost) { return cost.Power == POWER_MANA; });
        if (m == costs.end())
            return;

        int32 amount = CalculatePct(m->Amount, aurEff->GetAmount());
        CastSpellExtraArgs args(aurEff);
        args.AddSpellBP0(amount);
        caster->CastSpell(nullptr, SPELL_DRUID_EXHILARATE, args);
    }

    void Register() override
    {
        OnEffectProc += AuraEffectProcFn(spell_dru_t3_8p_bonus::HandleProc, EFFECT_0, SPELL_AURA_DUMMY);
    }
};

// 37288 - Mana Restore
// 37295 - Mana Restore
class spell_dru_t4_2p_bonus : public AuraScript
{
    bool Validate(SpellInfo const* /*spellInfo*/) override
    {
        return ValidateSpellInfo({ SPELL_DRUID_INFUSION });
    }

    void HandleProc(AuraEffect* aurEff, ProcEventInfo& eventInfo)
    {
        PreventDefaultAction();
        eventInfo.GetActor()->CastSpell(nullptr, SPELL_DRUID_INFUSION, aurEff);
    }

    void Register() override
    {
        OnEffectProc += AuraEffectProcFn(spell_dru_t4_2p_bonus::HandleProc, EFFECT_0, SPELL_AURA_DUMMY);
    }
};

// 70723 - Item - Druid T10 Balance 4P Bonus
class spell_dru_t10_balance_4p_bonus : public AuraScript
{
    bool Validate(SpellInfo const* /*spellInfo*/) override
    {
        return ValidateSpellInfo({ SPELL_DRUID_LANGUISH });
    }

    void HandleProc(AuraEffect* aurEff, ProcEventInfo& eventInfo)
    {
        PreventDefaultAction();

        DamageInfo* damageInfo = eventInfo.GetDamageInfo();
        if (!damageInfo || !damageInfo->GetDamage())
            return;

        Unit* caster = eventInfo.GetActor();
        Unit* target = eventInfo.GetProcTarget();

        SpellInfo const* spellInfo = sSpellMgr->AssertSpellInfo(SPELL_DRUID_LANGUISH, GetCastDifficulty());
        int32 amount = CalculatePct(static_cast<int32>(damageInfo->GetDamage()), aurEff->GetAmount());

        ASSERT(spellInfo->GetMaxTicks() > 0);
        amount /= spellInfo->GetMaxTicks();

        CastSpellExtraArgs args(aurEff);
        args.AddSpellMod(SPELLVALUE_BASE_POINT0, amount);
        caster->CastSpell(target, SPELL_DRUID_LANGUISH, args);
    }

    void Register() override
    {
        OnEffectProc += AuraEffectProcFn(spell_dru_t10_balance_4p_bonus::HandleProc, EFFECT_0, SPELL_AURA_DUMMY);
    }
};

// 70691 - Item T10 Restoration 4P Bonus
class spell_dru_t10_restoration_4p_bonus : public SpellScript
{
    bool Load() override
    {
        return GetCaster()->GetTypeId() == TYPEID_PLAYER;
    }

    void FilterTargets(std::list<WorldObject*>& targets)
    {
        if (!GetCaster()->ToPlayer()->GetGroup())
        {
            targets.clear();
            targets.push_back(GetCaster());
        }
        else
        {
            targets.remove(GetExplTargetUnit());
            std::list<Unit*> tempTargets;
            for (std::list<WorldObject*>::const_iterator itr = targets.begin(); itr != targets.end(); ++itr)
                if ((*itr)->GetTypeId() == TYPEID_PLAYER && GetCaster()->IsInRaidWith((*itr)->ToUnit()))
                    tempTargets.push_back((*itr)->ToUnit());

            if (tempTargets.empty())
            {
                targets.clear();
                FinishCast(SPELL_FAILED_DONT_REPORT);
                return;
            }

            Unit* target = Trinity::Containers::SelectRandomContainerElement(tempTargets);
            targets.clear();
            targets.push_back(target);
        }
    }

    void Register() override
    {
        OnObjectAreaTargetSelect += SpellObjectAreaTargetSelectFn(spell_dru_t10_restoration_4p_bonus::FilterTargets, EFFECT_0, TARGET_UNIT_DEST_AREA_ALLY);
    }
};

// 70664 - Druid T10 Restoration 4P Bonus (Rejuvenation)
class spell_dru_t10_restoration_4p_bonus_dummy : public AuraScript
{
    bool Validate(SpellInfo const* /*spellInfo*/) override
    {
        return ValidateSpellInfo({ SPELL_DRUID_REJUVENATION_T10_PROC });
    }

    bool CheckProc(ProcEventInfo& eventInfo)
    {
        SpellInfo const* spellInfo = eventInfo.GetSpellInfo();
        if (!spellInfo || spellInfo->Id == SPELL_DRUID_REJUVENATION_T10_PROC)
            return false;

        HealInfo* healInfo = eventInfo.GetHealInfo();
        if (!healInfo || !healInfo->GetHeal())
            return false;

        Player* caster = eventInfo.GetActor()->ToPlayer();
        if (!caster)
            return false;

        return caster->GetGroup() || caster != eventInfo.GetProcTarget();
    }

    void HandleProc(AuraEffect* aurEff, ProcEventInfo& eventInfo)
    {
        PreventDefaultAction();

        CastSpellExtraArgs args(aurEff);
        args.AddSpellMod(SPELLVALUE_BASE_POINT0, eventInfo.GetHealInfo()->GetHeal());
        eventInfo.GetActor()->CastSpell(nullptr, SPELL_DRUID_REJUVENATION_T10_PROC, args);
    }

    void Register() override
    {
        DoCheckProc += AuraCheckProcFn(spell_dru_t10_restoration_4p_bonus_dummy::CheckProc);
        OnEffectProc += AuraEffectProcFn(spell_dru_t10_restoration_4p_bonus_dummy::HandleProc, EFFECT_0, SPELL_AURA_DUMMY);
    }
};

// 77758 - Thrash
class spell_dru_thrash : public SpellScript
{
    bool Validate(SpellInfo const* /*spellInfo*/) override
    {
        return ValidateSpellInfo({ SPELL_DRUID_THRASH_BEAR_AURA });
    }

    void HandleOnHitTarget(SpellEffIndex /*effIndex*/)
    {
        if (Unit* hitUnit = GetHitUnit())
        {
            Unit* caster = GetCaster();

            caster->CastSpell(hitUnit, SPELL_DRUID_THRASH_BEAR_AURA, TRIGGERED_FULL_MASK);
        }
    }

    void Register() override
    {
        OnEffectHitTarget += SpellEffectFn(spell_dru_thrash::HandleOnHitTarget, EFFECT_0, SPELL_EFFECT_SCHOOL_DAMAGE);
    }
};

// 192090 - Thrash (Aura) - SPELL_DRUID_THRASH_BEAR_AURA
class spell_dru_thrash_aura : public AuraScript
{
    bool Validate(SpellInfo const* /*spellInfo*/) override
    {
        return ValidateSpellInfo({ SPELL_DRUID_BLOOD_FRENZY_AURA, SPELL_DRUID_BLOOD_FRENZY_RAGE_GAIN });
    }

    void HandlePeriodic(AuraEffect const* /*aurEff*/)
    {
        if (Unit* caster = GetCaster())
            if (caster->HasAura(SPELL_DRUID_BLOOD_FRENZY_AURA))
                caster->CastSpell(caster, SPELL_DRUID_BLOOD_FRENZY_RAGE_GAIN, true);
    }

    void Register() override
    {
        OnEffectPeriodic += AuraEffectPeriodicFn(spell_dru_thrash_aura::HandlePeriodic, EFFECT_0, SPELL_AURA_PERIODIC_DAMAGE);
    }
};

// 1066 - Aquatic Form
// 33943 - Flight Form
// 40120 - Swift Flight Form
// 165961 - Stag Form
class spell_dru_travel_form : public AuraScript
{
    bool Validate(SpellInfo const* /*spellInfo*/) override
    {
        return ValidateSpellInfo({ SPELL_DRUID_FORM_STAG, SPELL_DRUID_FORM_AQUATIC_PASSIVE, SPELL_DRUID_FORM_AQUATIC, SPELL_DRUID_FORM_FLIGHT, SPELL_DRUID_FORM_SWIFT_FLIGHT });
    }

    bool Load() override
    {
        return GetCaster()->GetTypeId() == TYPEID_PLAYER;
    }

    void OnRemove(AuraEffect const* /*aurEff*/, AuraEffectHandleModes /*mode*/)
    {
        // If it stays 0, it removes Travel Form dummy in AfterRemove.
        triggeredSpellId = 0;

        // We should only handle aura interrupts.
        if (GetTargetApplication()->GetRemoveMode() != AURA_REMOVE_BY_INTERRUPT)
            return;

        // Check what form is appropriate
        triggeredSpellId = GetFormSpellId(GetTarget()->ToPlayer(), GetCastDifficulty(), true);

        // If chosen form is current aura, just don't remove it.
        if (triggeredSpellId == m_scriptSpellId)
            PreventDefaultAction();
    }

    void AfterRemove(AuraEffect const* aurEff, AuraEffectHandleModes /*mode*/)
    {
        if (triggeredSpellId == m_scriptSpellId)
            return;

        Player* player = GetTarget()->ToPlayer();

        if (triggeredSpellId) // Apply new form
            player->CastSpell(player, triggeredSpellId, aurEff);
        else // If not set, simply remove Travel Form dummy
            player->RemoveAura(SPELL_DRUID_TRAVEL_FORM);
    }

    void Register() override
    {
        OnEffectRemove += AuraEffectRemoveFn(spell_dru_travel_form::OnRemove, EFFECT_0, SPELL_AURA_MOD_SHAPESHIFT, AURA_EFFECT_HANDLE_REAL);
        AfterEffectRemove += AuraEffectRemoveFn(spell_dru_travel_form::AfterRemove, EFFECT_0, SPELL_AURA_MOD_SHAPESHIFT, AURA_EFFECT_HANDLE_REAL);
    }

public:
    static uint32 GetFormSpellId(Player const* player, Difficulty difficulty, bool requiresOutdoor)
    {
        // Check what form is appropriate
        if (player->HasSpell(SPELL_DRUID_FORM_AQUATIC_PASSIVE) && player->IsInWater()) // Aquatic form
            return SPELL_DRUID_FORM_AQUATIC;

        if (!player->IsInCombat() && player->GetSkillValue(SKILL_RIDING) >= 225 && CheckLocationForForm(player, difficulty, requiresOutdoor, SPELL_DRUID_FORM_FLIGHT) == SPELL_CAST_OK) // Flight form
            return player->GetSkillValue(SKILL_RIDING) >= 300 ? SPELL_DRUID_FORM_SWIFT_FLIGHT : SPELL_DRUID_FORM_FLIGHT;

        if (!player->IsInWater() && CheckLocationForForm(player, difficulty, requiresOutdoor, SPELL_DRUID_FORM_STAG) == SPELL_CAST_OK) // Stag form
            return SPELL_DRUID_FORM_STAG;

        return 0;
    }

private:
    static SpellCastResult CheckLocationForForm(Player const* targetPlayer, Difficulty difficulty, bool requireOutdoors, uint32 spell_id)
    {
        SpellInfo const* spellInfo = sSpellMgr->GetSpellInfo(spell_id, difficulty);

        if (requireOutdoors && !targetPlayer->IsOutdoors())
            return SPELL_FAILED_ONLY_OUTDOORS;

        return spellInfo->CheckLocation(targetPlayer->GetMapId(), targetPlayer->GetZoneId(), targetPlayer->GetAreaId(), targetPlayer);
    }

    uint32 triggeredSpellId = 0;
};

// 783 - Travel Form (dummy)
class spell_dru_travel_form_dummy : public SpellScript
{
    bool Validate(SpellInfo const* /*spellInfo*/) override
    {
        return ValidateSpellInfo({ SPELL_DRUID_FORM_AQUATIC_PASSIVE, SPELL_DRUID_FORM_AQUATIC, SPELL_DRUID_FORM_STAG });
    }

    SpellCastResult CheckCast()
    {
        Player* player = GetCaster()->ToPlayer();
        if (!player)
            return SPELL_FAILED_CUSTOM_ERROR;

        uint32 spellId = (player->HasSpell(SPELL_DRUID_FORM_AQUATIC_PASSIVE) && player->IsInWater()) ? SPELL_DRUID_FORM_AQUATIC : SPELL_DRUID_FORM_STAG;

        SpellInfo const* spellInfo = sSpellMgr->GetSpellInfo(spellId, GetCastDifficulty());
        return spellInfo->CheckLocation(player->GetMapId(), player->GetZoneId(), player->GetAreaId(), player);
    }

    void Register() override
    {
        OnCheckCast += SpellCheckCastFn(spell_dru_travel_form_dummy::CheckCast);
    }
};

class spell_dru_travel_form_dummy_aura : public AuraScript
{
    bool Validate(SpellInfo const* /*spellInfo*/) override
    {
        return ValidateSpellInfo({ SPELL_DRUID_FORM_STAG, SPELL_DRUID_FORM_AQUATIC, SPELL_DRUID_FORM_FLIGHT, SPELL_DRUID_FORM_SWIFT_FLIGHT });
    }

    bool Load() override
    {
        return GetCaster()->GetTypeId() == TYPEID_PLAYER;
    }

    void OnApply(AuraEffect const* aurEff, AuraEffectHandleModes /*mode*/)
    {
        Player* player = GetTarget()->ToPlayer();

        // Outdoor check already passed - Travel Form (dummy) has SPELL_ATTR0_OUTDOORS_ONLY attribute.
        uint32 triggeredSpellId = spell_dru_travel_form::GetFormSpellId(player, GetCastDifficulty(), false);

        player->CastSpell(player, triggeredSpellId, aurEff);
    }

    void AfterRemove(AuraEffect const* /*aurEff*/, AuraEffectHandleModes /*mode*/)
    {
        // No need to check remove mode, it's safe for auras to remove each other in AfterRemove hook.
        GetTarget()->RemoveAura(SPELL_DRUID_FORM_STAG);
        GetTarget()->RemoveAura(SPELL_DRUID_FORM_AQUATIC);
        GetTarget()->RemoveAura(SPELL_DRUID_FORM_FLIGHT);
        GetTarget()->RemoveAura(SPELL_DRUID_FORM_SWIFT_FLIGHT);
    }

    void Register() override
    {
        OnEffectApply += AuraEffectApplyFn(spell_dru_travel_form_dummy_aura::OnApply, EFFECT_0, SPELL_AURA_DUMMY, AURA_EFFECT_HANDLE_REAL);
        AfterEffectRemove += AuraEffectRemoveFn(spell_dru_travel_form_dummy_aura::AfterRemove, EFFECT_0, SPELL_AURA_DUMMY, AURA_EFFECT_HANDLE_REAL);
    }
};

// 252216 - Tiger Dash
class spell_dru_tiger_dash : public spell_dru_base_transformer
{
protected:
    bool ToCatForm() const override { return true; }
};

// 252216 - Tiger Dash (Aura)
class spell_dru_tiger_dash_aura : public AuraScript
{
    void HandlePeriodic(AuraEffect const* aurEff)
    {
        if (AuraEffect* effRunSpeed = GetEffect(EFFECT_0))
        {
            int32 reduction = aurEff->GetAmount();
            effRunSpeed->ChangeAmount(effRunSpeed->GetAmount() - reduction);
        }
    }

    void Register() override
    {
        OnEffectPeriodic += AuraEffectPeriodicFn(spell_dru_tiger_dash_aura::HandlePeriodic, EFFECT_1, SPELL_AURA_PERIODIC_DUMMY);
    }
};

// 48438 - Wild Growth
class spell_dru_wild_growth : public SpellScript
{
    bool Validate(SpellInfo const* spellInfo) override
    {
        return ValidateSpellEffect({ { spellInfo->Id, EFFECT_1 }, { SPELL_DRUID_TREE_OF_LIFE, EFFECT_2 } });
    }

    void FilterTargets(std::list<WorldObject*>& targets) const
    {
        uint32 maxTargets = uint32(GetEffectInfo(EFFECT_1).CalcValue(GetCaster()));

        if (AuraEffect const* treeOfLife = GetCaster()->GetAuraEffect(SPELL_DRUID_TREE_OF_LIFE, EFFECT_2))
            maxTargets += uint32(treeOfLife->GetAmount());

        // Note: Wild Growth became a smart heal which prioritizes players and their pets in their group before any unit outside their group.
        Trinity::SelectRandomInjuredTargets(targets, maxTargets, true);
    }

    void Register() override
    {
        OnObjectAreaTargetSelect += SpellObjectAreaTargetSelectFn(spell_dru_wild_growth::FilterTargets, EFFECT_0, TARGET_UNIT_DEST_AREA_ALLY);
    }
};

class spell_dru_wild_growth_aura : public AuraScript
{
    bool Validate(SpellInfo const* /*spellInfo*/) override
    {
        return ValidateSpellInfo({ SPELL_DRUID_RESTORATION_T10_2P_BONUS });
    }

    void HandleTickUpdate(AuraEffect* aurEff)
    {
        Unit* caster = GetCaster();
        if (!caster)
            return;

        // calculate from base damage, not from aurEff->GetAmount() (already modified)
        float damage = caster->CalculateSpellDamage(GetUnitOwner(), aurEff->GetSpellEffectInfo());

        // Wild Growth = first tick gains a 6% bonus, reduced by 2% each tick
        float reduction = 2.f;
        if (AuraEffect* bonus = caster->GetAuraEffect(SPELL_DRUID_RESTORATION_T10_2P_BONUS, EFFECT_0))
            reduction -= CalculatePct(reduction, bonus->GetAmount());
        reduction *= (aurEff->GetTickNumber() - 1);

        AddPct(damage, 6.f - reduction);
        aurEff->SetAmount(int32(damage));
    }

    void Register() override
    {
        OnEffectUpdatePeriodic += AuraEffectUpdatePeriodicFn(spell_dru_wild_growth_aura::HandleTickUpdate, EFFECT_0, SPELL_AURA_PERIODIC_HEAL);
    }
};

// 145108 - Ysera's Gift
class spell_dru_yseras_gift : public AuraScript
{
    bool Validate(SpellInfo const* /*spellInfo*/) override
    {
        return ValidateSpellInfo
        ({
            SPELL_DRUID_YSERAS_GIFT_HEAL_SELF,
            SPELL_DRUID_YSERAS_GIFT_HEAL_PARTY
        });
    }

    void HandleEffectPeriodic(AuraEffect const* aurEff)
    {
        int32 healAmount = int32(GetTarget()->CountPctFromMaxHealth(aurEff->GetAmount()));

        if (!GetTarget()->IsFullHealth())
            GetTarget()->CastSpell(GetTarget(), SPELL_DRUID_YSERAS_GIFT_HEAL_SELF, CastSpellExtraArgs(aurEff).AddSpellBP0(healAmount));
        else
            GetTarget()->CastSpell(GetTarget(), SPELL_DRUID_YSERAS_GIFT_HEAL_PARTY, CastSpellExtraArgs(aurEff).AddSpellBP0(healAmount));
    }

    void Register() override
    {
        OnEffectPeriodic += AuraEffectPeriodicFn(spell_dru_yseras_gift::HandleEffectPeriodic, EFFECT_0, SPELL_AURA_PERIODIC_DUMMY);
    }
};

// 145110 - Ysera's Gift (heal)
class spell_dru_yseras_gift_group_heal : public SpellScript
{
    void SelectTargets(std::list<WorldObject*>& targets)
    {
        Trinity::SelectRandomInjuredTargets(targets, 1, true);
    }

    void Register() override
    {
        OnObjectAreaTargetSelect += SpellObjectAreaTargetSelectFn(spell_dru_yseras_gift_group_heal::SelectTargets, EFFECT_0, TARGET_UNIT_CASTER_AREA_RAID);
    }
};

void AddSC_druid_spell_scripts()
{
    RegisterSpellScript(spell_dru_abundance);
    RegisterSpellScript(spell_dru_barkskin);
    RegisterSpellScript(spell_dru_berserk);
    RegisterSpellScript(spell_dru_brambles);
    RegisterSpellScript(spell_dru_bristling_fur);
    RegisterSpellScript(spell_dru_cat_form);
    RegisterSpellScript(spell_dru_cultivation);
    RegisterSpellScript(spell_dru_dash);
    RegisterSpellScript(spell_dru_earthwarden);
    RegisterSpellScript(spell_dru_eclipse_aura);
    RegisterSpellScript(spell_dru_eclipse_dummy);
    RegisterSpellScript(spell_dru_eclipse_ooc);
    RegisterSpellAndAuraScriptPair(spell_dru_entangling_roots, spell_dru_entangling_roots_aura);
    RegisterSpellScript(spell_dru_ferocious_bite);
    RegisterSpellScript(spell_dru_forms_trinket);
    RegisterSpellScript(spell_dru_galactic_guardian);
    RegisterSpellScript(spell_dru_glyph_of_stars);
    RegisterSpellScript(spell_dru_gore);
    RegisterSpellScript(spell_dru_incapacitating_roar);
    RegisterSpellScript(spell_dru_incarnation);
    RegisterSpellScript(spell_dru_incarnation_tree_of_life);
    RegisterSpellScript(spell_dru_innervate);
    RegisterSpellScript(spell_dru_item_t6_trinket);
    RegisterSpellScript(spell_dru_lifebloom);
    RegisterSpellScript(spell_dru_lunar_inspiration);
    RegisterSpellScript(spell_dru_moonfire);
    RegisterSpellScript(spell_dru_omen_of_clarity);
    RegisterSpellScript(spell_dru_prowl);
    RegisterSpellScript(spell_dru_rip);
    RegisterSpellAndAuraScriptPair(spell_dru_savage_roar, spell_dru_savage_roar_aura);
    RegisterSpellScript(spell_dru_shooting_stars);
    RegisterSpellScript(spell_dru_skull_bash);
    RegisterSpellScript(spell_dru_stampeding_roar);
    RegisterSpellScript(spell_dru_starfall_dummy);
    RegisterSpellScript(spell_dru_sudden_ambush);
    RegisterSpellScript(spell_dru_sunfire);
    RegisterSpellScript(spell_dru_survival_instincts);
    RegisterSpellScript(spell_dru_swift_flight_passive);
    RegisterSpellScript(spell_dru_t3_6p_bonus);
    RegisterSpellScript(spell_dru_t3_8p_bonus);
    RegisterSpellScript(spell_dru_t4_2p_bonus);
    RegisterSpellScript(spell_dru_t10_balance_4p_bonus);
    RegisterSpellScript(spell_dru_t10_restoration_4p_bonus);
    RegisterSpellScript(spell_dru_t10_restoration_4p_bonus_dummy);
    RegisterSpellScript(spell_dru_thrash);
    RegisterSpellScript(spell_dru_thrash_aura);
    RegisterSpellScript(spell_dru_travel_form);
    RegisterSpellAndAuraScriptPair(spell_dru_travel_form_dummy, spell_dru_travel_form_dummy_aura);
    RegisterSpellAndAuraScriptPair(spell_dru_tiger_dash, spell_dru_tiger_dash_aura);
    RegisterSpellAndAuraScriptPair(spell_dru_wild_growth, spell_dru_wild_growth_aura);
    RegisterSpellScript(spell_dru_yseras_gift);
    RegisterSpellScript(spell_dru_yseras_gift_group_heal);
}<|MERGE_RESOLUTION|>--- conflicted
+++ resolved
@@ -109,25 +109,6 @@
     SPELL_DRUID_YSERAS_GIFT_HEAL_SELF          = 145109
 };
 
-<<<<<<< HEAD
-=======
-class RaidCheck
-{
-public:
-    explicit RaidCheck(Unit const* caster) : _caster(caster) { }
-
-    bool operator()(WorldObject* obj) const
-    {
-        if (Unit* target = obj->ToUnit())
-            return !_caster->IsInRaidWith(target);
-
-        return true;
-    }
-
-private:
-    Unit const* _caster;
-};
-
 // 774 - Rejuvenation
 // 155777 - Rejuventation (Germination)
 class spell_dru_abundance : public AuraScript
@@ -167,7 +148,6 @@
     }
 };
 
->>>>>>> 9f1cc2e6
 class spell_dru_base_transformer : public SpellScript
 {
 protected:
