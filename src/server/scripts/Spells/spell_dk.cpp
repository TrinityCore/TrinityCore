--- conflicted
+++ resolved
@@ -40,13 +40,10 @@
     SPELL_DK_DEATH_COIL_DAMAGE                  = 47632,
     SPELL_DK_DEATH_COIL_HEAL                    = 47633,
     SPELL_DK_DEATH_STRIKE_HEAL                  = 45470,
-<<<<<<< HEAD
     SPELL_DK_DEATH_STRIKE_ENABLER               = 89832,
-=======
     SPELL_DK_FROST_PRESENCE                     = 48263,
     SPELL_DK_FROST_PRESENCE_TRIGGERED           = 61261,
     SPELL_DK_GHOUL_EXPLODE                      = 47496,
->>>>>>> c3178af4
     SPELL_DK_GLYPH_OF_ICEBOUND_FORTITUDE        = 58625,
     SPELL_DK_IMPROVED_BLOOD_PRESENCE_R1         = 50365,
     SPELL_DK_IMPROVED_FROST_PRESENCE_R1         = 50384,
@@ -60,20 +57,14 @@
     SPELL_DK_RUNE_TAP                           = 48982,
     SPELL_DK_SCENT_OF_BLOOD                     = 50422,
     SPELL_DK_SCOURGE_STRIKE_TRIGGERED           = 70890,
-<<<<<<< HEAD
-    SPELL_DK_WILL_OF_THE_NECROPOLIS             = 96171,
-    SPELL_DK_UNHOLY_PRESENCE                    = 48265
-=======
     SPELL_DK_UNHOLY_PRESENCE                    = 48265,
     SPELL_DK_UNHOLY_PRESENCE_TRIGGERED          = 49772,
-    SPELL_DK_WILL_OF_THE_NECROPOLIS_TALENT_R1   = 49189,
-    SPELL_DK_WILL_OF_THE_NECROPOLIS_AURA_R1     = 52284
+    SPELL_DK_WILL_OF_THE_NECROPOLIS             = 96171
 };
 
 enum DeathKnightSpellIcons
 {
     DK_ICON_ID_IMPROVED_DEATH_STRIKE            = 2751
->>>>>>> c3178af4
 };
 
 // 50462 - Anti-Magic Shell (on raid member)
