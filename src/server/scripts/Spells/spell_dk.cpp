--- conflicted
+++ resolved
@@ -364,36 +364,11 @@
 // 55090 Scourge Strike (55265, 55270, 55271)
 class spell_dk_scourge_strike : public SpellScriptLoader
 {
-public:
-    spell_dk_scourge_strike() : SpellScriptLoader("spell_dk_scourge_strike") { }
- 
-    class spell_dk_scourge_strike_SpellScript : public SpellScript
-    {
-        PrepareSpellScript(spell_dk_scourge_strike_SpellScript)
-    private:
-        float m_multip;
-    public:
-        spell_dk_scourge_strike_SpellScript() : m_multip(0.0f) { }
- 
-        bool Validate(SpellEntry const * /*spellEntry*/)
-        {
-<<<<<<< HEAD
-            if (!sSpellStore.LookupEntry(DK_SPELL_SCOURGE_STRIKE_TRIGGERED))
-                return false;
-            return true;
-        }
-        void HandleDummy(SpellEffIndex /*effIndex*/)
-        {
-            Unit* caster = GetCaster();
-            if (Unit* unitTarget = GetHitUnit())
-                m_multip = (GetEffectValue() * unitTarget->GetDiseasesByCaster(caster->GetGUID())) / 100.0f;
-        }
- 
-        void HandleAfterHit()
-        {
-            Unit* caster = GetCaster();
-            if (Unit* unitTarget = GetHitUnit())
-=======
+    public:
+        spell_dk_scourge_strike() : SpellScriptLoader("spell_dk_scourge_strike") { }
+
+        class spell_dk_scourge_strike_SpellScript : public SpellScript
+        {
             PrepareSpellScript(spell_dk_scourge_strike_SpellScript);
 
             bool Validate(SpellEntry const* /*spellEntry*/)
@@ -414,24 +389,15 @@
             }
 
             void Register()
->>>>>>> e1f7f9e5
-            {
-                int32 bp = GetTrueDamage() * m_multip;
-                caster->CastCustomSpell(unitTarget, DK_SPELL_SCOURGE_STRIKE_TRIGGERED, &bp, NULL, NULL, true);
-            }
-        }
- 
-        void Register()
-        {
-            OnEffect += SpellEffectFn(spell_dk_scourge_strike_SpellScript::HandleDummy, EFFECT_2, SPELL_EFFECT_DUMMY);
-            AfterHit += SpellHitFn(spell_dk_scourge_strike_SpellScript::HandleAfterHit);
-        }
-    };
- 
-    SpellScript* GetSpellScript() const
-    {
-        return new spell_dk_scourge_strike_SpellScript();
-    }
+            {
+                OnEffect += SpellEffectFn(spell_dk_scourge_strike_SpellScript::HandleDummy, EFFECT_2, SPELL_EFFECT_DUMMY);
+            }
+        };
+
+        SpellScript* GetSpellScript() const
+        {
+            return new spell_dk_scourge_strike_SpellScript();
+        }
 };
 
 // 49145 - Spell Deflection
