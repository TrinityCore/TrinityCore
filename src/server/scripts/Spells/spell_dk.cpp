/*
 * Copyright (C) 2008-2011 TrinityCore <http://www.trinitycore.org/>
 *
 * This program is free software; you can redistribute it and/or modify it
 * under the terms of the GNU General Public License as published by the
 * Free Software Foundation; either version 2 of the License, or (at your
 * option) any later version.
 *
 * This program is distributed in the hope that it will be useful, but WITHOUT
 * ANY WARRANTY; without even the implied warranty of MERCHANTABILITY or
 * FITNESS FOR A PARTICULAR PURPOSE. See the GNU General Public License for
 * more details.
 *
 * You should have received a copy of the GNU General Public License along
 * with this program. If not, see <http://www.gnu.org/licenses/>.
 */

/*
 * Scripts for spells with SPELLFAMILY_DEATHKNIGHT and SPELLFAMILY_GENERIC spells used by deathknight players.
 * Ordered alphabetically using scriptname.
 * Scriptnames of files in this file should be prefixed with "spell_dk_".
 */

#include "ScriptPCH.h"
#include "Spell.h"

enum DeathKnightSpells
{
    DK_SPELL_RUNIC_POWER_ENERGIZE               = 49088,
    DK_SPELL_ANTI_MAGIC_SHELL_TALENT            = 51052,
    DK_SPELL_SUMMON_GARGOYLE                    = 50514,
    DK_SPELL_CORPSE_EXPLOSION_TRIGGERED         = 43999,
    DK_SPELL_GHOUL_EXPLODE                      = 47496,
    DISPLAY_GHOUL_CORPSE                        = 25537,
    DK_SPELL_SCOURGE_STRIKE_TRIGGERED           = 70890,
    DK_SPELL_WILL_OF_THE_NECROPOLIS_TALENT_R1   = 49189,
    DK_SPELL_WILL_OF_THE_NECROPOLIS_AURA_R1     = 52284,
    DK_SPELL_BLOOD_TAP                          = 45529,
};

// 50462 - Anti-Magic Shell (on raid member)
class spell_dk_anti_magic_shell_raid : public SpellScriptLoader
{
    public:
        spell_dk_anti_magic_shell_raid() : SpellScriptLoader("spell_dk_anti_magic_shell_raid") { }

        class spell_dk_anti_magic_shell_raid_AuraScript : public AuraScript
        {
            PrepareAuraScript(spell_dk_anti_magic_shell_raid_AuraScript);

            uint32 absorbPct;

            bool Load()
            {
                absorbPct = SpellMgr::CalculateSpellEffectAmount(GetSpellProto(), EFFECT_0, GetCaster());
                return true;
            }

            void CalculateAmount(AuraEffect const * /*aurEff*/, int32 & amount, bool & /*canBeRecalculated*/)
            {
                // TODO: this should absorb limited amount of damage, but no info on calculation formula
                amount = -1;
            }

            void Absorb(AuraEffect * /*aurEff*/, DamageInfo & dmgInfo, uint32 & absorbAmount)
            {
                 absorbAmount = CalculatePctN(dmgInfo.GetDamage(), absorbPct);
            }

            void Register()
            {
                 DoEffectCalcAmount += AuraEffectCalcAmountFn(spell_dk_anti_magic_shell_raid_AuraScript::CalculateAmount, EFFECT_0, SPELL_AURA_SCHOOL_ABSORB);
                 OnEffectAbsorb += AuraEffectAbsorbFn(spell_dk_anti_magic_shell_raid_AuraScript::Absorb, EFFECT_0);
            }
        };

        AuraScript *GetAuraScript() const
        {
            return new spell_dk_anti_magic_shell_raid_AuraScript();
        }
};

// 48707 - Anti-Magic Shell (on self)
class spell_dk_anti_magic_shell_self : public SpellScriptLoader
{
    public:
        spell_dk_anti_magic_shell_self() : SpellScriptLoader("spell_dk_anti_magic_shell_self") { }

        class spell_dk_anti_magic_shell_self_AuraScript : public AuraScript
        {
            PrepareAuraScript(spell_dk_anti_magic_shell_self_AuraScript);

            uint32 absorbPct, hpPct;
            bool Load()
            {
                absorbPct = SpellMgr::CalculateSpellEffectAmount(GetSpellProto(), EFFECT_0, GetCaster());
                hpPct = SpellMgr::CalculateSpellEffectAmount(GetSpellProto(), EFFECT_1, GetCaster());
                return true;
            }

            bool Validate(SpellEntry const * /*spellEntry*/)
            {
                return sSpellStore.LookupEntry(DK_SPELL_RUNIC_POWER_ENERGIZE);
            }

            void CalculateAmount(AuraEffect const * /*aurEff*/, int32 & amount, bool & /*canBeRecalculated*/)
            {
                // Set absorbtion amount to unlimited
                amount = -1;
            }

            void Absorb(AuraEffect * /*aurEff*/, DamageInfo & dmgInfo, uint32 & absorbAmount)
            {
                absorbAmount = std::min(CalculatePctN(dmgInfo.GetDamage(), absorbPct), GetTarget()->CountPctFromMaxHealth(hpPct));
            }

            void Trigger(AuraEffect * aurEff, DamageInfo & /*dmgInfo*/, uint32 & absorbAmount)
            {
                Unit * target = GetTarget();
                // damage absorbed by Anti-Magic Shell energizes the DK with additional runic power.
                // This, if I'm not mistaken, shows that we get back ~20% of the absorbed damage as runic power.
                int32 bp = absorbAmount * 2 / 10;
                target->CastCustomSpell(target, DK_SPELL_RUNIC_POWER_ENERGIZE, &bp, NULL, NULL, true, NULL, aurEff);
            }

            void Register()
            {
                 DoEffectCalcAmount += AuraEffectCalcAmountFn(spell_dk_anti_magic_shell_self_AuraScript::CalculateAmount, EFFECT_0, SPELL_AURA_SCHOOL_ABSORB);
                 OnEffectAbsorb += AuraEffectAbsorbFn(spell_dk_anti_magic_shell_self_AuraScript::Absorb, EFFECT_0);
                 AfterEffectAbsorb += AuraEffectAbsorbFn(spell_dk_anti_magic_shell_self_AuraScript::Trigger, EFFECT_0);
            }
        };

        AuraScript *GetAuraScript() const
        {
            return new spell_dk_anti_magic_shell_self_AuraScript();
        }
};

// 50461 - Anti-Magic Zone
class spell_dk_anti_magic_zone : public SpellScriptLoader
{
    public:
        spell_dk_anti_magic_zone() : SpellScriptLoader("spell_dk_anti_magic_zone") { }

        class spell_dk_anti_magic_zone_AuraScript : public AuraScript
        {
            PrepareAuraScript(spell_dk_anti_magic_zone_AuraScript);

            uint32 absorbPct;

            bool Load()
            {
                absorbPct = SpellMgr::CalculateSpellEffectAmount(GetSpellProto(), EFFECT_0, GetCaster());
                return true;
            }

            bool Validate(SpellEntry const * /*spellEntry*/)
            {
                return sSpellStore.LookupEntry(DK_SPELL_ANTI_MAGIC_SHELL_TALENT);
            }

            void CalculateAmount(AuraEffect const * /*aurEff*/, int32 & amount, bool & /*canBeRecalculated*/)
            {
                SpellEntry const * talentSpell = sSpellStore.LookupEntry(DK_SPELL_ANTI_MAGIC_SHELL_TALENT);
                amount = SpellMgr::CalculateSpellEffectAmount(talentSpell, EFFECT_0, GetCaster());
                // assume caster is a player here
                if (Unit * caster = GetCaster())
                     amount += int32(2 * caster->ToPlayer()->GetTotalAttackPowerValue(BASE_ATTACK));
            }

            void Absorb(AuraEffect * /*aurEff*/, DamageInfo & dmgInfo, uint32 & absorbAmount)
            {
                 absorbAmount = CalculatePctN(dmgInfo.GetDamage(), absorbPct);
            }

            void Register()
            {
                 DoEffectCalcAmount += AuraEffectCalcAmountFn(spell_dk_anti_magic_zone_AuraScript::CalculateAmount, EFFECT_0, SPELL_AURA_SCHOOL_ABSORB);
                 OnEffectAbsorb += AuraEffectAbsorbFn(spell_dk_anti_magic_zone_AuraScript::Absorb, EFFECT_0);
            }
        };

        AuraScript *GetAuraScript() const
        {
            return new spell_dk_anti_magic_zone_AuraScript();
        }
};

// 49158 Corpse Explosion (51325, 51326, 51327, 51328)
class spell_dk_corpse_explosion : public SpellScriptLoader
{
    public:
        spell_dk_corpse_explosion() : SpellScriptLoader("spell_dk_corpse_explosion") { }

        class spell_dk_corpse_explosion_SpellScript : public SpellScript
        {
            PrepareSpellScript(spell_dk_corpse_explosion_SpellScript);

            bool Validate(SpellEntry const * /*spellEntry*/)
            {
                if (!sSpellStore.LookupEntry(DK_SPELL_CORPSE_EXPLOSION_TRIGGERED))
                    return false;
                if (!sSpellStore.LookupEntry(DK_SPELL_GHOUL_EXPLODE))
                    return false;
                return true;
            }

            void HandleDummy(SpellEffIndex /*effIndex*/)
            {
                if (Unit* unitTarget = GetHitUnit())
                {
                    int32 bp = 0;
<<<<<<< HEAD
                    bool ghoul = false;
                    // Living ghoul as a target
                    if (unitTarget->isAlive())
                    {
                        ghoul = true;
                        bp = int32(unitTarget->CountPctFromMaxHealth(25));
                    }
                    // Some corpse
                    else
                        bp = GetEffectValue();	

                    uint32 spellid = SpellMgr::CalculateSpellEffectAmount(GetSpellInfo(), 1);

                    // ghoul case
                    if (ghoul)
                    {
                        spellid = 47496;
                        // ap bonus is offlike?
                        bp += GetCaster()->GetTotalAttackPowerValue(BASE_ATTACK) * 0.1f;
                        // ghoul cast on self, 1,5 seconds
                        unitTarget->CastCustomSpell(unitTarget, spellid, &bp, NULL, NULL, false);
                    }
                    else 
                        GetCaster()->CastCustomSpell(unitTarget, spellid, &bp, NULL, NULL, true);

                    // ghoul is dead already by 47496
                    if (!ghoul)
                    {
                        // Corpse Explosion (Suicide)
                        unitTarget->CastCustomSpell(unitTarget, DK_SPELL_CORPSE_EXPLOSION_TRIGGERED, &bp, NULL, NULL, true);
                        // Set corpse look
                        unitTarget->SetDisplayId(DISPLAY_GHOUL_CORPSE + urand(0, 3));
                    }

                    // impossible to summon a new pet for a time when corpse exist, don't know how on offy
                    /*if (ghoul)
                    {
                        DoSomethingToRemoveCorpse();
                    }*/              
=======
                    if (unitTarget->isAlive())  // Living ghoul as a target
                    {
                        bp = int32(unitTarget->CountPctFromMaxHealth(25));
                        unitTarget->CastCustomSpell(unitTarget, DK_SPELL_GHOUL_EXPLODE, &bp, NULL, NULL, false);
                    }
                    else                        // Some corpse
                    {
                        bp = GetEffectValue();
                        GetCaster()->CastCustomSpell(unitTarget, SpellMgr::CalculateSpellEffectAmount(GetSpellInfo(), 1), &bp, NULL, NULL, true);
                        // Corpse Explosion (Suicide)
                        unitTarget->CastSpell(unitTarget, DK_SPELL_CORPSE_EXPLOSION_TRIGGERED, true);
                        // Set corpse look
                        unitTarget->SetDisplayId(DISPLAY_GHOUL_CORPSE + urand(0, 3));
                    }
                }
            }

            void Register()
            {
                OnEffect += SpellEffectFn(spell_dk_corpse_explosion_SpellScript::HandleDummy, EFFECT_0, SPELL_EFFECT_DUMMY);
            }
        };

        SpellScript* GetSpellScript() const
        {
            return new spell_dk_corpse_explosion_SpellScript();
        }
};

// 47496 - Explode, Gnoul spell for Corpse Explosion
class spell_dk_gnoul_explode : public SpellScriptLoader
{
    public:
        spell_dk_gnoul_explode() : SpellScriptLoader("spell_dk_gnoul_explode") { }

        class spell_dk_gnoul_explode_SpellScript : public SpellScript
        {
            PrepareSpellScript(spell_dk_gnoul_explode_SpellScript);

            void Suicide(SpellEffIndex /*effIndex*/)
            {
                if (Unit* unitTarget = GetHitUnit())
                {
                    // Corpse Explosion (Suicide)
                    unitTarget->CastSpell(unitTarget, DK_SPELL_CORPSE_EXPLOSION_TRIGGERED, true);
                    // Set corpse look
                    unitTarget->SetDisplayId(DISPLAY_GHOUL_CORPSE + urand(0, 3));
>>>>>>> 9be224ce
                }
            }

            void Register()
            {
                OnEffect += SpellEffectFn(spell_dk_gnoul_explode_SpellScript::Suicide, EFFECT_1, SPELL_EFFECT_SCHOOL_DAMAGE);
            }
        };

        SpellScript* GetSpellScript() const
        {
            return new spell_dk_gnoul_explode_SpellScript();
        }
};

class spell_dk_death_gate : public SpellScriptLoader
{
    public:
        spell_dk_death_gate() : SpellScriptLoader("spell_dk_death_gate") {}

        class spell_dk_death_gate_SpellScript : public SpellScript
        {
            PrepareSpellScript(spell_dk_death_gate_SpellScript);

            SpellCastResult CheckClass()
            {
                if (GetCaster()->getClass() != CLASS_DEATH_KNIGHT)
                {
                    SetCustomCastResultMessage(SPELL_CUSTOM_ERROR_MUST_BE_DEATH_KNIGHT);
                    return SPELL_FAILED_CUSTOM_ERROR;
                }

                return SPELL_CAST_OK;
            }

            void HandleScript(SpellEffIndex effIndex)
            {
                PreventHitDefaultEffect(effIndex);
                if (!GetHitUnit())
                    return;
                GetHitUnit()->CastSpell(GetHitUnit(), GetEffectValue(), false);
            }

            void Register()
            {
                OnCheckCast += SpellCheckCastFn(spell_dk_death_gate_SpellScript::CheckClass);
                OnEffect += SpellEffectFn(spell_dk_death_gate_SpellScript::HandleScript, EFFECT_0, SPELL_EFFECT_SCRIPT_EFFECT);
            }
        };

        SpellScript* GetSpellScript() const
        {
            return new spell_dk_death_gate_SpellScript();
        }
};

class spell_dk_death_pact : public SpellScriptLoader
{
    public:
        spell_dk_death_pact() : SpellScriptLoader("spell_dk_death_pact") { }

        class spell_dk_death_pact_SpellScript : public SpellScript
        {
            PrepareSpellScript(spell_dk_death_pact_SpellScript);

            void FilterTargets(std::list<Unit*>& unitList)
            {
                Unit* unit_to_add = NULL;
                for (std::list<Unit*>::iterator itr = unitList.begin() ; itr != unitList.end(); ++itr)
                {
                    if ((*itr)->GetTypeId() == TYPEID_UNIT
                        && (*itr)->GetOwnerGUID() == GetCaster()->GetGUID()
                        && (*itr)->ToCreature()->GetCreatureInfo()->type == CREATURE_TYPE_UNDEAD)
                    {
                        unit_to_add = (*itr);
                        break;
                    }
                }

                unitList.clear();
                if (unit_to_add)
                    unitList.push_back(unit_to_add);
                else
                {
                    // Pet not found - remove cooldown
                    if (Player* modOwner = GetCaster()->GetSpellModOwner())
                        modOwner->RemoveSpellCooldown(GetSpellInfo()->Id, true);
                    FinishCast(SPELL_FAILED_NO_PET);
                }
            }

            void Register()
            {
                OnUnitTargetSelect += SpellUnitTargetFn(spell_dk_death_pact_SpellScript::FilterTargets, EFFECT_1, TARGET_UNIT_AREA_ALLY_DST);
            }
        };

        SpellScript* GetSpellScript() const
        {
            return new spell_dk_death_pact_SpellScript();
        }
};

// 50524 Runic Power Feed (keeping Gargoyle alive)
class spell_dk_runic_power_feed : public SpellScriptLoader
{
    public:
        spell_dk_runic_power_feed() : SpellScriptLoader("spell_dk_runic_power_feed") { }

        class spell_dk_runic_power_feed_SpellScript : public SpellScript
        {
            PrepareSpellScript(spell_dk_runic_power_feed_SpellScript);

            bool Validate(SpellEntry const * /*spellEntry*/)
            {
                if (!sSpellStore.LookupEntry(DK_SPELL_SUMMON_GARGOYLE))
                    return false;
                return true;
            }

            void HandleDummy(SpellEffIndex /*effIndex*/)
            {
                if (Unit* caster = GetCaster())
                {
                    // No power, dismiss Gargoyle
                    if (caster->GetPower(POWER_RUNIC_POWER) < 30)
                        caster->RemoveAurasDueToSpell(DK_SPELL_SUMMON_GARGOYLE, caster->GetGUID());
                    else
                        caster->ModifyPower(POWER_RUNIC_POWER, -30);
                }
            }

            void Register()
            {
                OnEffect += SpellEffectFn(spell_dk_runic_power_feed_SpellScript::HandleDummy, EFFECT_0, SPELL_EFFECT_DUMMY);
            }
        };

        SpellScript* GetSpellScript() const
        {
            return new spell_dk_runic_power_feed_SpellScript();
        }
};

// 55090 Scourge Strike (55265, 55270, 55271)
class spell_dk_scourge_strike : public SpellScriptLoader
{
public:
    spell_dk_scourge_strike() : SpellScriptLoader("spell_dk_scourge_strike") { }
 
    class spell_dk_scourge_strike_SpellScript : public SpellScript
    {
        PrepareSpellScript(spell_dk_scourge_strike_SpellScript)
    private:
        float m_multip;
    public:
        spell_dk_scourge_strike_SpellScript() : m_multip(0.0f) { }
 
        bool Validate(SpellEntry const * /*spellEntry*/)
        {
            if (!sSpellStore.LookupEntry(DK_SPELL_SCOURGE_STRIKE_TRIGGERED))
                return false;
            return true;
        }
        void HandleDummy(SpellEffIndex /*effIndex*/)
        {
            Unit* caster = GetCaster();
            if (Unit* unitTarget = GetHitUnit())
                m_multip = (GetEffectValue() * unitTarget->GetDiseasesByCaster(caster->GetGUID())) / 100.0f;
        }
 
        void HandleAfterHit()
        {
            Unit* caster = GetCaster();
            if (Unit* unitTarget = GetHitUnit())
            {
                int32 bp = GetTrueDamage() * m_multip;
                caster->CastCustomSpell(unitTarget, DK_SPELL_SCOURGE_STRIKE_TRIGGERED, &bp, NULL, NULL, true);
            }
        }
 
        void Register()
        {
            OnEffect += SpellEffectFn(spell_dk_scourge_strike_SpellScript::HandleDummy, EFFECT_2, SPELL_EFFECT_DUMMY);
            AfterHit += SpellHitFn(spell_dk_scourge_strike_SpellScript::HandleAfterHit);
        }
    };
 
    SpellScript* GetSpellScript() const
    {
        return new spell_dk_scourge_strike_SpellScript();
    }
};

// 49145 - Spell Deflection
class spell_dk_spell_deflection : public SpellScriptLoader
{
    public:
        spell_dk_spell_deflection() : SpellScriptLoader("spell_dk_spell_deflection") { }

        class spell_dk_spell_deflection_AuraScript : public AuraScript
        {
            PrepareAuraScript(spell_dk_spell_deflection_AuraScript);

            uint32 absorbPct;

            bool Load()
            {
                absorbPct = SpellMgr::CalculateSpellEffectAmount(GetSpellProto(), EFFECT_0, GetCaster());
                return true;
            }

            void CalculateAmount(AuraEffect const * /*aurEff*/, int32 & amount, bool & /*canBeRecalculated*/)
            {
                // Set absorbtion amount to unlimited
                amount = -1;
            }

            void Absorb(AuraEffect * /*aurEff*/, DamageInfo & dmgInfo, uint32 & absorbAmount)
            {
                // You have a chance equal to your Parry chance
                if ((dmgInfo.GetDamageType() == SPELL_DIRECT_DAMAGE) && roll_chance_f(GetTarget()->GetUnitParryChance()))
                    absorbAmount = CalculatePctN(dmgInfo.GetDamage(), absorbPct);
            }

            void Register()
            {
                 DoEffectCalcAmount += AuraEffectCalcAmountFn(spell_dk_spell_deflection_AuraScript::CalculateAmount, EFFECT_0, SPELL_AURA_SCHOOL_ABSORB);
                 OnEffectAbsorb += AuraEffectAbsorbFn(spell_dk_spell_deflection_AuraScript::Absorb, EFFECT_0);
            }
        };

        AuraScript *GetAuraScript() const
        {
            return new spell_dk_spell_deflection_AuraScript();
        }
};

// 52284 - Will of the Necropolis
class spell_dk_will_of_the_necropolis : public SpellScriptLoader
{
    public:
        spell_dk_will_of_the_necropolis() : SpellScriptLoader("spell_dk_will_of_the_necropolis") { }

        class spell_dk_will_of_the_necropolis_AuraScript : public AuraScript
        {
            PrepareAuraScript(spell_dk_will_of_the_necropolis_AuraScript);

            bool Validate(SpellEntry const *spellEntry)
            {
                // can't use other spell than will of the necropolis due to spell_ranks dependency
                if (sSpellMgr->GetFirstSpellInChain(DK_SPELL_WILL_OF_THE_NECROPOLIS_AURA_R1) != sSpellMgr->GetFirstSpellInChain(spellEntry->Id))
                    return false;

                uint8 rank = sSpellMgr->GetSpellRank(spellEntry->Id);
                if (!sSpellMgr->GetSpellWithRank(DK_SPELL_WILL_OF_THE_NECROPOLIS_TALENT_R1, rank, true))
                    return false;

                return true;
            }

            uint32 absorbPct;

            bool Load()
            {
                absorbPct = SpellMgr::CalculateSpellEffectAmount(GetSpellProto(), EFFECT_0, GetCaster());
                return true;
            }

            void CalculateAmount(AuraEffect const * /*aurEff*/, int32 & amount, bool & /*canBeRecalculated*/)
            {
                // Set absorbtion amount to unlimited
                amount = -1;
            }

            void Absorb(AuraEffect * /*aurEff*/, DamageInfo & dmgInfo, uint32 & absorbAmount)
            {
                // min pct of hp is stored in effect 0 of talent spell
                uint32 rank = sSpellMgr->GetSpellRank(GetSpellProto()->Id);
                SpellEntry const * talentProto = sSpellStore.LookupEntry(sSpellMgr->GetSpellWithRank(DK_SPELL_WILL_OF_THE_NECROPOLIS_TALENT_R1, rank));

                int32 remainingHp = int32(GetTarget()->GetHealth() - dmgInfo.GetDamage());
                int32 minHp = int32(GetTarget()->CountPctFromMaxHealth(SpellMgr::CalculateSpellEffectAmount(talentProto, EFFECT_0, GetCaster())));

                // Damage that would take you below [effect0] health or taken while you are at [effect0]
                if (remainingHp < minHp)
                    absorbAmount = CalculatePctN(dmgInfo.GetDamage(), absorbPct);
            }

            void Register()
            {
                 DoEffectCalcAmount += AuraEffectCalcAmountFn(spell_dk_will_of_the_necropolis_AuraScript::CalculateAmount, EFFECT_0, SPELL_AURA_SCHOOL_ABSORB);
                 OnEffectAbsorb += AuraEffectAbsorbFn(spell_dk_will_of_the_necropolis_AuraScript::Absorb, EFFECT_0);
            }
        };

        AuraScript *GetAuraScript() const
        {
            return new spell_dk_will_of_the_necropolis_AuraScript();
        }
};

// 45529 Blood Tap
class spell_dk_blood_tap : public SpellScriptLoader
{
public:
    spell_dk_blood_tap() : SpellScriptLoader("spell_dk_blood_tap") { }

    class spell_dk_blood_tap_SpellScript : public SpellScript
    {
        PrepareSpellScript(spell_dk_blood_tap_SpellScript)
        bool Validate(SpellEntry const * /*spellEntry*/)
        {
            if (!sSpellStore.LookupEntry(DK_SPELL_BLOOD_TAP))
                return false;
            return true;
        }

        void HandleDummy(SpellEffIndex /*effIndex*/)
        {
            Unit* caster = GetCaster();
            for (uint32 i = 0; i < MAX_RUNES; ++i)
            {
                if (caster->ToPlayer()->GetBaseRune(i) == RUNE_BLOOD && caster->ToPlayer()->GetRuneCooldown(i) != 0)
                {
                    caster->ToPlayer()->SetRuneCooldown(i, 0);
                    caster->ToPlayer()->ResyncRunes(MAX_RUNES);
                    return;
                }
            }
        }

        void Register()
        {
            OnEffect += SpellEffectFn(spell_dk_blood_tap_SpellScript::HandleDummy, EFFECT_0, SPELL_EFFECT_ACTIVATE_RUNE);
        }
    
            
    };

    SpellScript* GetSpellScript() const
    {
        return new spell_dk_blood_tap_SpellScript();
    }
};
      
void AddSC_deathknight_spell_scripts()
{
    new spell_dk_anti_magic_shell_raid();
    new spell_dk_anti_magic_shell_self();
    new spell_dk_anti_magic_zone();
    new spell_dk_corpse_explosion();
    new spell_dk_gnoul_explode();
    new spell_dk_death_gate();
    new spell_dk_death_pact();
    new spell_dk_runic_power_feed();
    new spell_dk_scourge_strike();
    new spell_dk_spell_deflection();
    new spell_dk_will_of_the_necropolis();
    new spell_dk_blood_tap();
}<|MERGE_RESOLUTION|>--- conflicted
+++ resolved
@@ -211,47 +211,6 @@
                 if (Unit* unitTarget = GetHitUnit())
                 {
                     int32 bp = 0;
-<<<<<<< HEAD
-                    bool ghoul = false;
-                    // Living ghoul as a target
-                    if (unitTarget->isAlive())
-                    {
-                        ghoul = true;
-                        bp = int32(unitTarget->CountPctFromMaxHealth(25));
-                    }
-                    // Some corpse
-                    else
-                        bp = GetEffectValue();	
-
-                    uint32 spellid = SpellMgr::CalculateSpellEffectAmount(GetSpellInfo(), 1);
-
-                    // ghoul case
-                    if (ghoul)
-                    {
-                        spellid = 47496;
-                        // ap bonus is offlike?
-                        bp += GetCaster()->GetTotalAttackPowerValue(BASE_ATTACK) * 0.1f;
-                        // ghoul cast on self, 1,5 seconds
-                        unitTarget->CastCustomSpell(unitTarget, spellid, &bp, NULL, NULL, false);
-                    }
-                    else 
-                        GetCaster()->CastCustomSpell(unitTarget, spellid, &bp, NULL, NULL, true);
-
-                    // ghoul is dead already by 47496
-                    if (!ghoul)
-                    {
-                        // Corpse Explosion (Suicide)
-                        unitTarget->CastCustomSpell(unitTarget, DK_SPELL_CORPSE_EXPLOSION_TRIGGERED, &bp, NULL, NULL, true);
-                        // Set corpse look
-                        unitTarget->SetDisplayId(DISPLAY_GHOUL_CORPSE + urand(0, 3));
-                    }
-
-                    // impossible to summon a new pet for a time when corpse exist, don't know how on offy
-                    /*if (ghoul)
-                    {
-                        DoSomethingToRemoveCorpse();
-                    }*/              
-=======
                     if (unitTarget->isAlive())  // Living ghoul as a target
                     {
                         bp = int32(unitTarget->CountPctFromMaxHealth(25));
@@ -299,7 +258,6 @@
                     unitTarget->CastSpell(unitTarget, DK_SPELL_CORPSE_EXPLOSION_TRIGGERED, true);
                     // Set corpse look
                     unitTarget->SetDisplayId(DISPLAY_GHOUL_CORPSE + urand(0, 3));
->>>>>>> 9be224ce
                 }
             }
 
