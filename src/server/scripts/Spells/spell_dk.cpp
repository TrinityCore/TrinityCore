/*
 * This file is part of the TrinityCore Project. See AUTHORS file for Copyright information
 *
 * This program is free software; you can redistribute it and/or modify it
 * under the terms of the GNU General Public License as published by the
 * Free Software Foundation; either version 2 of the License, or (at your
 * option) any later version.
 *
 * This program is distributed in the hope that it will be useful, but WITHOUT
 * ANY WARRANTY; without even the implied warranty of MERCHANTABILITY or
 * FITNESS FOR A PARTICULAR PURPOSE. See the GNU General Public License for
 * more details.
 *
 * You should have received a copy of the GNU General Public License along
 * with this program. If not, see <http://www.gnu.org/licenses/>.
 */

/*
 * Scripts for spells with SPELLFAMILY_DEATHKNIGHT and SPELLFAMILY_GENERIC spells used by deathknight players.
 * Ordered alphabetically using scriptname.
 * Scriptnames of files in this file should be prefixed with "spell_dk_".
 */

#include "AreaTrigger.h"
#include "AreaTriggerAI.h"
#include "ScriptMgr.h"
#include "Containers.h"
#include "ObjectMgr.h"
#include "Player.h"
#include "Spell.h"
#include "SpellAuraEffects.h"
#include "SpellHistory.h"
#include "SpellMgr.h"
#include "SpellScript.h"
#include <numeric>

enum DeathKnightSpells
{
    SPELL_DK_ANTI_MAGIC_BARRIER                 = 205727,
    SPELL_DK_ARMY_FLESH_BEAST_TRANSFORM         = 127533,
    SPELL_DK_ARMY_GEIST_TRANSFORM               = 127534,
    SPELL_DK_ARMY_NORTHREND_SKELETON_TRANSFORM  = 127528,
    SPELL_DK_ARMY_SKELETON_TRANSFORM            = 127527,
    SPELL_DK_ARMY_SPIKED_GHOUL_TRANSFORM        = 127525,
    SPELL_DK_ARMY_SUPER_ZOMBIE_TRANSFORM        = 127526,
    SPELL_DK_BLINDING_SLEET_SLOW                = 317898,
    SPELL_DK_BLOOD                              = 137008,
    SPELL_DK_BLOOD_PLAGUE                       = 55078,
    SPELL_DK_BLOOD_SHIELD_ABSORB                = 77535,
    SPELL_DK_BLOOD_SHIELD_MASTERY               = 77513,
    SPELL_DK_BONE_SHIELD                        = 195181,
    SPELL_DK_BREATH_OF_SINDRAGOSA               = 152279,
    SPELL_DK_CLEAVING_STRIKES                   = 316916,
    SPELL_DK_CORPSE_EXPLOSION_TRIGGERED         = 43999,
    SPELL_DK_DARK_SIMULACRUM_BUFF               = 77616,
    SPELL_DK_DARK_SIMULACRUM_SPELLPOWER_BUFF    = 94984,
    SPELL_DK_DEATH_AND_DECAY_INCREASE_TARGETS   = 188290,
    SPELL_DK_DEATH_AND_DECAY_DAMAGE             = 52212,
    SPELL_DK_DEATH_COIL_DAMAGE                  = 47632,
    SPELL_DK_DEATH_GRIP_DUMMY                   = 243912,
    SPELL_DK_DEATH_GRIP_JUMP                    = 49575,
    SPELL_DK_DEATH_GRIP_TAUNT                   = 51399,
    SPELL_DK_DEATH_STRIKE_HEAL                  = 45470,
    SPELL_DK_DEATH_STRIKE_OFFHAND               = 66188,
    SPELL_DK_FESTERING_WOUND                    = 194310,
    SPELL_DK_FROST                              = 137006,
    SPELL_DK_FROST_FEVER                        = 55095,
    SPELL_DK_FROST_SCYTHE                       = 207230,
    SPELL_DK_FROST_SHIELD                       = 207203,
    SPELL_DK_GLYPH_OF_FOUL_MENAGERIE            = 58642,
    SPELL_DK_GLYPH_OF_THE_GEIST                 = 58640,
    SPELL_DK_GLYPH_OF_THE_SKELETON              = 146652,
<<<<<<< HEAD
    SPELL_DK_ICE_PRISON_TALENT                  = 454786,
    SPELL_DK_ICE_PRISON_ROOT                    = 454787,
=======
    SPELL_DK_GOREFIENDS_GRASP                   = 108199,
    SPELL_DK_HEARTBREAKER_TALENT                = 221536,
    SPELL_DK_HEARTBREAKER_ENERGIZE              = 210738,
>>>>>>> 3eac7242
    SPELL_DK_KILLING_MACHINE_PROC               = 51124,
    SPELL_DK_MARK_OF_BLOOD_HEAL                 = 206945,
    SPELL_DK_NECROSIS_EFFECT                    = 216974,
    SPELL_DK_OBLITERATION                       = 281238,
    SPELL_DK_OBLITERATION_RUNE_ENERGIZE         = 281327,
    SPELL_DK_PILLAR_OF_FROST                    = 51271,
    SPELL_DK_RAISE_DEAD_SUMMON                  = 52150,
    SPELL_DK_REAPER_OF_SOULS_PROC               = 469172,
    SPELL_DK_RUNIC_CORRUPTION                   = 51460,
    SPELL_DK_RECENTLY_USED_DEATH_STRIKE         = 180612,
    SPELL_DK_RUNIC_POWER_ENERGIZE               = 49088,
    SPELL_DK_RUNIC_RETURN                       = 61258,
    SPELL_DK_SLUDGE_BELCHER                     = 207313,
    SPELL_DK_SLUDGE_BELCHER_SUMMON              = 212027,
    SPELL_DK_SMOTHERING_OFFENSE                 = 435005,
    SPELL_DK_SOUL_REAPER                        = 343294,
    SPELL_DK_SOUL_REAPER_DAMAGE                 = 343295,
    SPELL_DK_SUBDUING_GRASP_TALENT              = 454822,
    SPELL_DK_SUBDUING_GRASP_DEBUFF              = 454824,
    SPELL_DK_DEATH_STRIKE_ENABLER               = 89832, // Server Side
    SPELL_DK_TIGHTENING_GRASP                   = 206970,
    //SPELL_DK_TIGHTENING_GRASP_SLOW              = 143375, // dropped in BfA
    SPELL_DK_UNHOLY                             = 137007,
    SPELL_DK_UNHOLY_GROUND_HASTE                = 374271,
    SPELL_DK_UNHOLY_GROUND_TALENT               = 374265,
    SPELL_DK_UNHOLY_VIGOR                       = 196263,
    SPELL_DK_VOLATILE_SHIELDING                 = 207188,
    SPELL_DK_VOLATILE_SHIELDING_DAMAGE          = 207194
};

enum Misc
{
    NPC_DK_DANCING_RUNE_WEAPON                  = 27893
};

// 70656 - Advantage (T10 4P Melee Bonus)
class spell_dk_advantage_t10_4p : public AuraScript
{
    bool CheckProc(ProcEventInfo& eventInfo)
    {
        if (Unit* caster = eventInfo.GetActor())
        {
            Player* player = caster->ToPlayer();
            if (!player  || caster->GetClass() != CLASS_DEATH_KNIGHT)
                return false;

            for (uint8 i = 0; i < player->GetMaxPower(POWER_RUNES); ++i)
                if (player->GetRuneCooldown(i) == 0)
                    return false;

            return true;
        }

        return false;
    }

    void Register() override
    {
        DoCheckProc += AuraCheckProcFn(spell_dk_advantage_t10_4p::CheckProc);
    }
};

// 48707 - Anti-Magic Shell
class spell_dk_anti_magic_shell : public AuraScript
{
public:
    spell_dk_anti_magic_shell()
    {
        absorbPct = 0;
        maxHealth = 0;
        absorbedAmount = 0;
    }

    bool Validate(SpellInfo const* spellInfo) override
    {
        return ValidateSpellInfo({ SPELL_DK_RUNIC_POWER_ENERGIZE, SPELL_DK_VOLATILE_SHIELDING })
            && ValidateSpellEffect({ { spellInfo->Id, EFFECT_1 }, { SPELL_DK_ANTI_MAGIC_BARRIER, EFFECT_2 } });
    }

    bool Load() override
    {
        absorbPct = GetEffectInfo(EFFECT_1).CalcValue(GetCaster());
        maxHealth = GetCaster()->GetMaxHealth();
        absorbedAmount = 0;
        return true;
    }

    void CalculateAmount(AuraEffect const* /*aurEff*/, int32& amount, bool& /*canBeRecalculated*/)
    {
        amount = CalculatePct(maxHealth, absorbPct);

        if (AuraEffect* const antiMagicBarrier = GetCaster()->GetAuraEffect(SPELL_DK_ANTI_MAGIC_BARRIER, EFFECT_2))
            AddPct(amount, antiMagicBarrier->GetAmount());

        if (Player const* player = GetUnitOwner()->ToPlayer())
            AddPct(amount, player->GetRatingBonusValue(CR_VERSATILITY_DAMAGE_DONE) + player->GetTotalAuraModifier(SPELL_AURA_MOD_VERSATILITY));
    }

    void Trigger(AuraEffect* aurEff, DamageInfo& /*dmgInfo*/, uint32& absorbAmount)
    {
        absorbedAmount += absorbAmount;

        if (!GetTarget()->HasAura(SPELL_DK_VOLATILE_SHIELDING))
        {
            CastSpellExtraArgs args(aurEff);
            args.AddSpellMod(SPELLVALUE_BASE_POINT0, CalculatePct(absorbAmount, 2 * absorbAmount * 100 / maxHealth));
            GetTarget()->CastSpell(GetTarget(), SPELL_DK_RUNIC_POWER_ENERGIZE, args);
        }
    }

    void HandleEffectRemove(AuraEffect const* /*aurEff*/, AuraEffectHandleModes /*mode*/)
    {
        if (AuraEffect const* volatileShielding = GetTarget()->GetAuraEffect(SPELL_DK_VOLATILE_SHIELDING, EFFECT_1))
        {
            CastSpellExtraArgs args(volatileShielding);
            args.AddSpellMod(SPELLVALUE_BASE_POINT0, CalculatePct(absorbedAmount, volatileShielding->GetAmount()));
            GetTarget()->CastSpell(nullptr, SPELL_DK_VOLATILE_SHIELDING_DAMAGE, args);
        }
    }

    void Register() override
    {
        DoEffectCalcAmount += AuraEffectCalcAmountFn(spell_dk_anti_magic_shell::CalculateAmount, EFFECT_0, SPELL_AURA_SCHOOL_ABSORB);
        AfterEffectAbsorb += AuraEffectAbsorbFn(spell_dk_anti_magic_shell::Trigger, EFFECT_0);
        AfterEffectRemove += AuraEffectRemoveFn(spell_dk_anti_magic_shell::HandleEffectRemove, EFFECT_0, SPELL_AURA_SCHOOL_ABSORB, AURA_EFFECT_HANDLE_REAL);
    }

private:
    int32 absorbPct;
    int32 maxHealth;
    uint32 absorbedAmount;
};

// 195182 - Marrowrend
// 195292 - Death's Caress
class spell_dk_apply_bone_shield : public SpellScript
{
public:
    explicit spell_dk_apply_bone_shield(SpellEffIndex effIndex) : _effIndex(effIndex) { }

    bool Validate(SpellInfo const* spellInfo) override
    {
        return ValidateSpellInfo({ SPELL_DK_BONE_SHIELD })
            && ValidateSpellEffect({ { spellInfo->Id, _effIndex } })
            && spellInfo->GetEffect(_effIndex).CalcBaseValue(nullptr, nullptr, 0, 0) <= int32(sSpellMgr->AssertSpellInfo(SPELL_DK_BONE_SHIELD, DIFFICULTY_NONE)->StackAmount);
    }

    void HandleHitTarget(SpellEffIndex /*effIndex*/) const
    {
        Unit* caster = GetCaster();
        for (int32 i = 0; i < GetEffectValue(); ++i)
            caster->CastSpell(caster, SPELL_DK_BONE_SHIELD, CastSpellExtraArgs()
                .SetTriggerFlags(TRIGGERED_IGNORE_CAST_IN_PROGRESS | TRIGGERED_DONT_REPORT_CAST_ERROR)
                .SetTriggeringSpell(GetSpell()));
    }

    void Register() override
    {
        OnEffectHit += SpellEffectFn(spell_dk_apply_bone_shield::HandleHitTarget, _effIndex, SPELL_EFFECT_DUMMY);
    }

private:
    SpellEffIndex _effIndex;
};

static uint32 const ArmyTransforms[]
{
    SPELL_DK_ARMY_FLESH_BEAST_TRANSFORM,
    SPELL_DK_ARMY_GEIST_TRANSFORM,
    SPELL_DK_ARMY_NORTHREND_SKELETON_TRANSFORM,
    SPELL_DK_ARMY_SKELETON_TRANSFORM,
    SPELL_DK_ARMY_SPIKED_GHOUL_TRANSFORM,
    SPELL_DK_ARMY_SUPER_ZOMBIE_TRANSFORM
};

// 127517 - Army Transform
/// 6.x, does this belong here or in spell_generic? where do we cast this? sniffs say this is only cast when caster has glyph of foul menagerie.
class spell_dk_army_transform : public SpellScript
{
    bool Validate(SpellInfo const* /*spellInfo*/) override
    {
        return ValidateSpellInfo({ SPELL_DK_GLYPH_OF_FOUL_MENAGERIE });
    }

    bool Load() override
    {
        return GetCaster()->IsGuardian();
    }

    SpellCastResult CheckCast()
    {
        if (Unit* owner = GetCaster()->GetOwner())
            if (owner->HasAura(SPELL_DK_GLYPH_OF_FOUL_MENAGERIE))
                return SPELL_CAST_OK;

        return SPELL_FAILED_SPELL_UNAVAILABLE;
    }

    void HandleDummy(SpellEffIndex /*effIndex*/)
    {
        GetCaster()->CastSpell(GetCaster(), Trinity::Containers::SelectRandomContainerElement(ArmyTransforms), true);
    }

    void Register() override
    {
        OnCheckCast += SpellCheckCastFn(spell_dk_army_transform::CheckCast);
        OnEffectHitTarget += SpellEffectFn(spell_dk_army_transform::HandleDummy, EFFECT_0, SPELL_EFFECT_DUMMY);
    }
};

// 207167 - Blinding Sleet
class spell_dk_blinding_sleet : public AuraScript
{
    bool Validate(SpellInfo const* /*spellInfo*/) override
    {
        return ValidateSpellInfo({ SPELL_DK_BLINDING_SLEET_SLOW });
    }

    void HandleOnRemove(AuraEffect const* /*aurEff*/, AuraEffectHandleModes /*mode*/)
    {
        if (GetTargetApplication()->GetRemoveMode() == AURA_REMOVE_BY_EXPIRE)
            GetTarget()->CastSpell(GetTarget(), SPELL_DK_BLINDING_SLEET_SLOW, true);
    }

    void Register() override
    {
        AfterEffectRemove += AuraEffectRemoveFn(spell_dk_blinding_sleet::HandleOnRemove, EFFECT_0, SPELL_AURA_MOD_CONFUSE, AURA_EFFECT_HANDLE_REAL);
    }
};

// 50842 - Blood Boil
class spell_dk_blood_boil : public SpellScript
{
    bool Validate(SpellInfo const* /*spellInfo*/) override
    {
        return ValidateSpellInfo({ SPELL_DK_BLOOD_PLAGUE });
    }

    void HandleEffect()
    {
        GetCaster()->CastSpell(GetHitUnit(), SPELL_DK_BLOOD_PLAGUE, true);
    }

    void Register() override
    {
        OnHit += SpellHitFn(spell_dk_blood_boil::HandleEffect);
    }
};

// 49028 - Dancing Rune Weapon
/// 7.1.5
class spell_dk_dancing_rune_weapon : public AuraScript
{
    bool Validate(SpellInfo const* /*spellInfo*/) override
    {
        if (!sObjectMgr->GetCreatureTemplate(NPC_DK_DANCING_RUNE_WEAPON))
            return false;
        return true;
    }

    // This is a port of the old switch hack in Unit.cpp, it's not correct
    void HandleProc(AuraEffect* /*aurEff*/, ProcEventInfo& eventInfo)
    {
        PreventDefaultAction();
        Unit* caster = GetCaster();
        if (!caster)
            return;

        Unit* drw = nullptr;
        for (Unit* controlled : caster->m_Controlled)
        {
            if (controlled->GetEntry() == NPC_DK_DANCING_RUNE_WEAPON)
            {
                drw = controlled;
                break;
            }
        }

        if (!drw || !drw->GetVictim())
            return;

        SpellInfo const* spellInfo = eventInfo.GetSpellInfo();
        if (!spellInfo)
            return;

        DamageInfo* damageInfo = eventInfo.GetDamageInfo();
        if (!damageInfo || !damageInfo->GetDamage())
            return;

        int32 amount = static_cast<int32>(damageInfo->GetDamage()) / 2;
        SpellNonMeleeDamage log(drw, drw->GetVictim(), spellInfo, { spellInfo->GetSpellXSpellVisualId(drw), 0 }, spellInfo->GetSchoolMask());
        log.damage = amount;
        Unit::DealDamage(drw, drw->GetVictim(), amount, nullptr, SPELL_DIRECT_DAMAGE, spellInfo->GetSchoolMask(), spellInfo, true);
        drw->SendSpellNonMeleeDamageLog(&log);
    }

    void Register() override
    {
        OnEffectProc += AuraEffectProcFn(spell_dk_dancing_rune_weapon::HandleProc, EFFECT_1, SPELL_AURA_DUMMY);
    }
};

// 77606 - Dark Simulacrum
class spell_dk_dark_simulacrum : public AuraScript
{
    bool Validate(SpellInfo const* /*spellInfo*/) override
    {
        return ValidateSpellInfo({ SPELL_DK_DARK_SIMULACRUM_BUFF, SPELL_DK_DARK_SIMULACRUM_SPELLPOWER_BUFF });
    }

    bool CheckProc(AuraEffect const* /*aurEff*/, ProcEventInfo const& eventInfo) const
    {
        Spell const* procSpell = eventInfo.GetProcSpell();
        if (!procSpell)
            return false;

        if (!GetTarget()->IsPlayer())
            return procSpell->GetSpellInfo()->HasAttribute(SPELL_ATTR9_ALLOW_DARK_SIMULACRUM);

        if (!procSpell->HasPowerTypeCost(POWER_MANA))
            return false;

        // filter out spells not castable by mind controlled players (teleports, summons, item creations (healthstones))
        if (procSpell->GetSpellInfo()->HasAttribute(SPELL_ATTR1_NO_AUTOCAST_AI))
            return false;

        return true;
    }

    void HandleProc(AuraEffect const* /*aurEff*/, ProcEventInfo const& eventInfo) const
    {
        Unit* caster = GetCaster();
        if (!caster)
            return;

        caster->CastSpell(caster, SPELL_DK_DARK_SIMULACRUM_BUFF, CastSpellExtraArgs()
            .SetTriggerFlags(TRIGGERED_IGNORE_CAST_IN_PROGRESS | TRIGGERED_DONT_REPORT_CAST_ERROR)
            .SetTriggeringSpell(eventInfo.GetProcSpell())
            .AddSpellMod(SPELLVALUE_BASE_POINT0, eventInfo.GetSpellInfo()->Id));

        caster->CastSpell(caster, SPELL_DK_DARK_SIMULACRUM_SPELLPOWER_BUFF, CastSpellExtraArgs()
            .SetTriggerFlags(TRIGGERED_IGNORE_CAST_IN_PROGRESS | TRIGGERED_DONT_REPORT_CAST_ERROR)
            .SetTriggeringSpell(eventInfo.GetProcSpell())
            .AddSpellMod(SPELLVALUE_BASE_POINT0, GetTarget()->SpellBaseDamageBonusDone(SPELL_SCHOOL_MASK_MAGIC))
            .AddSpellMod(SPELLVALUE_BASE_POINT1, GetTarget()->SpellBaseHealingBonusDone(SPELL_SCHOOL_MASK_MAGIC)));
    }

    void Register() override
    {
        DoCheckEffectProc += AuraCheckEffectProcFn(spell_dk_dark_simulacrum::CheckProc, EFFECT_0, SPELL_AURA_DUMMY);
        OnEffectProc += AuraEffectProcFn(spell_dk_dark_simulacrum::HandleProc, EFFECT_0, SPELL_AURA_DUMMY);
    }
};

// 77616 - Dark Simulacrum
class spell_dk_dark_simulacrum_buff : public AuraScript
{
    bool CheckProc(AuraEffect const* aurEff, ProcEventInfo const& eventInfo) const
    {
        return uint32(aurEff->GetAmount()) == eventInfo.GetSpellInfo()->Id;
    }

    void Register() override
    {
        DoCheckEffectProc += AuraCheckEffectProcFn(spell_dk_dark_simulacrum_buff::CheckProc, EFFECT_0, SPELL_AURA_OVERRIDE_ACTIONBAR_SPELLS_TRIGGERED);
    }
};

// 43265 - Death and Decay (Aura)
class spell_dk_death_and_decay : public AuraScript
{
    void HandleDummyTick(AuraEffect const* aurEff)
    {
        if (Unit* caster = GetCaster())
            caster->CastSpell(GetTarget(), SPELL_DK_DEATH_AND_DECAY_DAMAGE, aurEff);
    }

    void Register() override
    {
        OnEffectPeriodic += AuraEffectPeriodicFn(spell_dk_death_and_decay::HandleDummyTick, EFFECT_2, SPELL_AURA_PERIODIC_DUMMY);
    }
};

// 188290 - Death and Decay (triggered by 316916 - Cleaving Strikes)
class spell_dk_death_and_decay_increase_targets : public AuraScript
{
    bool Validate(SpellInfo const* /*spell*/) override
    {
        return ValidateSpellInfo({ SPELL_DK_UNHOLY_GROUND_HASTE });
    }

    void OnRemove(AuraEffect const* /*aurEff*/, AuraEffectHandleModes /*mode*/) const
    {
        GetTarget()->RemoveAurasDueToSpell(SPELL_DK_UNHOLY_GROUND_HASTE);
    }

    void Register() override
    {
        AfterEffectRemove += AuraEffectRemoveFn(spell_dk_death_and_decay_increase_targets::OnRemove, EFFECT_0, SPELL_AURA_DUMMY, AURA_EFFECT_HANDLE_REAL);
    }
};

// 47541 - Death Coil
class spell_dk_death_coil : public SpellScript
{
    bool Validate(SpellInfo const* /*spell*/) override
    {
        return ValidateSpellInfo({ SPELL_DK_DEATH_COIL_DAMAGE, SPELL_DK_UNHOLY, SPELL_DK_UNHOLY_VIGOR });
    }

    void HandleDummy(SpellEffIndex /*effIndex*/)
    {
        Unit* caster = GetCaster();
        caster->CastSpell(GetHitUnit(), SPELL_DK_DEATH_COIL_DAMAGE, true);
        if (AuraEffect const* unholyAura = caster->GetAuraEffect(SPELL_DK_UNHOLY, EFFECT_6)) // can be any effect, just here to send SPELL_FAILED_DONT_REPORT on failure
            caster->CastSpell(caster, SPELL_DK_UNHOLY_VIGOR, unholyAura);
    }

    void Register() override
    {
        OnEffectHitTarget += SpellEffectFn(spell_dk_death_coil::HandleDummy, EFFECT_0, SPELL_EFFECT_DUMMY);
    }
};

// 52751 - Death Gate
class spell_dk_death_gate : public SpellScript
{
    SpellCastResult CheckClass()
    {
        if (GetCaster()->GetClass() != CLASS_DEATH_KNIGHT)
        {
            SetCustomCastResultMessage(SPELL_CUSTOM_ERROR_MUST_BE_DEATH_KNIGHT);
            return SPELL_FAILED_CUSTOM_ERROR;
        }

        return SPELL_CAST_OK;
    }

    void HandleScript(SpellEffIndex effIndex)
    {
        PreventHitDefaultEffect(effIndex);
        if (Unit* target = GetHitUnit())
            target->CastSpell(target, GetEffectValue(), false);
    }

    void Register() override
    {
        OnCheckCast += SpellCheckCastFn(spell_dk_death_gate::CheckClass);
        OnEffectHitTarget += SpellEffectFn(spell_dk_death_gate::HandleScript, EFFECT_0, SPELL_EFFECT_SCRIPT_EFFECT);
    }
};

// 49576 - Death Grip Initial
class spell_dk_death_grip_initial : public SpellScript
{
    bool Validate(SpellInfo const* /*spellInfo*/) override
    {
        return ValidateSpellInfo(
        {
            SPELL_DK_DEATH_GRIP_DUMMY,
            SPELL_DK_DEATH_GRIP_JUMP,
            SPELL_DK_BLOOD,
            SPELL_DK_DEATH_GRIP_TAUNT
        });
    }

    SpellCastResult CheckCast()
    {
        Unit* caster = GetCaster();
        // Death Grip should not be castable while jumping/falling
        if (caster->HasUnitState(UNIT_STATE_JUMPING) || caster->HasUnitMovementFlag(MOVEMENTFLAG_FALLING))
            return SPELL_FAILED_MOVING;

        return SPELL_CAST_OK;
    }

    void HandleDummy(SpellEffIndex /*effIndex*/)
    {
        GetCaster()->CastSpell(GetHitUnit(), SPELL_DK_DEATH_GRIP_DUMMY, true);
        GetHitUnit()->CastSpell(GetCaster(), SPELL_DK_DEATH_GRIP_JUMP, true);
        if (GetCaster()->HasAura(SPELL_DK_BLOOD))
            GetCaster()->CastSpell(GetHitUnit(), SPELL_DK_DEATH_GRIP_TAUNT, true);
    }

    void Register() override
    {
        OnCheckCast += SpellCheckCastFn(spell_dk_death_grip_initial::CheckCast);
        OnEffectHitTarget += SpellEffectFn(spell_dk_death_grip_initial::HandleDummy, EFFECT_0, SPELL_EFFECT_SCRIPT_EFFECT);
    }
};

// 48743 - Death Pact
class spell_dk_death_pact : public AuraScript
{
    bool Validate(SpellInfo const* spellInfo) override
    {
        return ValidateSpellEffect({ { spellInfo->Id, EFFECT_2 } });
    }

    void HandleCalcAmount(AuraEffect const* /*aurEff*/, int32& amount, bool& /*canBeRecalculated*/)
    {
        if (Unit* caster = GetCaster())
            amount = int32(caster->CountPctFromMaxHealth(GetEffectInfo(EFFECT_2).CalcValue(caster)));
    }

    void Register() override
    {
        DoEffectCalcAmount += AuraEffectCalcAmountFn(spell_dk_death_pact::HandleCalcAmount, EFFECT_1, SPELL_AURA_SCHOOL_HEAL_ABSORB);
    }
};

// 49998 - Death Strike
class spell_dk_death_strike : public SpellScript
{
    bool Validate(SpellInfo const* spellInfo) override
    {
        return ValidateSpellInfo(
        {
            SPELL_DK_DEATH_STRIKE_ENABLER,
            SPELL_DK_DEATH_STRIKE_HEAL,
            SPELL_DK_BLOOD_SHIELD_MASTERY,
            SPELL_DK_BLOOD_SHIELD_ABSORB,
            SPELL_DK_FROST,
            SPELL_DK_DEATH_STRIKE_OFFHAND
        })
            && ValidateSpellEffect({ { spellInfo->Id, EFFECT_2 } });
    }

    void HandleDummy(SpellEffIndex /*effIndex*/)
    {
        Unit* caster = GetCaster();

        if (AuraEffect* enabler = caster->GetAuraEffect(SPELL_DK_DEATH_STRIKE_ENABLER, EFFECT_0, GetCaster()->GetGUID()))
        {
            // Heals you for 25% of all damage taken in the last 5 sec,
            int32 heal = CalculatePct(enabler->CalculateAmount(GetCaster()), GetEffectInfo(EFFECT_1).CalcValue(GetCaster()));
            // minimum 7.0% of maximum health.
            int32 pctOfMaxHealth = CalculatePct(GetEffectInfo(EFFECT_2).CalcValue(GetCaster()), caster->GetMaxHealth());
            heal = std::max(heal, pctOfMaxHealth);

            caster->CastSpell(caster, SPELL_DK_DEATH_STRIKE_HEAL, CastSpellExtraArgs(TRIGGERED_FULL_MASK).AddSpellMod(SPELLVALUE_BASE_POINT0, heal));

            if (AuraEffect const* aurEff = caster->GetAuraEffect(SPELL_DK_BLOOD_SHIELD_MASTERY, EFFECT_0))
                caster->CastSpell(caster, SPELL_DK_BLOOD_SHIELD_ABSORB, CastSpellExtraArgs(TRIGGERED_FULL_MASK).AddSpellMod(SPELLVALUE_BASE_POINT0, CalculatePct(heal, aurEff->GetAmount())));

            if (caster->HasAura(SPELL_DK_FROST))
                caster->CastSpell(GetHitUnit(), SPELL_DK_DEATH_STRIKE_OFFHAND, true);
        }
    }

    void TriggerRecentlyUsedDeathStrike()
    {
        GetCaster()->CastSpell(GetCaster(), SPELL_DK_RECENTLY_USED_DEATH_STRIKE, true);
    }

    void Register() override
    {
        OnEffectLaunch += SpellEffectFn(spell_dk_death_strike::HandleDummy, EFFECT_1, SPELL_EFFECT_DUMMY);
        AfterCast += SpellCastFn(spell_dk_death_strike::TriggerRecentlyUsedDeathStrike);
    }
};

// 89832 - Death Strike Enabler - SPELL_DK_DEATH_STRIKE_ENABLER
class spell_dk_death_strike_enabler : public AuraScript
{
    // Amount of seconds we calculate damage over
    constexpr static uint8 LAST_SECONDS = 5;

    bool CheckProc(ProcEventInfo& eventInfo)
    {
        return eventInfo.GetDamageInfo() != nullptr;
    }

    void Update(AuraEffect* /*aurEff*/)
    {
        // Move backwards all datas by one from [23][0][0][0][0] -> [0][23][0][0][0]
        std::move_backward(_damagePerSecond.begin(), std::next(_damagePerSecond.begin(), LAST_SECONDS - 1), _damagePerSecond.end());
        _damagePerSecond[0] = 0;
    }

    void HandleCalcAmount(AuraEffect const* /*aurEff*/, int32& amount, bool& canBeRecalculated)
    {
        canBeRecalculated = true;
        amount = int32(std::accumulate(_damagePerSecond.begin(), _damagePerSecond.end(), 0u));
    }

    void HandleProc(AuraEffect* /*aurEff*/, ProcEventInfo& eventInfo)
    {
        _damagePerSecond[0] += eventInfo.GetDamageInfo()->GetDamage();
    }

    void Register() override
    {
        DoCheckProc += AuraCheckProcFn(spell_dk_death_strike_enabler::CheckProc);
        OnEffectProc += AuraEffectProcFn(spell_dk_death_strike_enabler::HandleProc, EFFECT_0, SPELL_AURA_PERIODIC_DUMMY);
        DoEffectCalcAmount += AuraEffectCalcAmountFn(spell_dk_death_strike_enabler::HandleCalcAmount, EFFECT_0, SPELL_AURA_PERIODIC_DUMMY);
        OnEffectUpdatePeriodic += AuraEffectUpdatePeriodicFn(spell_dk_death_strike_enabler::Update, EFFECT_0, SPELL_AURA_PERIODIC_DUMMY);
    }

private:
    std::array<uint32, LAST_SECONDS> _damagePerSecond = { };
};

// 85948 - Festering Strike
class spell_dk_festering_strike : public SpellScript
{
    bool Validate(SpellInfo const* /*spellInfo*/) override
    {
        return ValidateSpellInfo({ SPELL_DK_FESTERING_WOUND });
    }

    void HandleScriptEffect(SpellEffIndex /*effIndex*/)
    {
        GetCaster()->CastSpell(GetHitUnit(), SPELL_DK_FESTERING_WOUND, CastSpellExtraArgs(TRIGGERED_FULL_MASK).AddSpellMod(SPELLVALUE_AURA_STACK, GetEffectValue()));
    }

    void Register() override
    {
        OnEffectHitTarget += SpellEffectFn(spell_dk_festering_strike::HandleScriptEffect, EFFECT_1, SPELL_EFFECT_DUMMY);
    }
};

// 195621 - Frost Fever
class spell_dk_frost_fever_proc : public AuraScript
{
    bool CheckProc(AuraEffect const* aurEff, ProcEventInfo const& /*eventInfo*/) const
    {
        return roll_chance_i(aurEff->GetAmount());
    }

    void Register() override
    {
        DoCheckEffectProc += AuraCheckEffectProcFn(spell_dk_frost_fever_proc::CheckProc, EFFECT_0, SPELL_AURA_PROC_TRIGGER_SPELL);
    }
};

// 47496 - Explode, Ghoul spell for Corpse Explosion
class spell_dk_ghoul_explode : public SpellScript
{
    bool Validate(SpellInfo const* spellInfo) override
    {
        return ValidateSpellInfo({ SPELL_DK_CORPSE_EXPLOSION_TRIGGERED }) && ValidateSpellEffect({ { spellInfo->Id, EFFECT_2 } });
    }

    void HandleDamage(SpellEffIndex /*effIndex*/)
    {
        SetHitDamage(GetCaster()->CountPctFromMaxHealth(GetEffectInfo(EFFECT_2).CalcValue(GetCaster())));
    }

    void Suicide(SpellEffIndex /*effIndex*/)
    {
        if (Unit* unitTarget = GetHitUnit())
        {
            // Corpse Explosion (Suicide)
            unitTarget->CastSpell(unitTarget, SPELL_DK_CORPSE_EXPLOSION_TRIGGERED, true);
        }
    }

    void Register() override
    {
        OnEffectHitTarget += SpellEffectFn(spell_dk_ghoul_explode::HandleDamage, EFFECT_0, SPELL_EFFECT_SCHOOL_DAMAGE);
        OnEffectHitTarget += SpellEffectFn(spell_dk_ghoul_explode::Suicide, EFFECT_1, SPELL_EFFECT_SCHOOL_DAMAGE);
    }
};

// 69961 - Glyph of Scourge Strike
class spell_dk_glyph_of_scourge_strike_script : public SpellScript
{
    void HandleScriptEffect(SpellEffIndex /*effIndex*/)
    {
        Unit* caster = GetCaster();
        Unit* target = GetHitUnit();

        Unit::AuraEffectList const& mPeriodic = target->GetAuraEffectsByType(SPELL_AURA_PERIODIC_DAMAGE);
        for (Unit::AuraEffectList::const_iterator i = mPeriodic.begin(); i != mPeriodic.end(); ++i)
        {
            AuraEffect const* aurEff = *i;
            SpellInfo const* spellInfo = aurEff->GetSpellInfo();
            // search our Blood Plague and Frost Fever on target
            if (spellInfo->SpellFamilyName == SPELLFAMILY_DEATHKNIGHT && spellInfo->SpellFamilyFlags[2] & 0x2 &&
                aurEff->GetCasterGUID() == caster->GetGUID())
            {
                uint32 countMin = aurEff->GetBase()->GetMaxDuration();
                uint32 countMax = spellInfo->GetMaxDuration();

                // this Glyph
                countMax += 9000;

                if (countMin < countMax)
                {
                    aurEff->GetBase()->SetDuration(aurEff->GetBase()->GetDuration() + 3000);
                    aurEff->GetBase()->SetMaxDuration(countMin + 3000);
                }
            }
        }
    }

    void Register() override
    {
        OnEffectHitTarget += SpellEffectFn(spell_dk_glyph_of_scourge_strike_script::HandleScriptEffect, EFFECT_0, SPELL_EFFECT_SCRIPT_EFFECT);
    }
};

// Called by 206930 - Heart Strike
class spell_dk_heartbreaker : public SpellScript
{
    bool Validate(SpellInfo const* /*spell*/) override
    {
        return ValidateSpellInfo({ SPELL_DK_HEARTBREAKER_TALENT, SPELL_DK_HEARTBREAKER_ENERGIZE });
    }

    bool Load() override
    {
        return GetCaster()->HasAura(SPELL_DK_HEARTBREAKER_TALENT);
    }

    void HandleEnergize(SpellEffIndex /*effIndex*/)
    {
        GetCaster()->CastSpell(GetCaster(), SPELL_DK_HEARTBREAKER_ENERGIZE, CastSpellExtraArgs()
            .SetTriggeringSpell(GetSpell())
            .SetTriggerFlags(TRIGGERED_IGNORE_CAST_IN_PROGRESS | TRIGGERED_DONT_REPORT_CAST_ERROR));
    }

    void Register() override
    {
        OnEffectHitTarget += SpellEffectFn(spell_dk_heartbreaker::HandleEnergize, EFFECT_0, SPELL_EFFECT_DUMMY);
    }
};

// 49184 - Howling Blast
class spell_dk_howling_blast : public SpellScript
{
    bool Validate(SpellInfo const* /*spellInfo*/) override
    {
        return ValidateSpellInfo({ SPELL_DK_FROST_FEVER });
    }

    void HandleFrostFever(SpellEffIndex /*effIndex*/)
    {
        GetCaster()->CastSpell(GetHitUnit(), SPELL_DK_FROST_FEVER);
    }

    void Register() override
    {
        OnEffectHitTarget += SpellEffectFn(spell_dk_howling_blast::HandleFrostFever, EFFECT_0, SPELL_EFFECT_SCHOOL_DAMAGE);
    }
};

<<<<<<< HEAD
// Called by 45524 - Chains of Ice
// 454786 - Ice Prison
class spell_dk_ice_prison : public SpellScript
{
    bool Validate(SpellInfo const* /*spellInfo*/) override
    {
        return ValidateSpellInfo({ SPELL_DK_ICE_PRISON_TALENT, SPELL_DK_ICE_PRISON_ROOT });
    }

    bool Load() override
    {
        return GetCaster()->HasAura(SPELL_DK_ICE_PRISON_TALENT);
    }

    void HandleOnHit()
    {
        GetCaster()->CastSpell(GetHitUnit(), SPELL_DK_ICE_PRISON_ROOT, CastSpellExtraArgsInit{
            .TriggerFlags = TRIGGERED_IGNORE_CAST_IN_PROGRESS | TRIGGERED_DONT_REPORT_CAST_ERROR,
            .TriggeringSpell = GetSpell()
        });

=======
// 194878 - Icy Talons
class spell_dk_icy_talons : public AuraScript
{
    bool CheckProc(AuraEffect const* /*aurEff*/, ProcEventInfo const& eventInfo) const
    {
        if (Spell const* procSpell = eventInfo.GetProcSpell())
            return procSpell->GetPowerTypeCostAmount(POWER_RUNIC_POWER) > 0;

        return false;
    }

    void Register() override
    {
        DoCheckEffectProc += AuraCheckEffectProcFn(spell_dk_icy_talons::CheckProc, EFFECT_0, SPELL_AURA_PROC_TRIGGER_SPELL_WITH_VALUE);
    }
};

// 194879 - Icy Talons
class spell_dk_icy_talons_buff : public SpellScript
{
    bool Validate(SpellInfo const* /*spellInfo*/) override
    {
        return ValidateSpellInfo({ SPELL_DK_SMOTHERING_OFFENSE });
    }

    void HandleSmotheringOffense(WorldObject*& target) const
    {
        if (!GetCaster()->HasAura(SPELL_DK_SMOTHERING_OFFENSE))
            target = nullptr;
>>>>>>> 3eac7242
    }

    void Register() override
    {
<<<<<<< HEAD
        OnHit += SpellHitFn(spell_dk_ice_prison::HandleOnHit);
=======
        OnObjectTargetSelect += SpellObjectTargetSelectFn(spell_dk_icy_talons_buff::HandleSmotheringOffense, EFFECT_1, TARGET_UNIT_CASTER);
>>>>>>> 3eac7242
    }
};

// 206940 - Mark of Blood
class spell_dk_mark_of_blood : public AuraScript
{
    bool Validate(SpellInfo const* /*spellInfo*/) override
    {
        return ValidateSpellInfo({ SPELL_DK_MARK_OF_BLOOD_HEAL });
    }

    void HandleProc(AuraEffect* /*aurEff*/, ProcEventInfo& eventInfo)
    {
        PreventDefaultAction();
        if (Unit* caster = GetCaster())
            caster->CastSpell(eventInfo.GetProcTarget(), SPELL_DK_MARK_OF_BLOOD_HEAL, true);
    }

    void Register() override
    {
        OnEffectProc += AuraEffectProcFn(spell_dk_mark_of_blood::HandleProc, EFFECT_0, SPELL_AURA_DUMMY);
    }
};

// 207346 - Necrosis
class spell_dk_necrosis : public AuraScript
{
    bool Validate(SpellInfo const* /*spellInfo*/) override
    {
        return ValidateSpellInfo({ SPELL_DK_NECROSIS_EFFECT });
    }

    void HandleProc(AuraEffect* /*aurEff*/, ProcEventInfo& eventInfo)
    {
        PreventDefaultAction();
        GetTarget()->CastSpell(eventInfo.GetProcTarget(), SPELL_DK_NECROSIS_EFFECT, true);
    }

    void Register() override
    {
        OnEffectProc += AuraEffectProcFn(spell_dk_necrosis::HandleProc, EFFECT_0, SPELL_AURA_DUMMY);
    }
};

// 207256 - Obliteration
class spell_dk_obliteration : public AuraScript
{
    bool Validate(SpellInfo const* /*spellInfo*/) override
    {
        return ValidateSpellInfo({ SPELL_DK_OBLITERATION, SPELL_DK_OBLITERATION_RUNE_ENERGIZE, SPELL_DK_KILLING_MACHINE_PROC })
            && ValidateSpellEffect({ { SPELL_DK_OBLITERATION, EFFECT_1 } });
    }

    void HandleProc(AuraEffect* aurEff, ProcEventInfo& /*eventInfo*/)
    {
        Unit* target = GetTarget();
        target->CastSpell(target, SPELL_DK_KILLING_MACHINE_PROC, aurEff);

        if (AuraEffect const* oblitaration = target->GetAuraEffect(SPELL_DK_OBLITERATION, EFFECT_1))
            if (roll_chance_i(oblitaration->GetAmount()))
                target->CastSpell(target, SPELL_DK_OBLITERATION_RUNE_ENERGIZE, aurEff);
    }

    void Register() override
    {
        AfterEffectProc += AuraEffectProcFn(spell_dk_obliteration::HandleProc, EFFECT_0, SPELL_AURA_DUMMY);
    }
};

// 207200 - Permafrost
class spell_dk_permafrost : public AuraScript
{
    bool Validate(SpellInfo const* /*spellInfo*/) override
    {
        return ValidateSpellInfo({ SPELL_DK_FROST_SHIELD });
    }

    void HandleEffectProc(AuraEffect const* aurEff, ProcEventInfo& eventInfo)
    {
        CastSpellExtraArgs args(aurEff);
        args.AddSpellMod(SPELLVALUE_BASE_POINT0, CalculatePct(eventInfo.GetDamageInfo()->GetDamage(), aurEff->GetAmount()));
        GetTarget()->CastSpell(GetTarget(), SPELL_DK_FROST_SHIELD, args);
    }

    void Register() override
    {
        OnEffectProc += AuraEffectProcFn(spell_dk_permafrost::HandleEffectProc, EFFECT_0, SPELL_AURA_DUMMY);
    }
};

// 121916 - Glyph of the Geist (Unholy)
/// 6.x, does this belong here or in spell_generic? apply this in creature_template_addon? sniffs say this is always cast on raise dead.
class spell_dk_pet_geist_transform : public SpellScript
{
    bool Validate(SpellInfo const* /*spellInfo*/) override
    {
        return ValidateSpellInfo({ SPELL_DK_GLYPH_OF_THE_GEIST });
    }

    bool Load() override
    {
        return GetCaster()->IsPet();
    }

    SpellCastResult CheckCast()
    {
        if (Unit* owner = GetCaster()->GetOwner())
            if (owner->HasAura(SPELL_DK_GLYPH_OF_THE_GEIST))
                return SPELL_CAST_OK;

        return SPELL_FAILED_SPELL_UNAVAILABLE;
    }

    void Register() override
    {
        OnCheckCast += SpellCheckCastFn(spell_dk_pet_geist_transform::CheckCast);
    }
};

// 147157 Glyph of the Skeleton (Unholy)
/// 6.x, does this belong here or in spell_generic? apply this in creature_template_addon? sniffs say this is always cast on raise dead.
class spell_dk_pet_skeleton_transform : public SpellScript
{
    bool Validate(SpellInfo const* /*spellInfo*/) override
    {
        return ValidateSpellInfo({ SPELL_DK_GLYPH_OF_THE_SKELETON });
    }

    SpellCastResult CheckCast()
    {
        if (Unit* owner = GetCaster()->GetOwner())
            if (owner->HasAura(SPELL_DK_GLYPH_OF_THE_SKELETON))
                return SPELL_CAST_OK;

        return SPELL_FAILED_SPELL_UNAVAILABLE;
    }

    void Register() override
    {
        OnCheckCast += SpellCheckCastFn(spell_dk_pet_skeleton_transform::CheckCast);
    }
};

// 61257 - Runic Power Back on Snare/Root
/// 7.1.5
class spell_dk_pvp_4p_bonus : public AuraScript
{
    bool Validate(SpellInfo const* /*spellInfo*/) override
    {
        return ValidateSpellInfo({ SPELL_DK_RUNIC_RETURN });
    }

    bool CheckProc(ProcEventInfo& eventInfo)
    {
        SpellInfo const* spellInfo = eventInfo.GetSpellInfo();
        if (!spellInfo)
            return false;

        return (spellInfo->GetAllEffectsMechanicMask() & ((1 << MECHANIC_ROOT) | (1 << MECHANIC_SNARE))) != 0;
    }

    void HandleProc(AuraEffect* /*aurEff*/, ProcEventInfo& eventInfo)
    {
        PreventDefaultAction();
        eventInfo.GetActionTarget()->CastSpell(nullptr, SPELL_DK_RUNIC_RETURN, true);
    }

    void Register() override
    {
        DoCheckProc += AuraCheckProcFn(spell_dk_pvp_4p_bonus::CheckProc);
        OnEffectProc += AuraEffectProcFn(spell_dk_pvp_4p_bonus::HandleProc, EFFECT_0, SPELL_AURA_DUMMY);
    }
};

// 46584 - Raise Dead
class spell_dk_raise_dead : public SpellScript
{
    bool Validate(SpellInfo const* /*spellInfo*/) override
    {
        return ValidateSpellInfo({ SPELL_DK_RAISE_DEAD_SUMMON, SPELL_DK_SLUDGE_BELCHER, SPELL_DK_SLUDGE_BELCHER_SUMMON });
    }

    void HandleDummy(SpellEffIndex /*effIndex*/)
    {
        uint32 spellId = SPELL_DK_RAISE_DEAD_SUMMON;
        if (GetCaster()->HasAura(SPELL_DK_SLUDGE_BELCHER))
            spellId = SPELL_DK_SLUDGE_BELCHER_SUMMON;

        GetCaster()->CastSpell(nullptr, spellId, true);
    }

    void Register() override
    {
        OnEffectHitTarget += SpellEffectFn(spell_dk_raise_dead::HandleDummy, EFFECT_0, SPELL_EFFECT_DUMMY);
    }
};

// 440002 - Reaper of Souls (attached to 343294 - Soul Reaper)
class spell_dk_reaper_of_souls : public SpellScript
{
    bool Validate(SpellInfo const* /*spellInfo*/) override
    {
        return ValidateSpellInfo({ SPELL_DK_REAPER_OF_SOULS_PROC });
    }

    bool IsAffectedByReaperOfSouls() const
    {
        if (Aura* reaperOfSouls = GetCaster()->GetAura(SPELL_DK_REAPER_OF_SOULS_PROC))
            return GetSpell()->m_appliedMods.contains(reaperOfSouls);
        return false;
    }

    void HandleDefault(WorldObject*& target) const
    {
        if (IsAffectedByReaperOfSouls())
            target = nullptr;
    }

    void HandleReaperOfSouls(SpellEffIndex effIndex)
    {
        if (!IsAffectedByReaperOfSouls())
            PreventHitDefaultEffect(effIndex);
    }

    void Register() override
    {
        OnObjectTargetSelect += SpellObjectTargetSelectFn(spell_dk_reaper_of_souls::HandleDefault, EFFECT_1, TARGET_UNIT_TARGET_ENEMY);
        OnEffectLaunch += SpellEffectFn(spell_dk_reaper_of_souls::HandleReaperOfSouls, EFFECT_3, SPELL_EFFECT_TRIGGER_SPELL);
    }
};

// 59057 - Rime
class spell_dk_rime : public AuraScript
{
    bool Validate(SpellInfo const* spellInfo) override
    {
        return ValidateSpellEffect({ { spellInfo->Id, EFFECT_1 } }) && ValidateSpellInfo({ SPELL_DK_FROST_SCYTHE });
    }

    bool CheckProc(AuraEffect const* /*aurEff*/, ProcEventInfo& eventInfo)
    {
        float chance = static_cast<float>(GetSpellInfo()->GetEffect(EFFECT_1).CalcValue(GetTarget()));
        if (eventInfo.GetSpellInfo()->Id == SPELL_DK_FROST_SCYTHE)
            chance /= 2.f;

        return roll_chance_f(chance);
    }

    void Register() override
    {
        DoCheckEffectProc += AuraCheckEffectProcFn(spell_dk_rime::CheckProc, EFFECT_0, SPELL_AURA_PROC_TRIGGER_SPELL);
    }
};

// 343294 - Soul Reaper
// 469180 - Soul Reaper
class spell_dk_soul_reaper : public AuraScript
{
public:
    explicit spell_dk_soul_reaper(SpellEffIndex auraEffectIndex, Optional<SpellEffIndex> healthLimitEffectIndex)
        : _auraEffectIndex(auraEffectIndex), _healthLimitEffectIndex(healthLimitEffectIndex) { }

    bool Validate(SpellInfo const* /*spellInfo*/) override
    {
        return ValidateSpellInfo({ SPELL_DK_SOUL_REAPER, SPELL_DK_SOUL_REAPER_DAMAGE, SPELL_DK_RUNIC_CORRUPTION });
    }

    void HandleOnTick(AuraEffect const* aurEff) const
    {
        Unit* target = GetTarget();
        Unit* caster = GetCaster();
        if (!caster)
            return;

        if (!_healthLimitEffectIndex || target->GetHealthPct() < float(GetEffectInfo(*_healthLimitEffectIndex).CalcValue(caster)))
            caster->CastSpell(target, SPELL_DK_SOUL_REAPER_DAMAGE, CastSpellExtraArgsInit{
                .TriggerFlags = TRIGGERED_IGNORE_CAST_IN_PROGRESS | TRIGGERED_DONT_REPORT_CAST_ERROR,
                .TriggeringAura = aurEff
            });
    }

    void RemoveEffect(AuraEffect const* aurEff, AuraEffectHandleModes /*mode*/) const
    {
        if (GetTargetApplication()->GetRemoveMode() != AURA_REMOVE_BY_DEATH)
            return;

        Player* caster = Object::ToPlayer(GetCaster());
        if (!caster)
            return;

        if (caster->isHonorOrXPTarget(GetTarget()))
            caster->CastSpell(caster, SPELL_DK_RUNIC_CORRUPTION, CastSpellExtraArgsInit{
                .TriggerFlags = TRIGGERED_IGNORE_CAST_IN_PROGRESS | TRIGGERED_DONT_REPORT_CAST_ERROR,
                .TriggeringAura = aurEff
            });
    }

    void Register() override
    {
        OnEffectPeriodic += AuraEffectPeriodicFn(spell_dk_soul_reaper::HandleOnTick, _auraEffectIndex, SPELL_AURA_PERIODIC_DUMMY);
        AfterEffectRemove += AuraEffectRemoveFn(spell_dk_soul_reaper::RemoveEffect, _auraEffectIndex, SPELL_AURA_PERIODIC_DUMMY, AURA_EFFECT_HANDLE_REAL);
    }

private:
    SpellEffIndex _auraEffectIndex;
    Optional<SpellEffIndex> _healthLimitEffectIndex;
};

// Called by 383312 Abomination Limb and 49576 - Death Grip
// 454822 - Subduing Grasp
class spell_dk_subduing_grasp : public SpellScript
{
    bool Validate(SpellInfo const* /*spellInfo*/) override
    {
        return ValidateSpellInfo({ SPELL_DK_SUBDUING_GRASP_TALENT, SPELL_DK_SUBDUING_GRASP_DEBUFF });
    }

    bool Load() override
    {
        return GetCaster()->HasAura(SPELL_DK_SUBDUING_GRASP_TALENT);
    }

    void HandleSubduingGrasp(SpellEffIndex /*effIndex*/) const
    {
        GetCaster()->CastSpell(GetHitUnit(), SPELL_DK_SUBDUING_GRASP_DEBUFF, CastSpellExtraArgsInit{
            .TriggerFlags = TRIGGERED_IGNORE_CAST_IN_PROGRESS | TRIGGERED_DONT_REPORT_CAST_ERROR,
            .TriggeringSpell = GetSpell()
        });
    }

    void Register() override
    {
        if (m_scriptSpellId == SPELL_DK_GOREFIENDS_GRASP)
            OnEffectHitTarget += SpellEffectFn(spell_dk_subduing_grasp::HandleSubduingGrasp, EFFECT_1, SPELL_EFFECT_SCRIPT_EFFECT);
        else
            OnEffectHitTarget += SpellEffectFn(spell_dk_subduing_grasp::HandleSubduingGrasp, EFFECT_0, SPELL_EFFECT_SCRIPT_EFFECT);
    }
};

// 242057 - Rune Empowered
class spell_dk_t20_2p_rune_empowered : public AuraScript
{
    bool Validate(SpellInfo const* /*spellInfo*/) override
    {
        return ValidateSpellInfo({ SPELL_DK_PILLAR_OF_FROST, SPELL_DK_BREATH_OF_SINDRAGOSA });
    }

    void HandleProc(AuraEffect* /*aurEff*/, ProcEventInfo& procInfo)
    {
        Spell const* procSpell = procInfo.GetProcSpell();
        if (!procSpell)
            return;

        Aura* pillarOfFrost = GetTarget()->GetAura(SPELL_DK_PILLAR_OF_FROST);
        if (!pillarOfFrost)
            return;

        _runicPowerSpent += procSpell->GetPowerTypeCostAmount(POWER_RUNIC_POWER).value_or(0);
        // Breath of Sindragosa special case
        SpellInfo const* breathOfSindragosa = sSpellMgr->AssertSpellInfo(SPELL_DK_BREATH_OF_SINDRAGOSA, DIFFICULTY_NONE);
        if (procSpell->IsTriggeredByAura(breathOfSindragosa))
        {
            auto powerItr = std::find_if(breathOfSindragosa->PowerCosts.begin(), breathOfSindragosa->PowerCosts.end(),
                [](SpellPowerEntry const* power) { return power->PowerType == POWER_RUNIC_POWER && power->PowerPctPerSecond > 0.0f; });
            if (powerItr != breathOfSindragosa->PowerCosts.end())
                _runicPowerSpent += CalculatePct(GetTarget()->GetMaxPower(POWER_RUNIC_POWER), (*powerItr)->PowerPctPerSecond);
        }

        if (_runicPowerSpent >= 600)
        {
            pillarOfFrost->SetDuration(pillarOfFrost->GetDuration() + 1000);
            _runicPowerSpent -= 600;
        }
    }

    void Register() override
    {
        OnEffectProc += AuraEffectProcFn(spell_dk_t20_2p_rune_empowered::HandleProc, EFFECT_0, SPELL_AURA_DUMMY);
    }

    int32 _runicPowerSpent = 0;
};

// 55233 - Vampiric Blood
class spell_dk_vampiric_blood : public AuraScript
{
    void CalculateAmount(AuraEffect const* /*aurEff*/, int32& amount, bool& /*canBeRecalculated*/)
    {
        amount = GetUnitOwner()->CountPctFromMaxHealth(amount);
    }

    void Register() override
    {
        DoEffectCalcAmount += AuraEffectCalcAmountFn(spell_dk_vampiric_blood::CalculateAmount, EFFECT_1, SPELL_AURA_MOD_INCREASE_HEALTH_2);
    }
};

// 43265 - Death and Decay
struct at_dk_death_and_decay : AreaTriggerAI
{
    using AreaTriggerAI::AreaTriggerAI;

    void OnUnitEnter(Unit* unit) override
    {
        if (unit->GetGUID() != at->GetCasterGuid())
            return;

        if (unit->HasAura(SPELL_DK_CLEAVING_STRIKES))
            unit->CastSpell(unit, SPELL_DK_DEATH_AND_DECAY_INCREASE_TARGETS, TRIGGERED_DONT_REPORT_CAST_ERROR);

        if (unit->HasAura(SPELL_DK_UNHOLY_GROUND_TALENT))
            unit->CastSpell(unit, SPELL_DK_UNHOLY_GROUND_HASTE);
    }

    void OnUnitExit(Unit* unit) override
    {
        if (unit->GetGUID() != at->GetCasterGuid())
            return;

        if (!unit->HasAura(SPELL_DK_CLEAVING_STRIKES))
            unit->RemoveAurasDueToSpell(SPELL_DK_UNHOLY_GROUND_HASTE);

        if (Aura* deathAndDecay = unit->GetAura(SPELL_DK_DEATH_AND_DECAY_INCREASE_TARGETS))
        {
            if (AuraEffect* const cleavingStrikes = unit->GetAuraEffect(SPELL_DK_CLEAVING_STRIKES, EFFECT_3))
                deathAndDecay->SetDuration(cleavingStrikes->GetAmount());
        }
    }
};

void AddSC_deathknight_spell_scripts()
{
    RegisterSpellScript(spell_dk_advantage_t10_4p);
    RegisterSpellScript(spell_dk_anti_magic_shell);
    RegisterSpellScriptWithArgs(spell_dk_apply_bone_shield, "spell_dk_marrowrend_apply_bone_shield", EFFECT_2);
    RegisterSpellScriptWithArgs(spell_dk_apply_bone_shield, "spell_dk_deaths_caress_apply_bone_shield", EFFECT_2);
    RegisterSpellScript(spell_dk_army_transform);
    RegisterSpellScript(spell_dk_blinding_sleet);
    RegisterSpellScript(spell_dk_blood_boil);
    RegisterSpellScript(spell_dk_dancing_rune_weapon);
    RegisterSpellScript(spell_dk_dark_simulacrum);
    RegisterSpellScript(spell_dk_dark_simulacrum_buff);
    RegisterSpellScript(spell_dk_death_and_decay);
    RegisterSpellScript(spell_dk_death_and_decay_increase_targets);
    RegisterSpellScript(spell_dk_death_coil);
    RegisterSpellScript(spell_dk_death_gate);
    RegisterSpellScript(spell_dk_death_grip_initial);
    RegisterSpellScript(spell_dk_death_pact);
    RegisterSpellScript(spell_dk_death_strike);
    RegisterSpellScript(spell_dk_death_strike_enabler);
    RegisterSpellScript(spell_dk_festering_strike);
    RegisterSpellScript(spell_dk_frost_fever_proc);
    RegisterSpellScript(spell_dk_ghoul_explode);
    RegisterSpellScript(spell_dk_glyph_of_scourge_strike_script);
    RegisterSpellScript(spell_dk_heartbreaker);
    RegisterSpellScript(spell_dk_howling_blast);
<<<<<<< HEAD
    RegisterSpellScript(spell_dk_ice_prison);
=======
    RegisterSpellScript(spell_dk_icy_talons);
    RegisterSpellScript(spell_dk_icy_talons_buff);
>>>>>>> 3eac7242
    RegisterSpellScript(spell_dk_mark_of_blood);
    RegisterSpellScript(spell_dk_necrosis);
    RegisterSpellScript(spell_dk_obliteration);
    RegisterSpellScript(spell_dk_permafrost);
    RegisterSpellScript(spell_dk_pet_geist_transform);
    RegisterSpellScript(spell_dk_pet_skeleton_transform);
    RegisterSpellScript(spell_dk_pvp_4p_bonus);
    RegisterSpellScript(spell_dk_raise_dead);
    RegisterSpellScript(spell_dk_reaper_of_souls);
    RegisterSpellScript(spell_dk_rime);
    RegisterSpellScriptWithArgs(spell_dk_soul_reaper, "spell_dk_soul_reaper", EFFECT_1, EFFECT_2);
    RegisterSpellScriptWithArgs(spell_dk_soul_reaper, "spell_dk_soul_reaper_reaper_of_souls", EFFECT_0, Optional<SpellEffIndex>());
    RegisterSpellScript(spell_dk_subduing_grasp);
    RegisterSpellScript(spell_dk_t20_2p_rune_empowered);
    RegisterSpellScript(spell_dk_vampiric_blood);

    RegisterAreaTriggerAI(at_dk_death_and_decay);
}<|MERGE_RESOLUTION|>--- conflicted
+++ resolved
@@ -70,14 +70,11 @@
     SPELL_DK_GLYPH_OF_FOUL_MENAGERIE            = 58642,
     SPELL_DK_GLYPH_OF_THE_GEIST                 = 58640,
     SPELL_DK_GLYPH_OF_THE_SKELETON              = 146652,
-<<<<<<< HEAD
-    SPELL_DK_ICE_PRISON_TALENT                  = 454786,
-    SPELL_DK_ICE_PRISON_ROOT                    = 454787,
-=======
     SPELL_DK_GOREFIENDS_GRASP                   = 108199,
     SPELL_DK_HEARTBREAKER_TALENT                = 221536,
     SPELL_DK_HEARTBREAKER_ENERGIZE              = 210738,
->>>>>>> 3eac7242
+    SPELL_DK_ICE_PRISON_TALENT                  = 454786,
+    SPELL_DK_ICE_PRISON_ROOT                    = 454787,
     SPELL_DK_KILLING_MACHINE_PROC               = 51124,
     SPELL_DK_MARK_OF_BLOOD_HEAL                 = 206945,
     SPELL_DK_NECROSIS_EFFECT                    = 216974,
@@ -826,7 +823,6 @@
     }
 };
 
-<<<<<<< HEAD
 // Called by 45524 - Chains of Ice
 // 454786 - Ice Prison
 class spell_dk_ice_prison : public SpellScript
@@ -847,8 +843,14 @@
             .TriggerFlags = TRIGGERED_IGNORE_CAST_IN_PROGRESS | TRIGGERED_DONT_REPORT_CAST_ERROR,
             .TriggeringSpell = GetSpell()
         });
-
-=======
+    }
+
+    void Register() override
+    {
+        OnHit += SpellHitFn(spell_dk_ice_prison::HandleOnHit);
+    }
+};
+
 // 194878 - Icy Talons
 class spell_dk_icy_talons : public AuraScript
 {
@@ -878,16 +880,11 @@
     {
         if (!GetCaster()->HasAura(SPELL_DK_SMOTHERING_OFFENSE))
             target = nullptr;
->>>>>>> 3eac7242
-    }
-
-    void Register() override
-    {
-<<<<<<< HEAD
-        OnHit += SpellHitFn(spell_dk_ice_prison::HandleOnHit);
-=======
+    }
+
+    void Register() override
+    {
         OnObjectTargetSelect += SpellObjectTargetSelectFn(spell_dk_icy_talons_buff::HandleSmotheringOffense, EFFECT_1, TARGET_UNIT_CASTER);
->>>>>>> 3eac7242
     }
 };
 
@@ -1344,12 +1341,9 @@
     RegisterSpellScript(spell_dk_glyph_of_scourge_strike_script);
     RegisterSpellScript(spell_dk_heartbreaker);
     RegisterSpellScript(spell_dk_howling_blast);
-<<<<<<< HEAD
     RegisterSpellScript(spell_dk_ice_prison);
-=======
     RegisterSpellScript(spell_dk_icy_talons);
     RegisterSpellScript(spell_dk_icy_talons_buff);
->>>>>>> 3eac7242
     RegisterSpellScript(spell_dk_mark_of_blood);
     RegisterSpellScript(spell_dk_necrosis);
     RegisterSpellScript(spell_dk_obliteration);
