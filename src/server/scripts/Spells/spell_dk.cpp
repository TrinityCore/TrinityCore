--- conflicted
+++ resolved
@@ -40,13 +40,10 @@
     DK_SPELL_IMPROVED_BLOOD_PRESENCE_TRIGGERED  = 63611,
     DK_SPELL_UNHOLY_PRESENCE                    = 48265,
     DK_SPELL_IMPROVED_UNHOLY_PRESENCE_TRIGGERED = 63622,
-<<<<<<< HEAD
     DK_SPELL_RAISE_DEAD_NORMAL                  = 46585,
     DK_SPELL_RAISE_DEAD_IMPROVED                = 52150,    // improved with Master of Ghouls talent
     DK_SPELL_GLYPH_OF_RAISE_DEAD                = 60200,
-=======
     SPELL_DK_ITEM_T8_MALEE_4P_BONUS             = 64736,
->>>>>>> ab0a8dc6
 };
 
 // 50462 - Anti-Magic Shell (on raid member)
@@ -447,11 +444,7 @@
                 {
                     multiplier = (GetEffectValue() * unitTarget->GetDiseasesByCaster(caster->GetGUID()) / 100.f);
                     // Death Knight T8 Melee 4P Bonus
-<<<<<<< HEAD
-                    if (AuraEffect const* aurEff = caster->GetAuraEffect(64736, EFFECT_0))
-=======
                     if (AuraEffect const* aurEff = caster->GetAuraEffect(SPELL_DK_ITEM_T8_MALEE_4P_BONUS, EFFECT_0))
->>>>>>> ab0a8dc6
                         AddPctF(multiplier, aurEff->GetAmount());
                 }
             }
