/*
 * Copyright (C) 2008-2012 TrinityCore <http://www.trinitycore.org/>
 *
 * This program is free software; you can redistribute it and/or modify it
 * under the terms of the GNU General Public License as published by the
 * Free Software Foundation; either version 2 of the License, or (at your
 * option) any later version.
 *
 * This program is distributed in the hope that it will be useful, but WITHOUT
 * ANY WARRANTY; without even the implied warranty of MERCHANTABILITY or
 * FITNESS FOR A PARTICULAR PURPOSE. See the GNU General Public License for
 * more details.
 *
 * You should have received a copy of the GNU General Public License along
 * with this program. If not, see <http://www.gnu.org/licenses/>.
 */

/*
 * Scripts for spells with SPELLFAMILY_DEATHKNIGHT and SPELLFAMILY_GENERIC spells used by deathknight players.
 * Ordered alphabetically using scriptname.
 * Scriptnames of files in this file should be prefixed with "spell_dk_".
 */

#include "ScriptMgr.h"
#include "SpellScript.h"
#include "SpellAuraEffects.h"

enum DeathKnightSpells
{
    DK_SPELL_RUNIC_POWER_ENERGIZE               = 49088,
    DK_SPELL_ANTI_MAGIC_SHELL_TALENT            = 51052,
    DK_SPELL_CORPSE_EXPLOSION_TRIGGERED         = 43999,
    DK_SPELL_CORPSE_EXPLOSION_VISUAL            = 51270,
    DK_SPELL_GHOUL_EXPLODE                      = 47496,
    DK_SPELL_SCOURGE_STRIKE_TRIGGERED           = 70890,
    DK_SPELL_BLOOD_BOIL_TRIGGERED               = 65658,
    DK_SPELL_WILL_OF_THE_NECROPOLIS_TALENT_R1   = 49189,
    DK_SPELL_WILL_OF_THE_NECROPOLIS_AURA_R1     = 52284,
    DK_SPELL_BLOOD_PRESENCE                     = 48266,
    DK_SPELL_IMPROVED_BLOOD_PRESENCE_TRIGGERED  = 63611,
    DK_SPELL_UNHOLY_PRESENCE                    = 48265,
    DK_SPELL_IMPROVED_UNHOLY_PRESENCE_TRIGGERED = 63622,
};

// 50462 - Anti-Magic Shell (on raid member)
class spell_dk_anti_magic_shell_raid : public SpellScriptLoader
{
    public:
        spell_dk_anti_magic_shell_raid() : SpellScriptLoader("spell_dk_anti_magic_shell_raid") { }

        class spell_dk_anti_magic_shell_raid_AuraScript : public AuraScript
        {
            PrepareAuraScript(spell_dk_anti_magic_shell_raid_AuraScript);

            uint32 absorbPct;

            bool Load()
            {
                absorbPct = GetSpellInfo()->Effects[EFFECT_0].CalcValue(GetCaster());
                return true;
            }

            void CalculateAmount(AuraEffect const* /*aurEff*/, int32 & amount, bool & /*canBeRecalculated*/)
            {
                // TODO: this should absorb limited amount of damage, but no info on calculation formula
                amount = -1;
            }

            void Absorb(AuraEffect* /*aurEff*/, DamageInfo & dmgInfo, uint32 & absorbAmount)
            {
                 absorbAmount = CalculatePctN(dmgInfo.GetDamage(), absorbPct);
            }

            void Register()
            {
                 DoEffectCalcAmount += AuraEffectCalcAmountFn(spell_dk_anti_magic_shell_raid_AuraScript::CalculateAmount, EFFECT_0, SPELL_AURA_SCHOOL_ABSORB);
                 OnEffectAbsorb += AuraEffectAbsorbFn(spell_dk_anti_magic_shell_raid_AuraScript::Absorb, EFFECT_0);
            }
        };

        AuraScript* GetAuraScript() const
        {
            return new spell_dk_anti_magic_shell_raid_AuraScript();
        }
};

// 48707 - Anti-Magic Shell (on self)
class spell_dk_anti_magic_shell_self : public SpellScriptLoader
{
    public:
        spell_dk_anti_magic_shell_self() : SpellScriptLoader("spell_dk_anti_magic_shell_self") { }

        class spell_dk_anti_magic_shell_self_AuraScript : public AuraScript
        {
            PrepareAuraScript(spell_dk_anti_magic_shell_self_AuraScript);

            uint32 absorbPct, hpPct;
            bool Load()
            {
                absorbPct = GetSpellInfo()->Effects[EFFECT_0].CalcValue(GetCaster());
                hpPct = GetSpellInfo()->Effects[EFFECT_1].CalcValue(GetCaster());
                return true;
            }

            bool Validate(SpellInfo const* /*spellEntry*/)
            {
                if (!sSpellMgr->GetSpellInfo(DK_SPELL_RUNIC_POWER_ENERGIZE))
                    return false;
                return true;
            }

            void CalculateAmount(AuraEffect const* /*aurEff*/, int32 & amount, bool & /*canBeRecalculated*/)
            {
                // Set absorbtion amount to unlimited
                amount = -1;
            }

            void Absorb(AuraEffect* /*aurEff*/, DamageInfo & dmgInfo, uint32 & absorbAmount)
            {
                absorbAmount = std::min(CalculatePctN(dmgInfo.GetDamage(), absorbPct), GetTarget()->CountPctFromMaxHealth(hpPct));
            }

            void Trigger(AuraEffect* aurEff, DamageInfo & /*dmgInfo*/, uint32 & absorbAmount)
            {
                Unit* target = GetTarget();
                // damage absorbed by Anti-Magic Shell energizes the DK with additional runic power.
                // This, if I'm not mistaken, shows that we get back ~20% of the absorbed damage as runic power.
                int32 bp = absorbAmount * 2 / 10;
                target->CastCustomSpell(target, DK_SPELL_RUNIC_POWER_ENERGIZE, &bp, NULL, NULL, true, NULL, aurEff);
            }

            void Register()
            {
                 DoEffectCalcAmount += AuraEffectCalcAmountFn(spell_dk_anti_magic_shell_self_AuraScript::CalculateAmount, EFFECT_0, SPELL_AURA_SCHOOL_ABSORB);
                 OnEffectAbsorb += AuraEffectAbsorbFn(spell_dk_anti_magic_shell_self_AuraScript::Absorb, EFFECT_0);
                 AfterEffectAbsorb += AuraEffectAbsorbFn(spell_dk_anti_magic_shell_self_AuraScript::Trigger, EFFECT_0);
            }
        };

        AuraScript* GetAuraScript() const
        {
            return new spell_dk_anti_magic_shell_self_AuraScript();
        }
};

// 50461 - Anti-Magic Zone
class spell_dk_anti_magic_zone : public SpellScriptLoader
{
    public:
        spell_dk_anti_magic_zone() : SpellScriptLoader("spell_dk_anti_magic_zone") { }

        class spell_dk_anti_magic_zone_AuraScript : public AuraScript
        {
            PrepareAuraScript(spell_dk_anti_magic_zone_AuraScript);

            uint32 absorbPct;

            bool Load()
            {
                absorbPct = GetSpellInfo()->Effects[EFFECT_0].CalcValue(GetCaster());
                return true;
            }

            bool Validate(SpellInfo const* /*spellEntry*/)
            {
                if (!sSpellMgr->GetSpellInfo(DK_SPELL_ANTI_MAGIC_SHELL_TALENT))
                    return false;
                return true;
            }

            void CalculateAmount(AuraEffect const* /*aurEff*/, int32 & amount, bool & /*canBeRecalculated*/)
            {
                SpellInfo const* talentSpell = sSpellMgr->GetSpellInfo(DK_SPELL_ANTI_MAGIC_SHELL_TALENT);
                amount = talentSpell->Effects[EFFECT_0].CalcValue(GetCaster());
                if (Player* player = GetCaster()->ToPlayer())
                     amount += int32(2 * player->GetTotalAttackPowerValue(BASE_ATTACK));
            }

            void Absorb(AuraEffect* /*aurEff*/, DamageInfo & dmgInfo, uint32 & absorbAmount)
            {
                 absorbAmount = CalculatePctN(dmgInfo.GetDamage(), absorbPct);
            }

            void Register()
            {
                 DoEffectCalcAmount += AuraEffectCalcAmountFn(spell_dk_anti_magic_zone_AuraScript::CalculateAmount, EFFECT_0, SPELL_AURA_SCHOOL_ABSORB);
                 OnEffectAbsorb += AuraEffectAbsorbFn(spell_dk_anti_magic_zone_AuraScript::Absorb, EFFECT_0);
            }
        };

        AuraScript* GetAuraScript() const
        {
            return new spell_dk_anti_magic_zone_AuraScript();
        }
};

// 49158 Corpse Explosion (51325, 51326, 51327, 51328)
class spell_dk_corpse_explosion : public SpellScriptLoader
{
    public:
        spell_dk_corpse_explosion() : SpellScriptLoader("spell_dk_corpse_explosion") { }

        class spell_dk_corpse_explosion_SpellScript : public SpellScript
        {
            PrepareSpellScript(spell_dk_corpse_explosion_SpellScript);

            bool Validate(SpellInfo const* /*spellEntry*/)
            {
                if (!sSpellMgr->GetSpellInfo(DK_SPELL_CORPSE_EXPLOSION_TRIGGERED) || !sSpellMgr->GetSpellInfo(DK_SPELL_GHOUL_EXPLODE))
                    return false;
                if (!sSpellMgr->GetSpellInfo(DK_SPELL_CORPSE_EXPLOSION_VISUAL))
                    return false;
                return true;
            }

            void HandleDummy(SpellEffIndex /*effIndex*/)
            {
                if (Unit* unitTarget = GetHitUnit())
                {
                    int32 bp = 0;
                    if (unitTarget->isAlive())  // Living ghoul as a target
                    {
                        bp = int32(unitTarget->CountPctFromMaxHealth(25));
                        unitTarget->CastCustomSpell(unitTarget, DK_SPELL_GHOUL_EXPLODE, &bp, NULL, NULL, false);
                    }
                    else                        // Some corpse
                    {
                        bp = GetEffectValue();
                        GetCaster()->CastCustomSpell(unitTarget, GetSpellInfo()->Effects[EFFECT_1].CalcValue(), &bp, NULL, NULL, true);
                        // Corpse Explosion (Suicide)
                        unitTarget->CastSpell(unitTarget, DK_SPELL_CORPSE_EXPLOSION_TRIGGERED, true);
                    }
                    // Set corpse look
                    GetCaster()->CastSpell(unitTarget, DK_SPELL_CORPSE_EXPLOSION_VISUAL, true);
                }
            }

            void Register()
            {
                OnEffectHitTarget += SpellEffectFn(spell_dk_corpse_explosion_SpellScript::HandleDummy, EFFECT_0, SPELL_EFFECT_DUMMY);
            }
        };

        SpellScript* GetSpellScript() const
        {
            return new spell_dk_corpse_explosion_SpellScript();
        }
};

// 47496 - Explode, GHoul spell for Corpse Explosion
class spell_dk_ghoul_explode : public SpellScriptLoader
{
    public:
        spell_dk_ghoul_explode() : SpellScriptLoader("spell_dk_ghoul_explode") { }

        class spell_dk_ghoul_explode_SpellScript : public SpellScript
        {
            PrepareSpellScript(spell_dk_ghoul_explode_SpellScript);

            bool Validate(SpellInfo const* /*spellEntry*/)
            {
                if (!sSpellMgr->GetSpellInfo(DK_SPELL_CORPSE_EXPLOSION_TRIGGERED))
                    return false;
                return true;
            }

            void Suicide(SpellEffIndex /*effIndex*/)
            {
                if (Unit* unitTarget = GetHitUnit())
                {
                    // Corpse Explosion (Suicide)
                    unitTarget->CastSpell(unitTarget, DK_SPELL_CORPSE_EXPLOSION_TRIGGERED, true);
                }
            }

            void Register()
            {
                OnEffectHitTarget += SpellEffectFn(spell_dk_ghoul_explode_SpellScript::Suicide, EFFECT_1, SPELL_EFFECT_SCHOOL_DAMAGE);
            }
        };

        SpellScript* GetSpellScript() const
        {
            return new spell_dk_ghoul_explode_SpellScript();
        }
};

class spell_dk_death_gate : public SpellScriptLoader
{
    public:
        spell_dk_death_gate() : SpellScriptLoader("spell_dk_death_gate") {}

        class spell_dk_death_gate_SpellScript : public SpellScript
        {
            PrepareSpellScript(spell_dk_death_gate_SpellScript);

            SpellCastResult CheckClass()
            {
                if (GetCaster()->getClass() != CLASS_DEATH_KNIGHT)
                {
                    SetCustomCastResultMessage(SPELL_CUSTOM_ERROR_MUST_BE_DEATH_KNIGHT);
                    return SPELL_FAILED_CUSTOM_ERROR;
                }

                return SPELL_CAST_OK;
            }

            void HandleScript(SpellEffIndex effIndex)
            {
                PreventHitDefaultEffect(effIndex);
                if (Unit* target = GetHitUnit())
                    target->CastSpell(target, GetEffectValue(), false);
            }

            void Register()
            {
                OnCheckCast += SpellCheckCastFn(spell_dk_death_gate_SpellScript::CheckClass);
                OnEffectHitTarget += SpellEffectFn(spell_dk_death_gate_SpellScript::HandleScript, EFFECT_0, SPELL_EFFECT_SCRIPT_EFFECT);
            }
        };

        SpellScript* GetSpellScript() const
        {
            return new spell_dk_death_gate_SpellScript();
        }
};

class spell_dk_death_pact : public SpellScriptLoader
{
    public:
        spell_dk_death_pact() : SpellScriptLoader("spell_dk_death_pact") { }

        class spell_dk_death_pact_SpellScript : public SpellScript
        {
            PrepareSpellScript(spell_dk_death_pact_SpellScript);

            void FilterTargets(std::list<Unit*>& unitList)
            {
                Unit* unit_to_add = NULL;
                for (std::list<Unit*>::iterator itr = unitList.begin(); itr != unitList.end(); ++itr)
                {
                    if ((*itr)->GetTypeId() == TYPEID_UNIT
                        && (*itr)->GetOwnerGUID() == GetCaster()->GetGUID()
                        && (*itr)->ToCreature()->GetCreatureTemplate()->type == CREATURE_TYPE_UNDEAD)
                    {
                        unit_to_add = (*itr);
                        break;
                    }
                }

                unitList.clear();
                if (unit_to_add)
                    unitList.push_back(unit_to_add);
                else
                {
                    // Pet not found - remove cooldown
                    if (Player* modOwner = GetCaster()->GetSpellModOwner())
                        modOwner->RemoveSpellCooldown(GetSpellInfo()->Id, true);
                    FinishCast(SPELL_FAILED_NO_PET);
                }
            }

            void Register()
            {
                OnUnitTargetSelect += SpellUnitTargetFn(spell_dk_death_pact_SpellScript::FilterTargets, EFFECT_1, TARGET_UNIT_DEST_AREA_ALLY);
            }
        };

        SpellScript* GetSpellScript() const
        {
            return new spell_dk_death_pact_SpellScript();
        }
};

// 55090 Scourge Strike (55265, 55270, 55271)
class spell_dk_scourge_strike : public SpellScriptLoader
{
    public:
        spell_dk_scourge_strike() : SpellScriptLoader("spell_dk_scourge_strike") { }

        class spell_dk_scourge_strike_SpellScript : public SpellScript
        {
            PrepareSpellScript(spell_dk_scourge_strike_SpellScript);
<<<<<<< HEAD
    private:
        float m_multip;
    public:
        spell_dk_scourge_strike_SpellScript() : m_multip(0.0f) { }

=======
            float multiplier;

            bool Load()
            {
                multiplier = 1.0f;
                return true;
            }
>>>>>>> 69bf716c

            bool Validate(SpellInfo const* /*spellEntry*/)
            {
                if (!sSpellMgr->GetSpellInfo(DK_SPELL_SCOURGE_STRIKE_TRIGGERED))
                    return false;
                return true;
            }

            void HandleDummy(SpellEffIndex /*effIndex*/)
            {
                Unit* caster = GetCaster();
                if (Unit* unitTarget = GetHitUnit())
<<<<<<< HEAD
                m_multip = (GetEffectValue() * unitTarget->GetDiseasesByCaster(caster->GetGUID())) / 100.0f;
        }

        void HandleAfterHit()
        {
            Unit* caster = GetCaster();
            if (Unit* unitTarget = GetHitUnit())
                {
                    int32 bp = GetTrueDamage() * m_multip;
=======
                    multiplier = (GetEffectValue() * unitTarget->GetDiseasesByCaster(caster->GetGUID()) / 100.f);
            }

            void HandleAfterHit()
            {
                Unit* caster = GetCaster();
                if (Unit* unitTarget = GetHitUnit())
                {
                    int32 bp = GetHitDamage() * multiplier;
>>>>>>> 69bf716c
                    caster->CastCustomSpell(unitTarget, DK_SPELL_SCOURGE_STRIKE_TRIGGERED, &bp, NULL, NULL, true);
                }
            }

            void Register()
            {
                OnEffectHitTarget += SpellEffectFn(spell_dk_scourge_strike_SpellScript::HandleDummy, EFFECT_2, SPELL_EFFECT_DUMMY);
                AfterHit += SpellHitFn(spell_dk_scourge_strike_SpellScript::HandleAfterHit);
            }
        };

        SpellScript* GetSpellScript() const
        {
            return new spell_dk_scourge_strike_SpellScript();
        }
};

// 49145 - Spell Deflection
class spell_dk_spell_deflection : public SpellScriptLoader
{
    public:
        spell_dk_spell_deflection() : SpellScriptLoader("spell_dk_spell_deflection") { }

        class spell_dk_spell_deflection_AuraScript : public AuraScript
        {
            PrepareAuraScript(spell_dk_spell_deflection_AuraScript);

            uint32 absorbPct;

            bool Load()
            {
                absorbPct = GetSpellInfo()->Effects[EFFECT_0].CalcValue(GetCaster());
                return true;
            }

            void CalculateAmount(AuraEffect const* /*aurEff*/, int32 & amount, bool & /*canBeRecalculated*/)
            {
                // Set absorbtion amount to unlimited
                amount = -1;
            }

            void Absorb(AuraEffect* /*aurEff*/, DamageInfo & dmgInfo, uint32 & absorbAmount)
            {
                // You have a chance equal to your Parry chance
                if ((dmgInfo.GetDamageType() == SPELL_DIRECT_DAMAGE) && roll_chance_f(GetTarget()->GetUnitParryChance()))
                    absorbAmount = CalculatePctN(dmgInfo.GetDamage(), absorbPct);
            }

            void Register()
            {
                 DoEffectCalcAmount += AuraEffectCalcAmountFn(spell_dk_spell_deflection_AuraScript::CalculateAmount, EFFECT_0, SPELL_AURA_SCHOOL_ABSORB);
                 OnEffectAbsorb += AuraEffectAbsorbFn(spell_dk_spell_deflection_AuraScript::Absorb, EFFECT_0);
            }
        };

        AuraScript* GetAuraScript() const
        {
            return new spell_dk_spell_deflection_AuraScript();
        }
};

// 48721 Blood Boil
class spell_dk_blood_boil : public SpellScriptLoader
{
    public:
        spell_dk_blood_boil() : SpellScriptLoader("spell_dk_blood_boil") { }

        class spell_dk_blood_boil_SpellScript : public SpellScript
        {
            PrepareSpellScript(spell_dk_blood_boil_SpellScript);

            bool Validate(SpellInfo const* /*spellEntry*/)
            {
                if (!sSpellMgr->GetSpellInfo(DK_SPELL_BLOOD_BOIL_TRIGGERED))
                    return false;
                return true;
            }

            bool Load()
            {
                _executed = false;
                return GetCaster()->GetTypeId() == TYPEID_PLAYER && GetCaster()->getClass() == CLASS_DEATH_KNIGHT;
            }

            void HandleAfterHit()
            {
                if (_executed || !GetHitUnit())
                    return;

                _executed = true;
                GetCaster()->CastSpell(GetCaster(), DK_SPELL_BLOOD_BOIL_TRIGGERED, true);
            }

            void Register()
            {
                AfterHit += SpellHitFn(spell_dk_blood_boil_SpellScript::HandleAfterHit);
            }

            bool _executed;
        };

        SpellScript* GetSpellScript() const
        {
            return new spell_dk_blood_boil_SpellScript();
        }
};

// 52284 - Will of the Necropolis
class spell_dk_will_of_the_necropolis : public SpellScriptLoader
{
    public:
        spell_dk_will_of_the_necropolis() : SpellScriptLoader("spell_dk_will_of_the_necropolis") { }

        class spell_dk_will_of_the_necropolis_AuraScript : public AuraScript
        {
            PrepareAuraScript(spell_dk_will_of_the_necropolis_AuraScript);

            bool Validate(SpellInfo const* spellEntry)
            {
                // can't use other spell than will of the necropolis due to spell_ranks dependency
                if (sSpellMgr->GetFirstSpellInChain(DK_SPELL_WILL_OF_THE_NECROPOLIS_AURA_R1) != sSpellMgr->GetFirstSpellInChain(spellEntry->Id))
                    return false;

                uint8 rank = sSpellMgr->GetSpellRank(spellEntry->Id);
                if (!sSpellMgr->GetSpellWithRank(DK_SPELL_WILL_OF_THE_NECROPOLIS_TALENT_R1, rank, true))
                    return false;

                return true;
            }

            uint32 absorbPct;

            bool Load()
            {
                absorbPct = GetSpellInfo()->Effects[EFFECT_0].CalcValue(GetCaster());
                return true;
            }

            void CalculateAmount(AuraEffect const* /*aurEff*/, int32 & amount, bool & /*canBeRecalculated*/)
            {
                // Set absorbtion amount to unlimited
                amount = -1;
            }

            void Absorb(AuraEffect* /*aurEff*/, DamageInfo & dmgInfo, uint32 & absorbAmount)
            {
                // min pct of hp is stored in effect 0 of talent spell
                uint32 rank = sSpellMgr->GetSpellRank(GetSpellInfo()->Id);
                SpellInfo const* talentProto = sSpellMgr->GetSpellInfo(sSpellMgr->GetSpellWithRank(DK_SPELL_WILL_OF_THE_NECROPOLIS_TALENT_R1, rank));

                int32 remainingHp = int32(GetTarget()->GetHealth() - dmgInfo.GetDamage());
                int32 minHp = int32(GetTarget()->CountPctFromMaxHealth(talentProto->Effects[EFFECT_0].CalcValue(GetCaster())));

                // Damage that would take you below [effect0] health or taken while you are at [effect0]
                if (remainingHp < minHp)
                    absorbAmount = CalculatePctN(dmgInfo.GetDamage(), absorbPct);
            }

            void Register()
            {
                 DoEffectCalcAmount += AuraEffectCalcAmountFn(spell_dk_will_of_the_necropolis_AuraScript::CalculateAmount, EFFECT_0, SPELL_AURA_SCHOOL_ABSORB);
                 OnEffectAbsorb += AuraEffectAbsorbFn(spell_dk_will_of_the_necropolis_AuraScript::Absorb, EFFECT_0);
            }
        };

        AuraScript* GetAuraScript() const
        {
            return new spell_dk_will_of_the_necropolis_AuraScript();
        }
};

// 50365, 50371 Improved Blood Presence
class spell_dk_improved_blood_presence : public SpellScriptLoader
{
public:
    spell_dk_improved_blood_presence() : SpellScriptLoader("spell_dk_improved_blood_presence") { }

    class spell_dk_improved_blood_presence_AuraScript : public AuraScript
    {
        PrepareAuraScript(spell_dk_improved_blood_presence_AuraScript);

        bool Validate(SpellInfo const* /*entry*/)
        {
            if (!sSpellMgr->GetSpellInfo(DK_SPELL_BLOOD_PRESENCE) || !sSpellMgr->GetSpellInfo(DK_SPELL_IMPROVED_BLOOD_PRESENCE_TRIGGERED))
                return false;
            return true;
        }

        void HandleEffectApply(AuraEffect const* aurEff, AuraEffectHandleModes /*mode*/)
        {
            Unit* target = GetTarget();
            if (!target->HasAura(DK_SPELL_BLOOD_PRESENCE) && !target->HasAura(DK_SPELL_IMPROVED_BLOOD_PRESENCE_TRIGGERED))
            {
                int32 basePoints1 = aurEff->GetAmount();
                target->CastCustomSpell(target, 63611, NULL, &basePoints1, NULL, true, 0, aurEff);
            }
        }

        void HandleEffectRemove(AuraEffect const* /*aurEff*/, AuraEffectHandleModes /*mode*/)
        {
            Unit* target = GetTarget();
            if (!target->HasAura(DK_SPELL_BLOOD_PRESENCE))
                target->RemoveAura(DK_SPELL_IMPROVED_BLOOD_PRESENCE_TRIGGERED);
        }

        void Register()
        {
            AfterEffectApply += AuraEffectApplyFn(spell_dk_improved_blood_presence_AuraScript::HandleEffectApply, EFFECT_0, SPELL_AURA_DUMMY, AURA_EFFECT_HANDLE_REAL);
            AfterEffectRemove += AuraEffectRemoveFn(spell_dk_improved_blood_presence_AuraScript::HandleEffectRemove, EFFECT_0, SPELL_AURA_DUMMY, AURA_EFFECT_HANDLE_REAL);
        }
    };

    AuraScript* GetAuraScript() const
    {
        return new spell_dk_improved_blood_presence_AuraScript();
    }
};

// 50391, 50392 Improved Unholy Presence
class spell_dk_improved_unholy_presence : public SpellScriptLoader
{
public:
    spell_dk_improved_unholy_presence() : SpellScriptLoader("spell_dk_improved_unholy_presence") { }

    class spell_dk_improved_unholy_presence_AuraScript : public AuraScript
    {
        PrepareAuraScript(spell_dk_improved_unholy_presence_AuraScript);

        bool Validate(SpellInfo const* /*entry*/)
        {
            if (!sSpellMgr->GetSpellInfo(DK_SPELL_UNHOLY_PRESENCE) || !sSpellMgr->GetSpellInfo(DK_SPELL_IMPROVED_UNHOLY_PRESENCE_TRIGGERED))
                return false;
            return true;
        }

        void HandleEffectApply(AuraEffect const* aurEff, AuraEffectHandleModes /*mode*/)
        {
            Unit* target = GetTarget();
            if (target->HasAura(DK_SPELL_UNHOLY_PRESENCE) && !target->HasAura(DK_SPELL_IMPROVED_UNHOLY_PRESENCE_TRIGGERED))
            {
                // Not listed as any effect, only base points set in dbc
                int32 basePoints0 = aurEff->GetSpellInfo()->Effects[EFFECT_1].CalcValue();
                target->CastCustomSpell(target, DK_SPELL_IMPROVED_UNHOLY_PRESENCE_TRIGGERED, &basePoints0, &basePoints0, &basePoints0, true, 0, aurEff);
            }
        }

        void HandleEffectRemove(AuraEffect const* /*aurEff*/, AuraEffectHandleModes /*mode*/)
        {
            GetTarget()->RemoveAura(DK_SPELL_IMPROVED_UNHOLY_PRESENCE_TRIGGERED);
        }

        void Register()
        {
            AfterEffectApply += AuraEffectApplyFn(spell_dk_improved_unholy_presence_AuraScript::HandleEffectApply, EFFECT_0, SPELL_AURA_DUMMY, AURA_EFFECT_HANDLE_REAL);
            AfterEffectRemove += AuraEffectRemoveFn(spell_dk_improved_unholy_presence_AuraScript::HandleEffectRemove, EFFECT_0, SPELL_AURA_DUMMY, AURA_EFFECT_HANDLE_REAL);
        }
    };

    AuraScript* GetAuraScript() const
    {
        return new spell_dk_improved_unholy_presence_AuraScript();
    }
};

enum DeathStrike
{
    ICON_ID_IMPROVED_DEATH_STRIKE   = 2751,
    SPELL_DEATH_STRIKE_HEAL         = 45470,
};

class spell_dk_death_strike : public SpellScriptLoader
{
    public:
        spell_dk_death_strike() : SpellScriptLoader("spell_dk_death_strike") { }

        class spell_dk_death_strike_SpellScript : public SpellScript
        {
            PrepareSpellScript(spell_dk_death_strike_SpellScript);

            bool Validate(SpellInfo const* /*SpellEntry*/)
            {
                if (!sSpellMgr->GetSpellInfo(SPELL_DEATH_STRIKE_HEAL))
                    return false;
                return true;
            }

            void HandleDummy(SpellEffIndex /* effIndex */)
            {
                Unit* caster = GetCaster();
                if (Unit* target = GetHitUnit())
                {
                    uint32 count = target->GetDiseasesByCaster(caster->GetGUID());
                    int32 bp = int32(count * caster->CountPctFromMaxHealth(int32(GetSpellInfo()->Effects[EFFECT_0].DamageMultiplier)));
                    // Improved Death Strike
                    if (AuraEffect const* aurEff = caster->GetAuraEffect(SPELL_AURA_ADD_PCT_MODIFIER, SPELLFAMILY_DEATHKNIGHT, ICON_ID_IMPROVED_DEATH_STRIKE, 0))
                        AddPctN(bp, caster->CalculateSpellDamage(caster, aurEff->GetSpellInfo(), 2));
                    caster->CastCustomSpell(caster, SPELL_DEATH_STRIKE_HEAL, &bp, NULL, NULL, false);
                }
            }

            void Register()
            {
                OnEffectHitTarget += SpellEffectFn(spell_dk_death_strike_SpellScript::HandleDummy, EFFECT_2, SPELL_EFFECT_DUMMY);
            }

        };

        SpellScript* GetSpellScript() const
        {
            return new spell_dk_death_strike_SpellScript();
        }
};

enum DeathCoil
{
    SPELL_DEATH_COIL_DAMAGE     = 47632,
    SPELL_DEATH_COIL_HEAL       = 47633,
    SPELL_SIGIL_VENGEFUL_HEART  = 64962,
};

class spell_dk_death_coil : public SpellScriptLoader
{
    public:
        spell_dk_death_coil() : SpellScriptLoader("spell_dk_death_coil") { }

        class spell_dk_death_coil_SpellScript : public SpellScript
        {
            PrepareSpellScript(spell_dk_death_coil_SpellScript);

            bool Validate(SpellInfo const* /*SpellEntry*/)
            {
                if (!sSpellMgr->GetSpellInfo(SPELL_DEATH_COIL_DAMAGE) || !sSpellMgr->GetSpellInfo(SPELL_DEATH_COIL_HEAL))
                    return false;
                return true;
            }

            void HandleDummy(SpellEffIndex /* effIndex */)
            {
                int32 damage = GetEffectValue();
                Unit* caster = GetCaster();
                if (Unit* target = GetHitUnit())
                {
                    if (caster->IsFriendlyTo(target))
                    {
                        int32 bp = int32(damage * 1.5f);
                        caster->CastCustomSpell(target, SPELL_DEATH_COIL_HEAL, &bp, NULL, NULL, true);
                    }
                    else
                    {
                        if (AuraEffect const* auraEffect = caster->GetAuraEffect(SPELL_SIGIL_VENGEFUL_HEART, EFFECT_1))
                            damage += auraEffect->GetBaseAmount();
                        caster->CastCustomSpell(target, SPELL_DEATH_COIL_DAMAGE, &damage, NULL, NULL, true);
                    }
                }
            }

            SpellCastResult CheckCast()
            {
                Unit* caster = GetCaster();
                if (Unit* target = GetExplTargetUnit())
                {
                    if (!caster->IsFriendlyTo(target) && !caster->isInFront(target))
                        return SPELL_FAILED_UNIT_NOT_INFRONT;

                    if (target->IsFriendlyTo(caster) && target->GetCreatureType() != CREATURE_TYPE_UNDEAD)
                        return SPELL_FAILED_BAD_TARGETS;
                }
                else
                    return SPELL_FAILED_BAD_TARGETS;

                return SPELL_CAST_OK;
            }

            void Register()
            {
                OnCheckCast += SpellCheckCastFn(spell_dk_death_coil_SpellScript::CheckCast);
                OnEffectHitTarget += SpellEffectFn(spell_dk_death_coil_SpellScript::HandleDummy, EFFECT_0, SPELL_EFFECT_DUMMY);
            }

        };

        SpellScript* GetSpellScript() const
        {
            return new spell_dk_death_coil_SpellScript();
        }
};

class spell_dk_death_grip : public SpellScriptLoader
{
    public:
        spell_dk_death_grip() : SpellScriptLoader("spell_dk_death_grip") { }

        class spell_dk_death_grip_SpellScript : public SpellScript
        {
            PrepareSpellScript(spell_dk_death_grip_SpellScript);

            void HandleDummy(SpellEffIndex /*effIndex*/)
            {
                int32 damage = GetEffectValue();
                Position const* pos = GetExplTargetDest();
                if (Unit* target = GetHitUnit())
                {
                    if (!target->HasAuraType(SPELL_AURA_DEFLECT_SPELLS)) // Deterrence
                        target->CastSpell(pos->GetPositionX(), pos->GetPositionY(), pos->GetPositionZ(), damage, true);
                }
            }

            void Register()
            {
                OnEffectHitTarget += SpellEffectFn(spell_dk_death_grip_SpellScript::HandleDummy, EFFECT_0, SPELL_EFFECT_DUMMY);
            }

        };

        SpellScript* GetSpellScript() const
        {
            return new spell_dk_death_grip_SpellScript();
        }
};

void AddSC_deathknight_spell_scripts()
{
    new spell_dk_anti_magic_shell_raid();
    new spell_dk_anti_magic_shell_self();
    new spell_dk_anti_magic_zone();
    new spell_dk_corpse_explosion();
    new spell_dk_ghoul_explode();
    new spell_dk_death_gate();
    new spell_dk_death_pact();
    new spell_dk_scourge_strike();
    new spell_dk_spell_deflection();
    new spell_dk_blood_boil();
    new spell_dk_will_of_the_necropolis();
    new spell_dk_improved_blood_presence();
    new spell_dk_improved_unholy_presence();
    new spell_dk_death_strike();
    new spell_dk_death_coil();
    new spell_dk_death_grip();
}<|MERGE_RESOLUTION|>--- conflicted
+++ resolved
@@ -381,13 +381,6 @@
         class spell_dk_scourge_strike_SpellScript : public SpellScript
         {
             PrepareSpellScript(spell_dk_scourge_strike_SpellScript);
-<<<<<<< HEAD
-    private:
-        float m_multip;
-    public:
-        spell_dk_scourge_strike_SpellScript() : m_multip(0.0f) { }
-
-=======
             float multiplier;
 
             bool Load()
@@ -395,7 +388,6 @@
                 multiplier = 1.0f;
                 return true;
             }
->>>>>>> 69bf716c
 
             bool Validate(SpellInfo const* /*spellEntry*/)
             {
@@ -408,17 +400,6 @@
             {
                 Unit* caster = GetCaster();
                 if (Unit* unitTarget = GetHitUnit())
-<<<<<<< HEAD
-                m_multip = (GetEffectValue() * unitTarget->GetDiseasesByCaster(caster->GetGUID())) / 100.0f;
-        }
-
-        void HandleAfterHit()
-        {
-            Unit* caster = GetCaster();
-            if (Unit* unitTarget = GetHitUnit())
-                {
-                    int32 bp = GetTrueDamage() * m_multip;
-=======
                     multiplier = (GetEffectValue() * unitTarget->GetDiseasesByCaster(caster->GetGUID()) / 100.f);
             }
 
@@ -428,7 +409,6 @@
                 if (Unit* unitTarget = GetHitUnit())
                 {
                     int32 bp = GetHitDamage() * multiplier;
->>>>>>> 69bf716c
                     caster->CastCustomSpell(unitTarget, DK_SPELL_SCOURGE_STRIKE_TRIGGERED, &bp, NULL, NULL, true);
                 }
             }
