--- conflicted
+++ resolved
@@ -66,14 +66,8 @@
     SPELL_DK_UNHOLY_PRESENCE_TRIGGERED          = 49772,
     SPELL_DK_WILL_OF_THE_NECROPOLIS_TALENT_R1   = 49189,
     SPELL_DK_WILL_OF_THE_NECROPOLIS_AURA_R1     = 52284,
-<<<<<<< HEAD
-    SPELL_DK_RAISE_ALLY_INITIAL                 = 61999,
-    SPELL_DK_RAISE_ALLY                         = 46619,
     SPELL_DK_GHOUL_THRASH                       = 47480,
     SPELL_DK_DANCING_RUNE_WEAPON                = 49028
-=======
-    SPELL_DK_GHOUL_THRASH                       = 47480
->>>>>>> 7834d339
 };
 
 enum DeathKnightSpellIcons
