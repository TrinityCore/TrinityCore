/*
 * Copyright (C) 2008-2012 TrinityCore <http://www.trinitycore.org/>
 *
 * This program is free software; you can redistribute it and/or modify it
 * under the terms of the GNU General Public License as published by the
 * Free Software Foundation; either version 2 of the License, or (at your
 * option) any later version.
 *
 * This program is distributed in the hope that it will be useful, but WITHOUT
 * ANY WARRANTY; without even the implied warranty of MERCHANTABILITY or
 * FITNESS FOR A PARTICULAR PURPOSE. See the GNU General Public License for
 * more details.
 *
 * You should have received a copy of the GNU General Public License along
 * with this program. If not, see <http://www.gnu.org/licenses/>.
 */

/*
 * Scripts for spells with SPELLFAMILY_DEATHKNIGHT and SPELLFAMILY_GENERIC spells used by deathknight players.
 * Ordered alphabetically using scriptname.
 * Scriptnames of files in this file should be prefixed with "spell_dk_".
 */

#include "ScriptMgr.h"
#include "SpellScript.h"
#include "SpellAuraEffects.h"

enum DeathKnightSpells
{
    DK_SPELL_RUNIC_POWER_ENERGIZE               = 49088,
    DK_SPELL_ANTI_MAGIC_SHELL_TALENT            = 51052,
    DK_SPELL_CORPSE_EXPLOSION_TRIGGERED         = 43999,
    DK_SPELL_CORPSE_EXPLOSION_VISUAL            = 51270,
    DK_SPELL_GHOUL_EXPLODE                      = 47496,
    DK_SPELL_SCOURGE_STRIKE_TRIGGERED           = 70890,
    DK_SPELL_BLOOD_BOIL_TRIGGERED               = 65658,
    DK_SPELL_WILL_OF_THE_NECROPOLIS_TALENT_R1   = 49189,
    DK_SPELL_WILL_OF_THE_NECROPOLIS_AURA_R1     = 52284,
    DK_SPELL_BLOOD_PRESENCE                     = 48266,
    DK_SPELL_IMPROVED_BLOOD_PRESENCE_TRIGGERED  = 63611,
    DK_SPELL_UNHOLY_PRESENCE                    = 48265,
    DK_SPELL_IMPROVED_UNHOLY_PRESENCE_TRIGGERED = 63622,
<<<<<<< HEAD
    DK_SPELL_RAISE_DEAD_NORMAL                  = 46585,
    DK_SPELL_RAISE_DEAD_IMPROVED                = 52150,    // improved with Master of Ghouls talent
    DK_SPELL_GLYPH_OF_RAISE_DEAD                = 60200,
    SPELL_DK_ITEM_T8_MALEE_4P_BONUS             = 64736,
=======
    SPELL_DK_ITEM_T8_MELEE_4P_BONUS             = 64736,
>>>>>>> d5f7e167
    DK_SPELL_BLACK_ICE_R1                       = 49140,
};

// 50462 - Anti-Magic Shell (on raid member)
class spell_dk_anti_magic_shell_raid : public SpellScriptLoader
{
    public:
        spell_dk_anti_magic_shell_raid() : SpellScriptLoader("spell_dk_anti_magic_shell_raid") { }

        class spell_dk_anti_magic_shell_raid_AuraScript : public AuraScript
        {
            PrepareAuraScript(spell_dk_anti_magic_shell_raid_AuraScript);

            uint32 absorbPct;

            bool Load()
            {
                absorbPct = GetSpellInfo()->Effects[EFFECT_0].CalcValue(GetCaster());
                return true;
            }

            void CalculateAmount(AuraEffect const* /*aurEff*/, int32 & amount, bool & /*canBeRecalculated*/)
            {
                // TODO: this should absorb limited amount of damage, but no info on calculation formula
                amount = -1;
            }

            void Absorb(AuraEffect* /*aurEff*/, DamageInfo & dmgInfo, uint32 & absorbAmount)
            {
                 absorbAmount = CalculatePctN(dmgInfo.GetDamage(), absorbPct);
            }

            void Register()
            {
                 DoEffectCalcAmount += AuraEffectCalcAmountFn(spell_dk_anti_magic_shell_raid_AuraScript::CalculateAmount, EFFECT_0, SPELL_AURA_SCHOOL_ABSORB);
                 OnEffectAbsorb += AuraEffectAbsorbFn(spell_dk_anti_magic_shell_raid_AuraScript::Absorb, EFFECT_0);
            }
        };

        AuraScript* GetAuraScript() const
        {
            return new spell_dk_anti_magic_shell_raid_AuraScript();
        }
};

// 48707 - Anti-Magic Shell (on self)
class spell_dk_anti_magic_shell_self : public SpellScriptLoader
{
    public:
        spell_dk_anti_magic_shell_self() : SpellScriptLoader("spell_dk_anti_magic_shell_self") { }

        class spell_dk_anti_magic_shell_self_AuraScript : public AuraScript
        {
            PrepareAuraScript(spell_dk_anti_magic_shell_self_AuraScript);

            uint32 absorbPct, hpPct;
            bool Load()
            {
                absorbPct = GetSpellInfo()->Effects[EFFECT_0].CalcValue(GetCaster());
                hpPct = GetSpellInfo()->Effects[EFFECT_1].CalcValue(GetCaster());
                return true;
            }

            bool Validate(SpellInfo const* /*spellEntry*/)
            {
                if (!sSpellMgr->GetSpellInfo(DK_SPELL_RUNIC_POWER_ENERGIZE))
                    return false;
                return true;
            }

            void CalculateAmount(AuraEffect const* /*aurEff*/, int32 & amount, bool & /*canBeRecalculated*/)
            {
                amount = GetCaster()->CountPctFromMaxHealth(hpPct);
            }

            void Absorb(AuraEffect* /*aurEff*/, DamageInfo & dmgInfo, uint32 & absorbAmount)
            {
                absorbAmount = std::min(CalculatePctN(dmgInfo.GetDamage(), absorbPct), GetTarget()->CountPctFromMaxHealth(hpPct));
            }

            void Trigger(AuraEffect* aurEff, DamageInfo & /*dmgInfo*/, uint32 & absorbAmount)
            {
                Unit* target = GetTarget();
                // damage absorbed by Anti-Magic Shell energizes the DK with additional runic power.
                // This, if I'm not mistaken, shows that we get back ~20% of the absorbed damage as runic power.
                int32 bp = absorbAmount * 2 / 10;
                target->CastCustomSpell(target, DK_SPELL_RUNIC_POWER_ENERGIZE, &bp, NULL, NULL, true, NULL, aurEff);
            }

            void Register()
            {
                 DoEffectCalcAmount += AuraEffectCalcAmountFn(spell_dk_anti_magic_shell_self_AuraScript::CalculateAmount, EFFECT_0, SPELL_AURA_SCHOOL_ABSORB);
                 OnEffectAbsorb += AuraEffectAbsorbFn(spell_dk_anti_magic_shell_self_AuraScript::Absorb, EFFECT_0);
                 AfterEffectAbsorb += AuraEffectAbsorbFn(spell_dk_anti_magic_shell_self_AuraScript::Trigger, EFFECT_0);
            }
        };

        AuraScript* GetAuraScript() const
        {
            return new spell_dk_anti_magic_shell_self_AuraScript();
        }
};

// 50461 - Anti-Magic Zone
class spell_dk_anti_magic_zone : public SpellScriptLoader
{
    public:
        spell_dk_anti_magic_zone() : SpellScriptLoader("spell_dk_anti_magic_zone") { }

        class spell_dk_anti_magic_zone_AuraScript : public AuraScript
        {
            PrepareAuraScript(spell_dk_anti_magic_zone_AuraScript);

            uint32 absorbPct;

            bool Load()
            {
                absorbPct = GetSpellInfo()->Effects[EFFECT_0].CalcValue(GetCaster());
                return true;
            }

            bool Validate(SpellInfo const* /*spellEntry*/)
            {
                if (!sSpellMgr->GetSpellInfo(DK_SPELL_ANTI_MAGIC_SHELL_TALENT))
                    return false;
                return true;
            }

            void CalculateAmount(AuraEffect const* /*aurEff*/, int32 & amount, bool & /*canBeRecalculated*/)
            {
                SpellInfo const* talentSpell = sSpellMgr->GetSpellInfo(DK_SPELL_ANTI_MAGIC_SHELL_TALENT);
                amount = talentSpell->Effects[EFFECT_0].CalcValue(GetCaster());
                if (Player* player = GetCaster()->ToPlayer())
                     amount += int32(2 * player->GetTotalAttackPowerValue(BASE_ATTACK));
            }

            void Absorb(AuraEffect* /*aurEff*/, DamageInfo & dmgInfo, uint32 & absorbAmount)
            {
                 absorbAmount = CalculatePctN(dmgInfo.GetDamage(), absorbPct);
            }

            void Register()
            {
                 DoEffectCalcAmount += AuraEffectCalcAmountFn(spell_dk_anti_magic_zone_AuraScript::CalculateAmount, EFFECT_0, SPELL_AURA_SCHOOL_ABSORB);
                 OnEffectAbsorb += AuraEffectAbsorbFn(spell_dk_anti_magic_zone_AuraScript::Absorb, EFFECT_0);
            }
        };

        AuraScript* GetAuraScript() const
        {
            return new spell_dk_anti_magic_zone_AuraScript();
        }
};

// 49158 Corpse Explosion (51325, 51326, 51327, 51328)
class spell_dk_corpse_explosion : public SpellScriptLoader
{
    public:
        spell_dk_corpse_explosion() : SpellScriptLoader("spell_dk_corpse_explosion") { }

        class spell_dk_corpse_explosion_SpellScript : public SpellScript
        {
            PrepareSpellScript(spell_dk_corpse_explosion_SpellScript);

            int32 bp;
            Unit* unitTarget;
            Unit* caster;

            bool Load()
            {
                unitTarget = GetExplTargetUnit();
                caster = GetCaster();
                return true;
            }

            SpellCastResult CheckIfCorpseNear()
            {
                // check if the target exploded already
                if (unitTarget && !unitTarget->HasAura(51270))
                {
                    // if we have ghoul selected
                    if (unitTarget->GetEntry() == 26125)
                    {
                        bp = int32(unitTarget->CountPctFromMaxHealth(25));
                        unitTarget->CastCustomSpell(unitTarget, DK_SPELL_GHOUL_EXPLODE, &bp, NULL, NULL, false);
                        caster->CastSpell(unitTarget, DK_SPELL_CORPSE_EXPLOSION_VISUAL, true);
                        return SPELL_CAST_OK;
                    }
                    else if (unitTarget->isDead())
                    {
                        bp = GetSpellInfo()->Effects[EFFECT_0].BasePoints;
                        caster->CastCustomSpell(unitTarget, GetSpellInfo()->Effects[EFFECT_1].CalcValue(), &bp, NULL, NULL, true);
                        unitTarget->CastSpell(unitTarget, DK_SPELL_CORPSE_EXPLOSION_TRIGGERED, true);
                        caster->CastSpell(unitTarget, DK_SPELL_CORPSE_EXPLOSION_VISUAL, true);
                        return SPELL_CAST_OK;
                    }
                }

                float max_range = 20;
                unitTarget = NULL;

                // search for nearby corpse in range
                std::list<Unit*> targetList;
                Trinity::AnyDeadUnitSpellTargetInRangeCheck check(caster, max_range, GetSpellInfo(), TARGET_CHECK_DEFAULT);
                Trinity::UnitListSearcher<Trinity::AnyDeadUnitSpellTargetInRangeCheck> searcher(caster, targetList, check);
                caster->GetMap()->VisitAll(caster->m_positionX, caster->m_positionY, max_range, searcher);

                // check if the target exploded already (if it has aura 51270)
                for (std::list<Unit*>::iterator itr = targetList.begin(); itr != targetList.end(); ++itr)
                {
                    if (!((Unit*)*itr)->HasAura(51270))
                    {
                        unitTarget = ((Unit*)*itr);
                        break;
                    }
                }

                if (unitTarget)
                {
                    bp = GetSpellInfo()->Effects[EFFECT_0].BasePoints;
                    caster->CastCustomSpell(unitTarget, GetSpellInfo()->Effects[EFFECT_1].CalcValue(), &bp, NULL, NULL, true);
                    unitTarget->CastSpell(unitTarget, DK_SPELL_CORPSE_EXPLOSION_TRIGGERED, true);
                    caster->CastSpell(unitTarget, DK_SPELL_CORPSE_EXPLOSION_VISUAL, true);
                    return SPELL_CAST_OK;
                }

                // proper handling of these should be done in Spell.cpp, its too late for calling "finish(false)" here
                ((Player*)caster)->RemoveSpellCooldown(GetSpellInfo()->Id, true);
                ((Player*)caster)->ModifyPower(POWER_RUNIC_POWER, 400);
                SetCustomCastResultMessage(SPELL_CUSTOM_ERROR_NO_NEARBY_CORPSES);
                return SPELL_FAILED_CUSTOM_ERROR;
            }

            void Register()
            {
                OnCheckCast += SpellCheckCastFn(spell_dk_corpse_explosion_SpellScript::CheckIfCorpseNear);
            }
        };

        SpellScript* GetSpellScript() const
        {
            return new spell_dk_corpse_explosion_SpellScript();
        }
};

// 47496 - Explode, Ghoul spell for Corpse Explosion
class spell_dk_ghoul_explode : public SpellScriptLoader
{
    public:
        spell_dk_ghoul_explode() : SpellScriptLoader("spell_dk_ghoul_explode") { }

        class spell_dk_ghoul_explode_SpellScript : public SpellScript
        {
            PrepareSpellScript(spell_dk_ghoul_explode_SpellScript);

            bool Validate(SpellInfo const* /*spellEntry*/)
            {
                if (!sSpellMgr->GetSpellInfo(DK_SPELL_CORPSE_EXPLOSION_TRIGGERED))
                    return false;
                return true;
            }

            void Suicide(SpellEffIndex /*effIndex*/)
            {
                if (Unit* unitTarget = GetHitUnit())
                {
                    // Corpse Explosion (Suicide)
                    unitTarget->CastSpell(unitTarget, DK_SPELL_CORPSE_EXPLOSION_TRIGGERED, true);
                }
            }

            void Register()
            {
                OnEffectHitTarget += SpellEffectFn(spell_dk_ghoul_explode_SpellScript::Suicide, EFFECT_1, SPELL_EFFECT_SCHOOL_DAMAGE);
            }
        };

        SpellScript* GetSpellScript() const
        {
            return new spell_dk_ghoul_explode_SpellScript();
        }
};

class spell_dk_death_gate : public SpellScriptLoader
{
    public:
        spell_dk_death_gate() : SpellScriptLoader("spell_dk_death_gate") {}

        class spell_dk_death_gate_SpellScript : public SpellScript
        {
            PrepareSpellScript(spell_dk_death_gate_SpellScript);

            SpellCastResult CheckClass()
            {
                if (GetCaster()->getClass() != CLASS_DEATH_KNIGHT)
                {
                    SetCustomCastResultMessage(SPELL_CUSTOM_ERROR_MUST_BE_DEATH_KNIGHT);
                    return SPELL_FAILED_CUSTOM_ERROR;
                }

                return SPELL_CAST_OK;
            }

            void HandleScript(SpellEffIndex effIndex)
            {
                PreventHitDefaultEffect(effIndex);
                if (Unit* target = GetHitUnit())
                    target->CastSpell(target, GetEffectValue(), false);
            }

            void Register()
            {
                OnCheckCast += SpellCheckCastFn(spell_dk_death_gate_SpellScript::CheckClass);
                OnEffectHitTarget += SpellEffectFn(spell_dk_death_gate_SpellScript::HandleScript, EFFECT_0, SPELL_EFFECT_SCRIPT_EFFECT);
            }
        };

        SpellScript* GetSpellScript() const
        {
            return new spell_dk_death_gate_SpellScript();
        }
};

class spell_dk_death_pact : public SpellScriptLoader
{
    public:
        spell_dk_death_pact() : SpellScriptLoader("spell_dk_death_pact") { }

        class spell_dk_death_pact_SpellScript : public SpellScript
        {
            PrepareSpellScript(spell_dk_death_pact_SpellScript);

            SpellCastResult CheckCast()
            {
                // Check if we have valid targets, otherwise skip spell casting here
                if (Player* player = GetCaster()->ToPlayer())
                    for (Unit::ControlList::const_iterator itr = player->m_Controlled.begin(); itr != player->m_Controlled.end(); ++itr)
                        if (Creature* undeadPet = (*itr)->ToCreature())
                            if (undeadPet->isAlive() &&
                                undeadPet->GetOwnerGUID() == player->GetGUID() &&
                                undeadPet->GetCreatureType() == CREATURE_TYPE_UNDEAD &&
                                undeadPet->IsWithinDist(player, 100.0f, false))
                                return SPELL_CAST_OK;

                return SPELL_FAILED_NO_PET;
            }

            void FilterTargets(std::list<WorldObject*>& unitList)
            {
                Unit* unit_to_add = NULL;
                for (std::list<WorldObject*>::iterator itr = unitList.begin(); itr != unitList.end(); ++itr)
                {
                    if (Unit* unit = (*itr)->ToUnit())
                    if (unit->GetOwnerGUID() == GetCaster()->GetGUID() && unit->GetCreatureType() == CREATURE_TYPE_UNDEAD)
                    {
                        unit_to_add = unit;
                        break;
                    }
                }

                unitList.clear();
                if (unit_to_add)
                    unitList.push_back(unit_to_add);
            }

            void Register()
            {
                OnCheckCast += SpellCheckCastFn(spell_dk_death_pact_SpellScript::CheckCast);
                OnObjectAreaTargetSelect += SpellObjectAreaTargetSelectFn(spell_dk_death_pact_SpellScript::FilterTargets, EFFECT_1, TARGET_UNIT_DEST_AREA_ALLY);
            }
        };

        SpellScript* GetSpellScript() const
        {
            return new spell_dk_death_pact_SpellScript();
        }
};

// 55090 Scourge Strike (55265, 55270, 55271)
class spell_dk_scourge_strike : public SpellScriptLoader
{
    public:
        spell_dk_scourge_strike() : SpellScriptLoader("spell_dk_scourge_strike") { }

        class spell_dk_scourge_strike_SpellScript : public SpellScript
        {
            PrepareSpellScript(spell_dk_scourge_strike_SpellScript);
            float multiplier;

            bool Load()
            {
                multiplier = 1.0f;
                return true;
            }

            bool Validate(SpellInfo const* /*spellEntry*/)
            {
                if (!sSpellMgr->GetSpellInfo(DK_SPELL_SCOURGE_STRIKE_TRIGGERED))
                    return false;
                return true;
            }

            void HandleDummy(SpellEffIndex /*effIndex*/)
            {
                Unit* caster = GetCaster();
                if (Unit* unitTarget = GetHitUnit())
                {
                    multiplier = (GetEffectValue() * unitTarget->GetDiseasesByCaster(caster->GetGUID()) / 100.f);
                    // Death Knight T8 Melee 4P Bonus
                    if (AuraEffect const* aurEff = caster->GetAuraEffect(SPELL_DK_ITEM_T8_MELEE_4P_BONUS, EFFECT_0))
                        AddPctF(multiplier, aurEff->GetAmount());
                }
            }

            void HandleAfterHit()
            {
                Unit* caster = GetCaster();
                if (Unit* unitTarget = GetHitUnit())
                {
                    int32 bp = GetHitDamage() * multiplier;

                    if (AuraEffect* aurEff = caster->GetAuraEffectOfRankedSpell(DK_SPELL_BLACK_ICE_R1, EFFECT_0))
                        AddPctN(bp, aurEff->GetAmount());

                    caster->CastCustomSpell(unitTarget, DK_SPELL_SCOURGE_STRIKE_TRIGGERED, &bp, NULL, NULL, true);
                }
            }

            void Register()
            {
                OnEffectHitTarget += SpellEffectFn(spell_dk_scourge_strike_SpellScript::HandleDummy, EFFECT_2, SPELL_EFFECT_DUMMY);
                AfterHit += SpellHitFn(spell_dk_scourge_strike_SpellScript::HandleAfterHit);
            }
        };

        SpellScript* GetSpellScript() const
        {
            return new spell_dk_scourge_strike_SpellScript();
        }
};

// 49145 - Spell Deflection
class spell_dk_spell_deflection : public SpellScriptLoader
{
    public:
        spell_dk_spell_deflection() : SpellScriptLoader("spell_dk_spell_deflection") { }

        class spell_dk_spell_deflection_AuraScript : public AuraScript
        {
            PrepareAuraScript(spell_dk_spell_deflection_AuraScript);

            uint32 absorbPct;

            bool Load()
            {
                absorbPct = GetSpellInfo()->Effects[EFFECT_0].CalcValue(GetCaster());
                return true;
            }

            void CalculateAmount(AuraEffect const* /*aurEff*/, int32 & amount, bool & /*canBeRecalculated*/)
            {
                // Set absorbtion amount to unlimited
                amount = -1;
            }

            void Absorb(AuraEffect* /*aurEff*/, DamageInfo & dmgInfo, uint32 & absorbAmount)
            {
                // You have a chance equal to your Parry chance
                if ((dmgInfo.GetDamageType() == SPELL_DIRECT_DAMAGE) && roll_chance_f(GetTarget()->GetUnitParryChance()))
                    absorbAmount = CalculatePctN(dmgInfo.GetDamage(), absorbPct);
            }

            void Register()
            {
                 DoEffectCalcAmount += AuraEffectCalcAmountFn(spell_dk_spell_deflection_AuraScript::CalculateAmount, EFFECT_0, SPELL_AURA_SCHOOL_ABSORB);
                 OnEffectAbsorb += AuraEffectAbsorbFn(spell_dk_spell_deflection_AuraScript::Absorb, EFFECT_0);
            }
        };

        AuraScript* GetAuraScript() const
        {
            return new spell_dk_spell_deflection_AuraScript();
        }
};

// 48721 Blood Boil
class spell_dk_blood_boil : public SpellScriptLoader
{
    public:
        spell_dk_blood_boil() : SpellScriptLoader("spell_dk_blood_boil") { }

        class spell_dk_blood_boil_SpellScript : public SpellScript
        {
            PrepareSpellScript(spell_dk_blood_boil_SpellScript);

            bool Validate(SpellInfo const* /*spellEntry*/)
            {
                if (!sSpellMgr->GetSpellInfo(DK_SPELL_BLOOD_BOIL_TRIGGERED))
                    return false;
                return true;
            }

            bool Load()
            {
                _executed = false;
                return GetCaster()->GetTypeId() == TYPEID_PLAYER && GetCaster()->getClass() == CLASS_DEATH_KNIGHT;
            }

            void HandleAfterHit()
            {
                if (_executed || !GetHitUnit())
                    return;

                _executed = true;
                GetCaster()->CastSpell(GetCaster(), DK_SPELL_BLOOD_BOIL_TRIGGERED, true);
            }

            void Register()
            {
                AfterHit += SpellHitFn(spell_dk_blood_boil_SpellScript::HandleAfterHit);
            }

            bool _executed;
        };

        SpellScript* GetSpellScript() const
        {
            return new spell_dk_blood_boil_SpellScript();
        }
};

// 52284 - Will of the Necropolis
class spell_dk_will_of_the_necropolis : public SpellScriptLoader
{
    public:
        spell_dk_will_of_the_necropolis() : SpellScriptLoader("spell_dk_will_of_the_necropolis") { }

        class spell_dk_will_of_the_necropolis_AuraScript : public AuraScript
        {
            PrepareAuraScript(spell_dk_will_of_the_necropolis_AuraScript);

            bool Validate(SpellInfo const* spellEntry)
            {
                // can't use other spell than will of the necropolis due to spell_ranks dependency
                if (sSpellMgr->GetFirstSpellInChain(DK_SPELL_WILL_OF_THE_NECROPOLIS_AURA_R1) != sSpellMgr->GetFirstSpellInChain(spellEntry->Id))
                    return false;

                uint8 rank = sSpellMgr->GetSpellRank(spellEntry->Id);
                if (!sSpellMgr->GetSpellWithRank(DK_SPELL_WILL_OF_THE_NECROPOLIS_TALENT_R1, rank, true))
                    return false;

                return true;
            }

            uint32 absorbPct;

            bool Load()
            {
                absorbPct = GetSpellInfo()->Effects[EFFECT_0].CalcValue(GetCaster());
                return true;
            }

            void CalculateAmount(AuraEffect const* /*aurEff*/, int32 & amount, bool & /*canBeRecalculated*/)
            {
                // Set absorbtion amount to unlimited
                amount = -1;
            }

            void Absorb(AuraEffect* /*aurEff*/, DamageInfo & dmgInfo, uint32 & absorbAmount)
            {
                // min pct of hp is stored in effect 0 of talent spell
                uint32 rank = sSpellMgr->GetSpellRank(GetSpellInfo()->Id);
                SpellInfo const* talentProto = sSpellMgr->GetSpellInfo(sSpellMgr->GetSpellWithRank(DK_SPELL_WILL_OF_THE_NECROPOLIS_TALENT_R1, rank));

                int32 remainingHp = int32(GetTarget()->GetHealth() - dmgInfo.GetDamage());
                int32 minHp = int32(GetTarget()->CountPctFromMaxHealth(talentProto->Effects[EFFECT_0].CalcValue(GetCaster())));

                // Damage that would take you below [effect0] health or taken while you are at [effect0]
                if (remainingHp < minHp)
                    absorbAmount = CalculatePctN(dmgInfo.GetDamage(), absorbPct);
            }

            void Register()
            {
                 DoEffectCalcAmount += AuraEffectCalcAmountFn(spell_dk_will_of_the_necropolis_AuraScript::CalculateAmount, EFFECT_0, SPELL_AURA_SCHOOL_ABSORB);
                 OnEffectAbsorb += AuraEffectAbsorbFn(spell_dk_will_of_the_necropolis_AuraScript::Absorb, EFFECT_0);
            }
        };

        AuraScript* GetAuraScript() const
        {
            return new spell_dk_will_of_the_necropolis_AuraScript();
        }
};

// 50365, 50371 Improved Blood Presence
class spell_dk_improved_blood_presence : public SpellScriptLoader
{
public:
    spell_dk_improved_blood_presence() : SpellScriptLoader("spell_dk_improved_blood_presence") { }

    class spell_dk_improved_blood_presence_AuraScript : public AuraScript
    {
        PrepareAuraScript(spell_dk_improved_blood_presence_AuraScript);

        bool Validate(SpellInfo const* /*entry*/)
        {
            if (!sSpellMgr->GetSpellInfo(DK_SPELL_BLOOD_PRESENCE) || !sSpellMgr->GetSpellInfo(DK_SPELL_IMPROVED_BLOOD_PRESENCE_TRIGGERED))
                return false;
            return true;
        }

        void HandleEffectApply(AuraEffect const* aurEff, AuraEffectHandleModes /*mode*/)
        {
            Unit* target = GetTarget();
            if (!target->HasAura(DK_SPELL_BLOOD_PRESENCE) && !target->HasAura(DK_SPELL_IMPROVED_BLOOD_PRESENCE_TRIGGERED))
            {
                int32 basePoints1 = aurEff->GetAmount();
                target->CastCustomSpell(target, DK_SPELL_IMPROVED_BLOOD_PRESENCE_TRIGGERED, NULL, &basePoints1, NULL, true, 0, aurEff);
            }
        }

        void HandleEffectRemove(AuraEffect const* /*aurEff*/, AuraEffectHandleModes /*mode*/)
        {
            Unit* target = GetTarget();
            if (!target->HasAura(DK_SPELL_BLOOD_PRESENCE))
                target->RemoveAura(DK_SPELL_IMPROVED_BLOOD_PRESENCE_TRIGGERED);
        }

        void Register()
        {
            AfterEffectApply += AuraEffectApplyFn(spell_dk_improved_blood_presence_AuraScript::HandleEffectApply, EFFECT_0, SPELL_AURA_DUMMY, AURA_EFFECT_HANDLE_REAL);
            AfterEffectRemove += AuraEffectRemoveFn(spell_dk_improved_blood_presence_AuraScript::HandleEffectRemove, EFFECT_0, SPELL_AURA_DUMMY, AURA_EFFECT_HANDLE_REAL);
        }
    };

    AuraScript* GetAuraScript() const
    {
        return new spell_dk_improved_blood_presence_AuraScript();
    }
};

// 50391, 50392 Improved Unholy Presence
class spell_dk_improved_unholy_presence : public SpellScriptLoader
{
public:
    spell_dk_improved_unholy_presence() : SpellScriptLoader("spell_dk_improved_unholy_presence") { }

    class spell_dk_improved_unholy_presence_AuraScript : public AuraScript
    {
        PrepareAuraScript(spell_dk_improved_unholy_presence_AuraScript);

        bool Validate(SpellInfo const* /*entry*/)
        {
            if (!sSpellMgr->GetSpellInfo(DK_SPELL_UNHOLY_PRESENCE) || !sSpellMgr->GetSpellInfo(DK_SPELL_IMPROVED_UNHOLY_PRESENCE_TRIGGERED))
                return false;
            return true;
        }

        void HandleEffectApply(AuraEffect const* aurEff, AuraEffectHandleModes /*mode*/)
        {
            Unit* target = GetTarget();
            if (target->HasAura(DK_SPELL_UNHOLY_PRESENCE) && !target->HasAura(DK_SPELL_IMPROVED_UNHOLY_PRESENCE_TRIGGERED))
            {
                // Not listed as any effect, only base points set in dbc
                int32 basePoints0 = aurEff->GetSpellInfo()->Effects[EFFECT_1].CalcValue();
                target->CastCustomSpell(target, DK_SPELL_IMPROVED_UNHOLY_PRESENCE_TRIGGERED, &basePoints0, &basePoints0, &basePoints0, true, 0, aurEff);
            }
        }

        void HandleEffectRemove(AuraEffect const* /*aurEff*/, AuraEffectHandleModes /*mode*/)
        {
            GetTarget()->RemoveAura(DK_SPELL_IMPROVED_UNHOLY_PRESENCE_TRIGGERED);
        }

        void Register()
        {
            AfterEffectApply += AuraEffectApplyFn(spell_dk_improved_unholy_presence_AuraScript::HandleEffectApply, EFFECT_0, SPELL_AURA_DUMMY, AURA_EFFECT_HANDLE_REAL);
            AfterEffectRemove += AuraEffectRemoveFn(spell_dk_improved_unholy_presence_AuraScript::HandleEffectRemove, EFFECT_0, SPELL_AURA_DUMMY, AURA_EFFECT_HANDLE_REAL);
        }
    };

    AuraScript* GetAuraScript() const
    {
        return new spell_dk_improved_unholy_presence_AuraScript();
    }
};

enum DeathStrike
{
    ICON_ID_IMPROVED_DEATH_STRIKE   = 2751,
    SPELL_DEATH_STRIKE_HEAL         = 45470,
};

class spell_dk_death_strike : public SpellScriptLoader
{
    public:
        spell_dk_death_strike() : SpellScriptLoader("spell_dk_death_strike") { }

        class spell_dk_death_strike_SpellScript : public SpellScript
        {
            PrepareSpellScript(spell_dk_death_strike_SpellScript);

            bool Validate(SpellInfo const* /*SpellEntry*/)
            {
                if (!sSpellMgr->GetSpellInfo(SPELL_DEATH_STRIKE_HEAL))
                    return false;
                return true;
            }

            void HandleDummy(SpellEffIndex /* effIndex */)
            {
                Unit* caster = GetCaster();
                if (Unit* target = GetHitUnit())
                {
                    uint32 count = target->GetDiseasesByCaster(caster->GetGUID());
                    int32 bp = int32(count * caster->CountPctFromMaxHealth(int32(GetSpellInfo()->Effects[EFFECT_0].DamageMultiplier)));
                    // Improved Death Strike
                    if (AuraEffect const* aurEff = caster->GetAuraEffect(SPELL_AURA_ADD_PCT_MODIFIER, SPELLFAMILY_DEATHKNIGHT, ICON_ID_IMPROVED_DEATH_STRIKE, 0))
                        AddPctN(bp, caster->CalculateSpellDamage(caster, aurEff->GetSpellInfo(), 2));
                    caster->CastCustomSpell(caster, SPELL_DEATH_STRIKE_HEAL, &bp, NULL, NULL, false);
                }
            }

            void Register()
            {
                OnEffectHitTarget += SpellEffectFn(spell_dk_death_strike_SpellScript::HandleDummy, EFFECT_2, SPELL_EFFECT_DUMMY);
            }

        };

        SpellScript* GetSpellScript() const
        {
            return new spell_dk_death_strike_SpellScript();
        }
};

enum DeathCoil
{
    SPELL_DEATH_COIL_DAMAGE     = 47632,
    SPELL_DEATH_COIL_HEAL       = 47633,
    SPELL_SIGIL_VENGEFUL_HEART  = 64962,
};

class spell_dk_death_coil : public SpellScriptLoader
{
    public:
        spell_dk_death_coil() : SpellScriptLoader("spell_dk_death_coil") { }

        class spell_dk_death_coil_SpellScript : public SpellScript
        {
            PrepareSpellScript(spell_dk_death_coil_SpellScript);

            bool Validate(SpellInfo const* /*spell*/)
            {
                if (!sSpellMgr->GetSpellInfo(SPELL_DEATH_COIL_DAMAGE) || !sSpellMgr->GetSpellInfo(SPELL_DEATH_COIL_HEAL))
                    return false;
                return true;
            }

            void HandleDummy(SpellEffIndex /*effIndex*/)
            {
                int32 damage = GetEffectValue();
                Unit* caster = GetCaster();
                if (Unit* target = GetHitUnit())
                {
                    if (caster->IsFriendlyTo(target))
                    {
                        int32 bp = int32(damage * 1.5f);
                        caster->CastCustomSpell(target, SPELL_DEATH_COIL_HEAL, &bp, NULL, NULL, true);
                    }
                    else
                    {
                        if (AuraEffect const* auraEffect = caster->GetAuraEffect(SPELL_SIGIL_VENGEFUL_HEART, EFFECT_1))
                            damage += auraEffect->GetBaseAmount();
                        caster->CastCustomSpell(target, SPELL_DEATH_COIL_DAMAGE, &damage, NULL, NULL, true);
                    }
                }
            }

            SpellCastResult CheckCast()
            {
                Unit* caster = GetCaster();
                if (Unit* target = GetExplTargetUnit())
                {
                    if (!caster->IsFriendlyTo(target) && !caster->isInFront(target))
                        return SPELL_FAILED_UNIT_NOT_INFRONT;

                    if (target->IsFriendlyTo(caster) && target->GetCreatureType() != CREATURE_TYPE_UNDEAD)
                        return SPELL_FAILED_BAD_TARGETS;
                }
                else
                    return SPELL_FAILED_BAD_TARGETS;

                return SPELL_CAST_OK;
            }

            void Register()
            {
                OnCheckCast += SpellCheckCastFn(spell_dk_death_coil_SpellScript::CheckCast);
                OnEffectHitTarget += SpellEffectFn(spell_dk_death_coil_SpellScript::HandleDummy, EFFECT_0, SPELL_EFFECT_DUMMY);
            }

        };

        SpellScript* GetSpellScript() const
        {
            return new spell_dk_death_coil_SpellScript();
        }
};

class spell_dk_death_grip : public SpellScriptLoader
{
    public:
        spell_dk_death_grip() : SpellScriptLoader("spell_dk_death_grip") { }

        class spell_dk_death_grip_SpellScript : public SpellScript
        {
            PrepareSpellScript(spell_dk_death_grip_SpellScript);

            void HandleDummy(SpellEffIndex /*effIndex*/)
            {
                int32 damage = GetEffectValue();
                Position const* pos = GetExplTargetDest();
                if (Unit* target = GetHitUnit())
                {
                    if (!target->HasAuraType(SPELL_AURA_DEFLECT_SPELLS)) // Deterrence
                        target->CastSpell(pos->GetPositionX(), pos->GetPositionY(), pos->GetPositionZ(), damage, true);
                }
            }

            void Register()
            {
                OnEffectHitTarget += SpellEffectFn(spell_dk_death_grip_SpellScript::HandleDummy, EFFECT_0, SPELL_EFFECT_DUMMY);
            }

        };

        SpellScript* GetSpellScript() const
        {
            return new spell_dk_death_grip_SpellScript();
        }
};

class spell_dk_raise_dead : public SpellScriptLoader
{
    public:
        spell_dk_raise_dead() : SpellScriptLoader("spell_dk_raise_dead") { }

        class spell_dk_raise_dead_SpellScript : public SpellScript
        {
            PrepareSpellScript(spell_dk_raise_dead_SpellScript);

            SpellCastResult CheckIfCorpseNear()
            {
                Unit* caster = GetCaster();
                float max_range = 30;
                WorldObject* unitTarget = NULL;
                uint32 triggered_spell_id = 0;

                // search for nearby corpse in range
                std::list<Unit*> targetList;
                Trinity::AnyDeadUnitSpellTargetInRangeCheck check(caster, max_range, GetSpellInfo(), TARGET_CHECK_DEFAULT);
                Trinity::UnitListSearcher<Trinity::AnyDeadUnitSpellTargetInRangeCheck> searcher(caster, targetList, check);
                caster->GetMap()->VisitAll(caster->m_positionX, caster->m_positionY, max_range, searcher);

                // only humanoid and undead corpses are useable for Raise Dead
                for (std::list<Unit*>::iterator itr = targetList.begin(); itr != targetList.end(); ++itr)
                {
                    if ((*itr)->GetCreatureType() == CREATURE_TYPE_HUMANOID || ((Unit*)*itr)->GetCreatureType() == CREATURE_TYPE_UNDEAD)
                    {
                        unitTarget = (*itr);
                        break;
                    }
                }

                // check for Master of Ghouls talent
                if (caster->HasAura(52143))
                    // summon as pet
                    triggered_spell_id = DK_SPELL_RAISE_DEAD_IMPROVED;
                else
                    // or guardian
                    triggered_spell_id = DK_SPELL_RAISE_DEAD_NORMAL;

                if (!unitTarget)
                {
                    // check for Glyph of Raise Dead
                    if (caster->HasAura(DK_SPELL_GLYPH_OF_RAISE_DEAD))
                    {
                        caster->CastSpell(caster->GetPositionX(),caster->GetPositionY(),caster->GetPositionZ(),triggered_spell_id, true);
                        return SPELL_CAST_OK;
                    }
                    // check for Corpse Dust
                    else if (((Player*)caster)->HasItemCount(37201, 1))
                    {
                        caster->CastSpell(caster,48289);    // spell handling Corpse Dust removal
                        caster->CastSpell(caster->GetPositionX(),caster->GetPositionY(),caster->GetPositionZ(),triggered_spell_id, true);
                        return SPELL_CAST_OK;
                    }
                    else
                    {
                        SetCustomCastResultMessage(SPELL_CUSTOM_ERROR_REQUIRES_CORPSE_DUST);
                        return SPELL_FAILED_CUSTOM_ERROR;
                    }
                }
                else if (unitTarget && unitTarget != caster)
                {
                    caster->CastSpell(unitTarget->GetPositionX(),unitTarget->GetPositionY(),unitTarget->GetPositionZ(),triggered_spell_id, true);
                    return SPELL_CAST_OK;
                }

                SetCustomCastResultMessage(SPELL_CUSTOM_ERROR_REQUIRES_CORPSE_DUST);
                return SPELL_FAILED_CUSTOM_ERROR;
            }

            void Register()
            {
                OnCheckCast += SpellCheckCastFn(spell_dk_raise_dead_SpellScript::CheckIfCorpseNear);
            }

        };

        SpellScript* GetSpellScript() const
        {
            return new spell_dk_raise_dead_SpellScript();
        }
};

void AddSC_deathknight_spell_scripts()
{
    new spell_dk_anti_magic_shell_raid();
    new spell_dk_anti_magic_shell_self();
    new spell_dk_anti_magic_zone();
    new spell_dk_corpse_explosion();
    new spell_dk_ghoul_explode();
    new spell_dk_death_gate();
    new spell_dk_death_pact();
    new spell_dk_scourge_strike();
    new spell_dk_spell_deflection();
    new spell_dk_blood_boil();
    new spell_dk_will_of_the_necropolis();
    new spell_dk_improved_blood_presence();
    new spell_dk_improved_unholy_presence();
    new spell_dk_death_strike();
    new spell_dk_death_coil();
    new spell_dk_death_grip();
    new spell_dk_raise_dead();
}<|MERGE_RESOLUTION|>--- conflicted
+++ resolved
@@ -40,14 +40,10 @@
     DK_SPELL_IMPROVED_BLOOD_PRESENCE_TRIGGERED  = 63611,
     DK_SPELL_UNHOLY_PRESENCE                    = 48265,
     DK_SPELL_IMPROVED_UNHOLY_PRESENCE_TRIGGERED = 63622,
-<<<<<<< HEAD
     DK_SPELL_RAISE_DEAD_NORMAL                  = 46585,
     DK_SPELL_RAISE_DEAD_IMPROVED                = 52150,    // improved with Master of Ghouls talent
     DK_SPELL_GLYPH_OF_RAISE_DEAD                = 60200,
-    SPELL_DK_ITEM_T8_MALEE_4P_BONUS             = 64736,
-=======
     SPELL_DK_ITEM_T8_MELEE_4P_BONUS             = 64736,
->>>>>>> d5f7e167
     DK_SPELL_BLACK_ICE_R1                       = 49140,
 };
 
