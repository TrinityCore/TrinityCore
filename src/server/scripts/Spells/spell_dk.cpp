/*
 * Copyright (C) 2008-2012 TrinityCore <http://www.trinitycore.org/>
 *
 * This program is free software; you can redistribute it and/or modify it
 * under the terms of the GNU General Public License as published by the
 * Free Software Foundation; either version 2 of the License, or (at your
 * option) any later version.
 *
 * This program is distributed in the hope that it will be useful, but WITHOUT
 * ANY WARRANTY; without even the implied warranty of MERCHANTABILITY or
 * FITNESS FOR A PARTICULAR PURPOSE. See the GNU General Public License for
 * more details.
 *
 * You should have received a copy of the GNU General Public License along
 * with this program. If not, see <http://www.gnu.org/licenses/>.
 */

/*
 * Scripts for spells with SPELLFAMILY_DEATHKNIGHT and SPELLFAMILY_GENERIC spells used by deathknight players.
 * Ordered alphabetically using scriptname.
 * Scriptnames of files in this file should be prefixed with "spell_dk_".
 */

#include "ScriptMgr.h"
#include "SpellScript.h"
#include "SpellAuraEffects.h"

enum DeathKnightSpells
{
    DK_SPELL_RUNIC_POWER_ENERGIZE               = 49088,
    DK_SPELL_ANTI_MAGIC_SHELL_TALENT            = 51052,
    DK_SPELL_CORPSE_EXPLOSION_TRIGGERED         = 43999,
    DK_SPELL_CORPSE_EXPLOSION_VISUAL            = 51270,
    DK_SPELL_GHOUL_EXPLODE                      = 47496,
    DK_SPELL_SCOURGE_STRIKE_TRIGGERED           = 70890,
    DK_SPELL_BLOOD_BOIL_TRIGGERED               = 65658,
    DK_SPELL_WILL_OF_THE_NECROPOLIS_TALENT_R1   = 49189,
    DK_SPELL_WILL_OF_THE_NECROPOLIS_AURA_R1     = 52284,
    DK_SPELL_BLOOD_PRESENCE                     = 48266,
    DK_SPELL_IMPROVED_BLOOD_PRESENCE_TRIGGERED  = 63611,
    DK_SPELL_UNHOLY_PRESENCE                    = 48265,
    DK_SPELL_IMPROVED_UNHOLY_PRESENCE_TRIGGERED = 63622,
    DK_SPELL_RAISE_DEAD_NORMAL                  = 46585,
    DK_SPELL_RAISE_DEAD_IMPROVED                = 52150,    // improved with Master of Ghouls talent
    DK_SPELL_GLYPH_OF_RAISE_DEAD                = 60200,
};

// 50462 - Anti-Magic Shell (on raid member)
class spell_dk_anti_magic_shell_raid : public SpellScriptLoader
{
    public:
        spell_dk_anti_magic_shell_raid() : SpellScriptLoader("spell_dk_anti_magic_shell_raid") { }

        class spell_dk_anti_magic_shell_raid_AuraScript : public AuraScript
        {
            PrepareAuraScript(spell_dk_anti_magic_shell_raid_AuraScript);

            uint32 absorbPct;

            bool Load()
            {
                absorbPct = GetSpellInfo()->Effects[EFFECT_0].CalcValue(GetCaster());
                return true;
            }

            void CalculateAmount(AuraEffect const* /*aurEff*/, int32 & amount, bool & /*canBeRecalculated*/)
            {
                // TODO: this should absorb limited amount of damage, but no info on calculation formula
                amount = -1;
            }

            void Absorb(AuraEffect* /*aurEff*/, DamageInfo & dmgInfo, uint32 & absorbAmount)
            {
                 absorbAmount = CalculatePctN(dmgInfo.GetDamage(), absorbPct);
            }

            void Register()
            {
                 DoEffectCalcAmount += AuraEffectCalcAmountFn(spell_dk_anti_magic_shell_raid_AuraScript::CalculateAmount, EFFECT_0, SPELL_AURA_SCHOOL_ABSORB);
                 OnEffectAbsorb += AuraEffectAbsorbFn(spell_dk_anti_magic_shell_raid_AuraScript::Absorb, EFFECT_0);
            }
        };

        AuraScript* GetAuraScript() const
        {
            return new spell_dk_anti_magic_shell_raid_AuraScript();
        }
};

// 48707 - Anti-Magic Shell (on self)
class spell_dk_anti_magic_shell_self : public SpellScriptLoader
{
    public:
        spell_dk_anti_magic_shell_self() : SpellScriptLoader("spell_dk_anti_magic_shell_self") { }

        class spell_dk_anti_magic_shell_self_AuraScript : public AuraScript
        {
            PrepareAuraScript(spell_dk_anti_magic_shell_self_AuraScript);

            uint32 absorbPct, hpPct;
            bool Load()
            {
                absorbPct = GetSpellInfo()->Effects[EFFECT_0].CalcValue(GetCaster());
                hpPct = GetSpellInfo()->Effects[EFFECT_1].CalcValue(GetCaster());
                return true;
            }

            bool Validate(SpellInfo const* /*spellEntry*/)
            {
                if (!sSpellMgr->GetSpellInfo(DK_SPELL_RUNIC_POWER_ENERGIZE))
                    return false;
                return true;
            }

            void CalculateAmount(AuraEffect const* /*aurEff*/, int32 & amount, bool & /*canBeRecalculated*/)
            {
                amount = GetCaster()->CountPctFromMaxHealth(50);
            }

            void Absorb(AuraEffect* /*aurEff*/, DamageInfo & dmgInfo, uint32 & absorbAmount)
            {
                absorbAmount = std::min(CalculatePctN(dmgInfo.GetDamage(), absorbPct), GetTarget()->CountPctFromMaxHealth(hpPct));
            }

            void Trigger(AuraEffect* aurEff, DamageInfo & /*dmgInfo*/, uint32 & absorbAmount)
            {
                Unit* target = GetTarget();
                // damage absorbed by Anti-Magic Shell energizes the DK with additional runic power.
                // This, if I'm not mistaken, shows that we get back ~20% of the absorbed damage as runic power.
                int32 bp = absorbAmount * 2 / 10;
                target->CastCustomSpell(target, DK_SPELL_RUNIC_POWER_ENERGIZE, &bp, NULL, NULL, true, NULL, aurEff);
            }

            void Register()
            {
                 DoEffectCalcAmount += AuraEffectCalcAmountFn(spell_dk_anti_magic_shell_self_AuraScript::CalculateAmount, EFFECT_0, SPELL_AURA_SCHOOL_ABSORB);
                 OnEffectAbsorb += AuraEffectAbsorbFn(spell_dk_anti_magic_shell_self_AuraScript::Absorb, EFFECT_0);
                 AfterEffectAbsorb += AuraEffectAbsorbFn(spell_dk_anti_magic_shell_self_AuraScript::Trigger, EFFECT_0);
            }
        };

        AuraScript* GetAuraScript() const
        {
            return new spell_dk_anti_magic_shell_self_AuraScript();
        }
};

// 50461 - Anti-Magic Zone
class spell_dk_anti_magic_zone : public SpellScriptLoader
{
    public:
        spell_dk_anti_magic_zone() : SpellScriptLoader("spell_dk_anti_magic_zone") { }

        class spell_dk_anti_magic_zone_AuraScript : public AuraScript
        {
            PrepareAuraScript(spell_dk_anti_magic_zone_AuraScript);

            uint32 absorbPct;

            bool Load()
            {
                absorbPct = GetSpellInfo()->Effects[EFFECT_0].CalcValue(GetCaster());
                return true;
            }

            bool Validate(SpellInfo const* /*spellEntry*/)
            {
                if (!sSpellMgr->GetSpellInfo(DK_SPELL_ANTI_MAGIC_SHELL_TALENT))
                    return false;
                return true;
            }

            void CalculateAmount(AuraEffect const* /*aurEff*/, int32 & amount, bool & /*canBeRecalculated*/)
            {
                SpellInfo const* talentSpell = sSpellMgr->GetSpellInfo(DK_SPELL_ANTI_MAGIC_SHELL_TALENT);
                amount = talentSpell->Effects[EFFECT_0].CalcValue(GetCaster());
                if (Player* player = GetCaster()->ToPlayer())
                     amount += int32(2 * player->GetTotalAttackPowerValue(BASE_ATTACK));
            }

            void Absorb(AuraEffect* /*aurEff*/, DamageInfo & dmgInfo, uint32 & absorbAmount)
            {
                 absorbAmount = CalculatePctN(dmgInfo.GetDamage(), absorbPct);
            }

            void Register()
            {
                 DoEffectCalcAmount += AuraEffectCalcAmountFn(spell_dk_anti_magic_zone_AuraScript::CalculateAmount, EFFECT_0, SPELL_AURA_SCHOOL_ABSORB);
                 OnEffectAbsorb += AuraEffectAbsorbFn(spell_dk_anti_magic_zone_AuraScript::Absorb, EFFECT_0);
            }
        };

        AuraScript* GetAuraScript() const
        {
            return new spell_dk_anti_magic_zone_AuraScript();
        }
};

// 49158 Corpse Explosion (51325, 51326, 51327, 51328)
class spell_dk_corpse_explosion : public SpellScriptLoader
{
    public:
        spell_dk_corpse_explosion() : SpellScriptLoader("spell_dk_corpse_explosion") { }

        class spell_dk_corpse_explosion_SpellScript : public SpellScript
        {
            PrepareSpellScript(spell_dk_corpse_explosion_SpellScript);

            int32 bp;
            Unit* unitTarget;
            Unit* caster;

            bool Load()
            {
                unitTarget = GetExplTargetUnit();
                caster = GetCaster();
                return true;
            }

            SpellCastResult CheckIfCorpseNear()
            {
                // check if the target exploded already
                if (unitTarget && !unitTarget->HasAura(51270))
                {
                    // if we have ghoul selected
                    if (unitTarget->GetEntry() == 26125)
                    {
                        bp = int32(unitTarget->CountPctFromMaxHealth(25));
                        unitTarget->CastCustomSpell(unitTarget, DK_SPELL_GHOUL_EXPLODE, &bp, NULL, NULL, false);
                        caster->CastSpell(unitTarget, DK_SPELL_CORPSE_EXPLOSION_VISUAL, true);
                        return SPELL_CAST_OK;
                    }
                    else if (unitTarget->isDead())
                    {
                        bp = GetSpellInfo()->Effects[EFFECT_0].BasePoints;
                        caster->CastCustomSpell(unitTarget, GetSpellInfo()->Effects[EFFECT_1].CalcValue(), &bp, NULL, NULL, true);
                        unitTarget->CastSpell(unitTarget, DK_SPELL_CORPSE_EXPLOSION_TRIGGERED, true);
                        caster->CastSpell(unitTarget, DK_SPELL_CORPSE_EXPLOSION_VISUAL, true);
                        return SPELL_CAST_OK;
                    }
                }

                float max_range = 20;
                unitTarget = NULL;

                // search for nearby corpse in range
                std::list<Unit*> targetList;
                Trinity::AnyDeadUnitSpellTargetInRangeCheck check(caster, max_range, GetSpellInfo(), TARGET_CHECK_DEFAULT);
                Trinity::UnitListSearcher<Trinity::AnyDeadUnitSpellTargetInRangeCheck> searcher(caster, targetList, check);
                caster->GetMap()->VisitAll(caster->m_positionX, caster->m_positionY, max_range, searcher);

                // check if the target exploded already (if it has aura 51270)
                for (std::list<Unit*>::iterator itr = targetList.begin(); itr != targetList.end(); ++itr)
                {
                    if (!((Unit*)*itr)->HasAura(51270))
                    {
                        unitTarget = ((Unit*)*itr);
                        break;
                    }
                }

                if (unitTarget)
                {
                    bp = GetSpellInfo()->Effects[EFFECT_0].BasePoints;
                    caster->CastCustomSpell(unitTarget, GetSpellInfo()->Effects[EFFECT_1].CalcValue(), &bp, NULL, NULL, true);
                    unitTarget->CastSpell(unitTarget, DK_SPELL_CORPSE_EXPLOSION_TRIGGERED, true);
                    caster->CastSpell(unitTarget, DK_SPELL_CORPSE_EXPLOSION_VISUAL, true);
                    return SPELL_CAST_OK;
                }

                // proper handling of these should be done in Spell.cpp, its too late for calling "finish(false)" here
                ((Player*)caster)->RemoveSpellCooldown(GetSpellInfo()->Id, true);
                ((Player*)caster)->ModifyPower(POWER_RUNIC_POWER, 400);
                SetCustomCastResultMessage(SPELL_CUSTOM_ERROR_NO_NEARBY_CORPSES);
                return SPELL_FAILED_CUSTOM_ERROR;
            }

            void Register()
            {
                OnCheckCast += SpellCheckCastFn(spell_dk_corpse_explosion_SpellScript::CheckIfCorpseNear);
            }
        };

        SpellScript* GetSpellScript() const
        {
            return new spell_dk_corpse_explosion_SpellScript();
        }
};

// 47496 - Explode, Ghoul spell for Corpse Explosion
class spell_dk_ghoul_explode : public SpellScriptLoader
{
    public:
        spell_dk_ghoul_explode() : SpellScriptLoader("spell_dk_ghoul_explode") { }

        class spell_dk_ghoul_explode_SpellScript : public SpellScript
        {
            PrepareSpellScript(spell_dk_ghoul_explode_SpellScript);

            bool Validate(SpellInfo const* /*spellEntry*/)
            {
                if (!sSpellMgr->GetSpellInfo(DK_SPELL_CORPSE_EXPLOSION_TRIGGERED))
                    return false;
                return true;
            }

            void Suicide(SpellEffIndex /*effIndex*/)
            {
                if (Unit* unitTarget = GetHitUnit())
                {
                    // Corpse Explosion (Suicide)
                    unitTarget->CastSpell(unitTarget, DK_SPELL_CORPSE_EXPLOSION_TRIGGERED, true);
                }
            }

            void Register()
            {
                OnEffectHitTarget += SpellEffectFn(spell_dk_ghoul_explode_SpellScript::Suicide, EFFECT_1, SPELL_EFFECT_SCHOOL_DAMAGE);
            }
        };

        SpellScript* GetSpellScript() const
        {
            return new spell_dk_ghoul_explode_SpellScript();
        }
};

class spell_dk_death_gate : public SpellScriptLoader
{
    public:
        spell_dk_death_gate() : SpellScriptLoader("spell_dk_death_gate") {}

        class spell_dk_death_gate_SpellScript : public SpellScript
        {
            PrepareSpellScript(spell_dk_death_gate_SpellScript);

            SpellCastResult CheckClass()
            {
                if (GetCaster()->getClass() != CLASS_DEATH_KNIGHT)
                {
                    SetCustomCastResultMessage(SPELL_CUSTOM_ERROR_MUST_BE_DEATH_KNIGHT);
                    return SPELL_FAILED_CUSTOM_ERROR;
                }

                return SPELL_CAST_OK;
            }

            void HandleScript(SpellEffIndex effIndex)
            {
                PreventHitDefaultEffect(effIndex);
                if (Unit* target = GetHitUnit())
                    target->CastSpell(target, GetEffectValue(), false);
            }

            void Register()
            {
                OnCheckCast += SpellCheckCastFn(spell_dk_death_gate_SpellScript::CheckClass);
                OnEffectHitTarget += SpellEffectFn(spell_dk_death_gate_SpellScript::HandleScript, EFFECT_0, SPELL_EFFECT_SCRIPT_EFFECT);
            }
        };

        SpellScript* GetSpellScript() const
        {
            return new spell_dk_death_gate_SpellScript();
        }
};

class spell_dk_death_pact : public SpellScriptLoader
{
    public:
        spell_dk_death_pact() : SpellScriptLoader("spell_dk_death_pact") { }

        class spell_dk_death_pact_SpellScript : public SpellScript
        {
            PrepareSpellScript(spell_dk_death_pact_SpellScript);

            void FilterTargets(std::list<Unit*>& unitList)
            {
                Unit* unit_to_add = NULL;
                for (std::list<Unit*>::iterator itr = unitList.begin(); itr != unitList.end(); ++itr)
                {
                    if ((*itr)->GetTypeId() == TYPEID_UNIT
                        && (*itr)->GetOwnerGUID() == GetCaster()->GetGUID()
                        && (*itr)->ToCreature()->GetCreatureTemplate()->type == CREATURE_TYPE_UNDEAD)
                    {
                        unit_to_add = (*itr);
                        break;
                    }
                }

                unitList.clear();
                if (unit_to_add)
                    unitList.push_back(unit_to_add);
                else
                {
                    // Pet not found - remove cooldown
                    if (Player* modOwner = GetCaster()->GetSpellModOwner())
                        modOwner->RemoveSpellCooldown(GetSpellInfo()->Id, true);
                    FinishCast(SPELL_FAILED_NO_PET);
                }
            }

            void Register()
            {
                OnUnitTargetSelect += SpellUnitTargetFn(spell_dk_death_pact_SpellScript::FilterTargets, EFFECT_1, TARGET_UNIT_DEST_AREA_ALLY);
            }
        };

        SpellScript* GetSpellScript() const
        {
            return new spell_dk_death_pact_SpellScript();
        }
};

// 55090 Scourge Strike (55265, 55270, 55271)
class spell_dk_scourge_strike : public SpellScriptLoader
{
    public:
        spell_dk_scourge_strike() : SpellScriptLoader("spell_dk_scourge_strike") { }

        class spell_dk_scourge_strike_SpellScript : public SpellScript
        {
            PrepareSpellScript(spell_dk_scourge_strike_SpellScript);
            float multiplier;
<<<<<<< HEAD
=======

            bool Load()
            {
                multiplier = 1.0f;
                return true;
            }
>>>>>>> 8e8bf5c6

            bool Validate(SpellInfo const* /*spellEntry*/)
            {
                if (!sSpellMgr->GetSpellInfo(DK_SPELL_SCOURGE_STRIKE_TRIGGERED))
                    return false;
                return true;
            }

            void HandleDummy(SpellEffIndex /*effIndex*/)
            {
                Unit* caster = GetCaster();
                if (Unit* unitTarget = GetHitUnit())
<<<<<<< HEAD
                    multiplier = (GetEffectValue() * unitTarget->GetDiseasesByCaster(caster->GetGUID())) * 0.01f;
=======
                    multiplier = (GetEffectValue() * unitTarget->GetDiseasesByCaster(caster->GetGUID()) / 100.f);
>>>>>>> 8e8bf5c6
            }

            void HandleAfterHit()
            {
                Unit* caster = GetCaster();
                if (Unit* unitTarget = GetHitUnit())
                {
                    int32 bp = GetHitDamage() * multiplier;
<<<<<<< HEAD

                    // Black Ice talent dmg bonus
                    if (caster->HasAura(49140))
                        bp *= 1.02f;
                    if (caster->HasAura(49661))
                        bp *= 1.04f;
                    if (caster->HasAura(49662))
                        bp *= 1.06f;
                    if (caster->HasAura(49663))
                        bp *= 1.08f;
                    if (caster->HasAura(49664))
                        bp *= 1.1f;

=======
>>>>>>> 8e8bf5c6
                    caster->CastCustomSpell(unitTarget, DK_SPELL_SCOURGE_STRIKE_TRIGGERED, &bp, NULL, NULL, true);
                }
            }
            void Register()
            {
                OnEffectHitTarget += SpellEffectFn(spell_dk_scourge_strike_SpellScript::HandleDummy, EFFECT_2, SPELL_EFFECT_DUMMY);
                AfterHit += SpellHitFn(spell_dk_scourge_strike_SpellScript::HandleAfterHit);
            }
        };

        SpellScript* GetSpellScript() const
        {
            return new spell_dk_scourge_strike_SpellScript();
        }
};

// 49145 - Spell Deflection
class spell_dk_spell_deflection : public SpellScriptLoader
{
    public:
        spell_dk_spell_deflection() : SpellScriptLoader("spell_dk_spell_deflection") { }

        class spell_dk_spell_deflection_AuraScript : public AuraScript
        {
            PrepareAuraScript(spell_dk_spell_deflection_AuraScript);

            uint32 absorbPct;

            bool Load()
            {
                absorbPct = GetSpellInfo()->Effects[EFFECT_0].CalcValue(GetCaster());
                return true;
            }

            void CalculateAmount(AuraEffect const* /*aurEff*/, int32 & amount, bool & /*canBeRecalculated*/)
            {
                // Set absorbtion amount to unlimited
                amount = -1;
            }

            void Absorb(AuraEffect* /*aurEff*/, DamageInfo & dmgInfo, uint32 & absorbAmount)
            {
                // You have a chance equal to your Parry chance
                if ((dmgInfo.GetDamageType() == SPELL_DIRECT_DAMAGE) && roll_chance_f(GetTarget()->GetUnitParryChance()))
                    absorbAmount = CalculatePctN(dmgInfo.GetDamage(), absorbPct);
            }

            void Register()
            {
                 DoEffectCalcAmount += AuraEffectCalcAmountFn(spell_dk_spell_deflection_AuraScript::CalculateAmount, EFFECT_0, SPELL_AURA_SCHOOL_ABSORB);
                 OnEffectAbsorb += AuraEffectAbsorbFn(spell_dk_spell_deflection_AuraScript::Absorb, EFFECT_0);
            }
        };

        AuraScript* GetAuraScript() const
        {
            return new spell_dk_spell_deflection_AuraScript();
        }
};

// 48721 Blood Boil
class spell_dk_blood_boil : public SpellScriptLoader
{
    public:
        spell_dk_blood_boil() : SpellScriptLoader("spell_dk_blood_boil") { }

        class spell_dk_blood_boil_SpellScript : public SpellScript
        {
            PrepareSpellScript(spell_dk_blood_boil_SpellScript);

            bool Validate(SpellInfo const* /*spellEntry*/)
            {
                if (!sSpellMgr->GetSpellInfo(DK_SPELL_BLOOD_BOIL_TRIGGERED))
                    return false;
                return true;
            }

            bool Load()
            {
                _executed = false;
                return GetCaster()->GetTypeId() == TYPEID_PLAYER && GetCaster()->getClass() == CLASS_DEATH_KNIGHT;
            }

            void HandleAfterHit()
            {
                if (_executed || !GetHitUnit())
                    return;

                _executed = true;
                GetCaster()->CastSpell(GetCaster(), DK_SPELL_BLOOD_BOIL_TRIGGERED, true);
            }

            void Register()
            {
                AfterHit += SpellHitFn(spell_dk_blood_boil_SpellScript::HandleAfterHit);
            }

            bool _executed;
        };

        SpellScript* GetSpellScript() const
        {
            return new spell_dk_blood_boil_SpellScript();
        }
};

// 52284 - Will of the Necropolis
class spell_dk_will_of_the_necropolis : public SpellScriptLoader
{
    public:
        spell_dk_will_of_the_necropolis() : SpellScriptLoader("spell_dk_will_of_the_necropolis") { }

        class spell_dk_will_of_the_necropolis_AuraScript : public AuraScript
        {
            PrepareAuraScript(spell_dk_will_of_the_necropolis_AuraScript);

            bool Validate(SpellInfo const* spellEntry)
            {
                // can't use other spell than will of the necropolis due to spell_ranks dependency
                if (sSpellMgr->GetFirstSpellInChain(DK_SPELL_WILL_OF_THE_NECROPOLIS_AURA_R1) != sSpellMgr->GetFirstSpellInChain(spellEntry->Id))
                    return false;

                uint8 rank = sSpellMgr->GetSpellRank(spellEntry->Id);
                if (!sSpellMgr->GetSpellWithRank(DK_SPELL_WILL_OF_THE_NECROPOLIS_TALENT_R1, rank, true))
                    return false;

                return true;
            }

            uint32 absorbPct;

            bool Load()
            {
                absorbPct = GetSpellInfo()->Effects[EFFECT_0].CalcValue(GetCaster());
                return true;
            }

            void CalculateAmount(AuraEffect const* /*aurEff*/, int32 & amount, bool & /*canBeRecalculated*/)
            {
                // Set absorbtion amount to unlimited
                amount = -1;
            }

            void Absorb(AuraEffect* /*aurEff*/, DamageInfo & dmgInfo, uint32 & absorbAmount)
            {
                // min pct of hp is stored in effect 0 of talent spell
                uint32 rank = sSpellMgr->GetSpellRank(GetSpellInfo()->Id);
                SpellInfo const* talentProto = sSpellMgr->GetSpellInfo(sSpellMgr->GetSpellWithRank(DK_SPELL_WILL_OF_THE_NECROPOLIS_TALENT_R1, rank));

                int32 remainingHp = int32(GetTarget()->GetHealth() - dmgInfo.GetDamage());
                int32 minHp = int32(GetTarget()->CountPctFromMaxHealth(talentProto->Effects[EFFECT_0].CalcValue(GetCaster())));

                // Damage that would take you below [effect0] health or taken while you are at [effect0]
                if (remainingHp < minHp)
                    absorbAmount = CalculatePctN(dmgInfo.GetDamage(), absorbPct);
            }

            void Register()
            {
                 DoEffectCalcAmount += AuraEffectCalcAmountFn(spell_dk_will_of_the_necropolis_AuraScript::CalculateAmount, EFFECT_0, SPELL_AURA_SCHOOL_ABSORB);
                 OnEffectAbsorb += AuraEffectAbsorbFn(spell_dk_will_of_the_necropolis_AuraScript::Absorb, EFFECT_0);
            }
        };

        AuraScript* GetAuraScript() const
        {
            return new spell_dk_will_of_the_necropolis_AuraScript();
        }
};

// 50365, 50371 Improved Blood Presence
class spell_dk_improved_blood_presence : public SpellScriptLoader
{
public:
    spell_dk_improved_blood_presence() : SpellScriptLoader("spell_dk_improved_blood_presence") { }

    class spell_dk_improved_blood_presence_AuraScript : public AuraScript
    {
        PrepareAuraScript(spell_dk_improved_blood_presence_AuraScript);

        bool Validate(SpellInfo const* /*entry*/)
        {
            if (!sSpellMgr->GetSpellInfo(DK_SPELL_BLOOD_PRESENCE) || !sSpellMgr->GetSpellInfo(DK_SPELL_IMPROVED_BLOOD_PRESENCE_TRIGGERED))
                return false;
            return true;
        }

        void HandleEffectApply(AuraEffect const* aurEff, AuraEffectHandleModes /*mode*/)
        {
            Unit* target = GetTarget();
            if (!target->HasAura(DK_SPELL_BLOOD_PRESENCE) && !target->HasAura(DK_SPELL_IMPROVED_BLOOD_PRESENCE_TRIGGERED))
            {
                int32 basePoints1 = aurEff->GetAmount();
                target->CastCustomSpell(target, 63611, NULL, &basePoints1, NULL, true, 0, aurEff);
            }
        }

        void HandleEffectRemove(AuraEffect const* /*aurEff*/, AuraEffectHandleModes /*mode*/)
        {
            Unit* target = GetTarget();
            if (!target->HasAura(DK_SPELL_BLOOD_PRESENCE))
                target->RemoveAura(DK_SPELL_IMPROVED_BLOOD_PRESENCE_TRIGGERED);
        }

        void Register()
        {
            AfterEffectApply += AuraEffectApplyFn(spell_dk_improved_blood_presence_AuraScript::HandleEffectApply, EFFECT_0, SPELL_AURA_DUMMY, AURA_EFFECT_HANDLE_REAL);
            AfterEffectRemove += AuraEffectRemoveFn(spell_dk_improved_blood_presence_AuraScript::HandleEffectRemove, EFFECT_0, SPELL_AURA_DUMMY, AURA_EFFECT_HANDLE_REAL);
        }
    };

    AuraScript* GetAuraScript() const
    {
        return new spell_dk_improved_blood_presence_AuraScript();
    }
};

// 50391, 50392 Improved Unholy Presence
class spell_dk_improved_unholy_presence : public SpellScriptLoader
{
public:
    spell_dk_improved_unholy_presence() : SpellScriptLoader("spell_dk_improved_unholy_presence") { }

    class spell_dk_improved_unholy_presence_AuraScript : public AuraScript
    {
        PrepareAuraScript(spell_dk_improved_unholy_presence_AuraScript);

        bool Validate(SpellInfo const* /*entry*/)
        {
            if (!sSpellMgr->GetSpellInfo(DK_SPELL_UNHOLY_PRESENCE) || !sSpellMgr->GetSpellInfo(DK_SPELL_IMPROVED_UNHOLY_PRESENCE_TRIGGERED))
                return false;
            return true;
        }

        void HandleEffectApply(AuraEffect const* aurEff, AuraEffectHandleModes /*mode*/)
        {
            Unit* target = GetTarget();
            if (target->HasAura(DK_SPELL_UNHOLY_PRESENCE) && !target->HasAura(DK_SPELL_IMPROVED_UNHOLY_PRESENCE_TRIGGERED))
            {
                // Not listed as any effect, only base points set in dbc
                int32 basePoints0 = aurEff->GetSpellInfo()->Effects[EFFECT_1].CalcValue();
                target->CastCustomSpell(target, DK_SPELL_IMPROVED_UNHOLY_PRESENCE_TRIGGERED, &basePoints0, &basePoints0, &basePoints0, true, 0, aurEff);
            }
        }

        void HandleEffectRemove(AuraEffect const* /*aurEff*/, AuraEffectHandleModes /*mode*/)
        {
            GetTarget()->RemoveAura(DK_SPELL_IMPROVED_UNHOLY_PRESENCE_TRIGGERED);
        }

        void Register()
        {
            AfterEffectApply += AuraEffectApplyFn(spell_dk_improved_unholy_presence_AuraScript::HandleEffectApply, EFFECT_0, SPELL_AURA_DUMMY, AURA_EFFECT_HANDLE_REAL);
            AfterEffectRemove += AuraEffectRemoveFn(spell_dk_improved_unholy_presence_AuraScript::HandleEffectRemove, EFFECT_0, SPELL_AURA_DUMMY, AURA_EFFECT_HANDLE_REAL);
        }
    };

    AuraScript* GetAuraScript() const
    {
        return new spell_dk_improved_unholy_presence_AuraScript();
    }
};

enum DeathStrike
{
    ICON_ID_IMPROVED_DEATH_STRIKE   = 2751,
    SPELL_DEATH_STRIKE_HEAL         = 45470,
};

class spell_dk_death_strike : public SpellScriptLoader
{
    public:
        spell_dk_death_strike() : SpellScriptLoader("spell_dk_death_strike") { }

        class spell_dk_death_strike_SpellScript : public SpellScript
        {
            PrepareSpellScript(spell_dk_death_strike_SpellScript);

            bool Validate(SpellInfo const* /*SpellEntry*/)
            {
                if (!sSpellMgr->GetSpellInfo(SPELL_DEATH_STRIKE_HEAL))
                    return false;
                return true;
            }

            void HandleDummy(SpellEffIndex /* effIndex */)
            {
                Unit* caster = GetCaster();
                if (Unit* target = GetHitUnit())
                {
                    uint32 count = target->GetDiseasesByCaster(caster->GetGUID());
                    int32 bp = int32(count * caster->CountPctFromMaxHealth(int32(GetSpellInfo()->Effects[EFFECT_0].DamageMultiplier)));
                    // Improved Death Strike
                    if (AuraEffect const* aurEff = caster->GetAuraEffect(SPELL_AURA_ADD_PCT_MODIFIER, SPELLFAMILY_DEATHKNIGHT, ICON_ID_IMPROVED_DEATH_STRIKE, 0))
                        AddPctN(bp, caster->CalculateSpellDamage(caster, aurEff->GetSpellInfo(), 2));
                    caster->CastCustomSpell(caster, SPELL_DEATH_STRIKE_HEAL, &bp, NULL, NULL, false);
                }
            }

            void Register()
            {
                OnEffectHitTarget += SpellEffectFn(spell_dk_death_strike_SpellScript::HandleDummy, EFFECT_2, SPELL_EFFECT_DUMMY);
            }

        };

        SpellScript* GetSpellScript() const
        {
            return new spell_dk_death_strike_SpellScript();
        }
};

enum DeathCoil
{
    SPELL_DEATH_COIL_DAMAGE     = 47632,
    SPELL_DEATH_COIL_HEAL       = 47633,
    SPELL_SIGIL_VENGEFUL_HEART  = 64962,
};

class spell_dk_death_coil : public SpellScriptLoader
{
    public:
        spell_dk_death_coil() : SpellScriptLoader("spell_dk_death_coil") { }

        class spell_dk_death_coil_SpellScript : public SpellScript
        {
            PrepareSpellScript(spell_dk_death_coil_SpellScript);

            bool Validate(SpellInfo const* /*SpellEntry*/)
            {
                if (!sSpellMgr->GetSpellInfo(SPELL_DEATH_COIL_DAMAGE) || !sSpellMgr->GetSpellInfo(SPELL_DEATH_COIL_HEAL))
                    return false;
                return true;
            }

            void HandleDummy(SpellEffIndex /* effIndex */)
            {
                int32 damage = GetEffectValue();
                Unit* caster = GetCaster();
                if (Unit* target = GetHitUnit())
                {
                    if (caster->IsFriendlyTo(target))
                    {
                        int32 bp = int32(damage * 1.5f);
                        caster->CastCustomSpell(target, SPELL_DEATH_COIL_HEAL, &bp, NULL, NULL, true);
                    }
                    else
                    {
                        if (AuraEffect const* auraEffect = caster->GetAuraEffect(SPELL_SIGIL_VENGEFUL_HEART, EFFECT_1))
                            damage += auraEffect->GetBaseAmount();
                        caster->CastCustomSpell(target, SPELL_DEATH_COIL_DAMAGE, &damage, NULL, NULL, true);
                    }
                }
            }

            SpellCastResult CheckCast()
            {
                Unit* caster = GetCaster();
                if (Unit* target = GetExplTargetUnit())
                {
                    if (!caster->IsFriendlyTo(target) && !caster->isInFront(target))
                        return SPELL_FAILED_UNIT_NOT_INFRONT;

                    if (target->IsFriendlyTo(caster) && target->GetCreatureType() != CREATURE_TYPE_UNDEAD)
                        return SPELL_FAILED_BAD_TARGETS;
                }
                else
                    return SPELL_FAILED_BAD_TARGETS;

                return SPELL_CAST_OK;
            }

            void Register()
            {
                OnCheckCast += SpellCheckCastFn(spell_dk_death_coil_SpellScript::CheckCast);
                OnEffectHitTarget += SpellEffectFn(spell_dk_death_coil_SpellScript::HandleDummy, EFFECT_0, SPELL_EFFECT_DUMMY);
            }

        };

        SpellScript* GetSpellScript() const
        {
            return new spell_dk_death_coil_SpellScript();
        }
};

class spell_dk_death_grip : public SpellScriptLoader
{
    public:
        spell_dk_death_grip() : SpellScriptLoader("spell_dk_death_grip") { }

        class spell_dk_death_grip_SpellScript : public SpellScript
        {
            PrepareSpellScript(spell_dk_death_grip_SpellScript);

            void HandleDummy(SpellEffIndex /*effIndex*/)
            {
                int32 damage = GetEffectValue();
                Position const* pos = GetExplTargetDest();
                if (Unit* target = GetHitUnit())
                {
                    if (!target->HasAuraType(SPELL_AURA_DEFLECT_SPELLS)) // Deterrence
                        target->CastSpell(pos->GetPositionX(), pos->GetPositionY(), pos->GetPositionZ(), damage, true);
                }
            }

            void Register()
            {
                OnEffectHitTarget += SpellEffectFn(spell_dk_death_grip_SpellScript::HandleDummy, EFFECT_0, SPELL_EFFECT_DUMMY);
            }

        };

        SpellScript* GetSpellScript() const
        {
            return new spell_dk_death_grip_SpellScript();
        }
};

class spell_dk_raise_dead : public SpellScriptLoader
{
    public:
        spell_dk_raise_dead() : SpellScriptLoader("spell_dk_raise_dead") { }

        class spell_dk_raise_dead_SpellScript : public SpellScript
        {
            PrepareSpellScript(spell_dk_raise_dead_SpellScript);

            SpellCastResult CheckIfCorpseNear()
            {
                Unit* caster = GetCaster();
                float max_range = 30;
                WorldObject* unitTarget = NULL;
                uint32 triggered_spell_id = 0;

                // search for nearby corpse in range
                std::list<Unit*> targetList;
                Trinity::AnyDeadUnitSpellTargetInRangeCheck check(caster, max_range, GetSpellInfo(), TARGET_CHECK_DEFAULT);
                Trinity::UnitListSearcher<Trinity::AnyDeadUnitSpellTargetInRangeCheck> searcher(caster, targetList, check);
                caster->GetMap()->VisitAll(caster->m_positionX, caster->m_positionY, max_range, searcher);

                // only humanoid and undead corpses are useable for Raise Dead
                for (std::list<Unit*>::iterator itr = targetList.begin(); itr != targetList.end(); ++itr)
                {
                    if ((*itr)->GetCreatureType() == CREATURE_TYPE_HUMANOID || ((Unit*)*itr)->GetCreatureType() == CREATURE_TYPE_UNDEAD)
                    {
                        unitTarget = (*itr);
                        break;
                    }
                }

                // check for Master of Ghouls talent
                if (caster->HasAura(52143))
                    // summon as pet
                    triggered_spell_id = DK_SPELL_RAISE_DEAD_IMPROVED;
                else
                    // or guardian
                    triggered_spell_id = DK_SPELL_RAISE_DEAD_NORMAL;

                if (!unitTarget)
                {
                    // check for Glyph of Raise Dead
                    if (caster->HasAura(DK_SPELL_GLYPH_OF_RAISE_DEAD))
                    {
                        caster->CastSpell(caster->GetPositionX(),caster->GetPositionY(),caster->GetPositionZ(),triggered_spell_id, true);
                        return SPELL_CAST_OK;
                    }
                    // check for Corpse Dust
                    else if (((Player*)caster)->HasItemCount(37201, 1))
                    {
                        caster->CastSpell(caster,48289);    // spell handling Corpse Dust removal
                        caster->CastSpell(caster->GetPositionX(),caster->GetPositionY(),caster->GetPositionZ(),triggered_spell_id, true);
                        return SPELL_CAST_OK;
                    }
                    else
                    {
                        SetCustomCastResultMessage(SPELL_CUSTOM_ERROR_REQUIRES_CORPSE_DUST);
                        return SPELL_FAILED_CUSTOM_ERROR;
                    }
                }
                else if (unitTarget && unitTarget != caster)
                {
                    caster->CastSpell(unitTarget->GetPositionX(),unitTarget->GetPositionY(),unitTarget->GetPositionZ(),triggered_spell_id, true);
                    return SPELL_CAST_OK;
                }

                SetCustomCastResultMessage(SPELL_CUSTOM_ERROR_REQUIRES_CORPSE_DUST);
                return SPELL_FAILED_CUSTOM_ERROR;
            }

            void Register()
            {
                OnCheckCast += SpellCheckCastFn(spell_dk_raise_dead_SpellScript::CheckIfCorpseNear);
            }

        };

        SpellScript* GetSpellScript() const
        {
            return new spell_dk_raise_dead_SpellScript();
        }
};

void AddSC_deathknight_spell_scripts()
{
    new spell_dk_anti_magic_shell_raid();
    new spell_dk_anti_magic_shell_self();
    new spell_dk_anti_magic_zone();
    new spell_dk_corpse_explosion();
    new spell_dk_ghoul_explode();
    new spell_dk_death_gate();
    new spell_dk_death_pact();
    new spell_dk_scourge_strike();
    new spell_dk_spell_deflection();
    new spell_dk_blood_boil();
    new spell_dk_will_of_the_necropolis();
    new spell_dk_improved_blood_presence();
    new spell_dk_improved_unholy_presence();
    new spell_dk_death_strike();
    new spell_dk_death_coil();
    new spell_dk_death_grip();
    new spell_dk_raise_dead();
}<|MERGE_RESOLUTION|>--- conflicted
+++ resolved
@@ -422,15 +422,12 @@
         {
             PrepareSpellScript(spell_dk_scourge_strike_SpellScript);
             float multiplier;
-<<<<<<< HEAD
-=======
 
             bool Load()
             {
                 multiplier = 1.0f;
                 return true;
             }
->>>>>>> 8e8bf5c6
 
             bool Validate(SpellInfo const* /*spellEntry*/)
             {
@@ -443,11 +440,7 @@
             {
                 Unit* caster = GetCaster();
                 if (Unit* unitTarget = GetHitUnit())
-<<<<<<< HEAD
-                    multiplier = (GetEffectValue() * unitTarget->GetDiseasesByCaster(caster->GetGUID())) * 0.01f;
-=======
                     multiplier = (GetEffectValue() * unitTarget->GetDiseasesByCaster(caster->GetGUID()) / 100.f);
->>>>>>> 8e8bf5c6
             }
 
             void HandleAfterHit()
@@ -456,7 +449,6 @@
                 if (Unit* unitTarget = GetHitUnit())
                 {
                     int32 bp = GetHitDamage() * multiplier;
-<<<<<<< HEAD
 
                     // Black Ice talent dmg bonus
                     if (caster->HasAura(49140))
@@ -470,11 +462,10 @@
                     if (caster->HasAura(49664))
                         bp *= 1.1f;
 
-=======
->>>>>>> 8e8bf5c6
                     caster->CastCustomSpell(unitTarget, DK_SPELL_SCOURGE_STRIKE_TRIGGERED, &bp, NULL, NULL, true);
                 }
             }
+
             void Register()
             {
                 OnEffectHitTarget += SpellEffectFn(spell_dk_scourge_strike_SpellScript::HandleDummy, EFFECT_2, SPELL_EFFECT_DUMMY);
