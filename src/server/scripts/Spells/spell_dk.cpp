/*
 * Copyright (C) 2008-2013 TrinityCore <http://www.trinitycore.org/>
 *
 * This program is free software; you can redistribute it and/or modify it
 * under the terms of the GNU General Public License as published by the
 * Free Software Foundation; either version 2 of the License, or (at your
 * option) any later version.
 *
 * This program is distributed in the hope that it will be useful, but WITHOUT
 * ANY WARRANTY; without even the implied warranty of MERCHANTABILITY or
 * FITNESS FOR A PARTICULAR PURPOSE. See the GNU General Public License for
 * more details.
 *
 * You should have received a copy of the GNU General Public License along
 * with this program. If not, see <http://www.gnu.org/licenses/>.
 */

/*
 * Scripts for spells with SPELLFAMILY_DEATHKNIGHT and SPELLFAMILY_GENERIC spells used by deathknight players.
 * Ordered alphabetically using scriptname.
 * Scriptnames of files in this file should be prefixed with "spell_dk_".
 */

#include "Player.h"
#include "ScriptMgr.h"
#include "SpellScript.h"
#include "SpellAuraEffects.h"

enum DeathKnightSpells
{
<<<<<<< HEAD
    DK_SPELL_RUNIC_POWER_ENERGIZE               = 49088,
    DK_SPELL_ANTI_MAGIC_SHELL_TALENT            = 51052,
    DK_SPELL_CORPSE_EXPLOSION_TRIGGERED         = 43999,
    DK_SPELL_CORPSE_EXPLOSION_VISUAL            = 51270,
    DK_SPELL_GHOUL_EXPLODE                      = 47496,
    DK_SPELL_SCOURGE_STRIKE_TRIGGERED           = 70890,
    DK_SPELL_BLOOD_BOIL_TRIGGERED               = 65658,
    DK_SPELL_WILL_OF_THE_NECROPOLIS_TALENT_R1   = 49189,
    DK_SPELL_WILL_OF_THE_NECROPOLIS_AURA_R1     = 52284,
    DK_SPELL_BLOOD_PRESENCE                     = 48266,
    DK_SPELL_IMPROVED_BLOOD_PRESENCE_TRIGGERED  = 63611,
    DK_SPELL_UNHOLY_PRESENCE                    = 48265,
    DK_SPELL_IMPROVED_UNHOLY_PRESENCE_TRIGGERED = 63622,
    DK_SPELL_RAISE_DEAD_NORMAL                  = 46585,
    DK_SPELL_RAISE_DEAD_IMPROVED                = 52150,    // improved with Master of Ghouls talent
    DK_SPELL_GLYPH_OF_RAISE_DEAD                = 60200,
=======
    SPELL_DK_ANTI_MAGIC_SHELL_TALENT            = 51052,
    SPELL_DK_BLACK_ICE_R1                       = 49140,
    SPELL_DK_BLOOD_BOIL_TRIGGERED               = 65658,
    SPELL_DK_CORPSE_EXPLOSION_TRIGGERED         = 43999,
    SPELL_DK_CORPSE_EXPLOSION_VISUAL            = 51270,
    SPELL_DK_DEATH_COIL_DAMAGE                  = 47632,
    SPELL_DK_DEATH_COIL_HEAL                    = 47633,
    SPELL_DK_DEATH_STRIKE_HEAL                  = 45470,
    SPELL_DK_GHOUL_EXPLODE                      = 47496,
    SPELL_DK_RUNIC_POWER_ENERGIZE               = 49088,
    SPELL_DK_SCOURGE_STRIKE_TRIGGERED           = 70890,
    SPELL_DK_WILL_OF_THE_NECROPOLIS_TALENT_R1   = 49189,
    SPELL_DK_WILL_OF_THE_NECROPOLIS_AURA_R1     = 52284,
    SPELL_DK_BLOOD_PRESENCE                     = 48266,
    SPELL_DK_IMPROVED_BLOOD_PRESENCE_TRIGGERED  = 63611,
    SPELL_DK_UNHOLY_PRESENCE                    = 48265,
    SPELL_DK_IMPROVED_UNHOLY_PRESENCE_TRIGGERED = 63622,
    SPELL_DK_ITEM_SIGIL_VENGEFUL_HEART          = 64962,
>>>>>>> ecbcca87
    SPELL_DK_ITEM_T8_MELEE_4P_BONUS             = 64736,
};

enum DeathKnightSpellIcons
{
    DK_ICON_ID_IMPROVED_DEATH_STRIKE            = 2751,
};

// 50462 - Anti-Magic Shell (on raid member)
class spell_dk_anti_magic_shell_raid : public SpellScriptLoader
{
    public:
        spell_dk_anti_magic_shell_raid() : SpellScriptLoader("spell_dk_anti_magic_shell_raid") { }

        class spell_dk_anti_magic_shell_raid_AuraScript : public AuraScript
        {
            PrepareAuraScript(spell_dk_anti_magic_shell_raid_AuraScript);

            uint32 absorbPct;

            bool Load()
            {
                absorbPct = GetSpellInfo()->Effects[EFFECT_0].CalcValue(GetCaster());
                return true;
            }

            void CalculateAmount(AuraEffect const* /*aurEff*/, int32 & amount, bool & /*canBeRecalculated*/)
            {
                // TODO: this should absorb limited amount of damage, but no info on calculation formula
                amount = -1;
            }

            void Absorb(AuraEffect* /*aurEff*/, DamageInfo & dmgInfo, uint32 & absorbAmount)
            {
                absorbAmount = CalculatePct(dmgInfo.GetDamage(), absorbPct);
            }

            void Register()
            {
                DoEffectCalcAmount += AuraEffectCalcAmountFn(spell_dk_anti_magic_shell_raid_AuraScript::CalculateAmount, EFFECT_0, SPELL_AURA_SCHOOL_ABSORB);
                OnEffectAbsorb += AuraEffectAbsorbFn(spell_dk_anti_magic_shell_raid_AuraScript::Absorb, EFFECT_0);
            }
        };

        AuraScript* GetAuraScript() const
        {
            return new spell_dk_anti_magic_shell_raid_AuraScript();
        }
};

// 48707 - Anti-Magic Shell (on self)
class spell_dk_anti_magic_shell_self : public SpellScriptLoader
{
    public:
        spell_dk_anti_magic_shell_self() : SpellScriptLoader("spell_dk_anti_magic_shell_self") { }

        class spell_dk_anti_magic_shell_self_AuraScript : public AuraScript
        {
            PrepareAuraScript(spell_dk_anti_magic_shell_self_AuraScript);

            uint32 absorbPct, hpPct;
            bool Load()
            {
                absorbPct = GetSpellInfo()->Effects[EFFECT_0].CalcValue(GetCaster());
                hpPct = GetSpellInfo()->Effects[EFFECT_1].CalcValue(GetCaster());
                return true;
            }

            bool Validate(SpellInfo const* /*spellInfo*/)
            {
                if (!sSpellMgr->GetSpellInfo(SPELL_DK_RUNIC_POWER_ENERGIZE))
                    return false;
                return true;
            }

            void CalculateAmount(AuraEffect const* /*aurEff*/, int32 & amount, bool & /*canBeRecalculated*/)
            {
                amount = GetCaster()->CountPctFromMaxHealth(hpPct);
            }

            void Absorb(AuraEffect* /*aurEff*/, DamageInfo & dmgInfo, uint32 & absorbAmount)
            {
                absorbAmount = std::min(CalculatePct(dmgInfo.GetDamage(), absorbPct), GetTarget()->CountPctFromMaxHealth(hpPct));
            }

            void Trigger(AuraEffect* aurEff, DamageInfo & /*dmgInfo*/, uint32 & absorbAmount)
            {
                Unit* target = GetTarget();
                // damage absorbed by Anti-Magic Shell energizes the DK with additional runic power.
                // This, if I'm not mistaken, shows that we get back ~20% of the absorbed damage as runic power.
                int32 bp = absorbAmount * 2 / 10;
                target->CastCustomSpell(target, SPELL_DK_RUNIC_POWER_ENERGIZE, &bp, NULL, NULL, true, NULL, aurEff);
            }

            void Register()
            {
                DoEffectCalcAmount += AuraEffectCalcAmountFn(spell_dk_anti_magic_shell_self_AuraScript::CalculateAmount, EFFECT_0, SPELL_AURA_SCHOOL_ABSORB);
                OnEffectAbsorb += AuraEffectAbsorbFn(spell_dk_anti_magic_shell_self_AuraScript::Absorb, EFFECT_0);
                AfterEffectAbsorb += AuraEffectAbsorbFn(spell_dk_anti_magic_shell_self_AuraScript::Trigger, EFFECT_0);
            }
        };

        AuraScript* GetAuraScript() const
        {
            return new spell_dk_anti_magic_shell_self_AuraScript();
        }
};

// 50461 - Anti-Magic Zone
class spell_dk_anti_magic_zone : public SpellScriptLoader
{
    public:
        spell_dk_anti_magic_zone() : SpellScriptLoader("spell_dk_anti_magic_zone") { }

        class spell_dk_anti_magic_zone_AuraScript : public AuraScript
        {
            PrepareAuraScript(spell_dk_anti_magic_zone_AuraScript);

            uint32 absorbPct;

            bool Load()
            {
                absorbPct = GetSpellInfo()->Effects[EFFECT_0].CalcValue(GetCaster());
                return true;
            }

            bool Validate(SpellInfo const* /*spellEntry*/)
            {
                if (!sSpellMgr->GetSpellInfo(SPELL_DK_ANTI_MAGIC_SHELL_TALENT))
                    return false;
                return true;
            }

            void CalculateAmount(AuraEffect const* /*aurEff*/, int32 & amount, bool & /*canBeRecalculated*/)
            {
                SpellInfo const* talentSpell = sSpellMgr->GetSpellInfo(SPELL_DK_ANTI_MAGIC_SHELL_TALENT);
                amount = talentSpell->Effects[EFFECT_0].CalcValue(GetCaster());
                if (Player* player = GetCaster()->ToPlayer())
                     amount += int32(2 * player->GetTotalAttackPowerValue(BASE_ATTACK));
            }

            void Absorb(AuraEffect* /*aurEff*/, DamageInfo & dmgInfo, uint32 & absorbAmount)
            {
                 absorbAmount = CalculatePct(dmgInfo.GetDamage(), absorbPct);
            }

            void Register()
            {
                 DoEffectCalcAmount += AuraEffectCalcAmountFn(spell_dk_anti_magic_zone_AuraScript::CalculateAmount, EFFECT_0, SPELL_AURA_SCHOOL_ABSORB);
                 OnEffectAbsorb += AuraEffectAbsorbFn(spell_dk_anti_magic_zone_AuraScript::Absorb, EFFECT_0);
            }
        };

        AuraScript* GetAuraScript() const
        {
            return new spell_dk_anti_magic_zone_AuraScript();
        }
};

// 48721 - Blood Boil
class spell_dk_blood_boil : public SpellScriptLoader
{
    public:
        spell_dk_blood_boil() : SpellScriptLoader("spell_dk_blood_boil") { }

        class spell_dk_blood_boil_SpellScript : public SpellScript
        {
            PrepareSpellScript(spell_dk_blood_boil_SpellScript);

            bool Validate(SpellInfo const* /*spellInfo*/)
            {
                if (!sSpellMgr->GetSpellInfo(SPELL_DK_BLOOD_BOIL_TRIGGERED))
                    return false;
                return true;
            }

            bool Load()
            {
                _executed = false;
                return GetCaster()->GetTypeId() == TYPEID_PLAYER && GetCaster()->getClass() == CLASS_DEATH_KNIGHT;
            }

            void HandleAfterHit()
            {
                if (_executed || !GetHitUnit())
                    return;

                _executed = true;
                GetCaster()->CastSpell(GetCaster(), SPELL_DK_BLOOD_BOIL_TRIGGERED, true);
            }

            void Register()
            {
                AfterHit += SpellHitFn(spell_dk_blood_boil_SpellScript::HandleAfterHit);
            }

            bool _executed;
        };

        SpellScript* GetSpellScript() const
        {
            return new spell_dk_blood_boil_SpellScript();
        }
};

// 49158 - Corpse Explosion (51325, 51326, 51327, 51328)
class spell_dk_corpse_explosion : public SpellScriptLoader
{
    public:
        spell_dk_corpse_explosion() : SpellScriptLoader("spell_dk_corpse_explosion") { }

        class spell_dk_corpse_explosion_SpellScript : public SpellScript
        {
            PrepareSpellScript(spell_dk_corpse_explosion_SpellScript);

<<<<<<< HEAD
            int32 bp;
            Unit* unitTarget;
            Unit* caster;

            bool Load()
            {
                unitTarget = GetExplTargetUnit();
                caster = GetCaster();
=======
            bool Validate(SpellInfo const* /*spellInfo*/)
            {
                if (!sSpellMgr->GetSpellInfo(SPELL_DK_CORPSE_EXPLOSION_TRIGGERED) || !sSpellMgr->GetSpellInfo(SPELL_DK_GHOUL_EXPLODE))
                    return false;
                if (!sSpellMgr->GetSpellInfo(SPELL_DK_CORPSE_EXPLOSION_VISUAL))
                    return false;
>>>>>>> ecbcca87
                return true;
            }

            SpellCastResult CheckIfCorpseNear()
            {
                // check if the target exploded already
                if (unitTarget && !unitTarget->HasAura(51270))
                {
                    // if we have ghoul selected
                    if (unitTarget->GetEntry() == 26125)
                    {
                        bp = int32(unitTarget->CountPctFromMaxHealth(25));
<<<<<<< HEAD
                        unitTarget->CastCustomSpell(unitTarget, DK_SPELL_GHOUL_EXPLODE, &bp, NULL, NULL, false);
                        caster->CastSpell(unitTarget, DK_SPELL_CORPSE_EXPLOSION_VISUAL, true);
                        return SPELL_CAST_OK;
=======
                        unitTarget->CastCustomSpell(unitTarget, SPELL_DK_GHOUL_EXPLODE, &bp, NULL, NULL, false);
>>>>>>> ecbcca87
                    }
                    else if (unitTarget->isDead())
                    {
<<<<<<< HEAD
                        bp = GetSpellInfo()->Effects[EFFECT_0].BasePoints;
                        caster->CastCustomSpell(unitTarget, GetSpellInfo()->Effects[EFFECT_1].CalcValue(), &bp, NULL, NULL, true);
                        unitTarget->CastSpell(unitTarget, DK_SPELL_CORPSE_EXPLOSION_TRIGGERED, true);
                        caster->CastSpell(unitTarget, DK_SPELL_CORPSE_EXPLOSION_VISUAL, true);
                        return SPELL_CAST_OK;
                    }
                }

                float max_range = 20;
                unitTarget = NULL;

                // search for nearby corpse in range
                std::list<Unit*> targetList;
                Trinity::AnyDeadUnitSpellTargetInRangeCheck check(caster, max_range, GetSpellInfo(), TARGET_CHECK_DEFAULT);
                Trinity::UnitListSearcher<Trinity::AnyDeadUnitSpellTargetInRangeCheck> searcher(caster, targetList, check);
                caster->GetMap()->VisitAll(caster->m_positionX, caster->m_positionY, max_range, searcher);

                // check if the target exploded already (if it has aura 51270)
                for (std::list<Unit*>::iterator itr = targetList.begin(); itr != targetList.end(); ++itr)
                {
                    if (!((Unit*)*itr)->HasAura(51270))
                    {
                        unitTarget = ((Unit*)*itr);
                        break;
                    }
=======
                        bp = GetEffectValue();
                        GetCaster()->CastCustomSpell(unitTarget, GetSpellInfo()->Effects[EFFECT_1].CalcValue(), &bp, NULL, NULL, true);
                        // Corpse Explosion (Suicide)
                        unitTarget->CastSpell(unitTarget, SPELL_DK_CORPSE_EXPLOSION_TRIGGERED, true);
                    }
                    // Set corpse look
                    GetCaster()->CastSpell(unitTarget, SPELL_DK_CORPSE_EXPLOSION_VISUAL, true);
>>>>>>> ecbcca87
                }

                if (unitTarget)
                {
                    bp = GetSpellInfo()->Effects[EFFECT_0].BasePoints;
                    caster->CastCustomSpell(unitTarget, GetSpellInfo()->Effects[EFFECT_1].CalcValue(), &bp, NULL, NULL, true);
                    unitTarget->CastSpell(unitTarget, DK_SPELL_CORPSE_EXPLOSION_TRIGGERED, true);
                    caster->CastSpell(unitTarget, DK_SPELL_CORPSE_EXPLOSION_VISUAL, true);
                    return SPELL_CAST_OK;
                }

                // proper handling of these should be done in Spell.cpp, its too late for calling "finish(false)" here
                ((Player*)caster)->RemoveSpellCooldown(GetSpellInfo()->Id, true);
                ((Player*)caster)->ModifyPower(POWER_RUNIC_POWER, 400);
                SetCustomCastResultMessage(SPELL_CUSTOM_ERROR_NO_NEARBY_CORPSES);
                return SPELL_FAILED_CUSTOM_ERROR;
            }

            void Register()
            {
                OnCheckCast += SpellCheckCastFn(spell_dk_corpse_explosion_SpellScript::CheckIfCorpseNear);
            }
        };

        SpellScript* GetSpellScript() const
        {
            return new spell_dk_corpse_explosion_SpellScript();
        }
};

// -47541, 52375, 59134, -62900 - Death Coil
class spell_dk_death_coil : public SpellScriptLoader
{
    public:
        spell_dk_death_coil() : SpellScriptLoader("spell_dk_death_coil") { }

        class spell_dk_death_coil_SpellScript : public SpellScript
        {
            PrepareSpellScript(spell_dk_death_coil_SpellScript);

            bool Validate(SpellInfo const* /*spell*/)
            {
                if (!sSpellMgr->GetSpellInfo(SPELL_DK_DEATH_COIL_DAMAGE) || !sSpellMgr->GetSpellInfo(SPELL_DK_DEATH_COIL_HEAL))
                    return false;
                return true;
            }

            void HandleDummy(SpellEffIndex /*effIndex*/)
            {
                int32 damage = GetEffectValue();
                Unit* caster = GetCaster();
                if (Unit* target = GetHitUnit())
                {
                    if (caster->IsFriendlyTo(target))
                    {
                        int32 bp = int32(damage * 1.5f);
                        caster->CastCustomSpell(target, SPELL_DK_DEATH_COIL_HEAL, &bp, NULL, NULL, true);
                    }
                    else
                    {
                        if (AuraEffect const* auraEffect = caster->GetAuraEffect(SPELL_DK_ITEM_SIGIL_VENGEFUL_HEART, EFFECT_1))
                            damage += auraEffect->GetBaseAmount();
                        caster->CastCustomSpell(target, SPELL_DK_DEATH_COIL_DAMAGE, &damage, NULL, NULL, true);
                    }
                }
            }

            SpellCastResult CheckCast()
            {
                Unit* caster = GetCaster();
                if (Unit* target = GetExplTargetUnit())
                {
                    if (!caster->IsFriendlyTo(target) && !caster->isInFront(target))
                        return SPELL_FAILED_UNIT_NOT_INFRONT;

                    if (target->IsFriendlyTo(caster) && target->GetCreatureType() != CREATURE_TYPE_UNDEAD)
                        return SPELL_FAILED_BAD_TARGETS;
                }
                else
                    return SPELL_FAILED_BAD_TARGETS;

                return SPELL_CAST_OK;
            }

            void Register()
            {
                OnCheckCast += SpellCheckCastFn(spell_dk_death_coil_SpellScript::CheckCast);
                OnEffectHitTarget += SpellEffectFn(spell_dk_death_coil_SpellScript::HandleDummy, EFFECT_0, SPELL_EFFECT_DUMMY);
            }
        };

        SpellScript* GetSpellScript() const
        {
            return new spell_dk_death_coil_SpellScript();
        }
};

// 52751 - Death Gate
class spell_dk_death_gate : public SpellScriptLoader
{
    public:
        spell_dk_death_gate() : SpellScriptLoader("spell_dk_death_gate") {}

        class spell_dk_death_gate_SpellScript : public SpellScript
        {
            PrepareSpellScript(spell_dk_death_gate_SpellScript);

            SpellCastResult CheckClass()
            {
                if (GetCaster()->getClass() != CLASS_DEATH_KNIGHT)
                {
                    SetCustomCastResultMessage(SPELL_CUSTOM_ERROR_MUST_BE_DEATH_KNIGHT);
                    return SPELL_FAILED_CUSTOM_ERROR;
                }

                return SPELL_CAST_OK;
            }

            void HandleScript(SpellEffIndex effIndex)
            {
                PreventHitDefaultEffect(effIndex);
                if (Unit* target = GetHitUnit())
                    target->CastSpell(target, GetEffectValue(), false);
            }

            void Register()
            {
                OnCheckCast += SpellCheckCastFn(spell_dk_death_gate_SpellScript::CheckClass);
                OnEffectHitTarget += SpellEffectFn(spell_dk_death_gate_SpellScript::HandleScript, EFFECT_0, SPELL_EFFECT_SCRIPT_EFFECT);
            }
        };

        SpellScript* GetSpellScript() const
        {
            return new spell_dk_death_gate_SpellScript();
        }
};

// 49560 - Death Grip
class spell_dk_death_grip : public SpellScriptLoader
{
    public:
        spell_dk_death_grip() : SpellScriptLoader("spell_dk_death_grip") { }

        class spell_dk_death_grip_SpellScript : public SpellScript
        {
            PrepareSpellScript(spell_dk_death_grip_SpellScript);

            void HandleDummy(SpellEffIndex /*effIndex*/)
            {
                int32 damage = GetEffectValue();
                Position const* pos = GetExplTargetDest();
                if (Unit* target = GetHitUnit())
                {
                    if (!target->HasAuraType(SPELL_AURA_DEFLECT_SPELLS)) // Deterrence
                        target->CastSpell(pos->GetPositionX(), pos->GetPositionY(), pos->GetPositionZ(), damage, true);
                }
            }

            void Register()
            {
                OnEffectHitTarget += SpellEffectFn(spell_dk_death_grip_SpellScript::HandleDummy, EFFECT_0, SPELL_EFFECT_DUMMY);
            }

        };

        SpellScript* GetSpellScript() const
        {
            return new spell_dk_death_grip_SpellScript();
        }
};

// 48743 - Death Pact
class spell_dk_death_pact : public SpellScriptLoader
{
    public:
        spell_dk_death_pact() : SpellScriptLoader("spell_dk_death_pact") { }

        class spell_dk_death_pact_SpellScript : public SpellScript
        {
            PrepareSpellScript(spell_dk_death_pact_SpellScript);

            SpellCastResult CheckCast()
            {
                // Check if we have valid targets, otherwise skip spell casting here
                if (Player* player = GetCaster()->ToPlayer())
                    for (Unit::ControlList::const_iterator itr = player->m_Controlled.begin(); itr != player->m_Controlled.end(); ++itr)
                        if (Creature* undeadPet = (*itr)->ToCreature())
                            if (undeadPet->isAlive() &&
                                undeadPet->GetOwnerGUID() == player->GetGUID() &&
                                undeadPet->GetCreatureType() == CREATURE_TYPE_UNDEAD &&
                                undeadPet->IsWithinDist(player, 100.0f, false))
                                return SPELL_CAST_OK;

                return SPELL_FAILED_NO_PET;
            }

            void FilterTargets(std::list<WorldObject*>& targetList)
            {
                Unit* target = NULL;
                for (std::list<WorldObject*>::iterator itr = targetList.begin(); itr != targetList.end(); ++itr)
                {
                    if (Unit* unit = (*itr)->ToUnit())
                        if (unit->GetOwnerGUID() == GetCaster()->GetGUID() && unit->GetCreatureType() == CREATURE_TYPE_UNDEAD)
                        {
                            target = unit;
                            break;
                        }
                }

                targetList.clear();
                if (target)
                    targetList.push_back(target);
            }

            void Register()
            {
                OnCheckCast += SpellCheckCastFn(spell_dk_death_pact_SpellScript::CheckCast);
                OnObjectAreaTargetSelect += SpellObjectAreaTargetSelectFn(spell_dk_death_pact_SpellScript::FilterTargets, EFFECT_1, TARGET_UNIT_DEST_AREA_ALLY);
            }
        };

        SpellScript* GetSpellScript() const
        {
            return new spell_dk_death_pact_SpellScript();
        }
};

// -49998 - Death Strike
class spell_dk_death_strike : public SpellScriptLoader
{
    public:
        spell_dk_death_strike() : SpellScriptLoader("spell_dk_death_strike") { }

        class spell_dk_death_strike_SpellScript : public SpellScript
        {
            PrepareSpellScript(spell_dk_death_strike_SpellScript);

            bool Validate(SpellInfo const* /*spellInfo*/)
            {
                if (!sSpellMgr->GetSpellInfo(SPELL_DK_DEATH_STRIKE_HEAL))
                    return false;
                return true;
            }

            void HandleDummy(SpellEffIndex /*effIndex*/)
            {
                Unit* caster = GetCaster();
                if (Unit* target = GetHitUnit())
                {
                    uint32 count = target->GetDiseasesByCaster(caster->GetGUID());
                    int32 bp = int32(count * caster->CountPctFromMaxHealth(int32(GetSpellInfo()->Effects[EFFECT_0].DamageMultiplier)));
                    // Improved Death Strike
                    if (AuraEffect const* aurEff = caster->GetAuraEffect(SPELL_AURA_ADD_PCT_MODIFIER, SPELLFAMILY_DEATHKNIGHT, DK_ICON_ID_IMPROVED_DEATH_STRIKE, 0))
                        AddPct(bp, caster->CalculateSpellDamage(caster, aurEff->GetSpellInfo(), 2));
                    caster->CastCustomSpell(caster, SPELL_DK_DEATH_STRIKE_HEAL, &bp, NULL, NULL, false);
                }
            }

            void Register()
            {
                OnEffectHitTarget += SpellEffectFn(spell_dk_death_strike_SpellScript::HandleDummy, EFFECT_2, SPELL_EFFECT_DUMMY);
            }

        };

        SpellScript* GetSpellScript() const
        {
            return new spell_dk_death_strike_SpellScript();
        }
};

// 47496 - Explode, Ghoul spell for Corpse Explosion
class spell_dk_ghoul_explode : public SpellScriptLoader
{
    public:
        spell_dk_ghoul_explode() : SpellScriptLoader("spell_dk_ghoul_explode") { }

        class spell_dk_ghoul_explode_SpellScript : public SpellScript
        {
            PrepareSpellScript(spell_dk_ghoul_explode_SpellScript);

            bool Validate(SpellInfo const* /*spellInfo*/)
            {
                if (!sSpellMgr->GetSpellInfo(SPELL_DK_CORPSE_EXPLOSION_TRIGGERED))
                    return false;
                return true;
            }

            void Suicide(SpellEffIndex /*effIndex*/)
            {
                if (Unit* unitTarget = GetHitUnit())
                {
                    // Corpse Explosion (Suicide)
                    unitTarget->CastSpell(unitTarget, SPELL_DK_CORPSE_EXPLOSION_TRIGGERED, true);
                }
            }

            void Register()
            {
                OnEffectHitTarget += SpellEffectFn(spell_dk_ghoul_explode_SpellScript::Suicide, EFFECT_1, SPELL_EFFECT_SCHOOL_DAMAGE);
            }
        };

        SpellScript* GetSpellScript() const
        {
            return new spell_dk_ghoul_explode_SpellScript();
        }
};

// 50365, 50371 - Improved Blood Presence
class spell_dk_improved_blood_presence : public SpellScriptLoader
{
    public:
        spell_dk_improved_blood_presence() : SpellScriptLoader("spell_dk_improved_blood_presence") { }

        class spell_dk_improved_blood_presence_AuraScript : public AuraScript
        {
            PrepareAuraScript(spell_dk_improved_blood_presence_AuraScript);

            bool Validate(SpellInfo const* /*spellInfo*/)
            {
                if (!sSpellMgr->GetSpellInfo(SPELL_DK_BLOOD_PRESENCE) || !sSpellMgr->GetSpellInfo(SPELL_DK_IMPROVED_BLOOD_PRESENCE_TRIGGERED))
                    return false;
                return true;
            }

            void HandleEffectApply(AuraEffect const* aurEff, AuraEffectHandleModes /*mode*/)
            {
                Unit* target = GetTarget();
                if (!target->HasAura(SPELL_DK_BLOOD_PRESENCE) && !target->HasAura(SPELL_DK_IMPROVED_BLOOD_PRESENCE_TRIGGERED))
                {
                    int32 basePoints1 = aurEff->GetAmount();
                    target->CastCustomSpell(target, SPELL_DK_IMPROVED_BLOOD_PRESENCE_TRIGGERED, NULL, &basePoints1, NULL, true, 0, aurEff);
                }
            }

            void HandleEffectRemove(AuraEffect const* /*aurEff*/, AuraEffectHandleModes /*mode*/)
            {
                Unit* target = GetTarget();
                if (!target->HasAura(SPELL_DK_BLOOD_PRESENCE))
                    target->RemoveAura(SPELL_DK_IMPROVED_BLOOD_PRESENCE_TRIGGERED);
            }

            void Register()
            {
                AfterEffectApply += AuraEffectApplyFn(spell_dk_improved_blood_presence_AuraScript::HandleEffectApply, EFFECT_0, SPELL_AURA_DUMMY, AURA_EFFECT_HANDLE_REAL);
                AfterEffectRemove += AuraEffectRemoveFn(spell_dk_improved_blood_presence_AuraScript::HandleEffectRemove, EFFECT_0, SPELL_AURA_DUMMY, AURA_EFFECT_HANDLE_REAL);
            }
        };

        AuraScript* GetAuraScript() const
        {
            return new spell_dk_improved_blood_presence_AuraScript();
        }
};

// 50391, 50392 - Improved Unholy Presence
class spell_dk_improved_unholy_presence : public SpellScriptLoader
{
    public:
        spell_dk_improved_unholy_presence() : SpellScriptLoader("spell_dk_improved_unholy_presence") { }

        class spell_dk_improved_unholy_presence_AuraScript : public AuraScript
        {
            PrepareAuraScript(spell_dk_improved_unholy_presence_AuraScript);

            bool Validate(SpellInfo const* /*spellInfo*/)
            {
                if (!sSpellMgr->GetSpellInfo(SPELL_DK_UNHOLY_PRESENCE) || !sSpellMgr->GetSpellInfo(SPELL_DK_IMPROVED_UNHOLY_PRESENCE_TRIGGERED))
                    return false;
                return true;
            }

            void HandleEffectApply(AuraEffect const* aurEff, AuraEffectHandleModes /*mode*/)
            {
                Unit* target = GetTarget();
                if (target->HasAura(SPELL_DK_UNHOLY_PRESENCE) && !target->HasAura(SPELL_DK_IMPROVED_UNHOLY_PRESENCE_TRIGGERED))
                {
                    // Not listed as any effect, only base points set in dbc
                    int32 basePoints0 = aurEff->GetSpellInfo()->Effects[EFFECT_1].CalcValue();
                    target->CastCustomSpell(target, SPELL_DK_IMPROVED_UNHOLY_PRESENCE_TRIGGERED, &basePoints0, &basePoints0, &basePoints0, true, 0, aurEff);
                }
            }

            void HandleEffectRemove(AuraEffect const* /*aurEff*/, AuraEffectHandleModes /*mode*/)
            {
                GetTarget()->RemoveAura(SPELL_DK_IMPROVED_UNHOLY_PRESENCE_TRIGGERED);
            }

            void Register()
            {
                AfterEffectApply += AuraEffectApplyFn(spell_dk_improved_unholy_presence_AuraScript::HandleEffectApply, EFFECT_0, SPELL_AURA_DUMMY, AURA_EFFECT_HANDLE_REAL);
                AfterEffectRemove += AuraEffectRemoveFn(spell_dk_improved_unholy_presence_AuraScript::HandleEffectRemove, EFFECT_0, SPELL_AURA_DUMMY, AURA_EFFECT_HANDLE_REAL);
            }
        };

        AuraScript* GetAuraScript() const
        {
            return new spell_dk_improved_unholy_presence_AuraScript();
        }
};

// 55090 - Scourge Strike (55265, 55270, 55271)
class spell_dk_scourge_strike : public SpellScriptLoader
{
    public:
        spell_dk_scourge_strike() : SpellScriptLoader("spell_dk_scourge_strike") { }

        class spell_dk_scourge_strike_SpellScript : public SpellScript
        {
            PrepareSpellScript(spell_dk_scourge_strike_SpellScript);
            float multiplier;

            bool Load()
            {
                multiplier = 1.0f;
                return true;
            }

            bool Validate(SpellInfo const* /*spellInfo*/)
            {
                if (!sSpellMgr->GetSpellInfo(SPELL_DK_SCOURGE_STRIKE_TRIGGERED))
                    return false;
                return true;
            }

            void HandleDummy(SpellEffIndex /*effIndex*/)
            {
                Unit* caster = GetCaster();
                if (Unit* unitTarget = GetHitUnit())
                {
                    multiplier = (GetEffectValue() * unitTarget->GetDiseasesByCaster(caster->GetGUID()) / 100.f);
                    // Death Knight T8 Melee 4P Bonus
                    if (AuraEffect const* aurEff = caster->GetAuraEffect(SPELL_DK_ITEM_T8_MELEE_4P_BONUS, EFFECT_0))
                        AddPct(multiplier, aurEff->GetAmount());
                }
            }

            void HandleAfterHit()
            {
                Unit* caster = GetCaster();
                if (Unit* unitTarget = GetHitUnit())
                {
                    int32 bp = GetHitDamage() * multiplier;

                    if (AuraEffect* aurEff = caster->GetAuraEffectOfRankedSpell(SPELL_DK_BLACK_ICE_R1, EFFECT_0))
                        AddPct(bp, aurEff->GetAmount());

                    caster->CastCustomSpell(unitTarget, SPELL_DK_SCOURGE_STRIKE_TRIGGERED, &bp, NULL, NULL, true);
                }
            }

            void Register()
            {
                OnEffectHitTarget += SpellEffectFn(spell_dk_scourge_strike_SpellScript::HandleDummy, EFFECT_2, SPELL_EFFECT_DUMMY);
                AfterHit += SpellHitFn(spell_dk_scourge_strike_SpellScript::HandleAfterHit);
            }
        };

        SpellScript* GetSpellScript() const
        {
            return new spell_dk_scourge_strike_SpellScript();
        }
};

// 49145 - Spell Deflection
class spell_dk_spell_deflection : public SpellScriptLoader
{
    public:
        spell_dk_spell_deflection() : SpellScriptLoader("spell_dk_spell_deflection") { }

        class spell_dk_spell_deflection_AuraScript : public AuraScript
        {
            PrepareAuraScript(spell_dk_spell_deflection_AuraScript);

            uint32 absorbPct;

            bool Load()
            {
                absorbPct = GetSpellInfo()->Effects[EFFECT_0].CalcValue(GetCaster());
                return true;
            }

            void CalculateAmount(AuraEffect const* /*aurEff*/, int32 & amount, bool & /*canBeRecalculated*/)
            {
                // Set absorbtion amount to unlimited
                amount = -1;
            }

            void Absorb(AuraEffect* /*aurEff*/, DamageInfo & dmgInfo, uint32 & absorbAmount)
            {
                // You have a chance equal to your Parry chance
                if ((dmgInfo.GetDamageType() == SPELL_DIRECT_DAMAGE) && roll_chance_f(GetTarget()->GetUnitParryChance()))
                    absorbAmount = CalculatePct(dmgInfo.GetDamage(), absorbPct);
            }

            void Register()
            {
                DoEffectCalcAmount += AuraEffectCalcAmountFn(spell_dk_spell_deflection_AuraScript::CalculateAmount, EFFECT_0, SPELL_AURA_SCHOOL_ABSORB);
                OnEffectAbsorb += AuraEffectAbsorbFn(spell_dk_spell_deflection_AuraScript::Absorb, EFFECT_0);
            }
        };

        AuraScript* GetAuraScript() const
        {
            return new spell_dk_spell_deflection_AuraScript();
        }
};

// 52284 - Will of the Necropolis
class spell_dk_will_of_the_necropolis : public SpellScriptLoader
{
    public:
        spell_dk_will_of_the_necropolis() : SpellScriptLoader("spell_dk_will_of_the_necropolis") { }

        class spell_dk_will_of_the_necropolis_AuraScript : public AuraScript
        {
            PrepareAuraScript(spell_dk_will_of_the_necropolis_AuraScript);

            bool Validate(SpellInfo const* spellInfo)
            {
<<<<<<< HEAD
                int32 damage = GetEffectValue();
                Position const* pos = GetExplTargetDest();
                if (Unit* target = GetHitUnit())
                {
                    if (!target->HasAuraType(SPELL_AURA_DEFLECT_SPELLS)) // Deterrence
                    {
                        target->CastSpell(pos->GetPositionX(), pos->GetPositionY(), pos->GetPositionZ(), damage, true);
                        target->CastStop();
                    }
                }
=======
                // can't use other spell than will of the necropolis due to spell_ranks dependency
                if (sSpellMgr->GetFirstSpellInChain(SPELL_DK_WILL_OF_THE_NECROPOLIS_AURA_R1) != sSpellMgr->GetFirstSpellInChain(spellInfo->Id))
                    return false;

                uint8 rank = sSpellMgr->GetSpellRank(spellInfo->Id);
                if (!sSpellMgr->GetSpellWithRank(SPELL_DK_WILL_OF_THE_NECROPOLIS_TALENT_R1, rank, true))
                    return false;

                return true;
>>>>>>> ecbcca87
            }

            uint32 absorbPct;

            bool Load()
            {
                absorbPct = GetSpellInfo()->Effects[EFFECT_0].CalcValue(GetCaster());
                return true;
            }

            void CalculateAmount(AuraEffect const* /*aurEff*/, int32 & amount, bool & /*canBeRecalculated*/)
            {
                // Set absorbtion amount to unlimited
                amount = -1;
            }

            void Absorb(AuraEffect* /*aurEff*/, DamageInfo & dmgInfo, uint32 & absorbAmount)
            {
                // min pct of hp is stored in effect 0 of talent spell
                uint32 rank = sSpellMgr->GetSpellRank(GetSpellInfo()->Id);
                SpellInfo const* talentProto = sSpellMgr->GetSpellInfo(sSpellMgr->GetSpellWithRank(SPELL_DK_WILL_OF_THE_NECROPOLIS_TALENT_R1, rank));

                int32 remainingHp = int32(GetTarget()->GetHealth() - dmgInfo.GetDamage());
                int32 minHp = int32(GetTarget()->CountPctFromMaxHealth(talentProto->Effects[EFFECT_0].CalcValue(GetCaster())));

                // Damage that would take you below [effect0] health or taken while you are at [effect0]
                if (remainingHp < minHp)
                    absorbAmount = CalculatePct(dmgInfo.GetDamage(), absorbPct);
            }

            void Register()
            {
                 DoEffectCalcAmount += AuraEffectCalcAmountFn(spell_dk_will_of_the_necropolis_AuraScript::CalculateAmount, EFFECT_0, SPELL_AURA_SCHOOL_ABSORB);
                 OnEffectAbsorb += AuraEffectAbsorbFn(spell_dk_will_of_the_necropolis_AuraScript::Absorb, EFFECT_0);
            }
        };

        AuraScript* GetAuraScript() const
        {
            return new spell_dk_will_of_the_necropolis_AuraScript();
        }
};

class spell_dk_raise_dead : public SpellScriptLoader
{
    public:
        spell_dk_raise_dead() : SpellScriptLoader("spell_dk_raise_dead") { }

        class spell_dk_raise_dead_SpellScript : public SpellScript
        {
            PrepareSpellScript(spell_dk_raise_dead_SpellScript);

            SpellCastResult CheckIfCorpseNear()
            {
                Unit* caster = GetCaster();
                float max_range = 30;
                WorldObject* unitTarget = NULL;
                uint32 triggered_spell_id = 0;

                // search for nearby corpse in range
                std::list<Unit*> targetList;
                Trinity::AnyDeadUnitSpellTargetInRangeCheck check(caster, max_range, GetSpellInfo(), TARGET_CHECK_DEFAULT);
                Trinity::UnitListSearcher<Trinity::AnyDeadUnitSpellTargetInRangeCheck> searcher(caster, targetList, check);
                caster->GetMap()->VisitAll(caster->m_positionX, caster->m_positionY, max_range, searcher);

                // only humanoid and undead corpses are useable for Raise Dead
                for (std::list<Unit*>::iterator itr = targetList.begin(); itr != targetList.end(); ++itr)
                {
                    if ((*itr)->GetCreatureType() == CREATURE_TYPE_HUMANOID || ((Unit*)*itr)->GetCreatureType() == CREATURE_TYPE_UNDEAD)
                    {
                        unitTarget = (*itr);
                        break;
                    }
                }

                // check for Master of Ghouls talent
                if (caster->HasAura(52143))
                    // summon as pet
                    triggered_spell_id = DK_SPELL_RAISE_DEAD_IMPROVED;
                else
                    // or guardian
                    triggered_spell_id = DK_SPELL_RAISE_DEAD_NORMAL;

                if (!unitTarget)
                {
                    // check for Glyph of Raise Dead
                    if (caster->HasAura(DK_SPELL_GLYPH_OF_RAISE_DEAD))
                    {
                        caster->CastSpell(caster->GetPositionX(),caster->GetPositionY(),caster->GetPositionZ(),triggered_spell_id, true);
                        return SPELL_CAST_OK;
                    }
                    // check for Corpse Dust
                    else if (((Player*)caster)->HasItemCount(37201, 1))
                    {
                        caster->CastSpell(caster,48289);    // spell handling Corpse Dust removal
                        caster->CastSpell(caster->GetPositionX(),caster->GetPositionY(),caster->GetPositionZ(),triggered_spell_id, true);
                        return SPELL_CAST_OK;
                    }
                    else
                    {
                        SetCustomCastResultMessage(SPELL_CUSTOM_ERROR_REQUIRES_CORPSE_DUST);
                        return SPELL_FAILED_CUSTOM_ERROR;
                    }
                }
                else if (unitTarget && unitTarget != caster)
                {
                    caster->CastSpell(unitTarget->GetPositionX(),unitTarget->GetPositionY(),unitTarget->GetPositionZ(),triggered_spell_id, true);
                    return SPELL_CAST_OK;
                }

                SetCustomCastResultMessage(SPELL_CUSTOM_ERROR_REQUIRES_CORPSE_DUST);
                return SPELL_FAILED_CUSTOM_ERROR;
            }

            void Register()
            {
                OnCheckCast += SpellCheckCastFn(spell_dk_raise_dead_SpellScript::CheckIfCorpseNear);
            }

        };

        SpellScript* GetSpellScript() const
        {
            return new spell_dk_raise_dead_SpellScript();
        }
};

void AddSC_deathknight_spell_scripts()
{
    new spell_dk_anti_magic_shell_raid();
    new spell_dk_anti_magic_shell_self();
    new spell_dk_anti_magic_zone();
    new spell_dk_blood_boil();
    new spell_dk_corpse_explosion();
    new spell_dk_death_coil();
    new spell_dk_death_gate();
    new spell_dk_death_grip();
    new spell_dk_death_pact();
    new spell_dk_death_strike();
    new spell_dk_ghoul_explode();
    new spell_dk_improved_blood_presence();
    new spell_dk_improved_unholy_presence();
    new spell_dk_scourge_strike();
    new spell_dk_spell_deflection();
    new spell_dk_will_of_the_necropolis();
<<<<<<< HEAD
    new spell_dk_improved_blood_presence();
    new spell_dk_improved_unholy_presence();
    new spell_dk_death_strike();
    new spell_dk_death_coil();
    new spell_dk_death_grip();
    new spell_dk_raise_dead();
=======
>>>>>>> ecbcca87
}<|MERGE_RESOLUTION|>--- conflicted
+++ resolved
@@ -28,24 +28,6 @@
 
 enum DeathKnightSpells
 {
-<<<<<<< HEAD
-    DK_SPELL_RUNIC_POWER_ENERGIZE               = 49088,
-    DK_SPELL_ANTI_MAGIC_SHELL_TALENT            = 51052,
-    DK_SPELL_CORPSE_EXPLOSION_TRIGGERED         = 43999,
-    DK_SPELL_CORPSE_EXPLOSION_VISUAL            = 51270,
-    DK_SPELL_GHOUL_EXPLODE                      = 47496,
-    DK_SPELL_SCOURGE_STRIKE_TRIGGERED           = 70890,
-    DK_SPELL_BLOOD_BOIL_TRIGGERED               = 65658,
-    DK_SPELL_WILL_OF_THE_NECROPOLIS_TALENT_R1   = 49189,
-    DK_SPELL_WILL_OF_THE_NECROPOLIS_AURA_R1     = 52284,
-    DK_SPELL_BLOOD_PRESENCE                     = 48266,
-    DK_SPELL_IMPROVED_BLOOD_PRESENCE_TRIGGERED  = 63611,
-    DK_SPELL_UNHOLY_PRESENCE                    = 48265,
-    DK_SPELL_IMPROVED_UNHOLY_PRESENCE_TRIGGERED = 63622,
-    DK_SPELL_RAISE_DEAD_NORMAL                  = 46585,
-    DK_SPELL_RAISE_DEAD_IMPROVED                = 52150,    // improved with Master of Ghouls talent
-    DK_SPELL_GLYPH_OF_RAISE_DEAD                = 60200,
-=======
     SPELL_DK_ANTI_MAGIC_SHELL_TALENT            = 51052,
     SPELL_DK_BLACK_ICE_R1                       = 49140,
     SPELL_DK_BLOOD_BOIL_TRIGGERED               = 65658,
@@ -63,8 +45,10 @@
     SPELL_DK_IMPROVED_BLOOD_PRESENCE_TRIGGERED  = 63611,
     SPELL_DK_UNHOLY_PRESENCE                    = 48265,
     SPELL_DK_IMPROVED_UNHOLY_PRESENCE_TRIGGERED = 63622,
+    SPELL_DK_RAISE_DEAD_NORMAL                  = 46585,
+    SPELL_DK_RAISE_DEAD_IMPROVED                = 52150,    // improved with Master of Ghouls talent
+    SPELL_DK_GLYPH_OF_RAISE_DEAD                = 60200,
     SPELL_DK_ITEM_SIGIL_VENGEFUL_HEART          = 64962,
->>>>>>> ecbcca87
     SPELL_DK_ITEM_T8_MELEE_4P_BONUS             = 64736,
 };
 
@@ -280,7 +264,6 @@
         {
             PrepareSpellScript(spell_dk_corpse_explosion_SpellScript);
 
-<<<<<<< HEAD
             int32 bp;
             Unit* unitTarget;
             Unit* caster;
@@ -289,14 +272,6 @@
             {
                 unitTarget = GetExplTargetUnit();
                 caster = GetCaster();
-=======
-            bool Validate(SpellInfo const* /*spellInfo*/)
-            {
-                if (!sSpellMgr->GetSpellInfo(SPELL_DK_CORPSE_EXPLOSION_TRIGGERED) || !sSpellMgr->GetSpellInfo(SPELL_DK_GHOUL_EXPLODE))
-                    return false;
-                if (!sSpellMgr->GetSpellInfo(SPELL_DK_CORPSE_EXPLOSION_VISUAL))
-                    return false;
->>>>>>> ecbcca87
                 return true;
             }
 
@@ -309,21 +284,16 @@
                     if (unitTarget->GetEntry() == 26125)
                     {
                         bp = int32(unitTarget->CountPctFromMaxHealth(25));
-<<<<<<< HEAD
                         unitTarget->CastCustomSpell(unitTarget, DK_SPELL_GHOUL_EXPLODE, &bp, NULL, NULL, false);
-                        caster->CastSpell(unitTarget, DK_SPELL_CORPSE_EXPLOSION_VISUAL, true);
+                        caster->CastSpell(unitTarget, SPELL_DK_CORPSE_EXPLOSION_VISUAL, true);
                         return SPELL_CAST_OK;
-=======
-                        unitTarget->CastCustomSpell(unitTarget, SPELL_DK_GHOUL_EXPLODE, &bp, NULL, NULL, false);
->>>>>>> ecbcca87
                     }
                     else if (unitTarget->isDead())
                     {
-<<<<<<< HEAD
                         bp = GetSpellInfo()->Effects[EFFECT_0].BasePoints;
                         caster->CastCustomSpell(unitTarget, GetSpellInfo()->Effects[EFFECT_1].CalcValue(), &bp, NULL, NULL, true);
-                        unitTarget->CastSpell(unitTarget, DK_SPELL_CORPSE_EXPLOSION_TRIGGERED, true);
-                        caster->CastSpell(unitTarget, DK_SPELL_CORPSE_EXPLOSION_VISUAL, true);
+                        unitTarget->CastSpell(unitTarget, SPELL_DK_CORPSE_EXPLOSION_TRIGGERED, true);
+                        caster->CastSpell(unitTarget, SPELL_DK_CORPSE_EXPLOSION_VISUAL, true);
                         return SPELL_CAST_OK;
                     }
                 }
@@ -345,23 +315,14 @@
                         unitTarget = ((Unit*)*itr);
                         break;
                     }
-=======
-                        bp = GetEffectValue();
-                        GetCaster()->CastCustomSpell(unitTarget, GetSpellInfo()->Effects[EFFECT_1].CalcValue(), &bp, NULL, NULL, true);
-                        // Corpse Explosion (Suicide)
-                        unitTarget->CastSpell(unitTarget, SPELL_DK_CORPSE_EXPLOSION_TRIGGERED, true);
-                    }
-                    // Set corpse look
-                    GetCaster()->CastSpell(unitTarget, SPELL_DK_CORPSE_EXPLOSION_VISUAL, true);
->>>>>>> ecbcca87
                 }
 
                 if (unitTarget)
                 {
                     bp = GetSpellInfo()->Effects[EFFECT_0].BasePoints;
                     caster->CastCustomSpell(unitTarget, GetSpellInfo()->Effects[EFFECT_1].CalcValue(), &bp, NULL, NULL, true);
-                    unitTarget->CastSpell(unitTarget, DK_SPELL_CORPSE_EXPLOSION_TRIGGERED, true);
-                    caster->CastSpell(unitTarget, DK_SPELL_CORPSE_EXPLOSION_VISUAL, true);
+                    unitTarget->CastSpell(unitTarget, SPELL_DK_CORPSE_EXPLOSION_TRIGGERED, true);
+                    caster->CastSpell(unitTarget, SPELL_DK_CORPSE_EXPLOSION_VISUAL, true);
                     return SPELL_CAST_OK;
                 }
 
@@ -509,7 +470,10 @@
                 if (Unit* target = GetHitUnit())
                 {
                     if (!target->HasAuraType(SPELL_AURA_DEFLECT_SPELLS)) // Deterrence
+                    {
                         target->CastSpell(pos->GetPositionX(), pos->GetPositionY(), pos->GetPositionZ(), damage, true);
+                        target->CastStop();
+                    }
                 }
             }
 
@@ -876,7 +840,6 @@
 
             bool Validate(SpellInfo const* spellInfo)
             {
-<<<<<<< HEAD
                 int32 damage = GetEffectValue();
                 Position const* pos = GetExplTargetDest();
                 if (Unit* target = GetHitUnit())
@@ -887,7 +850,6 @@
                         target->CastStop();
                     }
                 }
-=======
                 // can't use other spell than will of the necropolis due to spell_ranks dependency
                 if (sSpellMgr->GetFirstSpellInChain(SPELL_DK_WILL_OF_THE_NECROPOLIS_AURA_R1) != sSpellMgr->GetFirstSpellInChain(spellInfo->Id))
                     return false;
@@ -897,7 +859,6 @@
                     return false;
 
                 return true;
->>>>>>> ecbcca87
             }
 
             uint32 absorbPct;
@@ -1043,13 +1004,5 @@
     new spell_dk_scourge_strike();
     new spell_dk_spell_deflection();
     new spell_dk_will_of_the_necropolis();
-<<<<<<< HEAD
-    new spell_dk_improved_blood_presence();
-    new spell_dk_improved_unholy_presence();
-    new spell_dk_death_strike();
-    new spell_dk_death_coil();
-    new spell_dk_death_grip();
     new spell_dk_raise_dead();
-=======
->>>>>>> ecbcca87
 }