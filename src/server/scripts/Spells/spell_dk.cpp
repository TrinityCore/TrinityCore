--- conflicted
+++ resolved
@@ -21,11 +21,6 @@
  * Scriptnames of files in this file should be prefixed with "spell_dk_".
  */
 
-<<<<<<< HEAD
-#include "Player.h"
-#include "Pet.h"
-=======
->>>>>>> ad07191b
 #include "ScriptMgr.h"
 #include "Containers.h"
 #include "Creature.h"
@@ -1126,7 +1121,6 @@
             bool Validate(SpellInfo const* /*spellInfo*/) override
             {
                 return ValidateSpellInfo(
-<<<<<<< HEAD
                     {
                         SPELL_DK_BLOOD_PRESENCE,
                         SPELL_DK_FROST_PRESENCE,
@@ -1139,19 +1133,6 @@
                         SPELL_DK_IMPROVED_FROST_PRESENCE_TRIGGERED,
                         SPELL_DK_IMPROVED_BLOOD_PRESENCE_TRIGGERED
                     });
-=======
-                {
-                    SPELL_DK_BLOOD_PRESENCE,
-                    SPELL_DK_FROST_PRESENCE,
-                    SPELL_DK_UNHOLY_PRESENCE,
-                    SPELL_DK_IMPROVED_BLOOD_PRESENCE_R1,
-                    SPELL_DK_IMPROVED_FROST_PRESENCE_R1,
-                    SPELL_DK_IMPROVED_UNHOLY_PRESENCE_R1,
-                    SPELL_DK_BLOOD_PRESENCE_TRIGGERED,
-                    SPELL_DK_IMPROVED_UNHOLY_PRESENCE_TRIGGERED,
-                    SPELL_DK_IMPROVED_FROST_PRESENCE_TRIGGERED
-                });
->>>>>>> ad07191b
             }
 
             void HandleImprovedBloodPresence(AuraEffect const* aurEff, AuraEffectHandleModes /*mode*/)
@@ -1187,12 +1168,8 @@
                     }
 
                     if (!target->HasAura(SPELL_DK_BLOOD_PRESENCE_TRIGGERED))
-<<<<<<< HEAD
-                        target->CastCustomSpell(SPELL_DK_BLOOD_PRESENCE_TRIGGERED, val, target, TRIGGERED_FULL_MASK, NULL, aurEff);
-
-=======
                         target->CastCustomSpell(SPELL_DK_BLOOD_PRESENCE_TRIGGERED, val, target, TRIGGERED_FULL_MASK, nullptr, aurEff);
->>>>>>> ad07191b
+
                 }
                 else if (GetSpellInfo()->Id == SPELL_DK_BLOOD_PRESENCE)
                     target->CastSpell(target, SPELL_DK_BLOOD_PRESENCE_TRIGGERED, true, nullptr, aurEff);
