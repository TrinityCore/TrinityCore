--- conflicted
+++ resolved
@@ -25,7 +25,6 @@
 #include "ScriptMgr.h"
 #include "SpellScript.h"
 #include "SpellAuraEffects.h"
-#include "Containers.h"
 
 enum DeathKnightSpells
 {
@@ -64,11 +63,6 @@
     SPELL_DK_WILL_OF_THE_NECROPOLIS             = 96171
 };
 
-enum Misc
-{
-    NPC_DK_GHOUL                                = 26125
-};
-
 // 50462 - Anti-Magic Shell (on raid member)
 class spell_dk_anti_magic_shell_raid : public SpellScriptLoader
 {
@@ -316,35 +310,8 @@
         }
 };
 
-<<<<<<< HEAD
 // -48979 - Butchery
 class spell_dk_butchery : public SpellScriptLoader
-=======
-class CorpseExplosionCheck
-{
-public:
-    explicit CorpseExplosionCheck(uint64 casterGUID) : _casterGUID(casterGUID) { }
-
-    bool operator()(WorldObject* obj) const
-    {
-        if (Unit* target = obj->ToUnit())
-        {
-            if ((target->isDead() || (target->GetEntry() == NPC_DK_GHOUL && target->GetOwnerGUID() == _casterGUID))
-                && !(target->GetCreatureTypeMask() & CREATURE_TYPEMASK_MECHANICAL_OR_ELEMENTAL)
-                && target->GetDisplayId() == target->GetNativeDisplayId())
-                return false;
-        }
-
-        return true;
-    }
-
-private:
-    uint64 _casterGUID;
-};
-
-// 49158 - Corpse Explosion (51325, 51326, 51327, 51328)
-class spell_dk_corpse_explosion : public SpellScriptLoader
->>>>>>> 72cf1e2c
 {
     public:
         spell_dk_butchery() : SpellScriptLoader("spell_dk_butchery") { }
@@ -353,102 +320,23 @@
         {
             PrepareAuraScript(spell_dk_blood_gorged_AuraScript);
 
-            bool Validate(SpellInfo const* spellInfo) OVERRIDE
-            {
-<<<<<<< HEAD
+            bool Validate(SpellInfo const* /*spellInfo*/) OVERRIDE
+            {
                 if (!sSpellMgr->GetSpellInfo(SPELL_DK_BUTCHERY))
-=======
-                if (!sSpellMgr->GetSpellInfo(SPELL_DK_CORPSE_EXPLOSION_TRIGGERED)
-                    || !sSpellMgr->GetSpellInfo(SPELL_DK_GHOUL_EXPLODE)
-                    || !sSpellMgr->GetSpellInfo(SPELL_DK_CORPSE_EXPLOSION_VISUAL)
-                    || !sSpellMgr->GetSpellInfo(spellInfo->Effects[EFFECT_1].CalcValue()))
->>>>>>> 72cf1e2c
-                    return false;
-                return true;
-            }
-
-<<<<<<< HEAD
+                    return false;
+                return true;
+            }
+
             void HandleProc(AuraEffect const* aurEff, ProcEventInfo& /*eventInfo*/)
             {
                 PreventDefaultAction();
                 GetTarget()->CastCustomSpell(SPELL_DK_BUTCHERY, SPELLVALUE_BASE_POINT0, aurEff->GetAmount(), GetTarget(), true, NULL, aurEff);
-=======
-            bool Load() OVERRIDE
-            {
-                _target = NULL;
-                return true;
-            }
-
-            void CheckTarget(WorldObject*& target)
-            {
-                if (CorpseExplosionCheck(GetCaster()->GetGUID())(target))
-                    target = NULL;
-
-                _target = target;
-            }
-
-            void CheckTargets(std::list<WorldObject*>& targets)
-            {
-                WorldObject* target = _target;
-                if (!target)
-                {
-                    targets.remove_if(CorpseExplosionCheck(GetCaster()->GetGUID()));
-                    if (targets.empty())
-                    {
-                        FinishCast(SPELL_FAILED_CANT_DO_THAT_RIGHT_NOW);
-                        return;
-                    }
-                    target = Trinity::Containers::SelectRandomContainerElement(targets);
-                    targets.clear();
-                    targets.push_back(target);
-                }
-                else
-                    targets.clear();
-            }
-
-            void HandleDamage(SpellEffIndex effIndex, Unit* target)
-            {
-                if (effIndex == EFFECT_0)
-                    GetCaster()->CastCustomSpell(GetSpellInfo()->Effects[EFFECT_1].CalcValue(), SPELLVALUE_BASE_POINT0, GetEffectValue(), target, true);
-                else if (effIndex == EFFECT_1)
-                    GetCaster()->CastCustomSpell(GetEffectValue(), SPELLVALUE_BASE_POINT0, GetSpell()->CalculateDamage(EFFECT_0, NULL), target, true);
-            }
-
-            void HandleCorpseExplosion(SpellEffIndex effIndex)
-            {
-                if (Unit* unitTarget = GetHitUnit())
-                {
-                    if (unitTarget->IsAlive())  // Living ghoul as a target
-                    {
-                        unitTarget->CastSpell(unitTarget, SPELL_DK_GHOUL_EXPLODE, false);
-                        // Corpse Explosion (Suicide) and Set corpse look handled in SpellScript of SPELL_DK_GHOUL_EXPLODE
-                    }
-                    else                        // Some corpse
-                    {
-                        HandleDamage(effIndex, unitTarget);
-                        // Corpse Explosion (Suicide)
-                        unitTarget->CastSpell(unitTarget, SPELL_DK_CORPSE_EXPLOSION_TRIGGERED, true);
-                        // Set corpse look
-                        GetCaster()->CastSpell(unitTarget, SPELL_DK_CORPSE_EXPLOSION_VISUAL, true);
-                    }
-                }
->>>>>>> 72cf1e2c
-            }
-
-            void Register() OVERRIDE
-            {
-<<<<<<< HEAD
+            }
+
+            void Register() OVERRIDE
+            {
                 OnEffectProc += AuraEffectProcFn(spell_dk_blood_gorged_AuraScript::HandleProc, EFFECT_0, SPELL_AURA_DUMMY);
-=======
-                OnObjectTargetSelect += SpellObjectTargetSelectFn(spell_dk_corpse_explosion_SpellScript::CheckTarget, EFFECT_0, TARGET_UNIT_TARGET_ANY);
-                OnObjectAreaTargetSelect += SpellObjectAreaTargetSelectFn(spell_dk_corpse_explosion_SpellScript::CheckTargets, EFFECT_1, TARGET_UNIT_DEST_AREA_ENTRY);
-                OnEffectHitTarget += SpellEffectFn(spell_dk_corpse_explosion_SpellScript::HandleCorpseExplosion, EFFECT_0, SPELL_EFFECT_DUMMY);
-                OnEffectHitTarget += SpellEffectFn(spell_dk_corpse_explosion_SpellScript::HandleCorpseExplosion, EFFECT_1, SPELL_EFFECT_DUMMY);
->>>>>>> 72cf1e2c
-            }
-
-        private:
-            WorldObject* _target;
+            }
         };
 
         AuraScript* GetAuraScript() const OVERRIDE
@@ -792,18 +680,11 @@
         {
             PrepareSpellScript(spell_dk_ghoul_explode_SpellScript);
 
-            bool Validate(SpellInfo const* spellInfo) OVERRIDE
-            {
-                if (!sSpellMgr->GetSpellInfo(SPELL_DK_CORPSE_EXPLOSION_TRIGGERED)
-                    || spellInfo->Effects[EFFECT_2].CalcValue() <= 0)
-                    return false;
-                return true;
-            }
-
-            void HandleDamage(SpellEffIndex /*effIndex*/)
-            {
-                int32 value = int32(GetCaster()->CountPctFromMaxHealth(GetSpellInfo()->Effects[EFFECT_2].CalcValue(GetCaster())));
-                SetEffectValue(value);
+            bool Validate(SpellInfo const* /*spellInfo*/) OVERRIDE
+            {
+                if (!sSpellMgr->GetSpellInfo(SPELL_DK_CORPSE_EXPLOSION_TRIGGERED))
+                    return false;
+                return true;
             }
 
             void Suicide(SpellEffIndex /*effIndex*/)
@@ -812,14 +693,11 @@
                 {
                     // Corpse Explosion (Suicide)
                     unitTarget->CastSpell(unitTarget, SPELL_DK_CORPSE_EXPLOSION_TRIGGERED, true);
-                    // Set corpse look
-                    GetCaster()->CastSpell(unitTarget, SPELL_DK_CORPSE_EXPLOSION_VISUAL, true);
-                }
-            }
-
-            void Register() OVERRIDE
-            {
-                OnEffectLaunchTarget += SpellEffectFn(spell_dk_ghoul_explode_SpellScript::HandleDamage, EFFECT_0, SPELL_EFFECT_SCHOOL_DAMAGE);
+                }
+            }
+
+            void Register() OVERRIDE
+            {
                 OnEffectHitTarget += SpellEffectFn(spell_dk_ghoul_explode_SpellScript::Suicide, EFFECT_1, SPELL_EFFECT_SCHOOL_DAMAGE);
             }
         };
@@ -1157,26 +1035,27 @@
 
 class RaiseDeadCheck
 {
-    public:
-        explicit RaiseDeadCheck(Player const* caster) : _caster(caster) { }
-
-        bool operator()(WorldObject* obj) const
-        {
-            if (Unit* target = obj->ToUnit())
-            {
-                if (!target->IsAlive()
-                    && _caster->isHonorOrXPTarget(target)
-                    && target->GetCreatureType() == CREATURE_TYPE_HUMANOID
-                    && target->GetDisplayId() == target->GetNativeDisplayId())
-                    return false;
-            }
-
-            return true;
-        }
-
-    private:
-        Player const* _caster;
-};
+public:
+    explicit RaiseDeadCheck(Player const* caster) : _caster(caster) { }
+
+    bool operator()(WorldObject* obj) const
+    {
+        if (Unit* target = obj->ToUnit())
+        {
+            if (!target->IsAlive()
+                && _caster->isHonorOrXPTarget(target)
+                && target->GetCreatureType() == CREATURE_TYPE_HUMANOID
+                && target->GetDisplayId() == target->GetNativeDisplayId())
+                return false;
+        }
+
+        return true;
+    }
+
+private:
+    Player const* _caster;
+};
+
 
 // 46584 - Raise Dead
 class spell_dk_raise_dead : public SpellScriptLoader
