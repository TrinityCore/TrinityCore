--- conflicted
+++ resolved
@@ -28,24 +28,6 @@
 
 enum DeathKnightSpells
 {
-<<<<<<< HEAD
-    DK_SPELL_RUNIC_POWER_ENERGIZE               = 49088,
-    DK_SPELL_ANTI_MAGIC_SHELL_TALENT            = 51052,
-    DK_SPELL_CORPSE_EXPLOSION_TRIGGERED         = 43999,
-    DK_SPELL_CORPSE_EXPLOSION_VISUAL            = 51270,
-    DK_SPELL_GHOUL_EXPLODE                      = 47496,
-    DK_SPELL_SCOURGE_STRIKE_TRIGGERED           = 70890,
-    DK_SPELL_BLOOD_BOIL_TRIGGERED               = 65658,
-    DK_SPELL_WILL_OF_THE_NECROPOLIS_TALENT_R1   = 49189,
-    DK_SPELL_WILL_OF_THE_NECROPOLIS_AURA_R1     = 52284,
-    DK_SPELL_BLOOD_PRESENCE                     = 48266,
-    DK_SPELL_IMPROVED_BLOOD_PRESENCE_TRIGGERED  = 63611,
-    DK_SPELL_UNHOLY_PRESENCE                    = 48265,
-    DK_SPELL_IMPROVED_UNHOLY_PRESENCE_TRIGGERED = 63622,
-    DK_SPELL_RAISE_DEAD_NORMAL                  = 46585,
-    DK_SPELL_RAISE_DEAD_IMPROVED                = 52150,    // improved with Master of Ghouls talent
-    DK_SPELL_GLYPH_OF_RAISE_DEAD                = 60200,
-=======
     SPELL_DK_ANTI_MAGIC_SHELL_TALENT            = 51052,
     SPELL_DK_BLACK_ICE_R1                       = 49140,
     SPELL_DK_BLOOD_BOIL_TRIGGERED               = 65658,
@@ -64,7 +46,9 @@
     SPELL_DK_UNHOLY_PRESENCE                    = 48265,
     SPELL_DK_IMPROVED_UNHOLY_PRESENCE_TRIGGERED = 63622,
     SPELL_DK_ITEM_SIGIL_VENGEFUL_HEART          = 64962,
->>>>>>> ecbcca87
+    DK_SPELL_RAISE_DEAD_NORMAL                  = 46585,
+    DK_SPELL_RAISE_DEAD_IMPROVED                = 52150,    // improved with Master of Ghouls talent
+    DK_SPELL_GLYPH_OF_RAISE_DEAD                = 60200,
     SPELL_DK_ITEM_T8_MELEE_4P_BONUS             = 64736,
 };
 
@@ -280,7 +264,6 @@
         {
             PrepareSpellScript(spell_dk_corpse_explosion_SpellScript);
 
-<<<<<<< HEAD
             int32 bp;
             Unit* unitTarget;
             Unit* caster;
@@ -289,14 +272,6 @@
             {
                 unitTarget = GetExplTargetUnit();
                 caster = GetCaster();
-=======
-            bool Validate(SpellInfo const* /*spellInfo*/)
-            {
-                if (!sSpellMgr->GetSpellInfo(SPELL_DK_CORPSE_EXPLOSION_TRIGGERED) || !sSpellMgr->GetSpellInfo(SPELL_DK_GHOUL_EXPLODE))
-                    return false;
-                if (!sSpellMgr->GetSpellInfo(SPELL_DK_CORPSE_EXPLOSION_VISUAL))
-                    return false;
->>>>>>> ecbcca87
                 return true;
             }
 
@@ -309,17 +284,12 @@
                     if (unitTarget->GetEntry() == 26125)
                     {
                         bp = int32(unitTarget->CountPctFromMaxHealth(25));
-<<<<<<< HEAD
                         unitTarget->CastCustomSpell(unitTarget, DK_SPELL_GHOUL_EXPLODE, &bp, NULL, NULL, false);
                         caster->CastSpell(unitTarget, DK_SPELL_CORPSE_EXPLOSION_VISUAL, true);
                         return SPELL_CAST_OK;
-=======
-                        unitTarget->CastCustomSpell(unitTarget, SPELL_DK_GHOUL_EXPLODE, &bp, NULL, NULL, false);
->>>>>>> ecbcca87
                     }
                     else if (unitTarget->isDead())
                     {
-<<<<<<< HEAD
                         bp = GetSpellInfo()->Effects[EFFECT_0].BasePoints;
                         caster->CastCustomSpell(unitTarget, GetSpellInfo()->Effects[EFFECT_1].CalcValue(), &bp, NULL, NULL, true);
                         unitTarget->CastSpell(unitTarget, DK_SPELL_CORPSE_EXPLOSION_TRIGGERED, true);
@@ -345,15 +315,6 @@
                         unitTarget = ((Unit*)*itr);
                         break;
                     }
-=======
-                        bp = GetEffectValue();
-                        GetCaster()->CastCustomSpell(unitTarget, GetSpellInfo()->Effects[EFFECT_1].CalcValue(), &bp, NULL, NULL, true);
-                        // Corpse Explosion (Suicide)
-                        unitTarget->CastSpell(unitTarget, SPELL_DK_CORPSE_EXPLOSION_TRIGGERED, true);
-                    }
-                    // Set corpse look
-                    GetCaster()->CastSpell(unitTarget, SPELL_DK_CORPSE_EXPLOSION_VISUAL, true);
->>>>>>> ecbcca87
                 }
 
                 if (unitTarget)
@@ -861,83 +822,6 @@
         AuraScript* GetAuraScript() const
         {
             return new spell_dk_spell_deflection_AuraScript();
-        }
-};
-
-// 52284 - Will of the Necropolis
-class spell_dk_will_of_the_necropolis : public SpellScriptLoader
-{
-    public:
-        spell_dk_will_of_the_necropolis() : SpellScriptLoader("spell_dk_will_of_the_necropolis") { }
-
-        class spell_dk_will_of_the_necropolis_AuraScript : public AuraScript
-        {
-            PrepareAuraScript(spell_dk_will_of_the_necropolis_AuraScript);
-
-            bool Validate(SpellInfo const* spellInfo)
-            {
-<<<<<<< HEAD
-                int32 damage = GetEffectValue();
-                Position const* pos = GetExplTargetDest();
-                if (Unit* target = GetHitUnit())
-                {
-                    if (!target->HasAuraType(SPELL_AURA_DEFLECT_SPELLS)) // Deterrence
-                    {
-                        target->CastSpell(pos->GetPositionX(), pos->GetPositionY(), pos->GetPositionZ(), damage, true);
-                        target->CastStop();
-                    }
-                }
-=======
-                // can't use other spell than will of the necropolis due to spell_ranks dependency
-                if (sSpellMgr->GetFirstSpellInChain(SPELL_DK_WILL_OF_THE_NECROPOLIS_AURA_R1) != sSpellMgr->GetFirstSpellInChain(spellInfo->Id))
-                    return false;
-
-                uint8 rank = sSpellMgr->GetSpellRank(spellInfo->Id);
-                if (!sSpellMgr->GetSpellWithRank(SPELL_DK_WILL_OF_THE_NECROPOLIS_TALENT_R1, rank, true))
-                    return false;
-
-                return true;
->>>>>>> ecbcca87
-            }
-
-            uint32 absorbPct;
-
-            bool Load()
-            {
-                absorbPct = GetSpellInfo()->Effects[EFFECT_0].CalcValue(GetCaster());
-                return true;
-            }
-
-            void CalculateAmount(AuraEffect const* /*aurEff*/, int32 & amount, bool & /*canBeRecalculated*/)
-            {
-                // Set absorbtion amount to unlimited
-                amount = -1;
-            }
-
-            void Absorb(AuraEffect* /*aurEff*/, DamageInfo & dmgInfo, uint32 & absorbAmount)
-            {
-                // min pct of hp is stored in effect 0 of talent spell
-                uint32 rank = sSpellMgr->GetSpellRank(GetSpellInfo()->Id);
-                SpellInfo const* talentProto = sSpellMgr->GetSpellInfo(sSpellMgr->GetSpellWithRank(SPELL_DK_WILL_OF_THE_NECROPOLIS_TALENT_R1, rank));
-
-                int32 remainingHp = int32(GetTarget()->GetHealth() - dmgInfo.GetDamage());
-                int32 minHp = int32(GetTarget()->CountPctFromMaxHealth(talentProto->Effects[EFFECT_0].CalcValue(GetCaster())));
-
-                // Damage that would take you below [effect0] health or taken while you are at [effect0]
-                if (remainingHp < minHp)
-                    absorbAmount = CalculatePct(dmgInfo.GetDamage(), absorbPct);
-            }
-
-            void Register()
-            {
-                 DoEffectCalcAmount += AuraEffectCalcAmountFn(spell_dk_will_of_the_necropolis_AuraScript::CalculateAmount, EFFECT_0, SPELL_AURA_SCHOOL_ABSORB);
-                 OnEffectAbsorb += AuraEffectAbsorbFn(spell_dk_will_of_the_necropolis_AuraScript::Absorb, EFFECT_0);
-            }
-        };
-
-        AuraScript* GetAuraScript() const
-        {
-            return new spell_dk_will_of_the_necropolis_AuraScript();
         }
 };
 
@@ -1025,6 +909,70 @@
         }
 };
 
+// 52284 - Will of the Necropolis
+class spell_dk_will_of_the_necropolis : public SpellScriptLoader
+{
+    public:
+        spell_dk_will_of_the_necropolis() : SpellScriptLoader("spell_dk_will_of_the_necropolis") { }
+
+        class spell_dk_will_of_the_necropolis_AuraScript : public AuraScript
+        {
+            PrepareAuraScript(spell_dk_will_of_the_necropolis_AuraScript);
+
+            bool Validate(SpellInfo const* spellInfo)
+            {
+                // can't use other spell than will of the necropolis due to spell_ranks dependency
+                if (sSpellMgr->GetFirstSpellInChain(SPELL_DK_WILL_OF_THE_NECROPOLIS_AURA_R1) != sSpellMgr->GetFirstSpellInChain(spellInfo->Id))
+                    return false;
+
+                uint8 rank = sSpellMgr->GetSpellRank(spellInfo->Id);
+                if (!sSpellMgr->GetSpellWithRank(SPELL_DK_WILL_OF_THE_NECROPOLIS_TALENT_R1, rank, true))
+                    return false;
+
+                return true;
+            }
+
+            uint32 absorbPct;
+
+            bool Load()
+            {
+                absorbPct = GetSpellInfo()->Effects[EFFECT_0].CalcValue(GetCaster());
+                return true;
+            }
+
+            void CalculateAmount(AuraEffect const* /*aurEff*/, int32 & amount, bool & /*canBeRecalculated*/)
+            {
+                // Set absorbtion amount to unlimited
+                amount = -1;
+            }
+
+            void Absorb(AuraEffect* /*aurEff*/, DamageInfo & dmgInfo, uint32 & absorbAmount)
+            {
+                // min pct of hp is stored in effect 0 of talent spell
+                uint32 rank = sSpellMgr->GetSpellRank(GetSpellInfo()->Id);
+                SpellInfo const* talentProto = sSpellMgr->GetSpellInfo(sSpellMgr->GetSpellWithRank(SPELL_DK_WILL_OF_THE_NECROPOLIS_TALENT_R1, rank));
+
+                int32 remainingHp = int32(GetTarget()->GetHealth() - dmgInfo.GetDamage());
+                int32 minHp = int32(GetTarget()->CountPctFromMaxHealth(talentProto->Effects[EFFECT_0].CalcValue(GetCaster())));
+
+                // Damage that would take you below [effect0] health or taken while you are at [effect0]
+                if (remainingHp < minHp)
+                    absorbAmount = CalculatePct(dmgInfo.GetDamage(), absorbPct);
+            }
+
+            void Register()
+            {
+                 DoEffectCalcAmount += AuraEffectCalcAmountFn(spell_dk_will_of_the_necropolis_AuraScript::CalculateAmount, EFFECT_0, SPELL_AURA_SCHOOL_ABSORB);
+                 OnEffectAbsorb += AuraEffectAbsorbFn(spell_dk_will_of_the_necropolis_AuraScript::Absorb, EFFECT_0);
+            }
+        };
+
+        AuraScript* GetAuraScript() const
+        {
+            return new spell_dk_will_of_the_necropolis_AuraScript();
+        }
+};
+
 void AddSC_deathknight_spell_scripts()
 {
     new spell_dk_anti_magic_shell_raid();
@@ -1042,14 +990,6 @@
     new spell_dk_improved_unholy_presence();
     new spell_dk_scourge_strike();
     new spell_dk_spell_deflection();
+    new spell_dk_raise_dead();
     new spell_dk_will_of_the_necropolis();
-<<<<<<< HEAD
-    new spell_dk_improved_blood_presence();
-    new spell_dk_improved_unholy_presence();
-    new spell_dk_death_strike();
-    new spell_dk_death_coil();
-    new spell_dk_death_grip();
-    new spell_dk_raise_dead();
-=======
->>>>>>> ecbcca87
 }