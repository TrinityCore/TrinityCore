--- conflicted
+++ resolved
@@ -50,11 +50,8 @@
     SPELL_DK_BLOOD_SHIELD_MASTERY               = 77513,
     SPELL_DK_BONE_SHIELD                        = 195181,
     SPELL_DK_BREATH_OF_SINDRAGOSA               = 152279,
-<<<<<<< HEAD
     SPELL_DK_BRITTLE_DEBUFF                     = 374557,
-=======
     SPELL_DK_CLEAVING_STRIKES                   = 316916,
->>>>>>> debbed01
     SPELL_DK_CORPSE_EXPLOSION_TRIGGERED         = 43999,
     SPELL_DK_DARK_SIMULACRUM_BUFF               = 77616,
     SPELL_DK_DARK_SIMULACRUM_SPELLPOWER_BUFF    = 94984,
