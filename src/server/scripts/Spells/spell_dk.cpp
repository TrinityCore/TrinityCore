/*
 * Copyright (C) 2008-2014 TrinityCore <http://www.trinitycore.org/>
 *
 * This program is free software; you can redistribute it and/or modify it
 * under the terms of the GNU General Public License as published by the
 * Free Software Foundation; either version 2 of the License, or (at your
 * option) any later version.
 *
 * This program is distributed in the hope that it will be useful, but WITHOUT
 * ANY WARRANTY; without even the implied warranty of MERCHANTABILITY or
 * FITNESS FOR A PARTICULAR PURPOSE. See the GNU General Public License for
 * more details.
 *
 * You should have received a copy of the GNU General Public License along
 * with this program. If not, see <http://www.gnu.org/licenses/>.
 */

/*
 * Scripts for spells with SPELLFAMILY_DEATHKNIGHT and SPELLFAMILY_GENERIC spells used by deathknight players.
 * Ordered alphabetically using scriptname.
 * Scriptnames of files in this file should be prefixed with "spell_dk_".
 */

#include "Player.h"
#include "ScriptMgr.h"
#include "SpellScript.h"
#include "SpellAuraEffects.h"
#include "Containers.h"

enum DeathKnightSpells
{
    SPELL_DK_ANTI_MAGIC_SHELL_TALENT            = 51052,
    SPELL_DK_BLACK_ICE_R1                       = 49140,
    SPELL_DK_BLOOD_BOIL_TRIGGERED               = 65658,
    SPELL_DK_BLOOD_GORGED_HEAL                  = 50454,
    SPELL_DK_BLOOD_PLAGUE                       = 55078,
    SPELL_DK_BLOOD_PRESENCE                     = 48263,
    SPELL_DK_BLOOD_PRESENCE_TRIGGERED           = 61261,
    SPELL_DK_BLOOD_SHIELD_MASTERY               = 77513,
    SPELL_DK_BLOOD_SHIELD_ABSORB                = 77535,
    SPELL_DK_BUTCHERY                           = 50163,
    SPELL_DK_CORPSE_EXPLOSION_TRIGGERED         = 43999,
<<<<<<< HEAD
=======
    SPELL_DK_CORPSE_EXPLOSION_VISUAL            = 51270,
    SPELL_DK_DEATH_AND_DECAY_DAMAGE             = 52212,
>>>>>>> 3de17143
    SPELL_DK_DEATH_COIL_DAMAGE                  = 47632,
    SPELL_DK_DEATH_COIL_HEAL                    = 47633,
    SPELL_DK_DEATH_STRIKE_HEAL                  = 45470,
    SPELL_DK_DEATH_STRIKE_ENABLER               = 89832,
    SPELL_DK_FROST_FEVER                        = 55095,
    SPELL_DK_FROST_PRESENCE                     = 48266,
    SPELL_DK_GHOUL_EXPLODE                      = 47496,
    SPELL_DK_GLYPH_OF_ICEBOUND_FORTITUDE        = 58625,
    SPELL_DK_GLYPH_OF_DISEASE                   = 63334,
    SPELL_DK_IMPROVED_BLOOD_PRESENCE_R1         = 50365,
    SPELL_DK_IMPROVED_DEATH_STRIKE              = 62905,
    SPELL_DK_IMPROVED_FROST_PRESENCE_R1         = 50384,
    SPELL_DK_IMPROVED_FROST_PRESENCE_TRIGGERED  = 63621,
    SPELL_DK_IMPROVED_UNHOLY_PRESENCE_R1        = 50391,
    SPELL_DK_IMPROVED_UNHOLY_PRESENCE_TRIGGERED = 63622,
    SPELL_DK_ITEM_SIGIL_VENGEFUL_HEART          = 64962,
    SPELL_DK_ITEM_T8_MELEE_4P_BONUS             = 64736,
    SPELL_DK_MASTER_OF_GHOULS                   = 52143,
    SPELL_DK_RAISE_DEAD_USE_REAGENT             = 48289,
    SPELL_DK_RUNIC_POWER_ENERGIZE               = 49088,
    SPELL_DK_RUNE_TAP                           = 48982,
    SPELL_DK_SCENT_OF_BLOOD                     = 50422,
    SPELL_DK_SCOURGE_STRIKE_TRIGGERED           = 70890,
    SPELL_DK_UNHOLY_PRESENCE                    = 48265,
    SPELL_DK_WILL_OF_THE_NECROPOLIS             = 96171
};

// 50462 - Anti-Magic Shell (on raid member)
class spell_dk_anti_magic_shell_raid : public SpellScriptLoader
{
    public:
        spell_dk_anti_magic_shell_raid() : SpellScriptLoader("spell_dk_anti_magic_shell_raid") { }

        class spell_dk_anti_magic_shell_raid_AuraScript : public AuraScript
        {
            PrepareAuraScript(spell_dk_anti_magic_shell_raid_AuraScript);

            uint32 absorbPct;

            bool Load() override
            {
                absorbPct = GetSpellInfo()->Effects[EFFECT_0].CalcValue(GetCaster());
                return true;
            }

            void CalculateAmount(AuraEffect const* /*aurEff*/, int32 & amount, bool & /*canBeRecalculated*/)
            {
                /// @todo this should absorb limited amount of damage, but no info on calculation formula
                amount = -1;
            }

            void Absorb(AuraEffect* /*aurEff*/, DamageInfo & dmgInfo, uint32 & absorbAmount)
            {
                absorbAmount = CalculatePct(dmgInfo.GetDamage(), absorbPct);
            }

            void Register() override
            {
                DoEffectCalcAmount += AuraEffectCalcAmountFn(spell_dk_anti_magic_shell_raid_AuraScript::CalculateAmount, EFFECT_0, SPELL_AURA_SCHOOL_ABSORB);
                OnEffectAbsorb += AuraEffectAbsorbFn(spell_dk_anti_magic_shell_raid_AuraScript::Absorb, EFFECT_0);
            }
        };

        AuraScript* GetAuraScript() const override
        {
            return new spell_dk_anti_magic_shell_raid_AuraScript();
        }
};

// 48707 - Anti-Magic Shell (on self)
class spell_dk_anti_magic_shell_self : public SpellScriptLoader
{
    public:
        spell_dk_anti_magic_shell_self() : SpellScriptLoader("spell_dk_anti_magic_shell_self") { }

        class spell_dk_anti_magic_shell_self_AuraScript : public AuraScript
        {
            PrepareAuraScript(spell_dk_anti_magic_shell_self_AuraScript);

            uint32 absorbPct, hpPct;
            bool Load() override
            {
                absorbPct = GetSpellInfo()->Effects[EFFECT_0].CalcValue(GetCaster());
                hpPct = GetSpellInfo()->Effects[EFFECT_1].CalcValue(GetCaster());
                return true;
            }

            bool Validate(SpellInfo const* /*spellInfo*/) override
            {
                if (!sSpellMgr->GetSpellInfo(SPELL_DK_RUNIC_POWER_ENERGIZE))
                    return false;
                return true;
            }

            void CalculateAmount(AuraEffect const* /*aurEff*/, int32 & amount, bool & /*canBeRecalculated*/)
            {
                amount = GetCaster()->CountPctFromMaxHealth(hpPct);
            }

            void Absorb(AuraEffect* /*aurEff*/, DamageInfo & dmgInfo, uint32 & absorbAmount)
            {
                absorbAmount = std::min(CalculatePct(dmgInfo.GetDamage(), absorbPct), GetTarget()->CountPctFromMaxHealth(hpPct));
            }

            void Trigger(AuraEffect* aurEff, DamageInfo& /*dmgInfo*/, uint32& absorbAmount)
            {
                // damage absorbed by Anti-Magic Shell energizes the DK with additional runic power.
                // This, if I'm not mistaken, shows that we get back ~20% of the absorbed damage as runic power.
                int32 bp = CalculatePct(absorbAmount, 20);
                GetTarget()->CastCustomSpell(SPELL_DK_RUNIC_POWER_ENERGIZE, SPELLVALUE_BASE_POINT0, bp, GetTarget(), true, NULL, aurEff);
            }

            void Register() override
            {
                DoEffectCalcAmount += AuraEffectCalcAmountFn(spell_dk_anti_magic_shell_self_AuraScript::CalculateAmount, EFFECT_0, SPELL_AURA_SCHOOL_ABSORB);
                OnEffectAbsorb += AuraEffectAbsorbFn(spell_dk_anti_magic_shell_self_AuraScript::Absorb, EFFECT_0);
                AfterEffectAbsorb += AuraEffectAbsorbFn(spell_dk_anti_magic_shell_self_AuraScript::Trigger, EFFECT_0);
            }
        };

        AuraScript* GetAuraScript() const override
        {
            return new spell_dk_anti_magic_shell_self_AuraScript();
        }
};

// 50461 - Anti-Magic Zone
class spell_dk_anti_magic_zone : public SpellScriptLoader
{
    public:
        spell_dk_anti_magic_zone() : SpellScriptLoader("spell_dk_anti_magic_zone") { }

        class spell_dk_anti_magic_zone_AuraScript : public AuraScript
        {
            PrepareAuraScript(spell_dk_anti_magic_zone_AuraScript);

            uint32 absorbPct;

            bool Load() override
            {
                absorbPct = GetSpellInfo()->Effects[EFFECT_0].CalcValue(GetCaster());
                return true;
            }

            bool Validate(SpellInfo const* /*spellInfo*/) override
            {
                if (!sSpellMgr->GetSpellInfo(SPELL_DK_ANTI_MAGIC_SHELL_TALENT))
                    return false;
                return true;
            }

            void CalculateAmount(AuraEffect const* /*aurEff*/, int32 & amount, bool & /*canBeRecalculated*/)
            {
                SpellInfo const* talentSpell = sSpellMgr->EnsureSpellInfo(SPELL_DK_ANTI_MAGIC_SHELL_TALENT);
                amount = talentSpell->Effects[EFFECT_0].CalcValue(GetCaster());
                if (Player* player = GetCaster()->ToPlayer())
                     amount += int32(2 * player->GetTotalAttackPowerValue(BASE_ATTACK));
            }

            void Absorb(AuraEffect* /*aurEff*/, DamageInfo & dmgInfo, uint32 & absorbAmount)
            {
                 absorbAmount = CalculatePct(dmgInfo.GetDamage(), absorbPct);
            }

            void Register() override
            {
                 DoEffectCalcAmount += AuraEffectCalcAmountFn(spell_dk_anti_magic_zone_AuraScript::CalculateAmount, EFFECT_0, SPELL_AURA_SCHOOL_ABSORB);
                 OnEffectAbsorb += AuraEffectAbsorbFn(spell_dk_anti_magic_zone_AuraScript::Absorb, EFFECT_0);
            }
        };

        AuraScript* GetAuraScript() const override
        {
            return new spell_dk_anti_magic_zone_AuraScript();
        }
};

// 48721 - Blood Boil
class spell_dk_blood_boil : public SpellScriptLoader
{
    public:
        spell_dk_blood_boil() : SpellScriptLoader("spell_dk_blood_boil") { }

        class spell_dk_blood_boil_SpellScript : public SpellScript
        {
            PrepareSpellScript(spell_dk_blood_boil_SpellScript);

            bool Validate(SpellInfo const* /*spellInfo*/) override
            {
                if (!sSpellMgr->GetSpellInfo(SPELL_DK_BLOOD_BOIL_TRIGGERED))
                    return false;
                return true;
            }

            bool Load() override
            {
                _executed = false;
                return GetCaster()->GetTypeId() == TYPEID_PLAYER && GetCaster()->getClass() == CLASS_DEATH_KNIGHT;
            }

            void HandleAfterHit()
            {
                if (_executed || !GetHitUnit())
                    return;

                _executed = true;
                GetCaster()->CastSpell(GetCaster(), SPELL_DK_BLOOD_BOIL_TRIGGERED, true);
            }

            void Register() override
            {
                AfterHit += SpellHitFn(spell_dk_blood_boil_SpellScript::HandleAfterHit);
            }

            bool _executed;
        };

        SpellScript* GetSpellScript() const override
        {
            return new spell_dk_blood_boil_SpellScript();
        }
};

// 50453 - Bloodworms Health Leech
class spell_dk_blood_gorged : public SpellScriptLoader
{
    public:
        spell_dk_blood_gorged() : SpellScriptLoader("spell_dk_blood_gorged") { }

        class spell_dk_blood_gorged_AuraScript : public AuraScript
        {
            PrepareAuraScript(spell_dk_blood_gorged_AuraScript);

            bool Validate(SpellInfo const* /*spellInfo*/) override
            {
                if (!sSpellMgr->GetSpellInfo(SPELL_DK_BLOOD_GORGED_HEAL))
                    return false;
                return true;
            }

            bool Load() override
            {
                _procTarget = NULL;
                return true;
            }

            bool CheckProc(ProcEventInfo& /*eventInfo*/)
            {
                _procTarget = GetTarget()->GetOwner();
                return _procTarget != nullptr;
            }

            void HandleProc(AuraEffect const* aurEff, ProcEventInfo& eventInfo)
            {
                int32 heal = int32(CalculatePct(eventInfo.GetDamageInfo()->GetDamage(), 150));
                GetTarget()->CastCustomSpell(SPELL_DK_BLOOD_GORGED_HEAL, SPELLVALUE_BASE_POINT0, heal, _procTarget, true, NULL, aurEff);
            }

            void Register() override
            {
                DoCheckProc += AuraCheckProcFn(spell_dk_blood_gorged_AuraScript::CheckProc);
                OnEffectProc += AuraEffectProcFn(spell_dk_blood_gorged_AuraScript::HandleProc, EFFECT_0, SPELL_AURA_PROC_TRIGGER_SPELL);
            }

        private:
            Unit* _procTarget;
        };

        AuraScript* GetAuraScript() const override
        {
            return new spell_dk_blood_gorged_AuraScript();
        }
};

// -48979 - Butchery
class spell_dk_butchery : public SpellScriptLoader
{
    public:
        spell_dk_butchery() : SpellScriptLoader("spell_dk_butchery") { }

        class spell_dk_blood_gorged_AuraScript : public AuraScript
        {
            PrepareAuraScript(spell_dk_blood_gorged_AuraScript);

            bool Validate(SpellInfo const* /*spellInfo*/) override
            {
                if (!sSpellMgr->GetSpellInfo(SPELL_DK_BUTCHERY))
                    return false;
                return true;
            }

            void HandleProc(AuraEffect const* aurEff, ProcEventInfo& /*eventInfo*/)
            {
                PreventDefaultAction();
                GetTarget()->CastCustomSpell(SPELL_DK_BUTCHERY, SPELLVALUE_BASE_POINT0, aurEff->GetAmount(), GetTarget(), true, NULL, aurEff);
            }

            void Register() override
            {
                OnEffectProc += AuraEffectProcFn(spell_dk_blood_gorged_AuraScript::HandleProc, EFFECT_0, SPELL_AURA_DUMMY);
            }
        };

        AuraScript* GetAuraScript() const override
        {
            return new spell_dk_blood_gorged_AuraScript();
        }
};

<<<<<<< HEAD
// 47541, 52375, 59134, -62900 - Death Coil
=======
class spell_dk_death_and_decay : public SpellScriptLoader
{
    public:
        spell_dk_death_and_decay() : SpellScriptLoader("spell_dk_death_and_decay") { }

        class spell_dk_death_and_decay_AuraScript : public AuraScript
        {
            PrepareAuraScript(spell_dk_death_and_decay_AuraScript);

            void HandleDummyTick(AuraEffect const* aurEff)
            {
                if (Unit* caster = GetCaster())
                    caster->CastCustomSpell(SPELL_DK_DEATH_AND_DECAY_DAMAGE, SPELLVALUE_BASE_POINT0, aurEff->GetAmount(), GetTarget(), true, NULL, aurEff);
            }

            void Register() override
            {
                OnEffectPeriodic += AuraEffectPeriodicFn(spell_dk_death_and_decay_AuraScript::HandleDummyTick, EFFECT_0, SPELL_AURA_PERIODIC_DUMMY);
            }
        };

        AuraScript* GetAuraScript() const override
        {
            return new spell_dk_death_and_decay_AuraScript();
        }
};

// -47541, 52375, 59134, -62900 - Death Coil
>>>>>>> 3de17143
class spell_dk_death_coil : public SpellScriptLoader
{
    public:
        spell_dk_death_coil() : SpellScriptLoader("spell_dk_death_coil") { }

        class spell_dk_death_coil_SpellScript : public SpellScript
        {
            PrepareSpellScript(spell_dk_death_coil_SpellScript);

            bool Validate(SpellInfo const* /*spell*/) override
            {
                if (!sSpellMgr->GetSpellInfo(SPELL_DK_DEATH_COIL_DAMAGE) || !sSpellMgr->GetSpellInfo(SPELL_DK_DEATH_COIL_HEAL))
                    return false;
                return true;
            }

            void HandleDummy(SpellEffIndex /*effIndex*/)
            {
                int32 damage = GetEffectValue();
                Unit* caster = GetCaster();
                if (Unit* target = GetHitUnit())
                {
                    if (caster->IsFriendlyTo(target))
                    {
                        int32 bp = int32(damage * 1.5f);
                        caster->CastCustomSpell(target, SPELL_DK_DEATH_COIL_HEAL, &bp, NULL, NULL, true);
                    }
                    else
                    {
                        if (AuraEffect const* auraEffect = caster->GetAuraEffect(SPELL_DK_ITEM_SIGIL_VENGEFUL_HEART, EFFECT_1))
                            damage += auraEffect->GetBaseAmount();
                        caster->CastCustomSpell(target, SPELL_DK_DEATH_COIL_DAMAGE, &damage, NULL, NULL, true);
                    }
                }
            }

            SpellCastResult CheckCast()
            {
                Unit* caster = GetCaster();
                if (Unit* target = GetExplTargetUnit())
                {
                    if (!caster->IsFriendlyTo(target) && !caster->isInFront(target))
                        return SPELL_FAILED_UNIT_NOT_INFRONT;

                    if (target->IsFriendlyTo(caster) && target->GetCreatureType() != CREATURE_TYPE_UNDEAD)
                        return SPELL_FAILED_BAD_TARGETS;
                }
                else
                    return SPELL_FAILED_BAD_TARGETS;

                return SPELL_CAST_OK;
            }

            void Register() override
            {
                OnCheckCast += SpellCheckCastFn(spell_dk_death_coil_SpellScript::CheckCast);
                OnEffectHitTarget += SpellEffectFn(spell_dk_death_coil_SpellScript::HandleDummy, EFFECT_0, SPELL_EFFECT_DUMMY);
            }
        };

        SpellScript* GetSpellScript() const override
        {
            return new spell_dk_death_coil_SpellScript();
        }
};

// 52751 - Death Gate
class spell_dk_death_gate : public SpellScriptLoader
{
    public:
        spell_dk_death_gate() : SpellScriptLoader("spell_dk_death_gate") { }

        class spell_dk_death_gate_SpellScript : public SpellScript
        {
            PrepareSpellScript(spell_dk_death_gate_SpellScript);

            SpellCastResult CheckClass()
            {
                if (GetCaster()->getClass() != CLASS_DEATH_KNIGHT)
                {
                    SetCustomCastResultMessage(SPELL_CUSTOM_ERROR_MUST_BE_DEATH_KNIGHT);
                    return SPELL_FAILED_CUSTOM_ERROR;
                }

                return SPELL_CAST_OK;
            }

            void HandleScript(SpellEffIndex effIndex)
            {
                PreventHitDefaultEffect(effIndex);
                if (Unit* target = GetHitUnit())
                    target->CastSpell(target, GetEffectValue(), false);
            }

            void Register() override
            {
                OnCheckCast += SpellCheckCastFn(spell_dk_death_gate_SpellScript::CheckClass);
                OnEffectHitTarget += SpellEffectFn(spell_dk_death_gate_SpellScript::HandleScript, EFFECT_0, SPELL_EFFECT_SCRIPT_EFFECT);
            }
        };

        SpellScript* GetSpellScript() const override
        {
            return new spell_dk_death_gate_SpellScript();
        }
};

// 49560 - Death Grip
class spell_dk_death_grip : public SpellScriptLoader
{
    public:
        spell_dk_death_grip() : SpellScriptLoader("spell_dk_death_grip") { }

        class spell_dk_death_grip_SpellScript : public SpellScript
        {
            PrepareSpellScript(spell_dk_death_grip_SpellScript);

            void HandleDummy(SpellEffIndex /*effIndex*/)
            {
                int32 damage = GetEffectValue();
                Position const* pos = GetExplTargetDest();
                if (Unit* target = GetHitUnit())
                {
                    if (!target->HasAuraType(SPELL_AURA_DEFLECT_SPELLS)) // Deterrence
                        target->CastSpell(pos->GetPositionX(), pos->GetPositionY(), pos->GetPositionZ(), damage, true);
                }
            }

            void Register() override
            {
                OnEffectHitTarget += SpellEffectFn(spell_dk_death_grip_SpellScript::HandleDummy, EFFECT_0, SPELL_EFFECT_DUMMY);
            }

        };

        SpellScript* GetSpellScript() const override
        {
            return new spell_dk_death_grip_SpellScript();
        }
};

// 48743 - Death Pact
class spell_dk_death_pact : public SpellScriptLoader
{
    public:
        spell_dk_death_pact() : SpellScriptLoader("spell_dk_death_pact") { }

        class spell_dk_death_pact_SpellScript : public SpellScript
        {
            PrepareSpellScript(spell_dk_death_pact_SpellScript);

            SpellCastResult CheckCast()
            {
                // Check if we have valid targets, otherwise skip spell casting here
                if (Player* player = GetCaster()->ToPlayer())
                    for (Unit::ControlList::const_iterator itr = player->m_Controlled.begin(); itr != player->m_Controlled.end(); ++itr)
                        if (Creature* undeadPet = (*itr)->ToCreature())
                            if (undeadPet->IsAlive() &&
                                undeadPet->GetOwnerGUID() == player->GetGUID() &&
                                undeadPet->GetCreatureType() == CREATURE_TYPE_UNDEAD &&
                                undeadPet->IsWithinDist(player, 100.0f, false))
                                return SPELL_CAST_OK;

                return SPELL_FAILED_NO_PET;
            }

            void FilterTargets(std::list<WorldObject*>& targetList)
            {
                Unit* target = NULL;
                for (std::list<WorldObject*>::iterator itr = targetList.begin(); itr != targetList.end(); ++itr)
                {
                    if (Unit* unit = (*itr)->ToUnit())
                        if (unit->GetOwnerGUID() == GetCaster()->GetGUID() && unit->GetCreatureType() == CREATURE_TYPE_UNDEAD)
                        {
                            target = unit;
                            break;
                        }
                }

                targetList.clear();
                if (target)
                    targetList.push_back(target);
            }

            void Register() override
            {
                OnCheckCast += SpellCheckCastFn(spell_dk_death_pact_SpellScript::CheckCast);
                OnObjectAreaTargetSelect += SpellObjectAreaTargetSelectFn(spell_dk_death_pact_SpellScript::FilterTargets, EFFECT_1, TARGET_UNIT_DEST_AREA_ALLY);
            }
        };

        SpellScript* GetSpellScript() const override
        {
            return new spell_dk_death_pact_SpellScript();
        }
};

// 49998 - Death Strike
class spell_dk_death_strike : public SpellScriptLoader
{
    public:
        spell_dk_death_strike() : SpellScriptLoader("spell_dk_death_strike") { }

        class spell_dk_death_strike_SpellScript : public SpellScript
        {
            PrepareSpellScript(spell_dk_death_strike_SpellScript);

            bool Validate(SpellInfo const* /*spellInfo*/) override
            {
                if (!sSpellMgr->GetSpellInfo(SPELL_DK_DEATH_STRIKE_ENABLER) ||
                    !sSpellMgr->GetSpellInfo(SPELL_DK_DEATH_STRIKE_HEAL) ||
                    !sSpellMgr->GetSpellInfo(SPELL_DK_BLOOD_SHIELD_MASTERY) ||
                    !sSpellMgr->GetSpellInfo(SPELL_DK_BLOOD_SHIELD_ABSORB))
                    return false;
                return true;
            }

            void HandleDummy(SpellEffIndex /*effIndex*/)
            {
                if (AuraEffect* enabler = GetCaster()->GetAuraEffect(SPELL_DK_DEATH_STRIKE_ENABLER, EFFECT_0, GetCaster()->GetGUID()))
                {
                    // Call CalculateAmount() to constantly fire the AuraEffect's HandleCalcAmount method
                    int32 heal = CalculatePct(enabler->CalculateAmount(GetCaster()), GetSpellInfo()->Effects[EFFECT_0].DamageMultiplier);

                    if (AuraEffect const* aurEff = GetCaster()->GetAuraEffectOfRankedSpell(SPELL_DK_IMPROVED_DEATH_STRIKE, EFFECT_2))
                        heal = AddPct(heal, aurEff->GetAmount());

                    heal = std::max(heal, int32(GetCaster()->CountPctFromMaxHealth(GetEffectValue())));
                    GetCaster()->CastCustomSpell(SPELL_DK_DEATH_STRIKE_HEAL, SPELLVALUE_BASE_POINT0, heal, GetCaster(), true);
                }

                if (!GetCaster()->HasAura(SPELL_DK_BLOOD_PRESENCE))
                    return;

                if (AuraEffect const* aurEff = GetCaster()->GetAuraEffect(SPELL_DK_BLOOD_SHIELD_MASTERY, EFFECT_0))
                    GetCaster()->CastCustomSpell(SPELL_DK_BLOOD_SHIELD_ABSORB, SPELLVALUE_BASE_POINT0, GetCaster()->CountPctFromMaxHealth(aurEff->GetAmount()), GetCaster());
            }

            void Register() override
            {
                OnEffectHitTarget += SpellEffectFn(spell_dk_death_strike_SpellScript::HandleDummy, EFFECT_2, SPELL_EFFECT_DUMMY);
            }
        };

        SpellScript* GetSpellScript() const override
        {
            return new spell_dk_death_strike_SpellScript();
        }
};

// 89832 - Death Strike (Save damage taken in last 5 sec)
class spell_dk_death_strike_enabler : public SpellScriptLoader
{
    public:
        spell_dk_death_strike_enabler() : SpellScriptLoader("spell_dk_death_strike_enabler") { }

        class spell_dk_death_strike_enabler_AuraScript : public AuraScript
        {
            PrepareAuraScript(spell_dk_death_strike_enabler_AuraScript);

            bool Load() override
            {
                for (uint8 i = 0; i < 5; ++i)
                    _damagePerSecond[i] = 0;
                return true;
            }

            bool CheckProc(ProcEventInfo& eventInfo)
            {
                return eventInfo.GetDamageInfo() != nullptr;
            }

            void HandleProc(AuraEffect const* /*aurEff*/, ProcEventInfo& eventInfo)
            {
                if (!GetUnitOwner()->HasAura(SPELL_DK_BLOOD_PRESENCE))
                {
                    for (uint8 i = 0; i < 5; ++i)
                        _damagePerSecond[i] = 0;
                }
                else
                    _damagePerSecond[0] += eventInfo.GetDamageInfo()->GetDamage();
            }

            // Cheap hack to have update calls
            void CalcPeriodic(AuraEffect const* /*aurEff*/, bool& isPeriodic, int32& amplitude)
            {
                isPeriodic = true;
                amplitude = 1000;
            }

            void Update(AuraEffect* /*aurEff*/)
            {
                // Move backwards all datas by one
                for (uint8 i = 4; i > 0; --i)
                    _damagePerSecond[i] = _damagePerSecond[i - 1];
                _damagePerSecond[0] = 0;
            }

            void HandleCalcAmount(AuraEffect const* /*aurEff*/, int32& amount, bool& canBeRecalculated)
            {
                canBeRecalculated = true;
                amount = 0;
                for (uint8 i = 0; i < 5; ++i)
                    amount += int32(_damagePerSecond[i]);
            }

            void Register() override
            {
                DoCheckProc += AuraCheckProcFn(spell_dk_death_strike_enabler_AuraScript::CheckProc);
                OnEffectProc += AuraEffectProcFn(spell_dk_death_strike_enabler_AuraScript::HandleProc, EFFECT_0, SPELL_AURA_DUMMY);
                DoEffectCalcPeriodic += AuraEffectCalcPeriodicFn(spell_dk_death_strike_enabler_AuraScript::CalcPeriodic, EFFECT_0, SPELL_AURA_DUMMY);
                OnEffectUpdatePeriodic += AuraEffectUpdatePeriodicFn(spell_dk_death_strike_enabler_AuraScript::Update, EFFECT_0, SPELL_AURA_DUMMY);
                DoEffectCalcAmount += AuraEffectCalcAmountFn(spell_dk_death_strike_enabler_AuraScript::HandleCalcAmount, EFFECT_0, SPELL_AURA_DUMMY);
            }

            uint32 _damagePerSecond[5];
        };

        AuraScript* GetAuraScript() const override
        {
            return new spell_dk_death_strike_enabler_AuraScript();
        }
};

// 47496 - Explode, Ghoul spell for Corpse Explosion
class spell_dk_ghoul_explode : public SpellScriptLoader
{
    public:
        spell_dk_ghoul_explode() : SpellScriptLoader("spell_dk_ghoul_explode") { }

        class spell_dk_ghoul_explode_SpellScript : public SpellScript
        {
            PrepareSpellScript(spell_dk_ghoul_explode_SpellScript);

            bool Validate(SpellInfo const* /*spellInfo*/) override
            {
                if (!sSpellMgr->GetSpellInfo(SPELL_DK_CORPSE_EXPLOSION_TRIGGERED))
                    return false;
                return true;
            }

            void Suicide(SpellEffIndex /*effIndex*/)
            {
                if (Unit* unitTarget = GetHitUnit())
                {
                    // Corpse Explosion (Suicide)
                    unitTarget->CastSpell(unitTarget, SPELL_DK_CORPSE_EXPLOSION_TRIGGERED, true);
                }
            }

            void Register() override
            {
                OnEffectHitTarget += SpellEffectFn(spell_dk_ghoul_explode_SpellScript::Suicide, EFFECT_1, SPELL_EFFECT_SCHOOL_DAMAGE);
            }
        };

        SpellScript* GetSpellScript() const override
        {
            return new spell_dk_ghoul_explode_SpellScript();
        }
};

// 48792 - Icebound Fortitude
class spell_dk_icebound_fortitude : public SpellScriptLoader
{
    public:
        spell_dk_icebound_fortitude() : SpellScriptLoader("spell_dk_icebound_fortitude") { }

        class spell_dk_icebound_fortitude_AuraScript : public AuraScript
        {
            PrepareAuraScript(spell_dk_icebound_fortitude_AuraScript);

            bool Load() override
            {
                Unit* caster = GetCaster();
                return caster && caster->GetTypeId() == TYPEID_PLAYER;
            }

            void CalculateAmount(AuraEffect const* /*aurEff*/, int32& amount, bool& /*canBeRecalculated*/)
            {
                if (Unit* caster = GetCaster())
                {
                    int32 value = amount;
                    uint32 defValue = uint32(caster->ToPlayer()->GetSkillValue(SKILL_DEFENSE) + caster->ToPlayer()->GetRatingBonusValue(CR_DEFENSE_SKILL));

                    if (defValue > 400)
                        value -= int32((defValue - 400) * 0.15);

                    // Glyph of Icebound Fortitude
                    if (AuraEffect const* aurEff = caster->GetAuraEffect(SPELL_DK_GLYPH_OF_ICEBOUND_FORTITUDE, EFFECT_0))
                    {
                        int32 valMax = -aurEff->GetAmount();
                        if (value > valMax)
                            value = valMax;
                    }
                    amount = value;
                }
            }

            void Register() override
            {
                DoEffectCalcAmount += AuraEffectCalcAmountFn(spell_dk_icebound_fortitude_AuraScript::CalculateAmount, EFFECT_2, SPELL_AURA_MOD_DAMAGE_PERCENT_TAKEN);
            }
        };

        AuraScript* GetAuraScript() const override
        {
            return new spell_dk_icebound_fortitude_AuraScript();
        }
};

// -50365 - Improved Blood Presence
class spell_dk_improved_blood_presence : public SpellScriptLoader
{
    public:
        spell_dk_improved_blood_presence() : SpellScriptLoader("spell_dk_improved_blood_presence") { }

        class spell_dk_improved_blood_presence_AuraScript : public AuraScript
        {
            PrepareAuraScript(spell_dk_improved_blood_presence_AuraScript);

            bool Validate(SpellInfo const* /*spellInfo*/) override
            {
                if (!sSpellMgr->GetSpellInfo(SPELL_DK_BLOOD_PRESENCE)
                    || !sSpellMgr->GetSpellInfo(SPELL_DK_FROST_PRESENCE)
                    || !sSpellMgr->GetSpellInfo(SPELL_DK_UNHOLY_PRESENCE)
                    || !sSpellMgr->GetSpellInfo(SPELL_DK_BLOOD_PRESENCE_TRIGGERED))
                    return false;
                return true;
            }

            void HandleModDamagePctTaken(AuraEffect const* aurEff, AuraEffectHandleModes /*mode*/)
            {
                Unit* target = GetTarget();
                if ((target->HasAura(SPELL_DK_FROST_PRESENCE) || target->HasAura(SPELL_DK_UNHOLY_PRESENCE)) && !target->HasAura(SPELL_DK_BLOOD_PRESENCE_TRIGGERED))
                    target->CastCustomSpell(SPELL_DK_BLOOD_PRESENCE_TRIGGERED, SPELLVALUE_BASE_POINT0, -aurEff->GetAmount(), target, true, NULL, aurEff);
            }

            void HandleModAttackerMeleeCritChance(AuraEffect const* aurEff, AuraEffectHandleModes /*mode*/)
            {
                Unit* target = GetTarget();
                if (target->HasAura(SPELL_DK_BLOOD_PRESENCE))
                    if (AuraEffect* triggeredEff = target->GetAuraEffect(SPELL_DK_BLOOD_PRESENCE_TRIGGERED, EFFECT_1))
                        triggeredEff->SetAmount(aurEff->GetAmount());
            }

            void HandleEffectRemove(AuraEffect const* /*aurEff*/, AuraEffectHandleModes /*mode*/)
            {
                Unit* target = GetTarget();

                if (target->HasAura(SPELL_DK_BLOOD_PRESENCE))
                {
                    if (AuraEffect* triggeredEff = target->GetAuraEffect(SPELL_DK_BLOOD_PRESENCE_TRIGGERED, EFFECT_1))
                        triggeredEff->SetAmount(0);
                }
                else
                    target->RemoveAura(SPELL_DK_BLOOD_PRESENCE_TRIGGERED);
            }

            void Register() override
            {
                AfterEffectApply += AuraEffectApplyFn(spell_dk_improved_blood_presence_AuraScript::HandleModDamagePctTaken, EFFECT_0, SPELL_AURA_DUMMY, AURA_EFFECT_HANDLE_REAL);
                AfterEffectApply += AuraEffectApplyFn(spell_dk_improved_blood_presence_AuraScript::HandleModAttackerMeleeCritChance, EFFECT_1, SPELL_AURA_DUMMY, AURA_EFFECT_HANDLE_REAL);
                AfterEffectRemove += AuraEffectRemoveFn(spell_dk_improved_blood_presence_AuraScript::HandleEffectRemove, EFFECT_1, SPELL_AURA_DUMMY, AURA_EFFECT_HANDLE_REAL);
            }
        };

        AuraScript* GetAuraScript() const override
        {
            return new spell_dk_improved_blood_presence_AuraScript();
        }
};

// -50384 - Improved Frost Presence
class spell_dk_improved_frost_presence : public SpellScriptLoader
{
    public:
        spell_dk_improved_frost_presence() : SpellScriptLoader("spell_dk_improved_frost_presence") { }

        class spell_dk_improved_frost_presence_AuraScript : public AuraScript
        {
            PrepareAuraScript(spell_dk_improved_frost_presence_AuraScript);

            bool Validate(SpellInfo const* /*spellInfo*/) override
            {
                if (!sSpellMgr->GetSpellInfo(SPELL_DK_BLOOD_PRESENCE)
                    || !sSpellMgr->GetSpellInfo(SPELL_DK_UNHOLY_PRESENCE)
                    || !sSpellMgr->GetSpellInfo(SPELL_DK_IMPROVED_FROST_PRESENCE_TRIGGERED))
                    return false;
                return true;
            }

            void HandleEffectApply(AuraEffect const* aurEff, AuraEffectHandleModes /*mode*/)
            {
                Unit* target = GetTarget();
                if ((target->HasAura(SPELL_DK_BLOOD_PRESENCE) || target->HasAura(SPELL_DK_UNHOLY_PRESENCE)) && !target->HasAura(SPELL_DK_IMPROVED_FROST_PRESENCE_TRIGGERED))
                    target->CastCustomSpell(SPELL_DK_IMPROVED_FROST_PRESENCE_TRIGGERED, SPELLVALUE_BASE_POINT0, aurEff->GetAmount(), target, true, NULL, aurEff);
            }

            void HandleEffectRemove(AuraEffect const* /*aurEff*/, AuraEffectHandleModes /*mode*/)
            {
                GetTarget()->RemoveAura(SPELL_DK_IMPROVED_FROST_PRESENCE_TRIGGERED);
            }

            void Register() override
            {
                AfterEffectApply += AuraEffectApplyFn(spell_dk_improved_frost_presence_AuraScript::HandleEffectApply, EFFECT_0, SPELL_AURA_DUMMY, AURA_EFFECT_HANDLE_REAL);
                AfterEffectRemove += AuraEffectRemoveFn(spell_dk_improved_frost_presence_AuraScript::HandleEffectRemove, EFFECT_0, SPELL_AURA_DUMMY, AURA_EFFECT_HANDLE_REAL);
            }
        };

        AuraScript* GetAuraScript() const override
        {
            return new spell_dk_improved_frost_presence_AuraScript();
        }
};

// -50391 - Improved Unholy Presence
class spell_dk_improved_unholy_presence : public SpellScriptLoader
{
    public:
        spell_dk_improved_unholy_presence() : SpellScriptLoader("spell_dk_improved_unholy_presence") { }

        class spell_dk_improved_unholy_presence_AuraScript : public AuraScript
        {
            PrepareAuraScript(spell_dk_improved_unholy_presence_AuraScript);

            bool Validate(SpellInfo const* /*spellInfo*/) override
            {
                if (!sSpellMgr->GetSpellInfo(SPELL_DK_BLOOD_PRESENCE)
                    || !sSpellMgr->GetSpellInfo(SPELL_DK_FROST_PRESENCE)
                    || !sSpellMgr->GetSpellInfo(SPELL_DK_IMPROVED_UNHOLY_PRESENCE_TRIGGERED))
                    return false;
                return true;
            }

            void HandleEffectApply(AuraEffect const* aurEff, AuraEffectHandleModes /*mode*/)
            {
                Unit* target = GetTarget();
                if ((target->HasAura(SPELL_DK_BLOOD_PRESENCE) || target->HasAura(SPELL_DK_FROST_PRESENCE)) && !target->HasAura(SPELL_DK_IMPROVED_UNHOLY_PRESENCE_TRIGGERED))
                    target->CastCustomSpell(SPELL_DK_IMPROVED_UNHOLY_PRESENCE_TRIGGERED, SPELLVALUE_BASE_POINT0, aurEff->GetAmount(), target, true, NULL, aurEff);
            }

            void HandleEffectRemove(AuraEffect const* /*aurEff*/, AuraEffectHandleModes /*mode*/)
            {
                GetTarget()->RemoveAura(SPELL_DK_IMPROVED_UNHOLY_PRESENCE_TRIGGERED);
            }

            void Register() override
            {
                AfterEffectApply += AuraEffectApplyFn(spell_dk_improved_unholy_presence_AuraScript::HandleEffectApply, EFFECT_0, SPELL_AURA_DUMMY, AURA_EFFECT_HANDLE_REAL);
                AfterEffectRemove += AuraEffectRemoveFn(spell_dk_improved_unholy_presence_AuraScript::HandleEffectRemove, EFFECT_0, SPELL_AURA_DUMMY, AURA_EFFECT_HANDLE_REAL);
            }
        };

        AuraScript* GetAuraScript() const override
        {
            return new spell_dk_improved_unholy_presence_AuraScript();
        }
};

// 73975 - Necrotic Strike
class spell_dk_necrotic_strike : public SpellScriptLoader
{
    public:
        spell_dk_necrotic_strike() : SpellScriptLoader("spell_dk_necrotic_strike") { }

        class spell_dk_necrotic_strike_AuraScript : public AuraScript
        {
            PrepareAuraScript(spell_dk_necrotic_strike_AuraScript);

            void CalculateAmount(AuraEffect const* /*aurEff*/, int32& amount, bool & /*canBeRecalculated*/)
            {
                if (Unit* caster = GetCaster())
                    amount = int32(caster->GetTotalAttackPowerValue(BASE_ATTACK) * 0.7f);
            }

            void Register() override
            {
                DoEffectCalcAmount += AuraEffectCalcAmountFn(spell_dk_necrotic_strike_AuraScript::CalculateAmount, EFFECT_0, SPELL_AURA_SCHOOL_HEAL_ABSORB);
            }
        };

        AuraScript* GetAuraScript() const override
        {
            return new spell_dk_necrotic_strike_AuraScript();
        }
};

// ID - 50842 Pestilence
class spell_dk_pestilence : public SpellScriptLoader
{
    public:
        spell_dk_pestilence() : SpellScriptLoader("spell_dk_pestilence") { }

        class spell_dk_pestilence_SpellScript : public SpellScript
        {
            PrepareSpellScript(spell_dk_pestilence_SpellScript);

            bool Validate(SpellInfo const* /*spellInfo*/) override
            {
                if (!sSpellMgr->GetSpellInfo(SPELL_DK_GLYPH_OF_DISEASE)
                    || !sSpellMgr->GetSpellInfo(SPELL_DK_BLOOD_PLAGUE)
                    || !sSpellMgr->GetSpellInfo(SPELL_DK_FROST_FEVER))
                    return false;
                return true;
            }

            void OnHit(SpellEffIndex /*effIndex*/)
            {
                Unit* caster = GetCaster();
                Unit* hitUnit = GetHitUnit();
                Unit* victim = GetExplTargetUnit();

                if (!victim)
                    return;

                if (victim != hitUnit || caster->HasAura(SPELL_DK_GLYPH_OF_DISEASE))
                {
                    if (Aura* aurOld = victim->GetAura(SPELL_DK_BLOOD_PLAGUE, caster->GetGUID())) // Check Blood Plague application on victim.
                    {
                        if (AuraEffect* aurEffOld = aurOld->GetEffect(EFFECT_0))
                        {
                            float donePct = aurEffOld->GetDonePct();
                            float critChance = aurEffOld->GetCritChance();

                            caster->CastSpell(hitUnit, SPELL_DK_BLOOD_PLAGUE, true); // Spread the disease to hitUnit.

                            if (Aura* aurNew = hitUnit->GetAura(SPELL_DK_BLOOD_PLAGUE, caster->GetGUID())) // Check Blood Plague application on hitUnit.
                            {
                                if (AuraEffect* aurEffNew = aurNew->GetEffect(EFFECT_0))
                                {
                                    aurEffNew->SetCritChance(critChance); // Blood Plague can crit if caster has T9.
                                    aurEffNew->SetDonePct(donePct);
                                    aurEffNew->SetDamage(caster->SpellDamageBonusDone(hitUnit, aurEffNew->GetSpellInfo(), std::max(aurEffNew->GetAmount(), 0), DOT) * donePct);
                                }
                            }
                        }
                    }

                    if (Aura* aurOld = victim->GetAura(SPELL_DK_FROST_FEVER, caster->GetGUID())) // Check Frost Fever application on victim.
                    {
                        if (AuraEffect* aurEffOld = aurOld->GetEffect(EFFECT_0))
                        {
                            float donePct = aurEffOld->GetDonePct();

                            caster->CastSpell(hitUnit, SPELL_DK_FROST_FEVER, true); // Spread the disease to hitUnit.

                            if (Aura* aurNew = hitUnit->GetAura(SPELL_DK_FROST_FEVER, caster->GetGUID())) // Check Frost Fever application on hitUnit.
                            {
                                if (AuraEffect* aurEffNew = aurNew->GetEffect(EFFECT_0))
                                {
                                    aurEffNew->SetDonePct(donePct);
                                    aurEffNew->SetDamage(caster->SpellDamageBonusDone(hitUnit, aurEffNew->GetSpellInfo(), std::max(aurEffNew->GetAmount(), 0), DOT) * donePct);
                                }
                            }
                        }
                    }
                }
            }

            void Register() override
            {
                OnEffectHitTarget += SpellEffectFn(spell_dk_pestilence_SpellScript::OnHit, EFFECT_2, SPELL_EFFECT_SCRIPT_EFFECT);
            }
        };

        SpellScript* GetSpellScript() const override
        {
            return new spell_dk_pestilence_SpellScript();
        }
};

// 48266 - Blood Presence
// 48263 - Frost Presence
// 48265 - Unholy Presence
class spell_dk_presence : public SpellScriptLoader
{
    public:
        spell_dk_presence() : SpellScriptLoader("spell_dk_presence") { }

        class spell_dk_presence_AuraScript : public AuraScript
        {
            PrepareAuraScript(spell_dk_presence_AuraScript);

            bool Validate(SpellInfo const* /*spellInfo*/) override
            {
                if (!sSpellMgr->GetSpellInfo(SPELL_DK_BLOOD_PRESENCE)
                    || !sSpellMgr->GetSpellInfo(SPELL_DK_FROST_PRESENCE)
                    || !sSpellMgr->GetSpellInfo(SPELL_DK_UNHOLY_PRESENCE)
                    || !sSpellMgr->GetSpellInfo(SPELL_DK_IMPROVED_BLOOD_PRESENCE_R1)
                    || !sSpellMgr->GetSpellInfo(SPELL_DK_IMPROVED_FROST_PRESENCE_R1)
                    || !sSpellMgr->GetSpellInfo(SPELL_DK_IMPROVED_UNHOLY_PRESENCE_R1)
                    || !sSpellMgr->GetSpellInfo(SPELL_DK_BLOOD_PRESENCE_TRIGGERED)
                    || !sSpellMgr->GetSpellInfo(SPELL_DK_IMPROVED_UNHOLY_PRESENCE_TRIGGERED)
                    || !sSpellMgr->GetSpellInfo(SPELL_DK_IMPROVED_FROST_PRESENCE_TRIGGERED))
                    return false;

                return true;
            }

            void HandleImprovedBloodPresence(AuraEffect const* aurEff, AuraEffectHandleModes /*mode*/)
            {
                /// @todo: rune regg (effect 2)
                Unit* target = GetTarget();
                if (Aura const* aura = target->GetAuraOfRankedSpell(SPELL_DK_IMPROVED_BLOOD_PRESENCE_R1))
                {
                    CustomSpellValues val;
                    if (GetSpellInfo()->Id == SPELL_DK_BLOOD_PRESENCE)
                    {
                        if (AuraEffect const* impAurEff = aura->GetEffect(EFFECT_1))
                            val.AddSpellMod(SPELLVALUE_BASE_POINT1, impAurEff->GetAmount());
                    }
                    else
                    {
                        if (AuraEffect const* impAurEff = aura->GetEffect(EFFECT_0))
                            val.AddSpellMod(SPELLVALUE_BASE_POINT0, -impAurEff->GetAmount());
                    }

                    if (!target->HasAura(SPELL_DK_BLOOD_PRESENCE_TRIGGERED))
                        target->CastCustomSpell(SPELL_DK_BLOOD_PRESENCE_TRIGGERED, val, target, TRIGGERED_FULL_MASK, NULL, aurEff);
                }
                else if (GetSpellInfo()->Id == SPELL_DK_BLOOD_PRESENCE)
                    target->CastSpell(target, SPELL_DK_BLOOD_PRESENCE_TRIGGERED, true, NULL, aurEff);
            }

            void HandleImprovedFrostPresence(AuraEffect const* aurEff, AuraEffectHandleModes /*mode*/)
            {
                if (GetSpellInfo()->Id != SPELL_DK_BLOOD_PRESENCE && GetSpellInfo()->Id != SPELL_DK_UNHOLY_PRESENCE)
                    return;

                Unit* target = GetTarget();
                if (AuraEffect const* impAurEff = target->GetAuraEffectOfRankedSpell(SPELL_DK_IMPROVED_FROST_PRESENCE_R1, EFFECT_0))
                    if (!target->HasAura(SPELL_DK_IMPROVED_FROST_PRESENCE_TRIGGERED))
                        target->CastCustomSpell(SPELL_DK_IMPROVED_FROST_PRESENCE_TRIGGERED, SPELLVALUE_BASE_POINT0, impAurEff->GetAmount(), target, true, NULL, aurEff);
            }

            void HandleImprovedUnholyPresence(AuraEffect const* aurEff, AuraEffectHandleModes /*mode*/)
            {
                if (GetSpellInfo()->Id != SPELL_DK_BLOOD_PRESENCE && GetSpellInfo()->Id != SPELL_DK_FROST_PRESENCE)
                    return;

                Unit* target = GetTarget();
                if (AuraEffect const* impAurEff = target->GetAuraEffectOfRankedSpell(SPELL_DK_IMPROVED_UNHOLY_PRESENCE_R1, EFFECT_0))
                    if (!target->HasAura(SPELL_DK_IMPROVED_UNHOLY_PRESENCE_TRIGGERED))
                        target->CastCustomSpell(SPELL_DK_IMPROVED_UNHOLY_PRESENCE_TRIGGERED, SPELLVALUE_BASE_POINT0, impAurEff->GetAmount(), target, true, NULL, aurEff);
            }

            void HandleEffectRemove(AuraEffect const* /*aurEff*/, AuraEffectHandleModes /*mode*/)
            {
                Unit* target = GetTarget();
                target->RemoveAura(SPELL_DK_BLOOD_PRESENCE_TRIGGERED);
                target->RemoveAura(SPELL_DK_IMPROVED_FROST_PRESENCE_TRIGGERED);
                target->RemoveAura(SPELL_DK_IMPROVED_UNHOLY_PRESENCE_TRIGGERED);
            }

            void Register() override
            {
                AfterEffectApply += AuraEffectApplyFn(spell_dk_presence_AuraScript::HandleImprovedBloodPresence, EFFECT_0, SPELL_AURA_ANY, AURA_EFFECT_HANDLE_REAL);
                AfterEffectApply += AuraEffectApplyFn(spell_dk_presence_AuraScript::HandleImprovedFrostPresence, EFFECT_0, SPELL_AURA_ANY, AURA_EFFECT_HANDLE_REAL);
                AfterEffectApply += AuraEffectApplyFn(spell_dk_presence_AuraScript::HandleImprovedUnholyPresence, EFFECT_0, SPELL_AURA_ANY, AURA_EFFECT_HANDLE_REAL);
                AfterEffectRemove += AuraEffectRemoveFn(spell_dk_presence_AuraScript::HandleEffectRemove, EFFECT_0, SPELL_AURA_ANY, AURA_EFFECT_HANDLE_REAL);
            }
        };

        AuraScript* GetAuraScript() const override
        {
            return new spell_dk_presence_AuraScript();
        }
};

class RaiseDeadCheck
{
public:
    explicit RaiseDeadCheck(Player const* caster) : _caster(caster) { }

    bool operator()(WorldObject* obj) const
    {
        if (Unit* target = obj->ToUnit())
        {
            if (!target->IsAlive()
                && _caster->isHonorOrXPTarget(target)
                && target->GetCreatureType() == CREATURE_TYPE_HUMANOID
                && target->GetDisplayId() == target->GetNativeDisplayId())
                return false;
        }

        return true;
    }

private:
    Player const* _caster;
};


// 46584 - Raise Dead
class spell_dk_raise_dead : public SpellScriptLoader
{
    public:
        spell_dk_raise_dead() : SpellScriptLoader("spell_dk_raise_dead") { }

        class spell_dk_raise_dead_SpellScript : public SpellScript
        {
            PrepareSpellScript(spell_dk_raise_dead_SpellScript);

            bool Validate(SpellInfo const* spellInfo) override
            {
                if (!sSpellMgr->GetSpellInfo(spellInfo->Effects[EFFECT_1].CalcValue())
                    || !sSpellMgr->GetSpellInfo(spellInfo->Effects[EFFECT_2].CalcValue())
                    || !sSpellMgr->GetSpellInfo(SPELL_DK_RAISE_DEAD_USE_REAGENT)
                    || !sSpellMgr->GetSpellInfo(SPELL_DK_MASTER_OF_GHOULS))
                    return false;
                return true;
            }

            bool Load() override
            {
                _result = SPELL_CAST_OK;
                _corpse = false;
                return GetCaster()->GetTypeId() == TYPEID_PLAYER;
            }

            SpellCastResult CheckCast()
            {
                /// process spell target selection before cast starts
                /// targets of effect_1 are used to check cast
                GetSpell()->SelectSpellTargets();
                /// cleanup spell target map, and fill it again on normal way
                GetSpell()->CleanupTargetList();
                /// _result is set in spell target selection
                return _result;
            }

            SpellCastResult CheckReagents()
            {
                /// @workaround: there is no access to castresult of other spells, check it manually
                SpellInfo const* reagentSpell = sSpellMgr->GetSpellInfo(SPELL_DK_RAISE_DEAD_USE_REAGENT);
                Player* player = GetCaster()->ToPlayer();
                if (!player->CanNoReagentCast(reagentSpell))
                {
                    for (uint32 i = 0; i < MAX_SPELL_REAGENTS; i++)
                    {
                        if (reagentSpell->Reagent[i] <= 0)
                            continue;

                        if (!player->HasItemCount(reagentSpell->Reagent[i], reagentSpell->ReagentCount[i]))
                        {
                            Spell::SendCastResult(player, reagentSpell, 0, SPELL_FAILED_REAGENTS);
                            return SPELL_FAILED_DONT_REPORT;
                        }
                    }
                }
                return SPELL_CAST_OK;
            }

            void CheckTargets(std::list<WorldObject*>& targets)
            {
                targets.remove_if(RaiseDeadCheck(GetCaster()->ToPlayer()));

                if (targets.empty())
                {
                    if (GetSpell()->getState() == SPELL_STATE_PREPARING)
                        _result = CheckReagents();

                    return;
                }

                WorldObject* target = Trinity::Containers::SelectRandomContainerElement(targets);
                targets.clear();
                targets.push_back(target);
                _corpse = true;
            }

            void CheckTarget(WorldObject*& target)
            {
                // Don't add caster to target map, if we found a corpse to raise dead
                if (_corpse)
                    target = NULL;
            }

            void ConsumeReagents()
            {
                // No corpse found, take reagents
                if (!_corpse)
                    GetCaster()->CastSpell(GetCaster(), SPELL_DK_RAISE_DEAD_USE_REAGENT, TriggerCastFlags(TRIGGERED_FULL_MASK & ~TRIGGERED_IGNORE_POWER_AND_REAGENT_COST));
            }

            uint32 GetGhoulSpellId()
            {
                // Do we have talent Master of Ghouls?
                if (GetCaster()->HasAura(SPELL_DK_MASTER_OF_GHOULS))
                    // summon as pet
                    return GetSpellInfo()->Effects[EFFECT_2].CalcValue();

                // or guardian
                return GetSpellInfo()->Effects[EFFECT_1].CalcValue();
            }

            void HandleRaiseDead(SpellEffIndex /*effIndex*/)
            {
                SpellInfo const* spellInfo = sSpellMgr->GetSpellInfo(GetGhoulSpellId());
                SpellCastTargets targets;
                targets.SetDst(*GetHitUnit());

                GetCaster()->CastSpell(targets, spellInfo, NULL, TRIGGERED_FULL_MASK);
            }

            void Register() override
            {
                OnCheckCast += SpellCheckCastFn(spell_dk_raise_dead_SpellScript::CheckCast);
                OnObjectAreaTargetSelect += SpellObjectAreaTargetSelectFn(spell_dk_raise_dead_SpellScript::CheckTargets, EFFECT_1, TARGET_UNIT_DEST_AREA_ENTRY);
                OnObjectTargetSelect += SpellObjectTargetSelectFn(spell_dk_raise_dead_SpellScript::CheckTarget, EFFECT_2, TARGET_UNIT_CASTER);
                OnCast += SpellCastFn(spell_dk_raise_dead_SpellScript::ConsumeReagents);
                OnEffectHitTarget += SpellEffectFn(spell_dk_raise_dead_SpellScript::HandleRaiseDead, EFFECT_1, SPELL_EFFECT_SCRIPT_EFFECT);
                OnEffectHitTarget += SpellEffectFn(spell_dk_raise_dead_SpellScript::HandleRaiseDead, EFFECT_2, SPELL_EFFECT_DUMMY);
            }

        private:
            SpellCastResult _result;
            bool _corpse;
        };

        SpellScript* GetSpellScript() const override
        {
            return new spell_dk_raise_dead_SpellScript();
        }
};

// 59754 Rune Tap - Party
class spell_dk_rune_tap_party : public SpellScriptLoader
{
    public:
        spell_dk_rune_tap_party() : SpellScriptLoader("spell_dk_rune_tap_party") { }

        class spell_dk_rune_tap_party_SpellScript : public SpellScript
        {
            PrepareSpellScript(spell_dk_rune_tap_party_SpellScript);

            void CheckTargets(std::list<WorldObject*>& targets)
            {
                targets.remove(GetCaster());
            }

            void Register() override
            {
                OnObjectAreaTargetSelect += SpellObjectAreaTargetSelectFn(spell_dk_rune_tap_party_SpellScript::CheckTargets, EFFECT_0, TARGET_UNIT_CASTER_AREA_PARTY);
            }
        };

        SpellScript* GetSpellScript() const override
        {
            return new spell_dk_rune_tap_party_SpellScript();
        }
};

// 50421 - Scent of Blood
class spell_dk_scent_of_blood : public SpellScriptLoader
{
    public:
        spell_dk_scent_of_blood() : SpellScriptLoader("spell_dk_scent_of_blood") { }

        class spell_dk_scent_of_blood_AuraScript : public AuraScript
        {
            PrepareAuraScript(spell_dk_scent_of_blood_AuraScript);

            bool Validate(SpellInfo const* /*spellInfo*/) override
            {
                if (!sSpellMgr->GetSpellInfo(SPELL_DK_SCENT_OF_BLOOD))
                    return false;
                return true;
            }

            void OnProc(AuraEffect const* aurEff, ProcEventInfo& /*eventInfo*/)
            {
                PreventDefaultAction();
                GetTarget()->CastSpell(GetTarget(), SPELL_DK_SCENT_OF_BLOOD, true, NULL, aurEff);
                GetTarget()->RemoveAuraFromStack(GetId());
            }

            void Register() override
            {
                OnEffectProc += AuraEffectProcFn(spell_dk_scent_of_blood_AuraScript::OnProc, EFFECT_0, SPELL_AURA_PROC_TRIGGER_SPELL);
            }
        };

        AuraScript* GetAuraScript() const override
        {
            return new spell_dk_scent_of_blood_AuraScript();
        }
};

// 55090 - Scourge Strike (55265, 55270, 55271)
class spell_dk_scourge_strike : public SpellScriptLoader
{
    public:
        spell_dk_scourge_strike() : SpellScriptLoader("spell_dk_scourge_strike") { }

        class spell_dk_scourge_strike_SpellScript : public SpellScript
        {
            PrepareSpellScript(spell_dk_scourge_strike_SpellScript);
            float multiplier;

            bool Load() override
            {
                multiplier = 1.0f;
                return true;
            }

            bool Validate(SpellInfo const* /*spellInfo*/) override
            {
                if (!sSpellMgr->GetSpellInfo(SPELL_DK_SCOURGE_STRIKE_TRIGGERED))
                    return false;
                return true;
            }

            void HandleDummy(SpellEffIndex /*effIndex*/)
            {
                Unit* caster = GetCaster();
                if (Unit* unitTarget = GetHitUnit())
                {
                    multiplier = (GetEffectValue() * unitTarget->GetDiseasesByCaster(caster->GetGUID()) / 100.f);
                    // Death Knight T8 Melee 4P Bonus
                    if (AuraEffect const* aurEff = caster->GetAuraEffect(SPELL_DK_ITEM_T8_MELEE_4P_BONUS, EFFECT_0))
                        AddPct(multiplier, aurEff->GetAmount());
                }
            }

            void HandleAfterHit()
            {
                Unit* caster = GetCaster();
                if (Unit* unitTarget = GetHitUnit())
                {
                    int32 bp = GetHitDamage() * multiplier;

                    if (AuraEffect* aurEff = caster->GetAuraEffectOfRankedSpell(SPELL_DK_BLACK_ICE_R1, EFFECT_0))
                        AddPct(bp, aurEff->GetAmount());

                    caster->CastCustomSpell(unitTarget, SPELL_DK_SCOURGE_STRIKE_TRIGGERED, &bp, NULL, NULL, true);
                }
            }

            void Register() override
            {
                OnEffectHitTarget += SpellEffectFn(spell_dk_scourge_strike_SpellScript::HandleDummy, EFFECT_2, SPELL_EFFECT_DUMMY);
                AfterHit += SpellHitFn(spell_dk_scourge_strike_SpellScript::HandleAfterHit);
            }
        };

        SpellScript* GetSpellScript() const override
        {
            return new spell_dk_scourge_strike_SpellScript();
        }
};

// 55233 - Vampiric Blood
class spell_dk_vampiric_blood : public SpellScriptLoader
{
    public:
        spell_dk_vampiric_blood() : SpellScriptLoader("spell_dk_vampiric_blood") { }

        class spell_dk_vampiric_blood_AuraScript : public AuraScript
        {
            PrepareAuraScript(spell_dk_vampiric_blood_AuraScript);

            void CalculateAmount(AuraEffect const* /*aurEff*/, int32& amount, bool& /*canBeRecalculated*/)
            {
                amount = GetUnitOwner()->CountPctFromMaxHealth(amount);
            }

            void Register() override
            {
                DoEffectCalcAmount += AuraEffectCalcAmountFn(spell_dk_vampiric_blood_AuraScript::CalculateAmount, EFFECT_1, SPELL_AURA_MOD_INCREASE_HEALTH);
            }
        };

        AuraScript* GetAuraScript() const override
        {
            return new spell_dk_vampiric_blood_AuraScript();
        }
};

// -52284 - Will of the Necropolis
class spell_dk_will_of_the_necropolis : public SpellScriptLoader
{
    public:
        spell_dk_will_of_the_necropolis() : SpellScriptLoader("spell_dk_will_of_the_necropolis") { }

        class spell_dk_will_of_the_necropolis_AuraScript : public AuraScript
        {
            PrepareAuraScript(spell_dk_will_of_the_necropolis_AuraScript);

            bool Validate(SpellInfo const* /*spellInfo*/) override
            {
                if (!sSpellMgr->GetSpellInfo(SPELL_DK_WILL_OF_THE_NECROPOLIS))
                    return false;
                return true;
            }

            bool CheckProc(ProcEventInfo& eventInfo)
            {
                //! HACK due to currenct proc system implementation
                if (Player* player = GetTarget()->ToPlayer())
                    if (player->HasSpellCooldown(GetId()))
                        return false;

               return GetTarget()->HealthBelowPctDamaged(30, eventInfo.GetDamageInfo()->GetDamage());
            }

            void HandleProc(AuraEffect const* aurEff, ProcEventInfo& /*eventInfo*/)
            {
                GetTarget()->CastSpell(GetTarget(), SPELL_DK_WILL_OF_THE_NECROPOLIS, true, NULL, aurEff);

                if (Player* player = GetTarget()->ToPlayer())
                {
                    player->RemoveSpellCooldown(SPELL_DK_RUNE_TAP, true);
                    player->AddSpellCooldown(GetId(), 0, time(NULL) + 45);
                }
            }

            void Register() override
            {
                DoCheckProc += AuraCheckProcFn(spell_dk_will_of_the_necropolis_AuraScript::CheckProc);
                OnEffectProc += AuraEffectProcFn(spell_dk_will_of_the_necropolis_AuraScript::HandleProc, EFFECT_0, SPELL_AURA_PROC_TRIGGER_SPELL_WITH_VALUE);
            }
        };

        AuraScript* GetAuraScript() const override
        {
            return new spell_dk_will_of_the_necropolis_AuraScript();
        }
};

void AddSC_deathknight_spell_scripts()
{
    new spell_dk_anti_magic_shell_raid();
    new spell_dk_anti_magic_shell_self();
    new spell_dk_anti_magic_zone();
    new spell_dk_blood_boil();
    new spell_dk_blood_gorged();
<<<<<<< HEAD
    new spell_dk_butchery();
=======
    new spell_dk_corpse_explosion();
    new spell_dk_death_and_decay();
>>>>>>> 3de17143
    new spell_dk_death_coil();
    new spell_dk_death_gate();
    new spell_dk_death_grip();
    new spell_dk_death_pact();
    new spell_dk_death_strike();
    new spell_dk_death_strike_enabler();
    new spell_dk_ghoul_explode();
    new spell_dk_icebound_fortitude();
    new spell_dk_improved_blood_presence();
    new spell_dk_improved_frost_presence();
    new spell_dk_improved_unholy_presence();
    new spell_dk_necrotic_strike();
    new spell_dk_pestilence();
    new spell_dk_presence();
    new spell_dk_raise_dead();
    new spell_dk_rune_tap_party();
    new spell_dk_scent_of_blood();
    new spell_dk_scourge_strike();
    new spell_dk_vampiric_blood();
    new spell_dk_will_of_the_necropolis();
}<|MERGE_RESOLUTION|>--- conflicted
+++ resolved
@@ -40,11 +40,7 @@
     SPELL_DK_BLOOD_SHIELD_ABSORB                = 77535,
     SPELL_DK_BUTCHERY                           = 50163,
     SPELL_DK_CORPSE_EXPLOSION_TRIGGERED         = 43999,
-<<<<<<< HEAD
-=======
-    SPELL_DK_CORPSE_EXPLOSION_VISUAL            = 51270,
     SPELL_DK_DEATH_AND_DECAY_DAMAGE             = 52212,
->>>>>>> 3de17143
     SPELL_DK_DEATH_COIL_DAMAGE                  = 47632,
     SPELL_DK_DEATH_COIL_HEAL                    = 47633,
     SPELL_DK_DEATH_STRIKE_HEAL                  = 45470,
@@ -354,9 +350,6 @@
         }
 };
 
-<<<<<<< HEAD
-// 47541, 52375, 59134, -62900 - Death Coil
-=======
 class spell_dk_death_and_decay : public SpellScriptLoader
 {
     public:
@@ -384,8 +377,6 @@
         }
 };
 
-// -47541, 52375, 59134, -62900 - Death Coil
->>>>>>> 3de17143
 class spell_dk_death_coil : public SpellScriptLoader
 {
     public:
@@ -1525,12 +1516,8 @@
     new spell_dk_anti_magic_zone();
     new spell_dk_blood_boil();
     new spell_dk_blood_gorged();
-<<<<<<< HEAD
     new spell_dk_butchery();
-=======
-    new spell_dk_corpse_explosion();
     new spell_dk_death_and_decay();
->>>>>>> 3de17143
     new spell_dk_death_coil();
     new spell_dk_death_gate();
     new spell_dk_death_grip();
