--- conflicted
+++ resolved
@@ -465,22 +465,8 @@
                 {
                     int32 bp = GetHitDamage() * multiplier;
 
-<<<<<<< HEAD
-                    // Black Ice talent dmg bonus
-                    if (caster->HasAura(49140))
-                        bp *= 1.02f;
-                    if (caster->HasAura(49661))
-                        bp *= 1.04f;
-                    if (caster->HasAura(49662))
-                        bp *= 1.06f;
-                    if (caster->HasAura(49663))
-                        bp *= 1.08f;
-                    if (caster->HasAura(49664))
-                        bp *= 1.1f;
-=======
                     if (AuraEffect* aurEff = caster->GetAuraEffectOfRankedSpell(DK_SPELL_BLACK_ICE_R1, EFFECT_0))
                         AddPctN(bp, aurEff->GetAmount());
->>>>>>> 6eadc63a
 
                     caster->CastCustomSpell(unitTarget, DK_SPELL_SCOURGE_STRIKE_TRIGGERED, &bp, NULL, NULL, true);
                 }
