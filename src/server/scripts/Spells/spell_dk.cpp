--- conflicted
+++ resolved
@@ -84,14 +84,11 @@
     SPELL_DK_RUNIC_RETURN                       = 61258,
     SPELL_DK_SLUDGE_BELCHER                     = 207313,
     SPELL_DK_SLUDGE_BELCHER_SUMMON              = 212027,
-<<<<<<< HEAD
+    SPELL_DK_SMOTHERING_OFFENSE                 = 435005,
     SPELL_DK_SOUL_REAPER                        = 343294,
     SPELL_DK_SOUL_REAPER_DAMAGE                 = 343295,
-=======
-    SPELL_DK_SMOTHERING_OFFENSE                 = 435005,
     SPELL_DK_SUBDUING_GRASP_TALENT              = 454822,
     SPELL_DK_SUBDUING_GRASP_DEBUFF              = 454824,
->>>>>>> f8de1126
     SPELL_DK_DEATH_STRIKE_ENABLER               = 89832, // Server Side
     SPELL_DK_TIGHTENING_GRASP                   = 206970,
     //SPELL_DK_TIGHTENING_GRASP_SLOW              = 143375, // dropped in BfA
@@ -1056,7 +1053,6 @@
     }
 };
 
-<<<<<<< HEAD
 // 343294 - Soul Reaper
 class spell_dk_soul_reaper : public AuraScript
 {
@@ -1090,7 +1086,15 @@
                 .TriggerFlags = TRIGGERED_IGNORE_CAST_IN_PROGRESS | TRIGGERED_DONT_REPORT_CAST_ERROR,
                 .TriggeringAura = aurEff
             });
-=======
+    }
+
+    void Register() override
+    {
+        OnEffectPeriodic += AuraEffectPeriodicFn(spell_dk_soul_reaper::HandleOnTick, EFFECT_1, SPELL_AURA_PERIODIC_DUMMY);
+        AfterEffectRemove += AuraEffectRemoveFn(spell_dk_soul_reaper::RemoveEffect, EFFECT_1, SPELL_AURA_PERIODIC_DUMMY, AURA_EFFECT_HANDLE_REAL);
+    }
+};
+
 // Called by 383312 Abomination Limb and 49576 - Death Grip
 // 454822 - Subduing Grasp
 class spell_dk_subduing_grasp : public SpellScript
@@ -1111,20 +1115,14 @@
             .TriggerFlags = TRIGGERED_IGNORE_CAST_IN_PROGRESS | TRIGGERED_DONT_REPORT_CAST_ERROR,
             .TriggeringSpell = GetSpell()
         });
->>>>>>> f8de1126
-    }
-
-    void Register() override
-    {
-<<<<<<< HEAD
-        OnEffectPeriodic += AuraEffectPeriodicFn(spell_dk_soul_reaper::HandleOnTick, EFFECT_1, SPELL_AURA_PERIODIC_DUMMY);
-        AfterEffectRemove += AuraEffectRemoveFn(spell_dk_soul_reaper::RemoveEffect, EFFECT_1, SPELL_AURA_PERIODIC_DUMMY, AURA_EFFECT_HANDLE_REAL);
-=======
+    }
+
+    void Register() override
+    {
         if (m_scriptSpellId == SPELL_DK_GOREFIENDS_GRASP)
             OnEffectHitTarget += SpellEffectFn(spell_dk_subduing_grasp::HandleSubduingGrasp, EFFECT_1, SPELL_EFFECT_SCRIPT_EFFECT);
         else
             OnEffectHitTarget += SpellEffectFn(spell_dk_subduing_grasp::HandleSubduingGrasp, EFFECT_0, SPELL_EFFECT_SCRIPT_EFFECT);
->>>>>>> f8de1126
     }
 };
 
@@ -1245,11 +1243,8 @@
     RegisterSpellScript(spell_dk_pvp_4p_bonus);
     RegisterSpellScript(spell_dk_raise_dead);
     RegisterSpellScript(spell_dk_rime);
-<<<<<<< HEAD
     RegisterSpellScript(spell_dk_soul_reaper);
-=======
     RegisterSpellScript(spell_dk_subduing_grasp);
->>>>>>> f8de1126
     RegisterSpellScript(spell_dk_t20_2p_rune_empowered);
     RegisterSpellScript(spell_dk_vampiric_blood);
 
