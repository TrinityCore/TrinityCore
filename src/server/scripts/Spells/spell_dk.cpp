--- conflicted
+++ resolved
@@ -23,37 +23,6 @@
 
 #include "ScriptMgr.h"
 #include "Containers.h"
-<<<<<<< HEAD
-#include "DBCStores.h"
-#include "Map.h"
-#include "ObjectAccessor.h"
-#include "ObjectMgr.h"
-#include "Player.h"
-#include "PlayerAI.h"
-#include "Spell.h"
-#include "SpellAuraEffects.h"
-#include "SpellAuras.h"
-#include "SpellHistory.h"
-#include "SpellMgr.h"
-#include "SpellScript.h"
-#include "TemporarySummon.h"
-#include "Unit.h"
-
-enum DeathKnightSpells
-{
-    SPELL_DK_ACCLIMATION_HOLY                   = 50490,
-    SPELL_DK_ACCLIMATION_FIRE                   = 50362,
-    SPELL_DK_ACCLIMATION_FROST                  = 50485,
-    SPELL_DK_ACCLIMATION_ARCANE                 = 50486,
-    SPELL_DK_ACCLIMATION_SHADOW                 = 50489,
-    SPELL_DK_ACCLIMATION_NATURE                 = 50488,
-    SPELL_DK_ADVANTAGE_T10_4P_MELEE             = 70657,
-    SPELL_DK_ANTI_MAGIC_SHELL_TALENT            = 51052,
-    SPELL_DK_BLACK_ICE_R1                       = 49140,
-    SPELL_DK_BLOOD_BOIL_TRIGGERED               = 65658,
-    SPELL_DK_BLOOD_GORGED_HEAL                  = 50454,
-    SPELL_DK_BLOOD_PRESENCE                     = 48266,
-=======
 #include "ObjectMgr.h"
 #include "Player.h"
 #include "SpellAuraEffects.h"
@@ -73,72 +42,17 @@
     SPELL_DK_BLOOD_PLAGUE                       = 55078,
     SPELL_DK_BLOOD_SHIELD_ABSORB                = 77535,
     SPELL_DK_BLOOD_SHIELD_MASTERY               = 77513,
->>>>>>> 28d470c5
     SPELL_DK_CORPSE_EXPLOSION_TRIGGERED         = 43999,
     SPELL_DK_DEATH_AND_DECAY_DAMAGE             = 52212,
     SPELL_DK_DEATH_COIL_DAMAGE                  = 47632,
-<<<<<<< HEAD
-    SPELL_DK_DEATH_COIL_HEAL                    = 47633,
-    SPELL_DK_DEATH_GRIP                         = 49560,
-=======
     SPELL_DK_DEATH_GRIP_DUMMY                   = 243912,
     SPELL_DK_DEATH_GRIP_JUMP                    = 49575,
     SPELL_DK_DEATH_GRIP_TAUNT                   = 51399,
->>>>>>> 28d470c5
     SPELL_DK_DEATH_STRIKE_HEAL                  = 45470,
     SPELL_DK_DEATH_STRIKE_OFFHAND               = 66188,
     SPELL_DK_FESTERING_WOUND                    = 194310,
     SPELL_DK_FROST                              = 137006,
     SPELL_DK_FROST_FEVER                        = 55095,
-<<<<<<< HEAD
-    SPELL_DK_FROST_PRESENCE                     = 48263,
-    SPELL_DK_FROST_PRESENCE_TRIGGERED           = 61261,
-    SPELL_DK_GHOUL_EXPLODE                      = 47496,
-    SPELL_DK_GLYPH_OF_DISEASE                   = 63334,
-    SPELL_DK_GLYPH_OF_ICEBOUND_FORTITUDE        = 58625,
-    SPELL_DK_IMPROVED_BLOOD_PRESENCE_R1         = 50365,
-    SPELL_DK_IMPROVED_FROST_PRESENCE_R1         = 50384,
-    SPELL_DK_IMPROVED_UNHOLY_PRESENCE_R1        = 50391,
-    SPELL_DK_IMPROVED_BLOOD_PRESENCE_HEAL       = 50475,
-    SPELL_DK_IMPROVED_BLOOD_PRESENCE_TRIGGERED  = 63611,
-    SPELL_DK_IMPROVED_UNHOLY_PRESENCE_TRIGGERED = 63622,
-    SPELL_DK_ITEM_SIGIL_VENGEFUL_HEART          = 64962,
-    SPELL_DK_ITEM_T8_MELEE_4P_BONUS             = 64736,
-    SPELL_DK_MASTER_OF_GHOULS                   = 52143,
-    SPELL_DK_BLOOD_PLAGUE                       = 55078,
-    SPELL_DK_RAISE_DEAD_USE_REAGENT             = 48289,
-    SPELL_DK_RUNIC_POWER_ENERGIZE               = 49088,
-    SPELL_DK_SCENT_OF_BLOOD                     = 50422,
-    SPELL_DK_SCOURGE_STRIKE_TRIGGERED           = 70890,
-    SPELL_DK_UNHOLY_PRESENCE                    = 48265,
-    SPELL_DK_UNHOLY_PRESENCE_TRIGGERED          = 49772,
-    SPELL_DK_WILL_OF_THE_NECROPOLIS_TALENT_R1   = 49189,
-    SPELL_DK_WILL_OF_THE_NECROPOLIS_AURA_R1     = 52284,
-    SPELL_DK_GHOUL_THRASH                       = 47480,
-    SPELL_DK_GLYPH_OF_SCOURGE_STRIKE_SCRIPT     = 69961,
-    SPELL_DK_BUTCHERY_RUNIC_POWER               = 50163,
-    SPELL_DK_MARK_OF_BLOOD_HEAL                 = 61607,
-    SPELL_DK_UNHOLY_BLIGHT_DAMAGE               = 50536,
-    SPELL_DK_GLYPH_OF_UNHOLY_BLIGHT             = 63332,
-    SPELL_DK_VENDETTA_HEAL                      = 50181,
-    SPELL_DK_NECROSIS_DAMAGE                    = 51460,
-    SPELL_DK_OBLITERATE_OFF_HAND_R1             = 66198,
-    SPELL_DK_FROST_STRIKE_OFF_HAND_R1           = 66196,
-    SPELL_DK_PLAGUE_STRIKE_OFF_HAND_R1          = 66216,
-    SPELL_DK_DEATH_STRIKE_OFF_HAND_R1           = 66188,
-    SPELL_DK_RUNE_STRIKE_OFF_HAND_R1            = 66217,
-    SPELL_DK_BLOOD_STRIKE_OFF_HAND_R1           = 66215,
-    SPELL_DK_RUNIC_RETURN                       = 61258,
-    SPELL_DK_WANDERING_PLAGUE_DAMAGE            = 50526,
-    SPELL_DK_DEATH_COIL_R1                      = 47541,
-    SPELL_DK_DEATH_GRIP_INITIAL                 = 49576
-};
-
-enum DeathKnightSpellIcons
-{
-    DK_ICON_ID_EPIDEMIC                         = 234,
-    DK_ICON_ID_IMPROVED_DEATH_STRIKE            = 2751
-=======
     SPELL_DK_GLYPH_OF_FOUL_MENAGERIE            = 58642,
     SPELL_DK_GLYPH_OF_THE_GEIST                 = 58640,
     SPELL_DK_GLYPH_OF_THE_SKELETON              = 146652,
@@ -156,105 +70,11 @@
     SPELL_DK_UNHOLY_VIGOR                       = 196263,
     SPELL_DK_VOLATILE_SHIELDING                 = 207188,
     SPELL_DK_VOLATILE_SHIELDING_DAMAGE          = 207194
->>>>>>> 28d470c5
 };
 
 enum Misc
 {
-<<<<<<< HEAD
-    NPC_DK_GHOUL                                = 26125,
-    NPC_DK_DANCING_RUNE_WEAPON                  = 27893,
-    SPELL_CATEGORY_HOWLING_BLAST                = 1248
-};
-
-// -49200 - Acclimation
-class spell_dk_acclimation : public SpellScriptLoader
-{
-public:
-    spell_dk_acclimation() : SpellScriptLoader("spell_dk_acclimation") { }
-
-    class spell_dk_acclimation_AuraScript : public AuraScript
-    {
-        PrepareAuraScript(spell_dk_acclimation_AuraScript);
-
-        bool Validate(SpellInfo const* /*spellInfo*/) override
-        {
-            return ValidateSpellInfo(
-            {
-                SPELL_DK_ACCLIMATION_HOLY,
-                SPELL_DK_ACCLIMATION_FIRE,
-                SPELL_DK_ACCLIMATION_NATURE,
-                SPELL_DK_ACCLIMATION_FROST,
-                SPELL_DK_ACCLIMATION_SHADOW,
-                SPELL_DK_ACCLIMATION_ARCANE
-            });
-        }
-
-        bool CheckProc(ProcEventInfo& eventInfo)
-        {
-            if (DamageInfo* damageInfo = eventInfo.GetDamageInfo())
-            {
-                switch (GetFirstSchoolInMask(damageInfo->GetSchoolMask()))
-                {
-                    case SPELL_SCHOOL_HOLY:
-                    case SPELL_SCHOOL_FIRE:
-                    case SPELL_SCHOOL_NATURE:
-                    case SPELL_SCHOOL_FROST:
-                    case SPELL_SCHOOL_SHADOW:
-                    case SPELL_SCHOOL_ARCANE:
-                        return true;
-                    default:
-                        break;
-                }
-            }
-
-            return false;
-        }
-
-        void HandleProc(AuraEffect const* aurEff, ProcEventInfo& eventInfo)
-        {
-            PreventDefaultAction();
-            uint32 triggerspell = 0;
-
-            switch (GetFirstSchoolInMask(eventInfo.GetDamageInfo()->GetSchoolMask()))
-            {
-                case SPELL_SCHOOL_HOLY:
-                    triggerspell = SPELL_DK_ACCLIMATION_HOLY;
-                    break;
-                case SPELL_SCHOOL_FIRE:
-                    triggerspell = SPELL_DK_ACCLIMATION_FIRE;
-                    break;
-                case SPELL_SCHOOL_NATURE:
-                    triggerspell = SPELL_DK_ACCLIMATION_NATURE;
-                    break;
-                case SPELL_SCHOOL_FROST:
-                    triggerspell = SPELL_DK_ACCLIMATION_FROST;
-                    break;
-                case SPELL_SCHOOL_SHADOW:
-                    triggerspell = SPELL_DK_ACCLIMATION_SHADOW;
-                    break;
-                case SPELL_SCHOOL_ARCANE:
-                    triggerspell = SPELL_DK_ACCLIMATION_ARCANE;
-                    break;
-                default:
-                    return;
-            }
-
-            if (Unit* target = eventInfo.GetActionTarget())
-                target->CastSpell(target, triggerspell, aurEff);
-        }
-
-        void Register() override
-        {
-            DoCheckProc += AuraCheckProcFn(spell_dk_acclimation_AuraScript::CheckProc);
-            OnEffectProc += AuraEffectProcFn(spell_dk_acclimation_AuraScript::HandleProc, EFFECT_0, SPELL_AURA_PROC_TRIGGER_SPELL);
-        }
-    };
-
-    AuraScript* GetAuraScript() const override
-    {
-        return new spell_dk_acclimation_AuraScript();
-    }
+    NPC_DK_DANCING_RUNE_WEAPON                  = 27893
 };
 
 // 70656 - Advantage (T10 4P Melee Bonus)
@@ -267,20 +87,16 @@
     {
         PrepareAuraScript(spell_dk_advantage_t10_4p_AuraScript);
 
-        bool Validate(SpellInfo const* /*spellInfo*/) override
-        {
-            return ValidateSpellInfo({ SPELL_DK_ADVANTAGE_T10_4P_MELEE });
-        }
-
         bool CheckProc(ProcEventInfo& eventInfo)
         {
             if (Unit* caster = eventInfo.GetActor())
             {
-                if (caster->GetTypeId() != TYPEID_PLAYER || caster->GetClass() != CLASS_DEATH_KNIGHT)
+                Player* player = caster->ToPlayer();
+                if (!player  || caster->getClass() != CLASS_DEATH_KNIGHT)
                     return false;
 
-                for (uint8 i = 0; i < MAX_RUNES; ++i)
-                    if (caster->ToPlayer()->GetRuneCooldown(i) == 0)
+                for (uint8 i = 0; i < player->GetMaxPower(POWER_RUNES); ++i)
+                    if (player->GetRuneCooldown(i) == 0)
                         return false;
 
                 return true;
@@ -299,49 +115,6 @@
     {
         return new spell_dk_advantage_t10_4p_AuraScript();
     }
-=======
-    NPC_DK_DANCING_RUNE_WEAPON                  = 27893
->>>>>>> 28d470c5
-};
-
-// 70656 - Advantage (T10 4P Melee Bonus)
-class spell_dk_advantage_t10_4p : public SpellScriptLoader
-{
-public:
-    spell_dk_advantage_t10_4p() : SpellScriptLoader("spell_dk_advantage_t10_4p") { }
-
-    class spell_dk_advantage_t10_4p_AuraScript : public AuraScript
-    {
-        PrepareAuraScript(spell_dk_advantage_t10_4p_AuraScript);
-
-        bool CheckProc(ProcEventInfo& eventInfo)
-        {
-            if (Unit* caster = eventInfo.GetActor())
-            {
-                Player* player = caster->ToPlayer();
-                if (!player  || caster->getClass() != CLASS_DEATH_KNIGHT)
-                    return false;
-
-                for (uint8 i = 0; i < player->GetMaxPower(POWER_RUNES); ++i)
-                    if (player->GetRuneCooldown(i) == 0)
-                        return false;
-
-                return true;
-            }
-
-            return false;
-        }
-
-        void Register() override
-        {
-            DoCheckProc += AuraCheckProcFn(spell_dk_advantage_t10_4p_AuraScript::CheckProc);
-        }
-    };
-
-    AuraScript* GetAuraScript() const override
-    {
-        return new spell_dk_advantage_t10_4p_AuraScript();
-    }
 };
 
 // 48707 - Anti-Magic Shell
@@ -369,14 +142,10 @@
 
             bool Load() override
             {
-<<<<<<< HEAD
-                return ValidateSpellInfo({ SPELL_DK_RUNIC_POWER_ENERGIZE });
-=======
                 absorbPct = GetSpellInfo()->GetEffect(EFFECT_1)->CalcValue(GetCaster());
                 maxHealth = GetCaster()->GetMaxHealth();
                 absorbedAmount = 0;
                 return true;
->>>>>>> 28d470c5
             }
 
             void CalculateAmount(AuraEffect const* /*aurEff*/, int32& amount, bool& /*canBeRecalculated*/)
@@ -397,19 +166,11 @@
 
             void HandleEffectRemove(AuraEffect const* /*aurEff*/, AuraEffectHandleModes /*mode*/)
             {
-<<<<<<< HEAD
-                // damage absorbed by Anti-Magic Shell energizes the DK with additional runic power.
-                // This, if I'm not mistaken, shows that we get back ~20% of the absorbed damage as runic power.
-                CastSpellExtraArgs args(aurEff);
-                args.AddSpellBP0(CalculatePct(absorbAmount, 20));
-                GetTarget()->CastSpell(GetTarget(), SPELL_DK_RUNIC_POWER_ENERGIZE, args);
-=======
                 if (AuraEffect const* volatileShielding = GetTarget()->GetAuraEffect(SPELL_DK_VOLATILE_SHIELDING, EFFECT_1))
                 {
                     int32 damage = CalculatePct(absorbedAmount, volatileShielding->GetAmount());
                     GetTarget()->CastCustomSpell(SPELL_DK_VOLATILE_SHIELDING_DAMAGE, SPELLVALUE_BASE_POINT0, damage, nullptr, TRIGGERED_FULL_MASK, nullptr, volatileShielding);
                 }
->>>>>>> 28d470c5
             }
 
             void Register() override
@@ -464,23 +225,11 @@
 
             SpellCastResult CheckCast()
             {
-<<<<<<< HEAD
-                return ValidateSpellInfo({ SPELL_DK_ANTI_MAGIC_SHELL_TALENT });
-            }
-
-            void CalculateAmount(AuraEffect const* /*aurEff*/, int32 & amount, bool & /*canBeRecalculated*/)
-            {
-                SpellInfo const* talentSpell = sSpellMgr->AssertSpellInfo(SPELL_DK_ANTI_MAGIC_SHELL_TALENT);
-                amount = talentSpell->Effects[EFFECT_0].CalcValue(GetCaster());
-                if (Player* player = GetCaster()->ToPlayer())
-                     amount += int32(2 * player->GetTotalAttackPowerValue(BASE_ATTACK));
-=======
                 if (Unit* owner = GetCaster()->GetOwner())
                     if (owner->HasAura(SPELL_DK_GLYPH_OF_FOUL_MENAGERIE))
                         return SPELL_CAST_OK;
 
                 return SPELL_FAILED_SPELL_UNAVAILABLE;
->>>>>>> 28d470c5
             }
 
             void HandleDummy(SpellEffIndex /*effIndex*/)
@@ -501,43 +250,7 @@
         }
 };
 
-<<<<<<< HEAD
-// -49182 - Blade Barrier
-class spell_dk_blade_barrier : public SpellScriptLoader
-{
-    public:
-        spell_dk_blade_barrier() : SpellScriptLoader("spell_dk_blade_barrier") { }
-
-        class spell_dk_blade_barrier_AuraScript : public AuraScript
-        {
-            PrepareAuraScript(spell_dk_blade_barrier_AuraScript);
-
-            bool CheckProc(ProcEventInfo& eventInfo)
-            {
-                if (eventInfo.GetSpellInfo() != nullptr)
-                    if (Player* player = eventInfo.GetActor()->ToPlayer())
-                        if (player->GetClass() == CLASS_DEATH_KNIGHT && player->IsBaseRuneSlotsOnCooldown(RUNE_BLOOD))
-                            return true;
-
-                return false;
-            }
-
-            void Register() override
-            {
-                DoCheckProc += AuraCheckProcFn(spell_dk_blade_barrier_AuraScript::CheckProc);
-            }
-        };
-
-        AuraScript* GetAuraScript() const override
-        {
-            return new spell_dk_blade_barrier_AuraScript();
-        }
-};
-
-// 48721 - Blood Boil
-=======
 // 50842 - Blood Boil
->>>>>>> 28d470c5
 class spell_dk_blood_boil : public SpellScriptLoader
 {
     public:
@@ -549,16 +262,7 @@
 
             bool Validate(SpellInfo const* /*spellInfo*/) override
             {
-<<<<<<< HEAD
-                return ValidateSpellInfo({ SPELL_DK_BLOOD_BOIL_TRIGGERED });
-            }
-
-            bool Load() override
-            {
-                return GetCaster()->GetTypeId() == TYPEID_PLAYER && GetCaster()->GetClass() == CLASS_DEATH_KNIGHT;
-=======
                 return ValidateSpellInfo({ SPELL_DK_BLOOD_PLAGUE });
->>>>>>> 28d470c5
             }
 
             void HandleEffect()
@@ -591,39 +295,15 @@
 
             bool Validate(SpellInfo const* /*spellInfo*/) override
             {
-<<<<<<< HEAD
-                return ValidateSpellInfo({ SPELL_DK_BLOOD_GORGED_HEAL });
-=======
                 if (!sObjectMgr->GetCreatureTemplate(NPC_DK_DANCING_RUNE_WEAPON))
                     return false;
                 return true;
->>>>>>> 28d470c5
             }
 
             // This is a port of the old switch hack in Unit.cpp, it's not correct
             void HandleProc(AuraEffect const* /*aurEff*/, ProcEventInfo& eventInfo)
             {
                 PreventDefaultAction();
-<<<<<<< HEAD
-                DamageInfo* damageInfo = eventInfo.GetDamageInfo();
-                if (!damageInfo || !damageInfo->GetDamage())
-                    return;
-
-                CastSpellExtraArgs args(aurEff);
-                args.AddSpellBP0(damageInfo->GetDamage() * 1.5f);
-                GetTarget()->CastSpell(_procTarget, SPELL_DK_BLOOD_GORGED_HEAL, args);
-            }
-
-            void Register() override
-            {
-                DoCheckProc += AuraCheckProcFn(spell_dk_blood_gorged_AuraScript::CheckProc);
-                OnEffectProc += AuraEffectProcFn(spell_dk_blood_gorged_AuraScript::HandleProc, EFFECT_0, SPELL_AURA_DUMMY);
-            }
-
-        private:
-            Unit* _procTarget = nullptr;
-        };
-=======
                 Unit* caster = GetCaster();
                 if (!caster)
                     return;
@@ -637,7 +317,6 @@
                         break;
                     }
                 }
->>>>>>> 28d470c5
 
                 if (!drw || !drw->GetVictim())
                     return;
@@ -665,63 +344,7 @@
 
         AuraScript* GetAuraScript() const override
         {
-<<<<<<< HEAD
-            return new spell_dk_bloodworms_AuraScript();
-        }
-};
-
-// -48979 - Butchery
-class spell_dk_butchery : public SpellScriptLoader
-{
-    public:
-        spell_dk_butchery() : SpellScriptLoader("spell_dk_butchery") { }
-
-        class spell_dk_butchery_AuraScript : public AuraScript
-        {
-            PrepareAuraScript(spell_dk_butchery_AuraScript);
-
-            bool Validate(SpellInfo const* /*spellInfo*/) override
-            {
-                return ValidateSpellInfo({ SPELL_DK_BUTCHERY_RUNIC_POWER });
-            }
-
-            void HandleProc(AuraEffect const* aurEff, ProcEventInfo& eventInfo)
-            {
-                PreventDefaultAction();
-                CastSpellExtraArgs args(aurEff);
-                args.AddSpellBP0(aurEff->GetAmount());
-                eventInfo.GetActor()->CastSpell(nullptr, SPELL_DK_BUTCHERY_RUNIC_POWER, args);
-            }
-
-            void Register() override
-            {
-                OnEffectProc += AuraEffectProcFn(spell_dk_butchery_AuraScript::HandleProc, EFFECT_0, SPELL_AURA_DUMMY);
-            }
-        };
-
-        AuraScript* GetAuraScript() const override
-        {
-            return new spell_dk_butchery_AuraScript();
-        }
-};
-
-class CorpseExplosionCheck
-{
-public:
-    explicit CorpseExplosionCheck(ObjectGuid casterGUID, bool allowGhoul) : _casterGUID(casterGUID),
-        _allowGhoul(allowGhoul) { }
-
-    bool operator()(WorldObject* obj) const
-    {
-        if (Unit* target = obj->ToUnit())
-        {
-            if ((target->isDead() || (_allowGhoul && target->GetEntry() == NPC_DK_GHOUL && target->GetOwnerGUID() == _casterGUID))
-                && !(target->GetCreatureTypeMask() & CREATURE_TYPEMASK_MECHANICAL_OR_ELEMENTAL)
-                && target->GetDisplayId() == target->GetNativeDisplayId())
-                return false;
-=======
             return new spell_dk_dancing_rune_weapon_AuraScript();
->>>>>>> 28d470c5
         }
 };
 
@@ -733,67 +356,11 @@
 
         class spell_dk_death_and_decay_SpellScript : public SpellScript
         {
-<<<<<<< HEAD
-            PrepareSpellScript(spell_dk_corpse_explosion_SpellScript);
-
-            bool Validate(SpellInfo const* spellInfo) override
-            {
-                return ValidateSpellInfo(
-                {
-                    SPELL_DK_CORPSE_EXPLOSION_TRIGGERED,
-                    SPELL_DK_GHOUL_EXPLODE,
-                    SPELL_DK_CORPSE_EXPLOSION_VISUAL,
-                    static_cast<uint32>(spellInfo->Effects[EFFECT_1].CalcValue())
-                });
-            }
-
-            void CheckTarget(WorldObject*& target)
-            {
-                if (CorpseExplosionCheck(GetCaster()->GetGUID(), true)(target))
-                    target = nullptr;
-
-                _target = target;
-            }
-
-            void CheckTargets(std::list<WorldObject*>& targets)
-            {
-                WorldObject* target = _target;
-                if (!target)
-                {
-                    targets.remove_if(CorpseExplosionCheck(GetCaster()->GetGUID(), false));
-                    if (targets.empty())
-                    {
-                        FinishCast(SPELL_FAILED_CANT_DO_THAT_RIGHT_NOW);
-                        return;
-                    }
-                    target = Trinity::Containers::SelectRandomContainerElement(targets);
-                    targets.clear();
-                    targets.push_back(target);
-                }
-                else
-                    targets.clear();
-            }
-=======
             PrepareSpellScript(spell_dk_death_and_decay_SpellScript);
->>>>>>> 28d470c5
-
-            bool Validate(SpellInfo const* /*spellInfo*/) override
-            {
-<<<<<<< HEAD
-                CastSpellExtraArgs args(TRIGGERED_FULL_MASK);
-                if (effIndex == EFFECT_0)
-                {
-                    args.AddSpellBP0(GetEffectValue());
-                    GetCaster()->CastSpell(target, GetSpellInfo()->Effects[EFFECT_1].CalcValue(), args);
-                }
-                else if (effIndex == EFFECT_1)
-                {
-                    args.AddSpellBP0(GetSpell()->CalculateDamage(EFFECT_0));
-                    GetCaster()->CastSpell(target, GetEffectValue(), args);
-                }
-=======
+
+            bool Validate(SpellInfo const* /*spellInfo*/) override
+            {
                 return ValidateSpellInfo({ SPELL_DK_TIGHTENING_GRASP, SPELL_DK_TIGHTENING_GRASP_SLOW });
->>>>>>> 28d470c5
             }
 
             void HandleDummy()
@@ -807,89 +374,12 @@
             {
                 OnCast += SpellCastFn(spell_dk_death_and_decay_SpellScript::HandleDummy);
             }
-<<<<<<< HEAD
-
-            WorldObject* _target = nullptr;
-=======
->>>>>>> 28d470c5
         };
 
         SpellScript* GetSpellScript() const override
         {
             return new spell_dk_death_and_decay_SpellScript();
         }
-<<<<<<< HEAD
-};
-
-// 49028 - Dancing Rune Weapon
-class spell_dk_dancing_rune_weapon : public SpellScriptLoader
-{
-    public:
-        spell_dk_dancing_rune_weapon() : SpellScriptLoader("spell_dk_dancing_rune_weapon") { }
-
-        class spell_dk_dancing_rune_weapon_AuraScript : public AuraScript
-        {
-            PrepareAuraScript(spell_dk_dancing_rune_weapon_AuraScript);
-
-            bool Validate(SpellInfo const* /*spellInfo*/) override
-            {
-                if (!sObjectMgr->GetCreatureTemplate(NPC_DK_DANCING_RUNE_WEAPON))
-                    return false;
-                return true;
-            }
-
-            // This is a port of the old switch hack in Unit.cpp, it's not correct
-            void HandleProc(AuraEffect const* /*aurEff*/, ProcEventInfo& eventInfo)
-            {
-                PreventDefaultAction();
-                Unit* caster = GetCaster();
-                if (!caster)
-                    return;
-
-                Unit* drw = nullptr;
-                for (Unit* controlled : caster->m_Controlled)
-                {
-                    if (controlled->GetEntry() == NPC_DK_DANCING_RUNE_WEAPON)
-                    {
-                        drw = controlled;
-                        break;
-                    }
-                }
-
-                if (!drw || !drw->GetVictim())
-                    return;
-
-                SpellInfo const* spellInfo = eventInfo.GetSpellInfo();
-                if (!spellInfo)
-                    return;
-
-                DamageInfo* damageInfo = eventInfo.GetDamageInfo();
-                if (!damageInfo || !damageInfo->GetDamage())
-                    return;
-
-                int32 amount = static_cast<int32>(damageInfo->GetDamage()) / 2;
-                drw->SendSpellNonMeleeDamageLog(drw->GetVictim(), spellInfo->Id, amount, spellInfo->GetSchoolMask(), 0, 0, false, 0, false);
-                Unit::DealDamage(drw, drw->GetVictim(), amount, nullptr, SPELL_DIRECT_DAMAGE, spellInfo->GetSchoolMask(), spellInfo, true);
-            }
-
-            void Register() override
-            {
-                OnEffectProc += AuraEffectProcFn(spell_dk_dancing_rune_weapon_AuraScript::HandleProc, EFFECT_1, SPELL_AURA_DUMMY);
-            }
-        };
-
-        AuraScript* GetAuraScript() const override
-        {
-            return new spell_dk_dancing_rune_weapon_AuraScript();
-        }
-};
-
-class spell_dk_death_and_decay : public SpellScriptLoader
-{
-    public:
-        spell_dk_death_and_decay() : SpellScriptLoader("spell_dk_death_and_decay") { }
-=======
->>>>>>> 28d470c5
 
         class spell_dk_death_and_decay_AuraScript : public AuraScript
         {
@@ -897,17 +387,8 @@
 
             void HandleDummyTick(AuraEffect const* aurEff)
             {
-<<<<<<< HEAD
-                Unit* caster = GetCaster();
-                if (!caster)
-                    return;
-                CastSpellExtraArgs args(aurEff);
-                args.AddSpellBP0(aurEff->GetAmount());
-                caster->CastSpell(GetTarget(), SPELL_DK_DEATH_AND_DECAY_DAMAGE, args);
-=======
                 if (Unit* caster = GetCaster())
                     caster->CastSpell(GetTarget(), SPELL_DK_DEATH_AND_DECAY_DAMAGE, true, nullptr, aurEff);
->>>>>>> 28d470c5
             }
 
             void Register() override
@@ -934,41 +415,11 @@
 
             bool Validate(SpellInfo const* /*spell*/) override
             {
-<<<<<<< HEAD
-                return ValidateSpellInfo({ SPELL_DK_DEATH_COIL_DAMAGE, SPELL_DK_DEATH_COIL_HEAL });
-=======
                 return ValidateSpellInfo({ SPELL_DK_DEATH_COIL_DAMAGE, SPELL_DK_UNHOLY, SPELL_DK_UNHOLY_VIGOR });
->>>>>>> 28d470c5
             }
 
             void HandleDummy(SpellEffIndex /*effIndex*/)
             {
-<<<<<<< HEAD
-                Unit* caster = GetCaster();
-                if (Unit* target = GetHitUnit())
-                {
-                    if (caster->IsFriendlyTo(target))
-                    {
-                        CastSpellExtraArgs args(TRIGGERED_FULL_MASK);
-                        args.AddSpellBP0(GetEffectValue() * 1.5f);
-                        caster->CastSpell(target, SPELL_DK_DEATH_COIL_HEAL, args);
-                    }
-                    else
-                    {
-                        int32 damage = GetEffectValue();
-                        if (AuraEffect const* auraEffect = caster->GetAuraEffect(SPELL_DK_ITEM_SIGIL_VENGEFUL_HEART, EFFECT_1))
-                            damage += auraEffect->GetBaseAmount();
-                        CastSpellExtraArgs args(TRIGGERED_FULL_MASK);
-                        args.AddSpellBP0(damage);
-                        caster->CastSpell(target, SPELL_DK_DEATH_COIL_DAMAGE, args);
-                    }
-                }
-            }
-
-            SpellCastResult CheckCast()
-            {
-=======
->>>>>>> 28d470c5
                 Unit* caster = GetCaster();
                 caster->CastSpell(GetHitUnit(), SPELL_DK_DEATH_COIL_DAMAGE, true);
                 if (AuraEffect const* unholyAura = caster->GetAuraEffect(SPELL_DK_UNHOLY, EFFECT_6)) // can be any effect, just here to send SPELL_FAILED_DONT_REPORT on failure
@@ -999,7 +450,7 @@
 
             SpellCastResult CheckClass()
             {
-                if (GetCaster()->GetClass() != CLASS_DEATH_KNIGHT)
+                if (GetCaster()->getClass() != CLASS_DEATH_KNIGHT)
                 {
                     SetCustomCastResultMessage(SPELL_CUSTOM_ERROR_MUST_BE_DEATH_KNIGHT);
                     return SPELL_FAILED_CUSTOM_ERROR;
@@ -1040,11 +491,6 @@
 
             bool Validate(SpellInfo const* /*spellInfo*/) override
             {
-<<<<<<< HEAD
-                if (Unit* target = GetHitUnit())
-                    if (!target->HasAuraType(SPELL_AURA_DEFLECT_SPELLS)) // Deterrence
-                        target->CastSpell(GetExplTargetDest()->GetPosition(), GetEffectValue(), true);
-=======
                 return ValidateSpellInfo(
                 {
                     SPELL_DK_DEATH_GRIP_DUMMY,
@@ -1052,7 +498,6 @@
                     SPELL_DK_BLOOD,
                     SPELL_DK_DEATH_GRIP_TAUNT
                 });
->>>>>>> 28d470c5
             }
 
             SpellCastResult CheckCast()
@@ -1126,12 +571,7 @@
 
             bool Validate(SpellInfo const* /*spellInfo*/) override
             {
-<<<<<<< HEAD
-                Unit* target = nullptr;
-                for (std::list<WorldObject*>::iterator itr = targetList.begin(); itr != targetList.end(); ++itr)
-=======
                 return ValidateSpellInfo(
->>>>>>> 28d470c5
                 {
                     SPELL_DK_DEATH_STRIKE_HEAL,
                     SPELL_DK_BLOOD_SHIELD_MASTERY,
@@ -1174,103 +614,8 @@
         }
 };
 
-<<<<<<< HEAD
-// -54639 - Blood of the North
-// -49208 - Reaping
-// -49467 - Death Rune Mastery
-class spell_dk_death_rune : public SpellScriptLoader
-{
-    public:
-        spell_dk_death_rune() : SpellScriptLoader("spell_dk_death_rune") { }
-
-        class spell_dk_death_rune_AuraScript : public AuraScript
-        {
-            PrepareAuraScript(spell_dk_death_rune_AuraScript);
-
-            bool Load() override
-            {
-                return GetUnitOwner()->GetTypeId() == TYPEID_PLAYER && GetUnitOwner()->ToPlayer()->GetClass() == CLASS_DEATH_KNIGHT;
-            }
-
-            bool CheckProc(ProcEventInfo& eventInfo)
-            {
-                Unit* caster = eventInfo.GetActor();
-
-                if (caster->GetTypeId() != TYPEID_PLAYER)
-                    return false;
-
-                Player* player = caster->ToPlayer();
-                if (player->GetClass() != CLASS_DEATH_KNIGHT)
-                    return false;
-
-                return true;
-            }
-
-            void HandleProc(ProcEventInfo& eventInfo)
-            {
-                Player* player = eventInfo.GetActor()->ToPlayer();
-
-                AuraEffect* aurEff = GetEffect(EFFECT_0);
-                if (!aurEff)
-                    return;
-
-                // Reset amplitude - set death rune remove timer to 30s
-                aurEff->ResetPeriodic(true);
-
-                uint32 runesLeft = 1;
-
-                // Death Rune Mastery
-                if (GetSpellInfo()->SpellIconID == 2622)
-                    runesLeft = 2;
-
-                for (uint8 i = 0; i < MAX_RUNES && runesLeft; ++i)
-                {
-                    if (GetSpellInfo()->SpellIconID == 2622)
-                    {
-                        if (player->GetBaseRune(i) == RUNE_BLOOD)
-                            continue;
-                    }
-                    else
-                    {
-                        if (player->GetBaseRune(i) != RUNE_BLOOD)
-                            continue;
-                    }
-
-                    if (player->GetRuneCooldown(i) != (player->GetRuneBaseCooldown(i) - player->GetLastRuneGraceTimer(i)))
-                        continue;
-
-                    --runesLeft;
-                    // Mark aura as used
-                    player->AddRuneByAuraEffect(i, RUNE_DEATH, aurEff);
-                }
-            }
-
-            void PeriodicTick(AuraEffect const* aurEff)
-            {
-                // timer expired - remove death runes
-                GetTarget()->ToPlayer()->RemoveRunesByAuraEffect(aurEff);
-            }
-
-            void Register() override
-            {
-                DoCheckProc += AuraCheckProcFn(spell_dk_death_rune_AuraScript::CheckProc);
-                OnProc += AuraProcFn(spell_dk_death_rune_AuraScript::HandleProc);
-                OnEffectPeriodic += AuraEffectPeriodicFn(spell_dk_death_rune_AuraScript::PeriodicTick, EFFECT_0, SPELL_AURA_PERIODIC_DUMMY);
-            }
-        };
-
-        AuraScript* GetAuraScript() const override
-        {
-            return new spell_dk_death_rune_AuraScript();
-        }
-};
-
-// -49998 - Death Strike
-class spell_dk_death_strike : public SpellScriptLoader
-=======
 // 85948 - Festering Strike
 class spell_dk_festering_strike : public SpellScriptLoader
->>>>>>> 28d470c5
 {
     public:
         spell_dk_festering_strike() : SpellScriptLoader("spell_dk_festering_strike") { }
@@ -1281,33 +626,12 @@
 
             bool Validate(SpellInfo const* /*spellInfo*/) override
             {
-<<<<<<< HEAD
-                return ValidateSpellInfo({ SPELL_DK_DEATH_STRIKE_HEAL });
-=======
                 return ValidateSpellInfo({ SPELL_DK_FESTERING_WOUND });
->>>>>>> 28d470c5
             }
 
             void HandleScriptEffect(SpellEffIndex /*effIndex*/)
             {
-<<<<<<< HEAD
-                Unit* caster = GetCaster();
-                if (Unit* target = GetHitUnit())
-                {
-                    uint32 count = target->GetDiseasesByCaster(caster->GetGUID());
-                    int32 bp = int32(count * caster->CountPctFromMaxHealth(int32(GetSpellInfo()->Effects[EFFECT_0].DamageMultiplier)));
-                    // Improved Death Strike
-                    if (AuraEffect const* aurEff = caster->GetAuraEffect(SPELL_AURA_ADD_PCT_MODIFIER, SPELLFAMILY_DEATHKNIGHT, DK_ICON_ID_IMPROVED_DEATH_STRIKE, 0))
-                        AddPct(bp, caster->CalculateSpellDamage(aurEff->GetSpellInfo(), EFFECT_2));
-
-                    // @todo castspell refactor note: this is not triggered - is this intended??
-                    CastSpellExtraArgs args;
-                    args.AddSpellBP0(bp);
-                    caster->CastSpell(caster, SPELL_DK_DEATH_STRIKE_HEAL, args);
-                }
-=======
                 GetCaster()->CastCustomSpell(SPELL_DK_FESTERING_WOUND, SPELLVALUE_AURA_STACK, GetEffectValue(), GetHitUnit(), TRIGGERED_FULL_MASK);
->>>>>>> 28d470c5
             }
 
             void Register() override
@@ -1334,12 +658,7 @@
 
             bool Validate(SpellInfo const* /*spellInfo*/) override
             {
-<<<<<<< HEAD
-                return ValidateSpellInfo({ SPELL_DK_CORPSE_EXPLOSION_TRIGGERED }) &&
-                    spellInfo->Effects[EFFECT_2].CalcValue() > 0;
-=======
                 return ValidateSpellInfo({ SPELL_DK_CORPSE_EXPLOSION_TRIGGERED });
->>>>>>> 28d470c5
             }
 
             void HandleDamage(SpellEffIndex /*effIndex*/)
@@ -1369,21 +688,6 @@
         }
 };
 
-<<<<<<< HEAD
-// 62259 - Glyph of Death Grip
-class spell_dk_glyph_of_death_grip : public SpellScriptLoader
-{
-    public:
-        spell_dk_glyph_of_death_grip() : SpellScriptLoader("spell_dk_glyph_of_death_grip") { }
-
-        class spell_dk_glyph_of_death_grip_AuraScript : public AuraScript
-        {
-            PrepareAuraScript(spell_dk_glyph_of_death_grip_AuraScript);
-
-            bool Validate(SpellInfo const* /*spellInfo*/) override
-            {
-                return ValidateSpellInfo({ SPELL_DK_DEATH_GRIP_INITIAL });
-=======
 // 206940 - Mark of Blood
 class spell_dk_mark_of_blood : public SpellScriptLoader
 {
@@ -1397,260 +701,13 @@
             bool Validate(SpellInfo const* /*spellInfo*/) override
             {
                 return ValidateSpellInfo({ SPELL_DK_MARK_OF_BLOOD_HEAL });
->>>>>>> 28d470c5
             }
 
             void HandleProc(AuraEffect const* /*aurEff*/, ProcEventInfo& eventInfo)
             {
                 PreventDefaultAction();
-<<<<<<< HEAD
-                eventInfo.GetActor()->GetSpellHistory()->ResetCooldown(SPELL_DK_DEATH_GRIP_INITIAL, true);
-            }
-
-            void Register() override
-            {
-                OnEffectProc += AuraEffectProcFn(spell_dk_glyph_of_death_grip_AuraScript::HandleProc, EFFECT_0, SPELL_AURA_PROC_TRIGGER_SPELL);
-            }
-        };
-
-        AuraScript* GetAuraScript() const override
-        {
-            return new spell_dk_glyph_of_death_grip_AuraScript();
-        }
-};
-
-// 58642 - Glyph of Scourge Strike
-class spell_dk_glyph_of_scourge_strike : public SpellScriptLoader
-{
-    public:
-        spell_dk_glyph_of_scourge_strike() : SpellScriptLoader("spell_dk_glyph_of_scourge_strike") { }
-
-        class spell_dk_glyph_of_scourge_strike_AuraScript : public AuraScript
-        {
-            PrepareAuraScript(spell_dk_glyph_of_scourge_strike_AuraScript);
-
-            bool Validate(SpellInfo const* /*spellInfo*/) override
-            {
-                return ValidateSpellInfo({ SPELL_DK_GLYPH_OF_SCOURGE_STRIKE_SCRIPT });
-            }
-
-            void HandleProc(AuraEffect const* aurEff, ProcEventInfo& eventInfo)
-            {
-                PreventDefaultAction();
-                eventInfo.GetActor()->CastSpell(eventInfo.GetProcTarget(), SPELL_DK_GLYPH_OF_SCOURGE_STRIKE_SCRIPT, aurEff);
-            }
-
-            void Register() override
-            {
-                OnEffectProc += AuraEffectProcFn(spell_dk_glyph_of_scourge_strike_AuraScript::HandleProc, EFFECT_0, SPELL_AURA_DUMMY);
-            }
-        };
-
-        AuraScript* GetAuraScript() const override
-        {
-            return new spell_dk_glyph_of_scourge_strike_AuraScript();
-        }
-};
-
-// 69961 - Glyph of Scourge Strike
-class spell_dk_glyph_of_scourge_strike_script : public SpellScript
-{
-    PrepareSpellScript(spell_dk_glyph_of_scourge_strike_script);
-
-    void HandleScriptEffect(SpellEffIndex /* effIndex */)
-    {
-        Unit* caster = GetCaster();
-        Unit* target = GetHitUnit();
-
-        Unit::AuraEffectList const& mPeriodic = target->GetAuraEffectsByType(SPELL_AURA_PERIODIC_DAMAGE);
-        for (Unit::AuraEffectList::const_iterator i = mPeriodic.begin(); i != mPeriodic.end(); ++i)
-        {
-            AuraEffect const* aurEff = *i;
-            SpellInfo const* spellInfo = aurEff->GetSpellInfo();
-            // search our Blood Plague and Frost Fever on target
-            if (spellInfo->SpellFamilyName == SPELLFAMILY_DEATHKNIGHT && spellInfo->SpellFamilyFlags[2] & 0x2 &&
-                aurEff->GetCasterGUID() == caster->GetGUID())
-            {
-                uint32 countMin = aurEff->GetBase()->GetMaxDuration();
-                uint32 countMax = spellInfo->GetMaxDuration();
-
-                // this Glyph
-                countMax += 9000;
-                // talent Epidemic
-                if (AuraEffect const* epidemic = caster->GetAuraEffect(SPELL_AURA_ADD_FLAT_MODIFIER, SPELLFAMILY_DEATHKNIGHT, DK_ICON_ID_EPIDEMIC, EFFECT_0))
-                    countMax += epidemic->GetAmount();
-
-                if (countMin < countMax)
-                {
-                    aurEff->GetBase()->SetDuration(aurEff->GetBase()->GetDuration() + 3000);
-                    aurEff->GetBase()->SetMaxDuration(countMin + 3000);
-                }
-            }
-        }
-    }
-
-    void Register() override
-    {
-        OnEffectHitTarget += SpellEffectFn(spell_dk_glyph_of_scourge_strike_script::HandleScriptEffect, EFFECT_0, SPELL_EFFECT_SCRIPT_EFFECT);
-    }
-};
-
-// 49016 - Hysteria
-class spell_dk_hysteria : public AuraScript
-{
-    PrepareAuraScript(spell_dk_hysteria);
-
-    void PeriodicTick(AuraEffect const* aurEff)
-    {
-        uint32 const damage = GetTarget()->CountPctFromMaxHealth(GetTarget()->CalculateSpellDamage(GetSpellInfo(), aurEff->GetEffIndex()));
-        Unit::DealDamage(GetTarget(), GetTarget(), damage, nullptr, SELF_DAMAGE, SPELL_SCHOOL_MASK_NORMAL, nullptr, false);
-    }
-
-    void Register() override
-    {
-        OnEffectPeriodic += AuraEffectPeriodicFn(spell_dk_hysteria::PeriodicTick, EFFECT_1, SPELL_AURA_PERIODIC_DUMMY);
-    }
-};
-
-// 55095 - Frost Fever
-class spell_dk_frost_fever : public AuraScript
-{
-    PrepareAuraScript(spell_dk_frost_fever);
-
-    void HandleDispel(DispelInfo* /*dispelInfo*/)
-    {
-        if (Unit* caster = GetCaster())
-            if (AuraEffect* icyClutch = GetUnitOwner()->GetAuraEffect(SPELL_AURA_MOD_DECREASE_SPEED, SPELLFAMILY_DEATHKNIGHT, 0, 0x00040000, 0, caster->GetGUID()))
-                GetUnitOwner()->RemoveAurasDueToSpell(icyClutch->GetId());
-    }
-
-    void Register() override
-    {
-        AfterDispel += AuraDispelFn(spell_dk_frost_fever::HandleDispel);
-    }
-};
-
-// 51209 - Hungering Cold
-class spell_dk_hungering_cold : public SpellScriptLoader
-{
-    public:
-        spell_dk_hungering_cold() : SpellScriptLoader("spell_dk_hungering_cold") { }
-
-        class spell_dk_hungering_cold_AuraScript : public AuraScript
-        {
-            PrepareAuraScript(spell_dk_hungering_cold_AuraScript);
-
-            bool CheckProc(ProcEventInfo& eventInfo)
-            {
-                SpellInfo const* spellInfo = eventInfo.GetSpellInfo();
-                if (!spellInfo) // probably melee damage so let's proc
-                    return true;
-
-                return (spellInfo->Dispel != DISPEL_DISEASE);
-            }
-
-            void Register() override
-            {
-                DoCheckProc += AuraCheckProcFn(spell_dk_hungering_cold_AuraScript::CheckProc);
-            }
-        };
-
-        AuraScript* GetAuraScript() const override
-        {
-            return new spell_dk_hungering_cold_AuraScript();
-        }
-};
-
-// 48792 - Icebound Fortitude
-class spell_dk_icebound_fortitude : public SpellScriptLoader
-{
-    public:
-        spell_dk_icebound_fortitude() : SpellScriptLoader("spell_dk_icebound_fortitude") { }
-
-        class spell_dk_icebound_fortitude_AuraScript : public AuraScript
-        {
-            PrepareAuraScript(spell_dk_icebound_fortitude_AuraScript);
-
-            bool Load() override
-            {
-                Unit* caster = GetCaster();
-                return caster && caster->GetTypeId() == TYPEID_PLAYER;
-            }
-
-            void CalculateAmount(AuraEffect const* /*aurEff*/, int32& amount, bool& /*canBeRecalculated*/)
-            {
-                if (Unit* caster = GetCaster())
-                {
-                    int32 value = amount;
-                    uint32 defValue = uint32(caster->ToPlayer()->GetSkillValue(SKILL_DEFENSE) + caster->ToPlayer()->GetRatingBonusValue(CR_DEFENSE_SKILL));
-
-                    if (defValue > 400)
-                        value -= int32((defValue - 400) * 0.15);
-
-                    // Glyph of Icebound Fortitude
-                    if (AuraEffect const* aurEff = caster->GetAuraEffect(SPELL_DK_GLYPH_OF_ICEBOUND_FORTITUDE, EFFECT_0))
-                    {
-                        int32 valMax = -aurEff->GetAmount();
-                        if (value > valMax)
-                            value = valMax;
-                    }
-                    amount = value;
-                }
-            }
-
-            void Register() override
-            {
-                DoEffectCalcAmount += AuraEffectCalcAmountFn(spell_dk_icebound_fortitude_AuraScript::CalculateAmount, EFFECT_2, SPELL_AURA_MOD_DAMAGE_PERCENT_TAKEN);
-            }
-        };
-
-        AuraScript* GetAuraScript() const override
-        {
-            return new spell_dk_icebound_fortitude_AuraScript();
-        }
-};
-
-// -50365 - Improved Blood Presence
-class spell_dk_improved_blood_presence : public SpellScriptLoader
-{
-    public:
-        spell_dk_improved_blood_presence() : SpellScriptLoader("spell_dk_improved_blood_presence") { }
-
-        class spell_dk_improved_blood_presence_AuraScript : public AuraScript
-        {
-            PrepareAuraScript(spell_dk_improved_blood_presence_AuraScript);
-
-            bool Validate(SpellInfo const* /*spellInfo*/) override
-            {
-                return ValidateSpellInfo(
-                {
-                    SPELL_DK_BLOOD_PRESENCE,
-                    SPELL_DK_FROST_PRESENCE,
-                    SPELL_DK_UNHOLY_PRESENCE,
-                    SPELL_DK_IMPROVED_BLOOD_PRESENCE_TRIGGERED
-                });
-            }
-
-            void HandleEffectApply(AuraEffect const* aurEff, AuraEffectHandleModes /*mode*/)
-            {
-                Unit* target = GetTarget();
-                if ((target->HasAura(SPELL_DK_FROST_PRESENCE) || target->HasAura(SPELL_DK_UNHOLY_PRESENCE)) && !target->HasAura(SPELL_DK_IMPROVED_BLOOD_PRESENCE_TRIGGERED))
-                {
-                    CastSpellExtraArgs args(aurEff);
-                    args.AddSpellMod(SPELLVALUE_BASE_POINT1, aurEff->GetAmount());
-                    target->CastSpell(target, SPELL_DK_IMPROVED_BLOOD_PRESENCE_TRIGGERED, args);
-                }
-            }
-
-            void HandleEffectRemove(AuraEffect const* /*aurEff*/, AuraEffectHandleModes /*mode*/)
-            {
-                Unit* target = GetTarget();
-                if (!target->HasAura(SPELL_DK_BLOOD_PRESENCE))
-                    target->RemoveAura(SPELL_DK_IMPROVED_BLOOD_PRESENCE_TRIGGERED);
-=======
                 if (Unit* caster = GetCaster())
                     caster->CastSpell(eventInfo.GetProcTarget(), SPELL_DK_MARK_OF_BLOOD_HEAL, true);
->>>>>>> 28d470c5
             }
 
             void Register() override
@@ -1665,60 +722,8 @@
         }
 };
 
-<<<<<<< HEAD
-// 63611 - Improved Blood Presence Triggered
-class spell_dk_improved_blood_presence_triggered : public SpellScriptLoader
-{
-public:
-    spell_dk_improved_blood_presence_triggered() : SpellScriptLoader("spell_dk_improved_blood_presence_triggered") { }
-
-    class spell_dk_improved_blood_presence_triggered_AuraScript : public AuraScript
-    {
-        PrepareAuraScript(spell_dk_improved_blood_presence_triggered_AuraScript);
-
-        bool Validate(SpellInfo const* /*spellInfo*/) override
-        {
-            return ValidateSpellInfo({ SPELL_DK_IMPROVED_BLOOD_PRESENCE_HEAL });
-        }
-
-        bool CheckProc(ProcEventInfo& eventInfo)
-        {
-            if (eventInfo.GetActor()->GetTypeId() == TYPEID_PLAYER)
-                return true;
-
-            return false;
-        }
-
-        void HandleProc(AuraEffect const* aurEff, ProcEventInfo& eventInfo)
-        {
-            PreventDefaultAction();
-            if (DamageInfo* dmgInfo = eventInfo.GetDamageInfo())
-            {
-                CastSpellExtraArgs args(aurEff);
-                args.AddSpellBP0(CalculatePct(dmgInfo->GetDamage(), aurEff->GetAmount()));
-                eventInfo.GetActor()->CastSpell(eventInfo.GetActor(), SPELL_DK_IMPROVED_BLOOD_PRESENCE_HEAL, args);
-            }
-        }
-
-        void Register() override
-        {
-            DoCheckProc += AuraCheckProcFn(spell_dk_improved_blood_presence_triggered_AuraScript::CheckProc);
-            OnEffectProc += AuraEffectProcFn(spell_dk_improved_blood_presence_triggered_AuraScript::HandleProc, EFFECT_1, SPELL_AURA_PROC_TRIGGER_SPELL);
-        }
-    };
-
-    AuraScript* GetAuraScript() const override
-    {
-        return new spell_dk_improved_blood_presence_triggered_AuraScript();
-    }
-};
-
-// -50384 - Improved Frost Presence
-class spell_dk_improved_frost_presence : public SpellScriptLoader
-=======
 // 207346 - Necrosis
 class spell_dk_necrosis : public SpellScriptLoader
->>>>>>> 28d470c5
 {
     public:
         spell_dk_necrosis() : SpellScriptLoader("spell_dk_necrosis") { }
@@ -1729,28 +734,7 @@
 
             bool Validate(SpellInfo const* /*spellInfo*/) override
             {
-<<<<<<< HEAD
-                return ValidateSpellInfo(
-                {
-                    SPELL_DK_BLOOD_PRESENCE,
-                    SPELL_DK_FROST_PRESENCE,
-                    SPELL_DK_UNHOLY_PRESENCE,
-                    SPELL_DK_FROST_PRESENCE_TRIGGERED
-                });
-            }
-
-            void HandleEffectApply(AuraEffect const* aurEff, AuraEffectHandleModes /*mode*/)
-            {
-                Unit* target = GetTarget();
-                if ((target->HasAura(SPELL_DK_BLOOD_PRESENCE) || target->HasAura(SPELL_DK_UNHOLY_PRESENCE)) && !target->HasAura(SPELL_DK_FROST_PRESENCE_TRIGGERED))
-                {
-                    CastSpellExtraArgs args(aurEff);
-                    args.AddSpellBP0(aurEff->GetAmount());
-                    target->CastSpell(target, SPELL_DK_FROST_PRESENCE_TRIGGERED, args);
-                }
-=======
                 return ValidateSpellInfo({ SPELL_DK_NECROSIS_EFFECT });
->>>>>>> 28d470c5
             }
 
             void HandleProc(AuraEffect const* /*aurEff*/, ProcEventInfo& eventInfo)
@@ -1784,43 +768,12 @@
 
             bool Validate(SpellInfo const* /*spellInfo*/) override
             {
-<<<<<<< HEAD
-                return ValidateSpellInfo(
-                {
-                    SPELL_DK_BLOOD_PRESENCE,
-                    SPELL_DK_FROST_PRESENCE,
-                    SPELL_DK_UNHOLY_PRESENCE,
-                    SPELL_DK_IMPROVED_UNHOLY_PRESENCE_TRIGGERED,
-                    SPELL_DK_UNHOLY_PRESENCE_TRIGGERED
-                });
-=======
                 return ValidateSpellInfo({ SPELL_DK_GLYPH_OF_THE_GEIST });
->>>>>>> 28d470c5
             }
 
             bool Load() override
             {
-<<<<<<< HEAD
-                Unit* target = GetTarget();
-                if (target->HasAura(SPELL_DK_UNHOLY_PRESENCE) && !target->HasAura(SPELL_DK_IMPROVED_UNHOLY_PRESENCE_TRIGGERED))
-                {
-                    // Not listed as any effect, only base points set in dbc
-                    int32 basePoints = GetSpellInfo()->Effects[EFFECT_1].CalcValue();
-                    CastSpellExtraArgs args(aurEff);
-                    for (uint32 i = 0; i < MAX_SPELL_EFFECTS; ++i)
-                        args.AddSpellMod(SpellValueMod(SPELLVALUE_BASE_POINT0 + i), basePoints);
-                    target->CastSpell(target, SPELL_DK_IMPROVED_UNHOLY_PRESENCE_TRIGGERED, args);
-                }
-
-                if ((target->HasAura(SPELL_DK_BLOOD_PRESENCE) || target->HasAura(SPELL_DK_FROST_PRESENCE)) && !target->HasAura(SPELL_DK_UNHOLY_PRESENCE_TRIGGERED))
-                {
-                    CastSpellExtraArgs args(aurEff);
-                    args.AddSpellBP0(aurEff->GetAmount());
-                    target->CastSpell(target, SPELL_DK_UNHOLY_PRESENCE_TRIGGERED, args);
-                }
-=======
                 return GetCaster()->IsPet();
->>>>>>> 28d470c5
             }
 
             SpellCastResult CheckCast()
@@ -1844,8 +797,45 @@
         }
 };
 
-<<<<<<< HEAD
+// 147157 Glyph of the Skeleton (Unholy)
+/// 6.x, does this belong here or in spell_generic? apply this in creature_template_addon? sniffs say this is always cast on raise dead.
+class spell_dk_pet_skeleton_transform : public SpellScriptLoader
+{
+    public:
+        spell_dk_pet_skeleton_transform() : SpellScriptLoader("spell_dk_pet_skeleton_transform") { }
+
+        class spell_dk_pet_skeleton_transform_SpellScript : public SpellScript
+        {
+            PrepareSpellScript(spell_dk_pet_skeleton_transform_SpellScript);
+
+            bool Validate(SpellInfo const* /*spellInfo*/) override
+            {
+                return ValidateSpellInfo({ SPELL_DK_GLYPH_OF_THE_SKELETON });
+            }
+
+            SpellCastResult CheckCast()
+            {
+                if (Unit* owner = GetCaster()->GetOwner())
+                    if (owner->HasAura(SPELL_DK_GLYPH_OF_THE_SKELETON))
+                        return SPELL_CAST_OK;
+
+                return SPELL_FAILED_SPELL_UNAVAILABLE;
+            }
+
+            void Register() override
+            {
+                OnCheckCast += SpellCheckCastFn(spell_dk_pet_skeleton_transform_SpellScript::CheckCast);
+            }
+        };
+
+        SpellScript* GetSpellScript() const override
+        {
+            return new spell_dk_pet_skeleton_transform_SpellScript();
+        }
+};
+
 // 61257 - Runic Power Back on Snare/Root
+/// 7.1.5
 class spell_dk_pvp_4p_bonus : public SpellScriptLoader
 {
     public:
@@ -1869,10 +859,10 @@
                 return (spellInfo->GetAllEffectsMechanicMask() & ((1 << MECHANIC_ROOT) | (1 << MECHANIC_SNARE))) != 0;
             }
 
-            void HandleProc(AuraEffect const* aurEff, ProcEventInfo& eventInfo)
+            void HandleProc(AuraEffect const* /*aurEff*/, ProcEventInfo& eventInfo)
             {
                 PreventDefaultAction();
-                eventInfo.GetActionTarget()->CastSpell(nullptr, SPELL_DK_RUNIC_RETURN, aurEff);
+                eventInfo.GetActionTarget()->CastSpell(nullptr, SPELL_DK_RUNIC_RETURN, true);
             }
 
             void Register() override
@@ -1888,293 +878,6 @@
         }
 };
 
-// 49005 - Mark of Blood
-class spell_dk_mark_of_blood : public SpellScriptLoader
-{
-    public:
-        spell_dk_mark_of_blood() : SpellScriptLoader("spell_dk_mark_of_blood") { }
-
-        class spell_dk_mark_of_blood_AuraScript : public AuraScript
-        {
-            PrepareAuraScript(spell_dk_mark_of_blood_AuraScript);
-
-            bool Validate(SpellInfo const* /*spellInfo*/) override
-            {
-                return ValidateSpellInfo({ SPELL_DK_MARK_OF_BLOOD_HEAL });
-            }
-
-            void HandleProc(AuraEffect const* aurEff, ProcEventInfo& eventInfo)
-            {
-                PreventDefaultAction();
-                eventInfo.GetActor()->CastSpell(eventInfo.GetProcTarget(), SPELL_DK_MARK_OF_BLOOD_HEAL, aurEff);
-            }
-
-            void Register() override
-            {
-                OnEffectProc += AuraEffectProcFn(spell_dk_mark_of_blood_AuraScript::HandleProc, EFFECT_0, SPELL_AURA_DUMMY);
-            }
-        };
-
-        AuraScript* GetAuraScript() const override
-        {
-            return new spell_dk_mark_of_blood_AuraScript();
-        }
-};
-
-// -51459 - Necrosis
-class spell_dk_necrosis : public SpellScriptLoader
-{
-    public:
-        spell_dk_necrosis() : SpellScriptLoader("spell_dk_necrosis") { }
-
-        class spell_dk_necrosis_AuraScript : public AuraScript
-        {
-            PrepareAuraScript(spell_dk_necrosis_AuraScript);
-
-            bool Validate(SpellInfo const* /*spellInfo*/) override
-            {
-                return ValidateSpellInfo({ SPELL_DK_NECROSIS_DAMAGE });
-            }
-
-            void HandleProc(AuraEffect const* aurEff, ProcEventInfo& eventInfo)
-            {
-                PreventDefaultAction();
-
-                DamageInfo* damageInfo = eventInfo.GetDamageInfo();
-                if (!damageInfo || !damageInfo->GetDamage())
-                    return;
-
-                CastSpellExtraArgs args(aurEff);
-                args.AddSpellBP0(CalculatePct(damageInfo->GetDamage(), aurEff->GetAmount()));
-                eventInfo.GetActor()->CastSpell(eventInfo.GetProcTarget(), SPELL_DK_NECROSIS_DAMAGE, args);
-            }
-
-            void Register() override
-            {
-                OnEffectProc += AuraEffectProcFn(spell_dk_necrosis_AuraScript::HandleProc, EFFECT_0, SPELL_AURA_DUMMY);
-            }
-        };
-
-        AuraScript* GetAuraScript() const override
-        {
-            return new spell_dk_necrosis_AuraScript();
-        }
-};
-
-// ID - 50842 Pestilence
-class spell_dk_pestilence : public SpellScriptLoader
-=======
-// 147157 Glyph of the Skeleton (Unholy)
-/// 6.x, does this belong here or in spell_generic? apply this in creature_template_addon? sniffs say this is always cast on raise dead.
-class spell_dk_pet_skeleton_transform : public SpellScriptLoader
->>>>>>> 28d470c5
-{
-    public:
-        spell_dk_pet_skeleton_transform() : SpellScriptLoader("spell_dk_pet_skeleton_transform") { }
-
-        class spell_dk_pet_skeleton_transform_SpellScript : public SpellScript
-        {
-            PrepareSpellScript(spell_dk_pet_skeleton_transform_SpellScript);
-
-            bool Validate(SpellInfo const* /*spellInfo*/) override
-            {
-<<<<<<< HEAD
-                return ValidateSpellInfo(
-                {
-                    SPELL_DK_GLYPH_OF_DISEASE,
-                    SPELL_DK_BLOOD_PLAGUE,
-                    SPELL_DK_FROST_FEVER
-                });
-=======
-                return ValidateSpellInfo({ SPELL_DK_GLYPH_OF_THE_SKELETON });
->>>>>>> 28d470c5
-            }
-
-            SpellCastResult CheckCast()
-            {
-<<<<<<< HEAD
-                Unit* caster = GetCaster();
-                Unit* hitUnit = GetHitUnit();
-                Unit* victim = GetExplTargetUnit();
-
-                if (!victim)
-                    return;
-
-                if (victim != hitUnit || caster->HasAura(SPELL_DK_GLYPH_OF_DISEASE))
-                {
-                    if (Aura* aurOld = victim->GetAura(SPELL_DK_BLOOD_PLAGUE, caster->GetGUID())) // Check Blood Plague application on victim.
-                    {
-                        float donePct = aurOld->GetDonePct();
-                        float critChance = aurOld->GetCritChance();
-
-                        if (aurOld->GetEffect(EFFECT_0))
-                        {
-                            caster->CastSpell(hitUnit, SPELL_DK_BLOOD_PLAGUE, true); // Spread the disease to hitUnit.
-
-                            if (Aura* aurNew = hitUnit->GetAura(SPELL_DK_BLOOD_PLAGUE, caster->GetGUID())) // Check Blood Plague application on hitUnit.
-                            {
-                                aurNew->SetCritChance(critChance); // Blood Plague can crit if caster has T9.
-                                aurNew->SetDonePct(donePct);
-                                if (AuraEffect* aurEffNew = aurNew->GetEffect(EFFECT_0))
-                                    aurEffNew->ChangeAmount(aurEffNew->CalculateAmount(aurEffNew->GetCaster()), false);
-                            }
-                        }
-                    }
-
-                    if (Aura* aurOld = victim->GetAura(SPELL_DK_FROST_FEVER, caster->GetGUID())) // Check Frost Fever application on victim.
-                    {
-                        float donePct = aurOld->GetDonePct();
-
-                        if (aurOld->GetEffect(EFFECT_0))
-                        {
-                            caster->CastSpell(hitUnit, SPELL_DK_FROST_FEVER, true); // Spread the disease to hitUnit.
-
-                            if (Aura* aurNew = hitUnit->GetAura(SPELL_DK_FROST_FEVER, caster->GetGUID())) // Check Frost Fever application on hitUnit.
-                            {
-                                aurNew->SetDonePct(donePct);
-                                if (AuraEffect* aurEffNew = aurNew->GetEffect(EFFECT_0))
-                                    aurEffNew->ChangeAmount(aurEffNew->CalculateAmount(aurEffNew->GetCaster()), false);
-                            }
-                        }
-                    }
-                }
-=======
-                if (Unit* owner = GetCaster()->GetOwner())
-                    if (owner->HasAura(SPELL_DK_GLYPH_OF_THE_SKELETON))
-                        return SPELL_CAST_OK;
-
-                return SPELL_FAILED_SPELL_UNAVAILABLE;
->>>>>>> 28d470c5
-            }
-
-            void Register() override
-            {
-                OnCheckCast += SpellCheckCastFn(spell_dk_pet_skeleton_transform_SpellScript::CheckCast);
-            }
-        };
-
-        SpellScript* GetSpellScript() const override
-        {
-            return new spell_dk_pet_skeleton_transform_SpellScript();
-        }
-};
-
-// 61257 - Runic Power Back on Snare/Root
-/// 7.1.5
-class spell_dk_pvp_4p_bonus : public SpellScriptLoader
-{
-    public:
-        spell_dk_pvp_4p_bonus() : SpellScriptLoader("spell_dk_pvp_4p_bonus") { }
-
-        class spell_dk_pvp_4p_bonus_AuraScript : public AuraScript
-        {
-            PrepareAuraScript(spell_dk_pvp_4p_bonus_AuraScript);
-
-            bool Validate(SpellInfo const* /*spellInfo*/) override
-            {
-<<<<<<< HEAD
-                return ValidateSpellInfo(
-                {
-                    SPELL_DK_BLOOD_PRESENCE,
-                    SPELL_DK_FROST_PRESENCE,
-                    SPELL_DK_UNHOLY_PRESENCE,
-                    SPELL_DK_IMPROVED_BLOOD_PRESENCE_R1,
-                    SPELL_DK_IMPROVED_FROST_PRESENCE_R1,
-                    SPELL_DK_IMPROVED_UNHOLY_PRESENCE_R1,
-                    SPELL_DK_IMPROVED_BLOOD_PRESENCE_TRIGGERED,
-                    SPELL_DK_IMPROVED_UNHOLY_PRESENCE_TRIGGERED,
-                    SPELL_DK_FROST_PRESENCE_TRIGGERED,
-                    SPELL_DK_UNHOLY_PRESENCE_TRIGGERED
-                });
-=======
-                return ValidateSpellInfo({ SPELL_DK_RUNIC_RETURN });
->>>>>>> 28d470c5
-            }
-
-            bool CheckProc(ProcEventInfo& eventInfo)
-            {
-<<<<<<< HEAD
-                Unit* target = GetTarget();
-
-                if (GetId() == SPELL_DK_BLOOD_PRESENCE)
-                    target->CastSpell(target, SPELL_DK_IMPROVED_BLOOD_PRESENCE_TRIGGERED, true);
-                else if (AuraEffect const* impAurEff = target->GetAuraEffectOfRankedSpell(SPELL_DK_IMPROVED_BLOOD_PRESENCE_R1, EFFECT_0))
-                    if (!target->HasAura(SPELL_DK_IMPROVED_BLOOD_PRESENCE_TRIGGERED))
-                    {
-                        CastSpellExtraArgs args(aurEff);
-                        args.AddSpellMod(SPELLVALUE_BASE_POINT1, impAurEff->GetAmount());
-                        target->CastSpell(target, SPELL_DK_IMPROVED_BLOOD_PRESENCE_TRIGGERED, args);
-                    }
-            }
-
-            void HandleImprovedFrostPresence(AuraEffect const* aurEff, AuraEffectHandleModes /*mode*/)
-            {
-                Unit* target = GetTarget();
-
-                if (GetId() == SPELL_DK_FROST_PRESENCE)
-                    target->CastSpell(target, SPELL_DK_FROST_PRESENCE_TRIGGERED, true);
-                else if (AuraEffect const* impAurEff = target->GetAuraEffectOfRankedSpell(SPELL_DK_IMPROVED_FROST_PRESENCE_R1, EFFECT_0))
-                    if (!target->HasAura(SPELL_DK_FROST_PRESENCE_TRIGGERED))
-                    {
-                        CastSpellExtraArgs args(aurEff);
-                        args.AddSpellBP0(impAurEff->GetAmount());
-                        target->CastSpell(target, SPELL_DK_FROST_PRESENCE_TRIGGERED, args);
-                    }
-            }
-
-            void HandleImprovedUnholyPresence(AuraEffect const* aurEff, AuraEffectHandleModes /*mode*/)
-            {
-                Unit* target = GetTarget();
-
-                if (GetId() == SPELL_DK_UNHOLY_PRESENCE)
-                    target->CastSpell(target, SPELL_DK_UNHOLY_PRESENCE_TRIGGERED, true);
-
-                if (AuraEffect const* impAurEff = target->GetAuraEffectOfRankedSpell(SPELL_DK_IMPROVED_UNHOLY_PRESENCE_R1, EFFECT_0))
-                {
-                    if (GetId() == SPELL_DK_UNHOLY_PRESENCE)
-                    {
-                        // Not listed as any effect, only base points set
-                        int32 bp = impAurEff->GetSpellInfo()->Effects[EFFECT_1].CalcValue();
-                        CastSpellExtraArgs args(aurEff);
-                        for (uint32 i = 0; i < MAX_SPELL_EFFECTS; ++i)
-                            args.AddSpellMod(SpellValueMod(SPELLVALUE_BASE_POINT0 + i), bp);
-                        target->CastSpell(target, SPELL_DK_IMPROVED_UNHOLY_PRESENCE_TRIGGERED, args);
-                    }
-                    else if (!target->HasAura(SPELL_DK_UNHOLY_PRESENCE_TRIGGERED))
-                    {
-                        CastSpellExtraArgs args(aurEff);
-                        args.AddSpellBP0(impAurEff->GetAmount());
-                        target->CastSpell(target, SPELL_DK_UNHOLY_PRESENCE_TRIGGERED, args);
-                    }
-                }
-=======
-                SpellInfo const* spellInfo = eventInfo.GetSpellInfo();
-                if (!spellInfo)
-                    return false;
-
-                return (spellInfo->GetAllEffectsMechanicMask() & ((1 << MECHANIC_ROOT) | (1 << MECHANIC_SNARE))) != 0;
->>>>>>> 28d470c5
-            }
-
-            void HandleProc(AuraEffect const* /*aurEff*/, ProcEventInfo& eventInfo)
-            {
-                PreventDefaultAction();
-                eventInfo.GetActionTarget()->CastSpell(nullptr, SPELL_DK_RUNIC_RETURN, true);
-            }
-
-            void Register() override
-            {
-                DoCheckProc += AuraCheckProcFn(spell_dk_pvp_4p_bonus_AuraScript::CheckProc);
-                OnEffectProc += AuraEffectProcFn(spell_dk_pvp_4p_bonus_AuraScript::HandleProc, EFFECT_0, SPELL_AURA_DUMMY);
-            }
-        };
-
-        AuraScript* GetAuraScript() const override
-        {
-            return new spell_dk_pvp_4p_bonus_AuraScript();
-        }
-};
-
 // 46584 - Raise Dead
 class spell_dk_raise_dead : public SpellScriptLoader
 {
@@ -2185,136 +888,24 @@
         {
             PrepareSpellScript(spell_dk_raise_dead_SpellScript);
 
-<<<<<<< HEAD
-            bool Validate(SpellInfo const* spellInfo) override
-            {
-                return ValidateSpellInfo(
-                {
-                    static_cast<uint32>(spellInfo->Effects[EFFECT_1].CalcValue()),
-                    static_cast<uint32>(spellInfo->Effects[EFFECT_2].CalcValue()),
-                    SPELL_DK_RAISE_DEAD_USE_REAGENT,
-                    SPELL_DK_MASTER_OF_GHOULS
-                });
-            }
-
-            bool Load() override
-            {
-                return GetCaster()->GetTypeId() == TYPEID_PLAYER;
-            }
-
-            SpellCastResult CheckCast()
-            {
-                /// process spell target selection before cast starts
-                /// targets of effect_1 are used to check cast
-                GetSpell()->SelectSpellTargets();
-                /// cleanup spell target map, and fill it again on normal way
-                GetSpell()->CleanupTargetList();
-                /// _result is set in spell target selection
-                return _result;
-            }
-
-            SpellCastResult CheckReagents()
-            {
-                /// @workaround: there is no access to castresult of other spells, check it manually
-                SpellInfo const* reagentSpell = sSpellMgr->GetSpellInfo(SPELL_DK_RAISE_DEAD_USE_REAGENT);
-                Player* player = GetCaster()->ToPlayer();
-                if (!player->CanNoReagentCast(reagentSpell))
-                {
-                    for (uint32 i = 0; i < MAX_SPELL_REAGENTS; i++)
-                    {
-                        if (reagentSpell->Reagent[i] <= 0)
-                            continue;
-
-                        if (!player->HasItemCount(reagentSpell->Reagent[i], reagentSpell->ReagentCount[i]))
-                        {
-                            Spell::SendCastResult(player, reagentSpell, 0, SPELL_FAILED_REAGENTS);
-                            return SPELL_FAILED_DONT_REPORT;
-                        }
-                    }
-                }
-                return SPELL_CAST_OK;
-            }
-
-            void CheckTargets(std::list<WorldObject*>& targets)
-            {
-                targets.remove_if(RaiseDeadCheck(GetCaster()->ToPlayer()));
-
-                if (targets.empty())
-                {
-                    if (GetSpell()->getState() == SPELL_STATE_PREPARING)
-                        _result = CheckReagents();
-
-                    return;
-                }
-
-                WorldObject* target = Trinity::Containers::SelectRandomContainerElement(targets);
-                targets.clear();
-                targets.push_back(target);
-                _corpse = true;
-            }
-
-            void CheckTarget(WorldObject*& target)
-            {
-                // Don't add caster to target map, if we found a corpse to raise dead
-                if (_corpse)
-                    target = nullptr;
-            }
-
-            void ConsumeReagents()
-            {
-                // No corpse found, take reagents
-                if (!_corpse)
-                    GetCaster()->CastSpell(GetCaster(), SPELL_DK_RAISE_DEAD_USE_REAGENT, TriggerCastFlags(TRIGGERED_FULL_MASK & ~TRIGGERED_IGNORE_POWER_AND_REAGENT_COST));
-            }
-
-            uint32 GetGhoulSpellId()
-=======
-            bool Validate(SpellInfo const* /*spellInfo*/) override
->>>>>>> 28d470c5
+            bool Validate(SpellInfo const* /*spellInfo*/) override
             {
                 return ValidateSpellInfo({ SPELL_DK_RAISE_DEAD_SUMMON, SPELL_DK_SLUDGE_BELCHER, SPELL_DK_SLUDGE_BELCHER_SUMMON });
             }
 
             void HandleDummy(SpellEffIndex /*effIndex*/)
             {
-<<<<<<< HEAD
-                GetCaster()->CastSpell(GetHitUnit()->GetPosition(), GetGhoulSpellId(), TRIGGERED_FULL_MASK);
-            }
-
-            void OverrideCooldown()
-            {
-                // Because the ghoul is summoned by one of triggered spells SendCooldownEvent is not sent for this spell
-                // but the client has locked it by itself so we need some link between this spell and the real spell summoning.
-                // Luckily such link already exists - spell category
-                // This starts infinite category cooldown which can later be used by SendCooldownEvent to send packet for this spell
-                GetCaster()->GetSpellHistory()->StartCooldown(GetSpellInfo(), 0, nullptr, true);
-=======
                 uint32 spellId = SPELL_DK_RAISE_DEAD_SUMMON;
                 if (GetCaster()->HasAura(SPELL_DK_SLUDGE_BELCHER))
                     spellId = SPELL_DK_SLUDGE_BELCHER_SUMMON;
 
                 GetCaster()->CastSpell(nullptr, spellId, true);
->>>>>>> 28d470c5
-            }
-
-            void Register() override
-            {
-<<<<<<< HEAD
-                OnCheckCast += SpellCheckCastFn(spell_dk_raise_dead_SpellScript::CheckCast);
-                OnObjectAreaTargetSelect += SpellObjectAreaTargetSelectFn(spell_dk_raise_dead_SpellScript::CheckTargets, EFFECT_1, TARGET_UNIT_DEST_AREA_ENTRY);
-                OnObjectTargetSelect += SpellObjectTargetSelectFn(spell_dk_raise_dead_SpellScript::CheckTarget, EFFECT_2, TARGET_UNIT_CASTER);
-                OnCast += SpellCastFn(spell_dk_raise_dead_SpellScript::ConsumeReagents);
-                OnEffectHitTarget += SpellEffectFn(spell_dk_raise_dead_SpellScript::HandleRaiseDead, EFFECT_1, SPELL_EFFECT_SCRIPT_EFFECT);
-                OnEffectHitTarget += SpellEffectFn(spell_dk_raise_dead_SpellScript::HandleRaiseDead, EFFECT_2, SPELL_EFFECT_DUMMY);
-                AfterCast += SpellCastFn(spell_dk_raise_dead_SpellScript::OverrideCooldown);
-            }
-
-            SpellCastResult _result = SPELL_CAST_OK;
-            bool _corpse = false;
-=======
+            }
+
+            void Register() override
+            {
                 OnEffectHitTarget += SpellEffectFn(spell_dk_raise_dead_SpellScript::HandleDummy, EFFECT_0, SPELL_EFFECT_DUMMY);
             }
->>>>>>> 28d470c5
         };
 
         SpellScript* GetSpellScript() const override
@@ -2323,142 +914,8 @@
         }
 };
 
-<<<<<<< HEAD
-// -49188 - Rime
-class spell_dk_rime : public SpellScriptLoader
-{
-    public:
-        spell_dk_rime() : SpellScriptLoader("spell_dk_rime") { }
-
-        class spell_dk_rime_AuraScript : public AuraScript
-        {
-            PrepareAuraScript(spell_dk_rime_AuraScript);
-
-            bool CheckProc(ProcEventInfo& /*eventInfo*/)
-            {
-                return GetTarget()->GetTypeId() == TYPEID_PLAYER;
-            }
-
-            void HandleProc(AuraEffect const* /*aurEff*/, ProcEventInfo& /*eventInfo*/)
-            {
-                GetTarget()->GetSpellHistory()->ResetCooldowns([](SpellHistory::CooldownStorageType::iterator itr) -> bool
-                {
-                    SpellInfo const* spellInfo = sSpellMgr->GetSpellInfo(itr->first);
-                    return spellInfo && spellInfo->GetCategory() == SPELL_CATEGORY_HOWLING_BLAST;
-                }, true);
-            }
-
-            void Register() override
-            {
-                DoCheckProc += AuraCheckProcFn(spell_dk_rime_AuraScript::CheckProc);
-                OnEffectProc += AuraEffectProcFn(spell_dk_rime_AuraScript::HandleProc, EFFECT_1, SPELL_AURA_PROC_TRIGGER_SPELL);
-            }
-        };
-
-        AuraScript* GetAuraScript() const override
-        {
-            return new spell_dk_rime_AuraScript();
-        }
-};
-
-// 59754 Rune Tap - Party
-class spell_dk_rune_tap_party : public SpellScriptLoader
-{
-    public:
-        spell_dk_rune_tap_party() : SpellScriptLoader("spell_dk_rune_tap_party") { }
-
-        class spell_dk_rune_tap_party_SpellScript : public SpellScript
-        {
-            PrepareSpellScript(spell_dk_rune_tap_party_SpellScript);
-
-            void CheckTargets(std::list<WorldObject*>& targets)
-            {
-                targets.remove(GetCaster());
-            }
-
-            void Register() override
-            {
-                OnObjectAreaTargetSelect += SpellObjectAreaTargetSelectFn(spell_dk_rune_tap_party_SpellScript::CheckTargets, EFFECT_0, TARGET_UNIT_CASTER_AREA_PARTY);
-            }
-        };
-
-        SpellScript* GetSpellScript() const override
-        {
-            return new spell_dk_rune_tap_party_SpellScript();
-        }
-};
-
-// 50421 - Scent of Blood
-class spell_dk_scent_of_blood : public SpellScriptLoader
-{
-    public:
-        spell_dk_scent_of_blood() : SpellScriptLoader("spell_dk_scent_of_blood") { }
-
-        class spell_dk_scent_of_blood_AuraScript : public AuraScript
-        {
-            PrepareAuraScript(spell_dk_scent_of_blood_AuraScript);
-
-            bool Validate(SpellInfo const* /*spellInfo*/) override
-            {
-                return ValidateSpellInfo({ SPELL_DK_SCENT_OF_BLOOD });
-            }
-
-            void HandleProc(AuraEffect const* aurEff, ProcEventInfo& /*eventInfo*/)
-            {
-                PreventDefaultAction();
-                GetTarget()->CastSpell(GetTarget(), SPELL_DK_SCENT_OF_BLOOD, aurEff);
-                ModStackAmount(-1);
-            }
-
-            void Register() override
-            {
-                OnEffectProc += AuraEffectProcFn(spell_dk_scent_of_blood_AuraScript::HandleProc, EFFECT_0, SPELL_AURA_PROC_TRIGGER_SPELL);
-            }
-        };
-
-        AuraScript* GetAuraScript() const override
-        {
-            return new spell_dk_scent_of_blood_AuraScript();
-        }
-};
-
-// -49004 - Scent of Blood trigger
-class spell_dk_scent_of_blood_trigger : public SpellScriptLoader
-{
-    public:
-        spell_dk_scent_of_blood_trigger() : SpellScriptLoader("spell_dk_scent_of_blood_trigger") { }
-
-        class spell_dk_scent_of_blood_trigger_AuraScript : public AuraScript
-        {
-            PrepareAuraScript(spell_dk_scent_of_blood_trigger_AuraScript);
-
-            // Each rank of Scent of Blood adds a trigger spell effect
-            // thus each effect adds one stack when proccing
-            // We need to remove the old buff before proccing again
-            // or we would be adding stacks to a possibly existing aura
-            void HandleProc(AuraEffect const* aurEff, ProcEventInfo& /*eventInfo*/)
-            {
-                GetTarget()->RemoveAurasDueToSpell(GetSpellInfo()->Effects[aurEff->GetEffIndex()].TriggerSpell);
-            }
-
-            void Register() override
-            {
-                OnEffectProc += AuraEffectProcFn(spell_dk_scent_of_blood_trigger_AuraScript::HandleProc, EFFECT_0, SPELL_AURA_PROC_TRIGGER_SPELL);
-            }
-        };
-
-        AuraScript* GetAuraScript() const override
-        {
-            return new spell_dk_scent_of_blood_trigger_AuraScript();
-        }
-};
-
-// 55090 - Scourge Strike (55265, 55270, 55271)
-class spell_dk_scourge_strike : public SpellScriptLoader
-=======
 // 115994 - Unholy Blight
 class spell_dk_unholy_blight : public SpellScriptLoader
->>>>>>> 28d470c5
 {
     public:
         spell_dk_unholy_blight() : SpellScriptLoader("spell_dk_unholy_blight") { }
@@ -2469,44 +926,13 @@
 
             bool Validate(SpellInfo const* /*spellInfo*/) override
             {
-<<<<<<< HEAD
-                return ValidateSpellInfo({ SPELL_DK_SCOURGE_STRIKE_TRIGGERED });
-=======
                 return ValidateSpellInfo({ SPELL_DK_FROST_FEVER, SPELL_DK_BLOOD_PLAGUE });
->>>>>>> 28d470c5
             }
 
             void HandleDummy(SpellEffIndex /*effIndex*/)
             {
-<<<<<<< HEAD
-                Unit* caster = GetCaster();
-                if (Unit* unitTarget = GetHitUnit())
-                {
-                    multiplier = (GetEffectValue() * unitTarget->GetDiseasesByCaster(caster->GetGUID()) / 100.f);
-                    // Death Knight T8 Melee 4P Bonus
-                    if (AuraEffect const* aurEff = caster->GetAuraEffect(SPELL_DK_ITEM_T8_MELEE_4P_BONUS, EFFECT_0))
-                        AddPct(multiplier, aurEff->GetAmount());
-                }
-            }
-
-            void HandleAfterHit()
-            {
-                Unit* caster = GetCaster();
-                if (Unit* unitTarget = GetHitUnit())
-                {
-                    int32 bp = GetHitDamage() * multiplier;
-
-                    if (AuraEffect* aurEff = caster->GetAuraEffectOfRankedSpell(SPELL_DK_BLACK_ICE_R1, EFFECT_0))
-                        AddPct(bp, aurEff->GetAmount());
-
-                    CastSpellExtraArgs args(TRIGGERED_FULL_MASK);
-                    args.AddSpellBP0(bp);
-                    caster->CastSpell(unitTarget, SPELL_DK_SCOURGE_STRIKE_TRIGGERED, args);
-                }
-=======
                 GetCaster()->CastSpell(GetHitUnit(), SPELL_DK_FROST_FEVER, true);
                 GetCaster()->CastSpell(GetHitUnit(), SPELL_DK_BLOOD_PLAGUE, true);
->>>>>>> 28d470c5
             }
 
             void Register() override
@@ -2517,247 +943,10 @@
 
         SpellScript* GetSpellScript() const override
         {
-<<<<<<< HEAD
-            return new spell_dk_scourge_strike_SpellScript();
-        }
-};
-
-// 49145 - Spell Deflection
-class spell_dk_spell_deflection : public SpellScriptLoader
-{
-    public:
-        spell_dk_spell_deflection() : SpellScriptLoader("spell_dk_spell_deflection") { }
-
-        class spell_dk_spell_deflection_AuraScript : public AuraScript
-        {
-            PrepareAuraScript(spell_dk_spell_deflection_AuraScript);
-
-        public:
-            spell_dk_spell_deflection_AuraScript()
-            {
-                absorbPct = 0;
-            }
-
-        private:
-            uint32 absorbPct;
-
-            bool Load() override
-            {
-                absorbPct = GetSpellInfo()->Effects[EFFECT_0].CalcValue(GetCaster());
-                return true;
-            }
-
-            void CalculateAmount(AuraEffect const* /*aurEff*/, int32 & amount, bool & /*canBeRecalculated*/)
-            {
-                // Set absorbtion amount to unlimited
-                amount = -1;
-            }
-
-            void Absorb(AuraEffect* /*aurEff*/, DamageInfo & dmgInfo, uint32 & absorbAmount)
-            {
-                // You have a chance equal to your Parry chance
-                if ((dmgInfo.GetDamageType() == SPELL_DIRECT_DAMAGE) && roll_chance_f(GetTarget()->GetFloatValue(PLAYER_PARRY_PERCENTAGE)))
-                    absorbAmount = CalculatePct(dmgInfo.GetDamage(), absorbPct);
-            }
-
-            void Register() override
-            {
-                DoEffectCalcAmount += AuraEffectCalcAmountFn(spell_dk_spell_deflection_AuraScript::CalculateAmount, EFFECT_0, SPELL_AURA_SCHOOL_ABSORB);
-                OnEffectAbsorb += AuraEffectAbsorbFn(spell_dk_spell_deflection_AuraScript::Absorb, EFFECT_0);
-            }
-        };
-
-        AuraScript* GetAuraScript() const override
-        {
-            return new spell_dk_spell_deflection_AuraScript();
-=======
             return new spell_dk_unholy_blight_SpellScript();
->>>>>>> 28d470c5
-        }
-};
-
-// -49018 - Sudden Doom
-class spell_dk_sudden_doom : public SpellScriptLoader
-{
-    public:
-        spell_dk_sudden_doom() : SpellScriptLoader("spell_dk_sudden_doom") { }
-
-        class spell_dk_sudden_doom_AuraScript : public AuraScript
-        {
-            PrepareAuraScript(spell_dk_sudden_doom_AuraScript);
-
-            bool Validate(SpellInfo const* /*spellInfo*/) override
-            {
-                return ValidateSpellInfo({ SPELL_DK_DEATH_COIL_R1 });
-            }
-
-            void HandleProc(AuraEffect const* aurEff, ProcEventInfo& eventInfo)
-            {
-                PreventDefaultAction();
-
-                Unit* caster = eventInfo.GetActor();
-                SpellInfo const* spellInfo = sSpellMgr->AssertSpellInfo(SPELL_DK_DEATH_COIL_R1);
-                uint32 spellId = 0;
-
-                while (spellInfo)
-                {
-                    if (!caster->HasSpell(spellInfo->Id))
-                        break;
-
-                    spellId = spellInfo->Id;
-                    spellInfo = spellInfo->GetNextRankSpell();
-                }
-
-                if (!spellId)
-                    return;
-
-                caster->CastSpell(eventInfo.GetProcTarget(), spellId, aurEff);
-            }
-
-            void Register() override
-            {
-                OnEffectProc += AuraEffectProcFn(spell_dk_sudden_doom_AuraScript::HandleProc, EFFECT_0, SPELL_AURA_DUMMY);
-            }
-        };
-
-        AuraScript* GetAuraScript() const override
-        {
-            return new spell_dk_sudden_doom_AuraScript();
-        }
-};
-
-// -65661 Threat of Thassarian
-class spell_dk_threat_of_thassarian : public SpellScriptLoader
-{
-    public:
-        spell_dk_threat_of_thassarian() : SpellScriptLoader("spell_dk_threat_of_thassarian") { }
-
-        class spell_dk_threat_of_thassarian_AuraScript : public AuraScript
-        {
-            PrepareAuraScript(spell_dk_threat_of_thassarian_AuraScript);
-
-            bool Validate(SpellInfo const* /*spellInfo*/) override
-            {
-                return ValidateSpellInfo(
-                {
-                    SPELL_DK_OBLITERATE_OFF_HAND_R1,
-                    SPELL_DK_FROST_STRIKE_OFF_HAND_R1,
-                    SPELL_DK_PLAGUE_STRIKE_OFF_HAND_R1,
-                    SPELL_DK_DEATH_STRIKE_OFF_HAND_R1,
-                    SPELL_DK_RUNE_STRIKE_OFF_HAND_R1,
-                    SPELL_DK_BLOOD_STRIKE_OFF_HAND_R1
-                });
-            }
-
-            void HandleProc(AuraEffect const* aurEff, ProcEventInfo& eventInfo)
-            {
-                PreventDefaultAction();
-
-                if (!roll_chance_i(aurEff->GetAmount()))
-                    return;
-
-                SpellInfo const* spellInfo = eventInfo.GetSpellInfo();
-                if (!spellInfo)
-                    return;
-
-                // Must dual wield
-                Unit* caster = eventInfo.GetActor();
-                if (!caster->haveOffhandWeapon())
-                    return;
-
-                uint32 spellId = 0;
-                // Plague Strike
-                if (spellInfo->SpellFamilyFlags[0] & 0x00000001)
-                    spellId = SPELL_DK_PLAGUE_STRIKE_OFF_HAND_R1;
-                // Death Strike
-                else if (spellInfo->SpellFamilyFlags[0] & 0x00000010)
-                    spellId = SPELL_DK_DEATH_STRIKE_OFF_HAND_R1;
-                // Blood Strike
-                else if (spellInfo->SpellFamilyFlags[0] & 0x00400000)
-                    spellId = SPELL_DK_BLOOD_STRIKE_OFF_HAND_R1;
-                // Frost Strike
-                else if (spellInfo->SpellFamilyFlags[1] & 0x00000004)
-                    spellId = SPELL_DK_FROST_STRIKE_OFF_HAND_R1;
-                // Obliterate
-                else if (spellInfo->SpellFamilyFlags[1] & 0x00020000)
-                    spellId = SPELL_DK_OBLITERATE_OFF_HAND_R1;
-                // Rune Strike
-                else if (spellInfo->SpellFamilyFlags[1] & 0x20000000)
-                    spellId = SPELL_DK_RUNE_STRIKE_OFF_HAND_R1;
-
-                if (!spellId)
-                    return;
-
-                spellId = sSpellMgr->GetSpellWithRank(spellId, spellInfo->GetRank());
-                caster->CastSpell(eventInfo.GetProcTarget(), spellId, aurEff);
-            }
-
-            void Register() override
-            {
-                OnEffectProc += AuraEffectProcFn(spell_dk_threat_of_thassarian_AuraScript::HandleProc, EFFECT_0, SPELL_AURA_DUMMY);
-            }
-        };
-
-        AuraScript* GetAuraScript() const override
-        {
-            return new spell_dk_threat_of_thassarian_AuraScript();
-        }
-};
-
-// 49194 - Unholy Blight
-class spell_dk_unholy_blight : public SpellScriptLoader
-{
-    public:
-        spell_dk_unholy_blight() : SpellScriptLoader("spell_dk_unholy_blight") { }
-
-        class spell_dk_unholy_blight_AuraScript : public AuraScript
-        {
-            PrepareAuraScript(spell_dk_unholy_blight_AuraScript);
-
-            bool Validate(SpellInfo const* /*spellInfo*/) override
-            {
-                return ValidateSpellInfo(
-                {
-                    SPELL_DK_UNHOLY_BLIGHT_DAMAGE,
-                    SPELL_DK_GLYPH_OF_UNHOLY_BLIGHT
-                });
-            }
-
-            void HandleProc(AuraEffect const* aurEff, ProcEventInfo& eventInfo)
-            {
-                PreventDefaultAction();
-
-                DamageInfo* damageInfo = eventInfo.GetDamageInfo();
-                if (!damageInfo || !damageInfo->GetDamage())
-                    return;
-
-                Unit* caster = eventInfo.GetActor();
-                Unit* target = eventInfo.GetProcTarget();
-
-                SpellInfo const* spellInfo = sSpellMgr->AssertSpellInfo(SPELL_DK_UNHOLY_BLIGHT_DAMAGE);
-                int32 amount = CalculatePct(static_cast<int32>(damageInfo->GetDamage()), aurEff->GetAmount());
-                if (AuraEffect const* glyph = caster->GetAuraEffect(SPELL_DK_GLYPH_OF_UNHOLY_BLIGHT, EFFECT_0, caster->GetGUID()))
-                    AddPct(amount, glyph->GetAmount());
-
-                ASSERT(spellInfo->GetMaxTicks() > 0);
-                amount /= spellInfo->GetMaxTicks();
-
-                CastSpellExtraArgs args(aurEff);
-                args.AddSpellBP0(amount);
-                caster->CastSpell(target, SPELL_DK_UNHOLY_BLIGHT_DAMAGE, args);
-            }
-
-            void Register() override
-            {
-                OnEffectProc += AuraEffectProcFn(spell_dk_unholy_blight_AuraScript::HandleProc, EFFECT_0, SPELL_AURA_DUMMY);
-            }
-        };
-
-        AuraScript* GetAuraScript() const override
-        {
-            return new spell_dk_unholy_blight_AuraScript();
-        }
-};
+        }
+};
+
 // 55233 - Vampiric Blood
 class spell_dk_vampiric_blood : public SpellScriptLoader
 {
@@ -2785,694 +974,21 @@
         }
 };
 
-<<<<<<< HEAD
-// -49015 - Vendetta
-class spell_dk_vendetta : public SpellScriptLoader
-{
-    public:
-        spell_dk_vendetta() : SpellScriptLoader("spell_dk_vendetta") { }
-
-        class spell_dk_vendetta_AuraScript : public AuraScript
-        {
-            PrepareAuraScript(spell_dk_vendetta_AuraScript);
-
-            bool Validate(SpellInfo const* /*spellInfo*/) override
-            {
-                return ValidateSpellInfo({ SPELL_DK_VENDETTA_HEAL });
-            }
-
-            void HandleProc(AuraEffect const* aurEff, ProcEventInfo& eventInfo)
-            {
-                PreventDefaultAction();
-                Unit* const caster = eventInfo.GetActor();
-                CastSpellExtraArgs args(aurEff);
-                args.AddSpellBP0(caster->CountPctFromMaxHealth(aurEff->GetAmount()));
-                caster->CastSpell(nullptr, SPELL_DK_VENDETTA_HEAL, args);
-            }
-
-            void Register() override
-            {
-                OnEffectProc += AuraEffectProcFn(spell_dk_vendetta_AuraScript::HandleProc, EFFECT_0, SPELL_AURA_DUMMY);
-            }
-        };
-
-        AuraScript* GetAuraScript() const override
-        {
-            return new spell_dk_vendetta_AuraScript();
-        }
-};
-
-// -49217 - Wandering Plague
-class spell_dk_wandering_plague : public SpellScriptLoader
-{
-    public:
-        spell_dk_wandering_plague() : SpellScriptLoader("spell_dk_wandering_plague") { }
-
-        class spell_dk_wandering_plague_AuraScript : public AuraScript
-        {
-            PrepareAuraScript(spell_dk_wandering_plague_AuraScript);
-
-            bool Validate(SpellInfo const* /*spellInfo*/) override
-            {
-                return ValidateSpellInfo({ SPELL_DK_WANDERING_PLAGUE_DAMAGE });
-            }
-
-            void HandleProc(AuraEffect const* aurEff, ProcEventInfo& eventInfo)
-            {
-                PreventDefaultAction();
-                Unit* caster = eventInfo.GetActor();
-                Unit* target = eventInfo.GetProcTarget();
-                if (!roll_chance_f(caster->GetUnitCriticalChanceAgainst(BASE_ATTACK, target)))
-                    return;
-
-                DamageInfo* damageInfo = eventInfo.GetDamageInfo();
-                if (!damageInfo || !damageInfo->GetDamage())
-                    return;
-
-                int32 amount = CalculatePct(static_cast<int32>(damageInfo->GetDamage()), aurEff->GetAmount());
-                CastSpellExtraArgs args(aurEff);
-                args.AddSpellBP0(amount);
-                caster->CastSpell(target, SPELL_DK_WANDERING_PLAGUE_DAMAGE, args);
-            }
-
-            void Register() override
-            {
-                OnEffectProc += AuraEffectProcFn(spell_dk_wandering_plague_AuraScript::HandleProc, EFFECT_0, SPELL_AURA_DUMMY);
-            }
-        };
-
-        AuraScript* GetAuraScript() const override
-        {
-            return new spell_dk_wandering_plague_AuraScript();
-        }
-};
-
-// 52284 - Will of the Necropolis
-class spell_dk_will_of_the_necropolis : public SpellScriptLoader
-{
-    public:
-        spell_dk_will_of_the_necropolis() : SpellScriptLoader("spell_dk_will_of_the_necropolis") { }
-
-        class spell_dk_will_of_the_necropolis_AuraScript : public AuraScript
-        {
-            PrepareAuraScript(spell_dk_will_of_the_necropolis_AuraScript);
-
-            bool Validate(SpellInfo const* spellInfo) override
-            {
-                SpellInfo const* firstRankSpellInfo = sSpellMgr->GetSpellInfo(SPELL_DK_WILL_OF_THE_NECROPOLIS_AURA_R1);
-                if (!firstRankSpellInfo)
-                    return false;
-
-                // can't use other spell than will of the necropolis due to spell_ranks dependency
-                if (!spellInfo->IsRankOf(firstRankSpellInfo))
-                    return false;
-
-                uint8 rank = spellInfo->GetRank();
-                if (!sSpellMgr->GetSpellWithRank(SPELL_DK_WILL_OF_THE_NECROPOLIS_TALENT_R1, rank, true))
-                    return false;
-
-                return true;
-            }
-
-            uint32 absorbPct = 0;
-
-            bool Load() override
-            {
-                absorbPct = GetSpellInfo()->Effects[EFFECT_0].CalcValue(GetCaster());
-                return true;
-            }
-
-            void CalculateAmount(AuraEffect const* /*aurEff*/, int32 & amount, bool & /*canBeRecalculated*/)
-            {
-                // Set absorbtion amount to unlimited
-                amount = -1;
-            }
-
-            void Absorb(AuraEffect* /*aurEff*/, DamageInfo & dmgInfo, uint32 & absorbAmount)
-            {
-                // min pct of hp is stored in effect 0 of talent spell
-                uint8 rank = GetSpellInfo()->GetRank();
-                SpellInfo const* talentProto = sSpellMgr->AssertSpellInfo(sSpellMgr->GetSpellWithRank(SPELL_DK_WILL_OF_THE_NECROPOLIS_TALENT_R1, rank));
-
-                int32 remainingHp = int32(GetTarget()->GetHealth() - dmgInfo.GetDamage());
-                int32 minHp = int32(GetTarget()->CountPctFromMaxHealth(talentProto->Effects[EFFECT_0].CalcValue(GetCaster())));
-
-                // Damage that would take you below [effect0] health or taken while you are at [effect0]
-                if (remainingHp < minHp)
-                    absorbAmount = CalculatePct(dmgInfo.GetDamage(), absorbPct);
-            }
-
-            void Register() override
-            {
-                 DoEffectCalcAmount += AuraEffectCalcAmountFn(spell_dk_will_of_the_necropolis_AuraScript::CalculateAmount, EFFECT_0, SPELL_AURA_SCHOOL_ABSORB);
-                 OnEffectAbsorb += AuraEffectAbsorbFn(spell_dk_will_of_the_necropolis_AuraScript::Absorb, EFFECT_0);
-            }
-        };
-
-        AuraScript* GetAuraScript() const override
-        {
-            return new spell_dk_will_of_the_necropolis_AuraScript();
-        }
-};
-
-// 49576 - Death Grip Initial
-class spell_dk_death_grip_initial : public SpellScriptLoader
-{
-public:
-    spell_dk_death_grip_initial() : SpellScriptLoader("spell_dk_death_grip_initial") { }
-
-    class spell_dk_death_grip_initial_SpellScript : public SpellScript
-    {
-        PrepareSpellScript(spell_dk_death_grip_initial_SpellScript);
-
-        SpellCastResult CheckCast()
-        {
-            Unit* caster = GetCaster();
-            // Death Grip should not be castable while jumping/falling
-            if (caster->HasUnitState(UNIT_STATE_JUMPING) || caster->HasUnitMovementFlag(MOVEMENTFLAG_FALLING))
-                return SPELL_FAILED_MOVING;
-
-            // Patch 3.3.3 (2010-03-23): Minimum range has been changed to 8 yards in PvP.
-            Unit* target = GetExplTargetUnit();
-            if (target && target->GetTypeId() == TYPEID_PLAYER)
-                if (caster->GetDistance(target) < 8.f)
-                    return SPELL_FAILED_TOO_CLOSE;
-
-            return SPELL_CAST_OK;
-        }
-
-        void HandleDummy(SpellEffIndex /*effIndex*/)
-        {
-            GetCaster()->CastSpell(GetHitUnit(), SPELL_DK_DEATH_GRIP, true);
-        }
-
-        void Register() override
-        {
-            OnCheckCast += SpellCheckCastFn(spell_dk_death_grip_initial_SpellScript::CheckCast);
-            OnEffectHitTarget += SpellEffectFn(spell_dk_death_grip_initial_SpellScript::HandleDummy, EFFECT_0, SPELL_EFFECT_DUMMY);
-        }
-    };
-
-    SpellScript* GetSpellScript() const override
-    {
-        return new spell_dk_death_grip_initial_SpellScript();
-    }
-};
-
-enum RaiseAllyMisc
-{
-    TEXT_RISE_ALLY = 33055,
-
-    SPELL_DK_RISEN_GHOUL_SELF_STUN = 47466,
-    SPELL_DK_RISEN_GHOUL_SPAWN__IN = 47448,
-    SPELL_DK_SUMMON_HEAL = 36492,
-    SPELL_DK_DEATH_KNIGHT_RUNE_WEAPON_SCALING_02 = 51906,
-    SPELL_DK_DEATH_KNIGHT_PET_SCALING_01 = 54566,
-    SPELL_DK_DEATH_KNIGHT_PET_SCALING_03 = 61697,
-    SPELL_DK_MIRROR_NAME = 62224,
-    SPELL_DK_MIRROR_NAME_TRIGGERED = 62214,
-    SPELL_DK_PET_SCALING___MASTER_SPELL_03___INTELLECT_SPIRIT_RESILIENCE = 67557,
-    SPELL_DK_PET_SCALING___MASTER_SPELL_06___SPELL_HIT_EXPERTISE_SPELL_PENETRATION = 67561,
-
-    SPELL_GHOUL_FRENZY = 62218,
-
-    NPC_RISEN_ALLY = 30230
-};
-
-// 61999 - Raise Ally Initial
-class spell_dk_raise_ally_initial : public SpellScriptLoader
-{
-public:
-    spell_dk_raise_ally_initial() : SpellScriptLoader("spell_dk_raise_ally_initial") { }
-
-    class spell_dk_raise_ally_initial_SpellScript : public SpellScript
-    {
-        PrepareSpellScript(spell_dk_raise_ally_initial_SpellScript);
-
-        bool Validate(SpellInfo const* spellInfo) override
-        {
-            return ValidateSpellInfo({ static_cast<uint32>(spellInfo->Effects[EFFECT_0].CalcValue()) });
-        }
-
-        bool Load() override
-        {
-            return GetCaster()->GetTypeId() == TYPEID_PLAYER;
-        }
-
-        SpellCastResult CheckCast()
-        {
-            Unit* target = GetExplTargetUnit();
-            if (!target)
-                return SPELL_FAILED_NO_VALID_TARGETS;
-            if (target->IsAlive())
-                return SPELL_FAILED_TARGET_NOT_DEAD;
-            if (target->IsGhouled())
-                return SPELL_FAILED_CANT_DO_THAT_RIGHT_NOW;
-            return SPELL_CAST_OK;
-        }
-
-        void HandleDummy(SpellEffIndex /*effIndex*/)
-        {
-            if (Player* target = GetHitPlayer())
-            {
-                if (target->IsResurrectRequested()) // already have one active request
-                    return;
-                target->SetResurrectRequestData(GetCaster(), 0, 0, uint32(GetEffectValue()));
-                GetSpell()->SendResurrectRequest(target);
-            }
-        }
-
-        void Register() override
-        {
-            OnCheckCast += SpellCheckCastFn(spell_dk_raise_ally_initial_SpellScript::CheckCast);
-            OnEffectHitTarget += SpellEffectFn(spell_dk_raise_ally_initial_SpellScript::HandleDummy, EFFECT_0, SPELL_EFFECT_DUMMY);
-        }
-    };
-
-    SpellScript* GetSpellScript() const override
-    {
-        return new spell_dk_raise_ally_initial_SpellScript();
-    }
-};
-
-class player_ghoulAI : public PlayerAI
-{
-    public:
-        player_ghoulAI(Player* player, ObjectGuid ghoulGUID) : PlayerAI(player), _ghoulGUID(ghoulGUID), _ghoulCheckTimer(1000){ }
-
-        void UpdateAI(uint32 diff) override
-        {
-            if (_ghoulCheckTimer <= diff)
-            {
-                _ghoulCheckTimer = 1000;
-
-                Creature* ghoul = ObjectAccessor::GetCreature(*me, _ghoulGUID);
-                if (!ghoul || !ghoul->IsAlive())
-                    me->RemoveAura(SPELL_DK_RAISE_ALLY);
-            }
-            else
-                _ghoulCheckTimer -= diff;
-        }
-
-    private:
-        ObjectGuid _ghoulGUID;
-        uint32 _ghoulCheckTimer;
-};
-
-// 46619 - Raise Ally
-class spell_dk_raise_ally : public SpellScriptLoader
-{
-public:
-    static char constexpr const ScriptName[] = "spell_dk_raise_ally";
-
-    spell_dk_raise_ally() : SpellScriptLoader(ScriptName) { }
-
-    class spell_dk_raise_ally_SpellScript : public SpellScript
-    {
-        PrepareSpellScript(spell_dk_raise_ally_SpellScript);
-
-        bool Load() override
-        {
-            return GetCaster()->GetTypeId() == TYPEID_PLAYER;
-        }
-
-        void SendText()
-        {
-            if (Unit* original = GetOriginalCaster())
-                original->Unit::Whisper(TEXT_RISE_ALLY, GetCaster()->ToPlayer(), true);
-        }
-
-        void HandleSummon(SpellEffIndex effIndex)
-        {
-            PreventHitDefaultEffect(effIndex);
-
-            Unit* caster = GetCaster();
-            Unit* originalCaster = GetOriginalCaster();
-            if (!originalCaster)
-                return;
-
-            uint32 entry = uint32(GetSpellInfo()->Effects[effIndex].MiscValue);
-
-            //! HACK - StatSystem needs further develop to enable update on Puppet stats
-            // Using same summon properties as Raise Dead 46585 (Guardian) - EffectMiscValueB = 829
-            SummonPropertiesEntry const* properties = sSummonPropertiesStore.LookupEntry(829);
-
-            uint32 duration = uint32(GetSpellInfo()->GetDuration());
-
-            TempSummon* summon = originalCaster->GetMap()->SummonCreature(entry, *GetHitDest(), properties, duration, originalCaster, GetSpellInfo()->Id);
-            if (!summon)
-                return;
-
-            //! Leaving this here as it's necessary if statsystem problem is solved
-            /*
-                Default SUMMON_CATEGORY_PUPPET behaviour sets possesor as originalCaster,
-                in this case we need caster as possesor and originalCaster as owner
-            */
-            //summon->RemoveCharmedBy(nullptr);
-
-            summon->SetCharmedBy(caster, CHARM_TYPE_POSSESS);
-
-            summon->CastSpell(summon, SPELL_DK_RISEN_GHOUL_SELF_STUN, true);
-            summon->CastSpell(summon, SPELL_DK_RISEN_GHOUL_SPAWN__IN, true);
-            summon->CastSpell(summon, SPELL_DK_SUMMON_HEAL, true);
-            summon->CastSpell(caster, SPELL_DK_MIRROR_NAME, true);
-            caster->CastSpell(summon, SPELL_DK_MIRROR_NAME_TRIGGERED, true);
-            summon->CastSpell(summon, SPELL_DK_DEATH_KNIGHT_RUNE_WEAPON_SCALING_02, true);
-            summon->CastSpell(summon, SPELL_DK_DEATH_KNIGHT_PET_SCALING_01, true);
-            summon->CastSpell(summon, SPELL_DK_DEATH_KNIGHT_PET_SCALING_03, true);
-            summon->CastSpell(summon, SPELL_DK_PET_SCALING___MASTER_SPELL_03___INTELLECT_SPIRIT_RESILIENCE, true);
-            summon->CastSpell(summon, SPELL_DK_PET_SCALING___MASTER_SPELL_06___SPELL_HIT_EXPERTISE_SPELL_PENETRATION, true);
-
-            // SMSG_POWER_UPDATE is sent
-            summon->SetMaxPower(POWER_ENERGY, 100);
-
-            _ghoulGuid = summon->GetGUID();
-        }
-
-        void SetGhoul(SpellEffIndex /*effIndex*/)
-        {
-            if (Aura* aura = GetHitAura())
-                if (spell_dk_raise_ally_AuraScript* script = aura->GetScript<spell_dk_raise_ally_AuraScript>(ScriptName))
-                    script->SetGhoulGuid(_ghoulGuid);
-        }
-
-        void Register() override
-        {
-            AfterHit += SpellHitFn(spell_dk_raise_ally_SpellScript::SendText);
-            OnEffectHit += SpellEffectFn(spell_dk_raise_ally_SpellScript::HandleSummon, EFFECT_0, SPELL_EFFECT_SUMMON);
-            OnEffectHitTarget += SpellEffectFn(spell_dk_raise_ally_SpellScript::SetGhoul, EFFECT_1, SPELL_EFFECT_APPLY_AURA);
-        }
-
-    private:
-        ObjectGuid _ghoulGuid;
-    };
-
-    SpellScript* GetSpellScript() const override
-    {
-        return new spell_dk_raise_ally_SpellScript();
-    }
-
-    class spell_dk_raise_ally_AuraScript : public AuraScript
-    {
-        PrepareAuraScript(spell_dk_raise_ally_AuraScript);
-
-    public:
-        void SetGhoulGuid(ObjectGuid guid)
-        {
-            ghoulGuid = guid;
-        }
-
-    private:
-        bool Load() override
-        {
-            return GetUnitOwner()->GetTypeId() == TYPEID_PLAYER;
-        }
-
-        void OnApply(AuraEffect const* /*aurEff*/, AuraEffectHandleModes /*mode*/)
-        {
-            Player* player = GetTarget()->ToPlayer();
-            if (ghoulGuid.IsEmpty())
-                return;
-
-            player->PushAI(new player_ghoulAI(player, ghoulGuid));
-        }
-
-        void OnRemove(AuraEffect const* /*aurEff*/, AuraEffectHandleModes /*mode*/)
-        {
-            Player* player = GetTarget()->ToPlayer();
-
-            player->PopAI();
-
-            // Dismiss ghoul if necessary
-            if (Creature* ghoul = ObjectAccessor::GetCreature(*player, ghoulGuid))
-            {
-                ghoul->RemoveCharmedBy(player);
-                ghoul->DespawnOrUnsummon(1s);
-            }
-
-            player->RemoveAura(SPELL_GHOUL_FRENZY);
-        }
-
-        void Register() override
-        {
-            AfterEffectApply += AuraEffectApplyFn(spell_dk_raise_ally_AuraScript::OnApply, EFFECT_1, SPELL_AURA_DUMMY, AURA_EFFECT_HANDLE_REAL);
-            AfterEffectRemove += AuraEffectRemoveFn(spell_dk_raise_ally_AuraScript::OnRemove, EFFECT_1, SPELL_AURA_DUMMY, AURA_EFFECT_HANDLE_REAL);
-        }
-
-        ObjectGuid ghoulGuid;
-    };
-
-    AuraScript* GetAuraScript() const override
-    {
-        return new spell_dk_raise_ally_AuraScript();
-    }
-};
-char constexpr const spell_dk_raise_ally::ScriptName[];
-
-// 47480 - Thrash
-class spell_dk_ghoul_thrash : public SpellScriptLoader
-{
-public:
-    spell_dk_ghoul_thrash() : SpellScriptLoader("spell_dk_ghoul_thrash") { }
-
-    class spell_dk_ghoul_thrash_SpellScript : public SpellScript
-    {
-        PrepareSpellScript(spell_dk_ghoul_thrash_SpellScript);
-
-        bool Validate(SpellInfo const* /*spellInfo*/) override
-        {
-            return ValidateSpellInfo({ SPELL_GHOUL_FRENZY });
-        }
-
-        void CalcDamage(SpellEffIndex /*effIndex*/)
-        {
-            /*
-            Causes more damage per frenzy point:
-               1 point   : ${$AP*$m1*0.01+$AP*0.05}-${$AP*$m1*0.01+$AP*0.10} damage
-               2 points  : ${$AP*$m1*0.01+$AP*0.10}-${$AP*$m1*0.01+$AP*0.20} damage
-               3 points  : ${$AP*$m1*0.01+$AP*0.15}-${$AP*$m1*0.01+$AP*0.30} damage
-               4 points  : ${$AP*$m1*0.01+$AP*0.20}-${$AP*$m1*0.01+$AP*0.40} damage
-               5 points  : ${$AP*$m1*0.01+$AP*0.25}-${$AP*$m1*0.01+$AP*0.50} damage
-            */
-
-            if (Aura* frenzy = GetCaster()->GetAura(SPELL_GHOUL_FRENZY))
-            {
-                float APBonus = GetCaster()->GetTotalAttackPowerValue(BASE_ATTACK);
-                float fixedDamageBonus = APBonus * GetEffectValue() * 0.01f;
-                APBonus *= 0.05f * frenzy->GetStackAmount();
-
-                frenzy->Remove(AURA_REMOVE_BY_ENEMY_SPELL);
-                SetEffectValue(fixedDamageBonus + irand(int32(APBonus), int32(APBonus * 2.f)));
-            }
-
-            /*
-                Also remove aura from charmer
-                SPELL_GHOUL_FRENZY (62218) - Targets (1, 27) (TARGET_UNIT_CASTER, TARGET_UNIT_MASTER)
-            */
-            if (Unit* charmer = GetCaster()->GetCharmer())
-                charmer->RemoveAura(SPELL_GHOUL_FRENZY);
-        }
-
-        void Register() override
-        {
-            OnEffectLaunchTarget += SpellEffectFn(spell_dk_ghoul_thrash_SpellScript::CalcDamage, EFFECT_0, SPELL_EFFECT_SCHOOL_DAMAGE);
-        }
-    };
-
-    SpellScript* GetSpellScript() const override
-    {
-        return new spell_dk_ghoul_thrash_SpellScript();
-    }
-};
-
-#define DKBloodTapScriptName "spell_dk_blood_tap"
-
-// 45529 - Blood Tap
-class spell_dk_blood_tap : public SpellScriptLoader
-{
-public:
-    spell_dk_blood_tap() : SpellScriptLoader(DKBloodTapScriptName) { }
-
-    class spell_dk_blood_tap_AuraScript : public AuraScript
-    {
-        PrepareAuraScript(spell_dk_blood_tap_AuraScript);
-
-    public:
-        spell_dk_blood_tap_AuraScript()
-        {
-            _runeIndex = MAX_RUNES;
-        }
-
-        void SetRuneIndex(uint8 index)
-        {
-            _runeIndex = index;
-        }
-
-        void HandleApply(AuraEffect const* aurEff, AuraEffectHandleModes /*mode*/)
-        {
-            PreventDefaultAction();
-
-            Player* player = GetTarget()->ToPlayer();
-            if (!player)
-                return;
-
-            if (player->GetClass() != CLASS_DEATH_KNIGHT || _runeIndex == MAX_RUNES)
-                return;
-
-            player->AddRuneByAuraEffect(_runeIndex, RUNE_DEATH, aurEff);
-        }
-
-        void Register() override
-        {
-            OnEffectApply += AuraEffectApplyFn(spell_dk_blood_tap_AuraScript::HandleApply, EFFECT_1, SPELL_AURA_CONVERT_RUNE, AURA_EFFECT_HANDLE_REAL);
-        }
-
-    private:
-        uint8 _runeIndex;
-    };
-
-    AuraScript* GetAuraScript() const override
-    {
-        return new spell_dk_blood_tap_AuraScript();
-    }
-
-    class spell_dk_blood_tap_SpellScript : public SpellScript
-    {
-        PrepareSpellScript(spell_dk_blood_tap_SpellScript);
-
-    public:
-        spell_dk_blood_tap_SpellScript()
-        {
-            _runeIndex = MAX_RUNES;
-        }
-
-        void HandleEffect(SpellEffIndex effIndex)
-        {
-            PreventHitDefaultEffect(effIndex);
-
-            Unit* caster = GetCaster();
-            if (caster->GetTypeId() != TYPEID_PLAYER)
-                return;
-
-            Player* player = caster->ToPlayer();
-            if (player->GetClass() != CLASS_DEATH_KNIGHT)
-                return;
-
-            // needed later
-            if (Spell* spell = GetSpell())
-                spell->SetRuneState(caster->ToPlayer()->GetRunesState());
-
-            uint8 resetIndex;
-            // Rune reset:
-            // If both runes are on cooldown, reset the shorter one
-            // If only one rune is on cooldown, reset that rune
-            if (!player->GetRuneCooldown(1))
-                resetIndex = 0; // 1 is ready, so reset 0 (no matter if it's on cd)
-            else if (!player->GetRuneCooldown(0) || player->GetRuneCooldown(1) < player->GetRuneCooldown(0))
-                resetIndex = 1; // 0 is ready, or both are on cd and 1 is shorter, so reset 1
-            else
-                resetIndex = 0; // both are on cd and 0 is shorter, reset 0
-
-            // if both runes are the same type, transform the same one as above
-            if (player->GetCurrentRune(0) == player->GetCurrentRune(1))
-                _runeIndex = resetIndex;
-            else // otherwise transform the blood rune
-                _runeIndex = player->GetCurrentRune(0) == RUNE_BLOOD ? 0 : 1;
-
-            player->SetRuneCooldown(resetIndex, 0);
-        }
-
-        void SetRuneIndex(SpellEffIndex /*effIndex*/)
-        {
-            if (Aura* aura = GetHitAura())
-                if (spell_dk_blood_tap_AuraScript* script = aura->GetScript<spell_dk_blood_tap_AuraScript>(DKBloodTapScriptName))
-                    script->SetRuneIndex(_runeIndex);
-        }
-
-        void Register() override
-        {
-            OnEffectLaunch += SpellEffectFn(spell_dk_blood_tap_SpellScript::HandleEffect, EFFECT_0, SPELL_EFFECT_ACTIVATE_RUNE);
-            OnEffectHitTarget += SpellEffectFn(spell_dk_blood_tap_SpellScript::SetRuneIndex, EFFECT_1, SPELL_EFFECT_APPLY_AURA);
-        }
-
-    private:
-        uint8 _runeIndex;
-    };
-
-    SpellScript* GetSpellScript() const override
-    {
-        return new spell_dk_blood_tap_SpellScript();
-    }
-};
-
-void AddSC_deathknight_spell_scripts()
-{
-    new spell_dk_acclimation();
-    new spell_dk_advantage_t10_4p();
-    new spell_dk_anti_magic_shell_raid();
-    new spell_dk_anti_magic_shell_self();
-    new spell_dk_anti_magic_zone();
-    new spell_dk_blade_barrier();
-    new spell_dk_blood_boil();
-    new spell_dk_blood_gorged();
-    new spell_dk_bloodworms();
-    new spell_dk_butchery();
-    new spell_dk_corpse_explosion();
-=======
 void AddSC_deathknight_spell_scripts()
 {
     new spell_dk_advantage_t10_4p();
     new spell_dk_anti_magic_shell();
     new spell_dk_army_transform();
     new spell_dk_blood_boil();
->>>>>>> 28d470c5
     new spell_dk_dancing_rune_weapon();
     new spell_dk_death_and_decay();
     new spell_dk_death_coil();
     new spell_dk_death_gate();
     new spell_dk_death_grip_initial();
     new spell_dk_death_pact();
-    new spell_dk_death_rune();
     new spell_dk_death_strike();
     new spell_dk_festering_strike();
     new spell_dk_ghoul_explode();
-<<<<<<< HEAD
-    new spell_dk_glyph_of_death_grip();
-    new spell_dk_glyph_of_scourge_strike();
-    RegisterSpellScript(spell_dk_glyph_of_scourge_strike_script);
-    RegisterSpellScript(spell_dk_hysteria);
-    RegisterSpellScript(spell_dk_frost_fever);
-    new spell_dk_hungering_cold();
-    new spell_dk_icebound_fortitude();
-    new spell_dk_improved_blood_presence();
-    new spell_dk_improved_blood_presence_triggered();
-    new spell_dk_improved_frost_presence();
-    new spell_dk_improved_unholy_presence();
-    new spell_dk_pvp_4p_bonus();
-    new spell_dk_mark_of_blood();
-    new spell_dk_necrosis();
-    new spell_dk_pestilence();
-    new spell_dk_presence();
-    new spell_dk_raise_dead();
-    new spell_dk_rime();
-    new spell_dk_rune_tap_party();
-    new spell_dk_scent_of_blood();
-    new spell_dk_scent_of_blood_trigger();
-    new spell_dk_scourge_strike();
-    new spell_dk_spell_deflection();
-    new spell_dk_sudden_doom();
-    new spell_dk_threat_of_thassarian();
-    new spell_dk_unholy_blight();
-    new spell_dk_vampiric_blood();
-    new spell_dk_vendetta();
-    new spell_dk_wandering_plague();
-    new spell_dk_will_of_the_necropolis();
-    new spell_dk_death_grip_initial();
-    new spell_dk_raise_ally_initial();
-    new spell_dk_raise_ally();
-    new spell_dk_ghoul_thrash();
-    new spell_dk_blood_tap();
-=======
     new spell_dk_mark_of_blood();
     new spell_dk_necrosis();
     new spell_dk_pet_geist_transform();
@@ -3481,5 +997,4 @@
     new spell_dk_raise_dead();
     new spell_dk_unholy_blight();
     new spell_dk_vampiric_blood();
->>>>>>> 28d470c5
 }