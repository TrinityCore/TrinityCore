--- conflicted
+++ resolved
@@ -343,9 +343,6 @@
 
     _login = (const char*)ch->I;
     _build = ch->build;
-<<<<<<< HEAD
-=======
-    _expversion = (AuthHelper::IsPostBCAcceptedClientBuild(_build) ? POST_BC_EXP_FLAG : NO_VALID_EXP_FLAG) | (AuthHelper::IsPreBCAcceptedClientBuild(_build) ? PRE_BC_EXP_FLAG : NO_VALID_EXP_FLAG);
     _os = (const char*)ch->os;
 
     if (_os.size() > 4)
@@ -353,7 +350,6 @@
 
     // Restore string order as its byte order is reversed
     std::reverse(_os.begin(), _os.end());
->>>>>>> 92196252
 
     pkt << uint8(AUTH_LOGON_CHALLENGE);
     pkt << uint8(0x00);
@@ -735,9 +731,6 @@
 
     // Reinitialize build, expansion and the account securitylevel
     _build = ch->build;
-<<<<<<< HEAD
-=======
-    _expversion = (AuthHelper::IsPostBCAcceptedClientBuild(_build) ? POST_BC_EXP_FLAG : NO_VALID_EXP_FLAG) | (AuthHelper::IsPreBCAcceptedClientBuild(_build) ? PRE_BC_EXP_FLAG : NO_VALID_EXP_FLAG);
     _os = (const char*)ch->os;
 
     if (_os.size() > 4)
@@ -745,7 +738,6 @@
 
     // Restore string order as its byte order is reversed
     std::reverse(_os.begin(), _os.end());
->>>>>>> 92196252
 
     Field* fields = result->Fetch();
     uint8 secLevel = fields[2].GetUInt8();
