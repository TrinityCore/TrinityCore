--- conflicted
+++ resolved
@@ -355,13 +355,8 @@
     PreparedQueryResult result = LoginDatabase.Query(stmt);
     if (result)
     {
-<<<<<<< HEAD
-        pkt << uint8(WOW_FAIL_BANNED);
-        sLog->outBasic("[AuthChallenge] Banned ip %s tried to login!", ip_address.c_str());
-=======
         pkt << (uint8)WOW_FAIL_BANNED;
         sLog->outBasic("'%s:%d' [AuthChallenge] Banned ip tries to login!",socket().getRemoteAddress().c_str(), socket().getRemotePort());
->>>>>>> d4670a55
     }
     else
     {
@@ -407,15 +402,6 @@
                 {
                     if ((*banresult)[0].GetUInt64() == (*banresult)[1].GetUInt64())
                     {
-<<<<<<< HEAD
-                        pkt << uint8(WOW_FAIL_BANNED);
-                        sLog->outBasic("[AuthChallenge] Banned account %s tried to login!", _login.c_str());
-                    }
-                    else
-                    {
-                        pkt << uint8(WOW_FAIL_SUSPENDED);
-                        sLog->outBasic("[AuthChallenge] Temporarily banned account %s tried to login!", _login.c_str());
-=======
                         pkt << (uint8)WOW_FAIL_BANNED;
                         sLog->outBasic("'%s:%d' [AuthChallenge] Banned account %s tried to login!", socket().getRemoteAddress().c_str(), socket().getRemotePort(), _login.c_str ());
                     }
@@ -423,7 +409,6 @@
                     {
                         pkt << (uint8)WOW_FAIL_SUSPENDED;
                         sLog->outBasic("'%s:%d' [AuthChallenge] Temporarily banned account %s tried to login!", socket().getRemoteAddress().c_str(), socket().getRemotePort(), _login.c_str ());
->>>>>>> d4670a55
                     }
                 }
                 else
