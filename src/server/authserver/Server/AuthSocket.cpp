/*
 * Copyright (C) 2008-2012 TrinityCore <http://www.trinitycore.org/>
 * Copyright (C) 2005-2009 MaNGOS <http://getmangos.com/>
 *
 * This program is free software; you can redistribute it and/or modify it
 * under the terms of the GNU General Public License as published by the
 * Free Software Foundation; either version 2 of the License, or (at your
 * option) any later version.
 *
 * This program is distributed in the hope that it will be useful, but WITHOUT
 * ANY WARRANTY; without even the implied warranty of MERCHANTABILITY or
 * FITNESS FOR A PARTICULAR PURPOSE. See the GNU General Public License for
 * more details.
 *
 * You should have received a copy of the GNU General Public License along
 * with this program. If not, see <http://www.gnu.org/licenses/>.
 */

#include <algorithm>
#include <openssl/md5.h>

#include "Common.h"
#include "Database/DatabaseEnv.h"
#include "ByteBuffer.h"
#include "Configuration/Config.h"
#include "Log.h"
#include "RealmList.h"
#include "AuthSocket.h"
#include "AuthCodes.h"
#include "SHA1.h"
#include "openssl/crypto.h"

#define ChunkSize 2048

enum eAuthCmd
{
    AUTH_LOGON_CHALLENGE                         = 0x00,
    AUTH_LOGON_PROOF                             = 0x01,
    AUTH_RECONNECT_CHALLENGE                     = 0x02,
    AUTH_RECONNECT_PROOF                         = 0x03,
    REALM_LIST                                   = 0x10,
    XFER_INITIATE                                = 0x30,
    XFER_DATA                                    = 0x31,
    XFER_ACCEPT                                  = 0x32,
    XFER_RESUME                                  = 0x33,
    XFER_CANCEL                                  = 0x34
};

enum eStatus
{
    STATUS_CONNECTED                             = 0,
    STATUS_AUTHED
};

// GCC have alternative #pragma pack(N) syntax and old gcc version not support pack(push, N), also any gcc version not support it at some paltform
#if defined(__GNUC__)
#pragma pack(1)
#else
#pragma pack(push, 1)
#endif

typedef struct AUTH_LOGON_CHALLENGE_C
{
    uint8   cmd;
    uint8   error;
    uint16  size;
    uint8   gamename[4];
    uint8   version1;
    uint8   version2;
    uint8   version3;
    uint16  build;
    uint8   platform[4];
    uint8   os[4];
    uint8   country[4];
    uint32  timezone_bias;
    uint32  ip;
    uint8   I_len;
    uint8   I[1];
} sAuthLogonChallenge_C;

typedef struct AUTH_LOGON_PROOF_C
{
    uint8   cmd;
    uint8   A[32];
    uint8   M1[20];
    uint8   crc_hash[20];
    uint8   number_of_keys;
    uint8   securityFlags;                                  // 0x00-0x04
} sAuthLogonProof_C;

typedef struct AUTH_LOGON_PROOF_S
{
    uint8   cmd;
    uint8   error;
    uint8   M2[20];
    uint32  unk1;
    uint32  unk2;
    uint16  unk3;
} sAuthLogonProof_S;

typedef struct AUTH_LOGON_PROOF_S_OLD
{
    uint8   cmd;
    uint8   error;
    uint8   M2[20];
    uint32  unk2;
} sAuthLogonProof_S_Old;

typedef struct AUTH_RECONNECT_PROOF_C
{
    uint8   cmd;
    uint8   R1[16];
    uint8   R2[20];
    uint8   R3[20];
    uint8   number_of_keys;
} sAuthReconnectProof_C;

typedef struct XFER_INIT
{
    uint8 cmd;                                              // XFER_INITIATE
    uint8 fileNameLen;                                      // strlen(fileName);
    uint8 fileName[5];                                      // fileName[fileNameLen]
    uint64 file_size;                                       // file size (bytes)
    uint8 md5[MD5_DIGEST_LENGTH];                           // MD5
} XFER_INIT;

typedef struct XFER_DATA
{
    uint8 opcode;
    uint16 data_size;
    uint8 data[ChunkSize];
} XFER_DATA_STRUCT;

typedef struct AuthHandler
{
    eAuthCmd cmd;
    uint32 status;
    bool (AuthSocket::*handler)(void);
} AuthHandler;

// GCC have alternative #pragma pack() syntax and old gcc version not support pack(pop), also any gcc version not support it at some paltform
#if defined(__GNUC__)
#pragma pack()
#else
#pragma pack(pop)
#endif

// Launch a thread to transfer a patch to the client
class PatcherRunnable: public ACE_Based::Runnable
{
public:
    PatcherRunnable(class AuthSocket*);
    void run();

private:
    AuthSocket* mySocket;
};

typedef struct PATCH_INFO
{
    uint8 md5[MD5_DIGEST_LENGTH];
} PATCH_INFO;

// Caches MD5 hash of client patches present on the server
class Patcher
{
public:
    typedef std::map<std::string, PATCH_INFO*> Patches;
    ~Patcher();
    Patcher();
    Patches::const_iterator begin() const { return _patches.begin(); }
    Patches::const_iterator end() const { return _patches.end(); }
    void LoadPatchMD5(char*);
    bool GetHash(char * pat, uint8 mymd5[16]);

private:
    void LoadPatchesInfo();
    Patches _patches;
};

const AuthHandler table[] =
{
    { AUTH_LOGON_CHALLENGE,     STATUS_CONNECTED, &AuthSocket::_HandleLogonChallenge    },
    { AUTH_LOGON_PROOF,         STATUS_CONNECTED, &AuthSocket::_HandleLogonProof        },
    { AUTH_RECONNECT_CHALLENGE, STATUS_CONNECTED, &AuthSocket::_HandleReconnectChallenge},
    { AUTH_RECONNECT_PROOF,     STATUS_CONNECTED, &AuthSocket::_HandleReconnectProof    },
    { REALM_LIST,               STATUS_AUTHED,    &AuthSocket::_HandleRealmList         },
    { XFER_ACCEPT,              STATUS_CONNECTED, &AuthSocket::_HandleXferAccept        },
    { XFER_RESUME,              STATUS_CONNECTED, &AuthSocket::_HandleXferResume        },
    { XFER_CANCEL,              STATUS_CONNECTED, &AuthSocket::_HandleXferCancel        }
};

#define AUTH_TOTAL_COMMANDS 8

// Holds the MD5 hash of client patches present on the server
Patcher PatchesCache;

// Constructor - set the N and g values for SRP6
AuthSocket::AuthSocket(RealmSocket& socket) : socket_(socket)
{
    N.SetHexStr("894B645E89E1535BBDAD5B8B290650530801B18EBFBF5E8FAB3C82872A3E9BB7");
    g.SetDword(7);
    _authed = false;
    _accountSecurityLevel = SEC_PLAYER;
}

// Close patch file descriptor before leaving
AuthSocket::~AuthSocket(void) {}

// Accept the connection and set the s random value for SRP6
void AuthSocket::OnAccept(void)
{
    sLog->outDebug(LOG_FILTER_AUTHSERVER, "'%s:%d' Accepting connection", socket().getRemoteAddress().c_str(), socket().getRemotePort());
}

void AuthSocket::OnClose(void)
{
    sLog->outDebug(LOG_FILTER_AUTHSERVER, "AuthSocket::OnClose");
}

// Read the packet from the client
void AuthSocket::OnRead()
{
    uint8 _cmd;
    while (1)
    {
        if (!socket().recv_soft((char *)&_cmd, 1))
            return;

        size_t i;

        // Circle through known commands and call the correct command handler
        for (i = 0; i < AUTH_TOTAL_COMMANDS; ++i)
        {
            if ((uint8)table[i].cmd == _cmd && (table[i].status == STATUS_CONNECTED || (_authed && table[i].status == STATUS_AUTHED)))
            {
                sLog->outDebug(LOG_FILTER_AUTHSERVER, "Got data for cmd %u recv length %u", (uint32)_cmd, (uint32)socket().recv_len());

                if (!(*this.*table[i].handler)())
                {
                    sLog->outDebug(LOG_FILTER_AUTHSERVER, "Command handler failed for cmd %u recv length %u", (uint32)_cmd, (uint32)socket().recv_len());
                    return;
                }
                break;
            }
        }

        // Report unknown packets in the error log
        if (i == AUTH_TOTAL_COMMANDS)
        {
            sLog->outError(LOG_FILTER_AUTHSERVER, "Got unknown packet from '%s'", socket().getRemoteAddress().c_str());
            socket().shutdown();
            return;
        }
    }
}

// Make the SRP6 calculation from hash in dB
void AuthSocket::_SetVSFields(const std::string& rI)
{
    s.SetRand(s_BYTE_SIZE * 8);

    BigNumber I;
    I.SetHexStr(rI.c_str());

    // In case of leading zeros in the rI hash, restore them
    uint8 mDigest[SHA_DIGEST_LENGTH];
    memset(mDigest, 0, SHA_DIGEST_LENGTH);
    if (I.GetNumBytes() <= SHA_DIGEST_LENGTH)
        memcpy(mDigest, I.AsByteArray(), I.GetNumBytes());

    std::reverse(mDigest, mDigest + SHA_DIGEST_LENGTH);

    SHA1Hash sha;
    sha.UpdateData(s.AsByteArray(), s.GetNumBytes());
    sha.UpdateData(mDigest, SHA_DIGEST_LENGTH);
    sha.Finalize();
    BigNumber x;
    x.SetBinary(sha.GetDigest(), sha.GetLength());
    v = g.ModExp(x, N);

    // No SQL injection (username escaped)
    const char *v_hex, *s_hex;
    v_hex = v.AsHexStr();
    s_hex = s.AsHexStr();

    PreparedStatement* stmt = LoginDatabase.GetPreparedStatement(LOGIN_UPD_VS);
    stmt->setString(0, v_hex);
    stmt->setString(1, s_hex);
    stmt->setString(2, _login);
    LoginDatabase.Execute(stmt);

    OPENSSL_free((void*)v_hex);
    OPENSSL_free((void*)s_hex);
}

// Logon Challenge command handler
bool AuthSocket::_HandleLogonChallenge()
{
    sLog->outDebug(LOG_FILTER_AUTHSERVER, "Entering _HandleLogonChallenge");
    if (socket().recv_len() < sizeof(sAuthLogonChallenge_C))
        return false;

    // Read the first 4 bytes (header) to get the length of the remaining of the packet
    std::vector<uint8> buf;
    buf.resize(4);

    socket().recv((char *)&buf[0], 4);

#if TRINITY_ENDIAN == TRINITY_BIGENDIAN
    EndianConvert(*((uint16*)(buf[0])));
#endif

    uint16 remaining = ((sAuthLogonChallenge_C *)&buf[0])->size;
    sLog->outDebug(LOG_FILTER_AUTHSERVER, "[AuthChallenge] got header, body is %#04x bytes", remaining);

    if ((remaining < sizeof(sAuthLogonChallenge_C) - buf.size()) || (socket().recv_len() < remaining))
        return false;

    //No big fear of memory outage (size is int16, i.e. < 65536)
    buf.resize(remaining + buf.size() + 1);
    buf[buf.size() - 1] = 0;
    sAuthLogonChallenge_C *ch = (sAuthLogonChallenge_C*)&buf[0];

    // Read the remaining of the packet
    socket().recv((char *)&buf[4], remaining);
    sLog->outDebug(LOG_FILTER_AUTHSERVER, "[AuthChallenge] got full packet, %#04x bytes", ch->size);
    sLog->outDebug(LOG_FILTER_AUTHSERVER, "[AuthChallenge] name(%d): '%s'", ch->I_len, ch->I);

    // BigEndian code, nop in little endian case
    // size already converted
#if TRINITY_ENDIAN == TRINITY_BIGENDIAN
    EndianConvert(*((uint32*)(&ch->gamename[0])));
    EndianConvert(ch->build);
    EndianConvert(*((uint32*)(&ch->platform[0])));
    EndianConvert(*((uint32*)(&ch->os[0])));
    EndianConvert(*((uint32*)(&ch->country[0])));
    EndianConvert(ch->timezone_bias);
    EndianConvert(ch->ip);
#endif

    ByteBuffer pkt;

    _login = (const char*)ch->I;
    _build = ch->build;
<<<<<<< HEAD
=======
    _expversion = uint8(AuthHelper::IsPostBCAcceptedClientBuild(_build) ? POST_BC_EXP_FLAG : (AuthHelper::IsPreBCAcceptedClientBuild(_build) ? PRE_BC_EXP_FLAG : NO_VALID_EXP_FLAG));
>>>>>>> ec527fa1
    _os = (const char*)ch->os;

    if (_os.size() > 4)
        return false;

    // Restore string order as its byte order is reversed
    std::reverse(_os.begin(), _os.end());

    pkt << uint8(AUTH_LOGON_CHALLENGE);
    pkt << uint8(0x00);

    // Verify that this IP is not in the ip_banned table
    LoginDatabase.Execute(LoginDatabase.GetPreparedStatement(LOGIN_DEL_EXPIRED_IP_BANS));

    std::string const& ip_address = socket().getRemoteAddress();
    PreparedStatement* stmt = LoginDatabase.GetPreparedStatement(LOGIN_SEL_IP_BANNED);
    stmt->setString(0, ip_address);
    PreparedQueryResult result = LoginDatabase.Query(stmt);
    if (result)
    {
        pkt << uint8(WOW_FAIL_BANNED);
        sLog->outDebug(LOG_FILTER_AUTHSERVER, "'%s:%d' [AuthChallenge] Banned ip tries to login!",socket().getRemoteAddress().c_str(), socket().getRemotePort());
    }
    else
    {
        // Get the account details from the account table
        // No SQL injection (prepared statement)
        stmt = LoginDatabase.GetPreparedStatement(LOGIN_SEL_LOGONCHALLENGE);
        stmt->setString(0, _login);

        PreparedQueryResult res2 = LoginDatabase.Query(stmt);
        if (res2)
        {
            Field* fields = res2->Fetch();

            // If the IP is 'locked', check that the player comes indeed from the correct IP address
            bool locked = false;
            if (fields[2].GetUInt8() == 1)                  // if ip is locked
            {
                sLog->outDebug(LOG_FILTER_AUTHSERVER, "[AuthChallenge] Account '%s' is locked to IP - '%s'", _login.c_str(), fields[3].GetCString());
                sLog->outDebug(LOG_FILTER_AUTHSERVER, "[AuthChallenge] Player address is '%s'", ip_address.c_str());

                if (strcmp(fields[3].GetCString(), ip_address.c_str()))
                {
                    sLog->outDebug(LOG_FILTER_AUTHSERVER, "[AuthChallenge] Account IP differs");
                    pkt << uint8(WOW_FAIL_SUSPENDED);
                    locked = true;
                }
                else
                    sLog->outDebug(LOG_FILTER_AUTHSERVER, "[AuthChallenge] Account IP matches");
            }
            else
                sLog->outDebug(LOG_FILTER_AUTHSERVER, "[AuthChallenge] Account '%s' is not locked to ip", _login.c_str());

            if (!locked)
            {
                //set expired bans to inactive
                LoginDatabase.Execute(LoginDatabase.GetPreparedStatement(LOGIN_UPD_EXPIRED_ACCOUNT_BANS));

                // If the account is banned, reject the logon attempt
                stmt = LoginDatabase.GetPreparedStatement(LOGIN_SEL_ACCOUNT_BANNED);
                stmt->setUInt32(0, fields[1].GetUInt32());
                PreparedQueryResult banresult = LoginDatabase.Query(stmt);
                if (banresult)
                {
                    if ((*banresult)[0].GetUInt64() == (*banresult)[1].GetUInt64())
                    {
                        pkt << uint8(WOW_FAIL_BANNED);
                        sLog->outDebug(LOG_FILTER_AUTHSERVER, "'%s:%d' [AuthChallenge] Banned account %s tried to login!", socket().getRemoteAddress().c_str(), socket().getRemotePort(), _login.c_str ());
                    }
                    else
                    {
                        pkt << uint8(WOW_FAIL_SUSPENDED);
                        sLog->outDebug(LOG_FILTER_AUTHSERVER, "'%s:%d' [AuthChallenge] Temporarily banned account %s tried to login!", socket().getRemoteAddress().c_str(), socket().getRemotePort(), _login.c_str ());
                    }
                }
                else
                {
                    // Get the password from the account table, upper it, and make the SRP6 calculation
                    std::string rI = fields[0].GetString();

                    // Don't calculate (v, s) if there are already some in the database
                    std::string databaseV = fields[5].GetString();
                    std::string databaseS = fields[6].GetString();

                    sLog->outDebug(LOG_FILTER_NETWORKIO, "database authentication values: v='%s' s='%s'", databaseV.c_str(), databaseS.c_str());

                    // multiply with 2 since bytes are stored as hexstring
                    if (databaseV.size() != s_BYTE_SIZE * 2 || databaseS.size() != s_BYTE_SIZE * 2)
                        _SetVSFields(rI);
                    else
                    {
                        s.SetHexStr(databaseS.c_str());
                        v.SetHexStr(databaseV.c_str());
                    }

                    b.SetRand(19 * 8);
                    BigNumber gmod = g.ModExp(b, N);
                    B = ((v * 3) + gmod) % N;

                    ASSERT(gmod.GetNumBytes() <= 32);

                    BigNumber unk3;
                    unk3.SetRand(16 * 8);

                    // Fill the response packet with the result
<<<<<<< HEAD
                    // If the client has no valid version
                    if (!AuthHelper::IsAcceptedClientBuild(_build))
                        pkt << uint8(WOW_FAIL_VERSION_INVALID);
                    else
                        pkt << uint8(WOW_SUCCESS);
=======
                    if (AuthHelper::IsAcceptedClientBuild(_build))
                        pkt << uint8(WOW_SUCCESS);
                    else
                        pkt << uint8(WOW_FAIL_VERSION_INVALID);
>>>>>>> ec527fa1

                    // B may be calculated < 32B so we force minimal length to 32B
                    pkt.append(B.AsByteArray(32), 32);      // 32 bytes
                    pkt << uint8(1);
                    pkt.append(g.AsByteArray(), 1);
                    pkt << uint8(32);
                    pkt.append(N.AsByteArray(32), 32);
                    pkt.append(s.AsByteArray(), s.GetNumBytes());   // 32 bytes
                    pkt.append(unk3.AsByteArray(16), 16);
                    uint8 securityFlags = 0;
                    pkt << uint8(securityFlags);            // security flags (0x0...0x04)

                    if (securityFlags & 0x01)               // PIN input
                    {
                        pkt << uint32(0);
                        pkt << uint64(0) << uint64(0);      // 16 bytes hash?
                    }

                    if (securityFlags & 0x02)               // Matrix input
                    {
                        pkt << uint8(0);
                        pkt << uint8(0);
                        pkt << uint8(0);
                        pkt << uint8(0);
                        pkt << uint64(0);
                    }

                    if (securityFlags & 0x04)               // Security token input
                        pkt << uint8(1);

                    uint8 secLevel = fields[4].GetUInt8();
                    _accountSecurityLevel = secLevel <= SEC_ADMINISTRATOR ? AccountTypes(secLevel) : SEC_ADMINISTRATOR;

                    _localizationName.resize(4);
                    for (int i = 0; i < 4; ++i)
                        _localizationName[i] = ch->country[4-i-1];

                    sLog->outDebug(LOG_FILTER_AUTHSERVER, "'%s:%d' [AuthChallenge] account %s is using '%c%c%c%c' locale (%u)", socket().getRemoteAddress().c_str(), socket().getRemotePort(),
                            _login.c_str (), ch->country[3], ch->country[2], ch->country[1], ch->country[0], GetLocaleByName(_localizationName)
                        );
                }
            }
        }
        else                                                //no account
            pkt << uint8(WOW_FAIL_UNKNOWN_ACCOUNT);
    }

    socket().send((char const*)pkt.contents(), pkt.size());
    return true;
}

// Logon Proof command handler
bool AuthSocket::_HandleLogonProof()
{
    sLog->outDebug(LOG_FILTER_AUTHSERVER, "Entering _HandleLogonProof");
    // Read the packet
    sAuthLogonProof_C lp;

    if (!socket().recv((char *)&lp, sizeof(sAuthLogonProof_C)))
        return false;

    // Continue the SRP6 calculation based on data received from the client
    BigNumber A;

    A.SetBinary(lp.A, 32);

    // SRP safeguard: abort if A == 0
    if (A.isZero())
    {
        socket().shutdown();
        return true;
    }

    SHA1Hash sha;
    sha.UpdateBigNumbers(&A, &B, NULL);
    sha.Finalize();
    BigNumber u;
    u.SetBinary(sha.GetDigest(), 20);
    BigNumber S = (A * (v.ModExp(u, N))).ModExp(b, N);

    uint8 t[32];
    uint8 t1[16];
    uint8 vK[40];
    memcpy(t, S.AsByteArray(32), 32);

    for (int i = 0; i < 16; ++i)
        t1[i] = t[i * 2];

    sha.Initialize();
    sha.UpdateData(t1, 16);
    sha.Finalize();

    for (int i = 0; i < 20; ++i)
        vK[i * 2] = sha.GetDigest()[i];

    for (int i = 0; i < 16; ++i)
        t1[i] = t[i * 2 + 1];

    sha.Initialize();
    sha.UpdateData(t1, 16);
    sha.Finalize();

    for (int i = 0; i < 20; ++i)
        vK[i * 2 + 1] = sha.GetDigest()[i];

    K.SetBinary(vK, 40);

    uint8 hash[20];

    sha.Initialize();
    sha.UpdateBigNumbers(&N, NULL);
    sha.Finalize();
    memcpy(hash, sha.GetDigest(), 20);
    sha.Initialize();
    sha.UpdateBigNumbers(&g, NULL);
    sha.Finalize();

    for (int i = 0; i < 20; ++i)
        hash[i] ^= sha.GetDigest()[i];

    BigNumber t3;
    t3.SetBinary(hash, 20);

    sha.Initialize();
    sha.UpdateData(_login);
    sha.Finalize();
    uint8 t4[SHA_DIGEST_LENGTH];
    memcpy(t4, sha.GetDigest(), SHA_DIGEST_LENGTH);

    sha.Initialize();
    sha.UpdateBigNumbers(&t3, NULL);
    sha.UpdateData(t4, SHA_DIGEST_LENGTH);
    sha.UpdateBigNumbers(&s, &A, &B, &K, NULL);
    sha.Finalize();
    BigNumber M;
    M.SetBinary(sha.GetDigest(), 20);

    // Check if SRP6 results match (password is correct), else send an error
    if (!memcmp(M.AsByteArray(), lp.M1, 20))
    {
        sLog->outDebug(LOG_FILTER_AUTHSERVER, "'%s:%d' User '%s' successfully authenticated", socket().getRemoteAddress().c_str(), socket().getRemotePort(), _login.c_str());

        // Update the sessionkey, last_ip, last login time and reset number of failed logins in the account table for this account
        // No SQL injection (escaped user name) and IP address as received by socket
        const char *K_hex = K.AsHexStr();

        PreparedStatement *stmt = LoginDatabase.GetPreparedStatement(LOGIN_UPD_LOGONPROOF);
        stmt->setString(0, K_hex);
        stmt->setString(1, socket().getRemoteAddress().c_str());
        stmt->setUInt32(2, GetLocaleByName(_localizationName));
        stmt->setString(3, _os);
        stmt->setString(4, _login);
        LoginDatabase.Execute(stmt);

        OPENSSL_free((void*)K_hex);

        // Finish SRP6 and send the final result to the client
        sha.Initialize();
        sha.UpdateBigNumbers(&A, &M, &K, NULL);
        sha.Finalize();

        sAuthLogonProof_S proof;
        memcpy(proof.M2, sha.GetDigest(), 20);
        proof.cmd = AUTH_LOGON_PROOF;
        proof.error = 0;
        proof.unk1 = 0x00800000;    // Accountflags. 0x01 = GM, 0x08 = Trial, 0x00800000 = Pro pass (arena tournament)
        proof.unk2 = 0x00;          // SurveyId
        proof.unk3 = 0x00;
        socket().send((char *)&proof, sizeof(proof));

        _authed = true;
    }
    else
    {
        char data[4] = { AUTH_LOGON_PROOF, WOW_FAIL_UNKNOWN_ACCOUNT, 3, 0 };
        socket().send(data, sizeof(data));

        sLog->outDebug(LOG_FILTER_AUTHSERVER, "'%s:%d' [AuthChallenge] account %s tried to login with invalid password!", socket().getRemoteAddress().c_str(), socket().getRemotePort(), _login.c_str ());

        uint32 MaxWrongPassCount = ConfigMgr::GetIntDefault("WrongPass.MaxCount", 0);
        if (MaxWrongPassCount > 0)
        {
            //Increment number of failed logins by one and if it reaches the limit temporarily ban that account or IP
            PreparedStatement *stmt = LoginDatabase.GetPreparedStatement(LOGIN_UPD_FAILEDLOGINS);
            stmt->setString(0, _login);
            LoginDatabase.Execute(stmt);

            stmt = LoginDatabase.GetPreparedStatement(LOGIN_SEL_FAILEDLOGINS);
            stmt->setString(0, _login);

            if (PreparedQueryResult loginfail = LoginDatabase.Query(stmt))
            {
                uint32 failed_logins = (*loginfail)[1].GetUInt32();

                if (failed_logins >= MaxWrongPassCount)
                {
                    uint32 WrongPassBanTime = ConfigMgr::GetIntDefault("WrongPass.BanTime", 600);
                    bool WrongPassBanType = ConfigMgr::GetBoolDefault("WrongPass.BanType", false);

                    if (WrongPassBanType)
                    {
                        uint32 acc_id = (*loginfail)[0].GetUInt32();
                        stmt = LoginDatabase.GetPreparedStatement(LOGIN_INS_ACCOUNT_AUTO_BANNED);
                        stmt->setUInt32(0, acc_id);
                        stmt->setUInt32(1, WrongPassBanTime);
                        LoginDatabase.Execute(stmt);

                        sLog->outDebug(LOG_FILTER_AUTHSERVER, "'%s:%d' [AuthChallenge] account %s got banned for '%u' seconds because it failed to authenticate '%u' times",
                            socket().getRemoteAddress().c_str(), socket().getRemotePort(), _login.c_str(), WrongPassBanTime, failed_logins);
                    }
                    else
                    {
                        stmt = LoginDatabase.GetPreparedStatement(LOGIN_INS_IP_AUTO_BANNED);
                        stmt->setString(0, socket().getRemoteAddress());
                        stmt->setUInt32(1, WrongPassBanTime);
                        LoginDatabase.Execute(stmt);

                        sLog->outDebug(LOG_FILTER_AUTHSERVER, "'%s:%d' [AuthChallenge] IP %s got banned for '%u' seconds because account %s failed to authenticate '%u' times",
                            socket().getRemoteAddress().c_str(), socket().getRemotePort(), socket().getRemoteAddress().c_str(), WrongPassBanTime, _login.c_str(), failed_logins);
                    }
                }
            }
        }
    }

    return true;
}

// Reconnect Challenge command handler
bool AuthSocket::_HandleReconnectChallenge()
{
    sLog->outDebug(LOG_FILTER_AUTHSERVER, "Entering _HandleReconnectChallenge");
    if (socket().recv_len() < sizeof(sAuthLogonChallenge_C))
        return false;

    // Read the first 4 bytes (header) to get the length of the remaining of the packet
    std::vector<uint8> buf;
    buf.resize(4);

    socket().recv((char *)&buf[0], 4);

#if TRINITY_ENDIAN == TRINITY_BIGENDIAN
    EndianConvert(*((uint16*)(buf[0])));
#endif

    uint16 remaining = ((sAuthLogonChallenge_C *)&buf[0])->size;
    sLog->outDebug(LOG_FILTER_AUTHSERVER, "[ReconnectChallenge] got header, body is %#04x bytes", remaining);

    if ((remaining < sizeof(sAuthLogonChallenge_C) - buf.size()) || (socket().recv_len() < remaining))
        return false;

    // No big fear of memory outage (size is int16, i.e. < 65536)
    buf.resize(remaining + buf.size() + 1);
    buf[buf.size() - 1] = 0;
    sAuthLogonChallenge_C *ch = (sAuthLogonChallenge_C*)&buf[0];

    // Read the remaining of the packet
    socket().recv((char *)&buf[4], remaining);
    sLog->outDebug(LOG_FILTER_AUTHSERVER, "[ReconnectChallenge] got full packet, %#04x bytes", ch->size);
    sLog->outDebug(LOG_FILTER_AUTHSERVER, "[ReconnectChallenge] name(%d): '%s'", ch->I_len, ch->I);

    _login = (const char*)ch->I;

    PreparedStatement* stmt = LoginDatabase.GetPreparedStatement(LOGIN_SEL_SESSIONKEY);
    stmt->setString(0, _login);
    PreparedQueryResult result = LoginDatabase.Query(stmt);

    // Stop if the account is not found
    if (!result)
    {
        sLog->outError(LOG_FILTER_AUTHSERVER, "'%s:%d' [ERROR] user %s tried to login and we cannot find his session key in the database.", socket().getRemoteAddress().c_str(), socket().getRemotePort(), _login.c_str());
        socket().shutdown();
        return false;
    }

    // Reinitialize build, expansion and the account securitylevel
    _build = ch->build;
<<<<<<< HEAD
=======
    _expversion = uint8(AuthHelper::IsPostBCAcceptedClientBuild(_build) ? POST_BC_EXP_FLAG : (AuthHelper::IsPreBCAcceptedClientBuild(_build) ? PRE_BC_EXP_FLAG : NO_VALID_EXP_FLAG));
>>>>>>> ec527fa1
    _os = (const char*)ch->os;

    if (_os.size() > 4)
        return false;

    // Restore string order as its byte order is reversed
    std::reverse(_os.begin(), _os.end());

    Field* fields = result->Fetch();
    uint8 secLevel = fields[2].GetUInt8();
    _accountSecurityLevel = secLevel <= SEC_ADMINISTRATOR ? AccountTypes(secLevel) : SEC_ADMINISTRATOR;

    K.SetHexStr ((*result)[0].GetCString());

    // Sending response
    ByteBuffer pkt;
    pkt << uint8(AUTH_RECONNECT_CHALLENGE);
    pkt << uint8(0x00);
    _reconnectProof.SetRand(16 * 8);
    pkt.append(_reconnectProof.AsByteArray(16), 16);        // 16 bytes random
    pkt << uint64(0x00) << uint64(0x00);                    // 16 bytes zeros
    socket().send((char const*)pkt.contents(), pkt.size());
    return true;
}

// Reconnect Proof command handler
bool AuthSocket::_HandleReconnectProof()
{
    sLog->outDebug(LOG_FILTER_AUTHSERVER, "Entering _HandleReconnectProof");
    // Read the packet
    sAuthReconnectProof_C lp;
    if (!socket().recv((char *)&lp, sizeof(sAuthReconnectProof_C)))
        return false;

    if (_login.empty() || !_reconnectProof.GetNumBytes() || !K.GetNumBytes())
        return false;

    BigNumber t1;
    t1.SetBinary(lp.R1, 16);

    SHA1Hash sha;
    sha.Initialize();
    sha.UpdateData(_login);
    sha.UpdateBigNumbers(&t1, &_reconnectProof, &K, NULL);
    sha.Finalize();

    if (!memcmp(sha.GetDigest(), lp.R2, SHA_DIGEST_LENGTH))
    {
        // Sending response
        ByteBuffer pkt;
        pkt << uint8(AUTH_RECONNECT_PROOF);
        pkt << uint8(0x00);
        pkt << uint16(0x00);                               // 2 bytes zeros
        socket().send((char const*)pkt.contents(), pkt.size());
        _authed = true;
        return true;
    }
    else
    {
        sLog->outError(LOG_FILTER_AUTHSERVER, "'%s:%d' [ERROR] user %s tried to login, but session is invalid.", socket().getRemoteAddress().c_str(), socket().getRemotePort(), _login.c_str());
        socket().shutdown();
        return false;
    }
}

// Realm List command handler
bool AuthSocket::_HandleRealmList()
{
    sLog->outDebug(LOG_FILTER_AUTHSERVER, "Entering _HandleRealmList");
    if (socket().recv_len() < 5)
        return false;

    socket().recv_skip(5);

    // Get the user id (else close the connection)
    // No SQL injection (prepared statement)
    PreparedStatement* stmt = LoginDatabase.GetPreparedStatement(LOGIN_SEL_ACCOUNT_ID_BY_NAME);
    stmt->setString(0, _login);
    PreparedQueryResult result = LoginDatabase.Query(stmt);
    if (!result)
    {
        sLog->outError(LOG_FILTER_AUTHSERVER, "'%s:%d' [ERROR] user %s tried to login but we cannot find him in the database.", socket().getRemoteAddress().c_str(), socket().getRemotePort(), _login.c_str());
        socket().shutdown();
        return false;
    }

    Field* fields = result->Fetch();
    uint32 id = fields[0].GetUInt32();

    // Update realm list if need
    sRealmList->UpdateIfNeed();

    // Circle through realms in the RealmList and construct the return packet (including # of user characters in each realm)
    ByteBuffer pkt;

    size_t RealmListSize = 0;
    for (RealmList::RealmMap::const_iterator i = sRealmList->begin(); i != sRealmList->end(); ++i)
    {
        // don't work with realms which not compatible with the client
<<<<<<< HEAD
        if (i->second.gamebuild != _build)
            continue;
=======
        bool okBuild = ((_expversion & POST_BC_EXP_FLAG) && i->second.gamebuild == _build) || ((_expversion & PRE_BC_EXP_FLAG) && !AuthHelper::IsPreBCAcceptedClientBuild(i->second.gamebuild));

        // No SQL injection. id of realm is controlled by the database.
        uint32 flag = i->second.flag;
        RealmBuildInfo const* buildInfo = AuthHelper::GetBuildInfo(i->second.gamebuild);
        if (!okBuild)
        {
            if (!buildInfo)
                continue;
>>>>>>> ec527fa1

            flag |= REALM_FLAG_OFFLINE | REALM_FLAG_SPECIFYBUILD;   // tell the client what build the realm is for
        }

        if (!buildInfo)
            flag &= ~REALM_FLAG_SPECIFYBUILD;

        std::string name = i->first;
        if (_expversion & PRE_BC_EXP_FLAG && flag & REALM_FLAG_SPECIFYBUILD)
        {
            std::ostringstream ss;
            ss << name << " (" << buildInfo->MajorVersion << '.' << buildInfo->MinorVersion << '.' << buildInfo->BugfixVersion << ')';
            name = ss.str();
        }

        uint8 lock = (i->second.allowedSecurityLevel > _accountSecurityLevel) ? 1 : 0;

        uint8 AmountOfCharacters = 0;
        stmt = LoginDatabase.GetPreparedStatement(LOGIN_SEL_NUM_CHARS_ON_REALM);
        stmt->setUInt32(0, i->second.m_ID);
        stmt->setUInt32(1, id);
        result = LoginDatabase.Query(stmt);
        if (result)
            AmountOfCharacters = (*result)[0].GetUInt8();

        pkt << i->second.icon;                              // realm type
<<<<<<< HEAD
        pkt << lock;                                    // if 1, then realm locked
        pkt << uint8(i->second.flag);                       // RealmFlags
        pkt << i->first;
=======
        if (_expversion & POST_BC_EXP_FLAG)                 // only 2.x and 3.x clients
            pkt << lock;                                    // if 1, then realm locked
        pkt << uint8(flag);                                 // RealmFlags
        pkt << name;
>>>>>>> ec527fa1
        pkt << i->second.address;
        pkt << i->second.populationLevel;
        pkt << AmountOfCharacters;
        pkt << i->second.timezone;                          // realm category
<<<<<<< HEAD
        pkt << uint8(0x2C);                             // unk, may be realm number/id?
=======
        if (_expversion & POST_BC_EXP_FLAG)                 // 2.x and 3.x clients
            pkt << uint8(0x2C);                             // unk, may be realm number/id?
        else
            pkt << uint8(0x0);                              // 1.12.1 and 1.12.2 clients
>>>>>>> ec527fa1

        if (_expversion & POST_BC_EXP_FLAG && flag & REALM_FLAG_SPECIFYBUILD)
        {
            pkt << uint8(buildInfo->MajorVersion);
            pkt << uint8(buildInfo->MinorVersion);
            pkt << uint8(buildInfo->BugfixVersion);
            pkt << uint16(buildInfo->Build);
        }

        ++RealmListSize;
    }

<<<<<<< HEAD
    pkt << uint8(0x10);
    pkt << uint8(0x00);


    // make a ByteBuffer which stores the RealmList's size
    ByteBuffer RealmListSizeBuffer;
    RealmListSizeBuffer << (uint32)0;
    RealmListSizeBuffer << uint16(RealmListSize);

    ByteBuffer hdr;
    hdr << uint8(REALM_LIST);
    hdr << uint16((pkt.size() + RealmListSizeBuffer.size()));
=======
    if (_expversion & POST_BC_EXP_FLAG)                     // 2.x and 3.x clients
    {
        pkt << uint8(0x10);
        pkt << uint8(0x00);
    }
    else                                                    // 1.12.1 and 1.12.2 clients
    {
        pkt << uint8(0x00);
        pkt << uint8(0x02);
    }

    // make a ByteBuffer which stores the RealmList's size
    ByteBuffer RealmListSizeBuffer;
    RealmListSizeBuffer << uint32(0);
    if (_expversion & POST_BC_EXP_FLAG)                     // only 2.x and 3.x clients
        RealmListSizeBuffer << uint16(RealmListSize);
    else
        RealmListSizeBuffer << uint32(RealmListSize);

    ByteBuffer hdr;
    hdr << uint8(REALM_LIST);
    hdr << uint16(pkt.size() + RealmListSizeBuffer.size());
>>>>>>> ec527fa1
    hdr.append(RealmListSizeBuffer);                        // append RealmList's size buffer
    hdr.append(pkt);                                        // append realms in the realmlist

    socket().send((char const*)hdr.contents(), hdr.size());

    return true;
}

// Resume patch transfer
bool AuthSocket::_HandleXferResume()
{
    sLog->outDebug(LOG_FILTER_AUTHSERVER, "Entering _HandleXferResume");
    // Check packet length and patch existence
    if (socket().recv_len() < 9 || !pPatch)
    {
        sLog->outError(LOG_FILTER_AUTHSERVER, "Error while resuming patch transfer (wrong packet)");
        return false;
    }

    // Launch a PatcherRunnable thread starting at given patch file offset
    uint64 start;
    socket().recv_skip(1);
    socket().recv((char*)&start, sizeof(start));
    fseek(pPatch, long(start), 0);

    ACE_Based::Thread u(new PatcherRunnable(this));
    return true;
}

// Cancel patch transfer
bool AuthSocket::_HandleXferCancel()
{
    sLog->outDebug(LOG_FILTER_AUTHSERVER, "Entering _HandleXferCancel");

    // Close and delete the socket
    socket().recv_skip(1);                                         //clear input buffer
    socket().shutdown();

    return true;
}

// Accept patch transfer
bool AuthSocket::_HandleXferAccept()
{
    sLog->outDebug(LOG_FILTER_AUTHSERVER, "Entering _HandleXferAccept");

    // Check packet length and patch existence
    if (!pPatch)
    {
        sLog->outError(LOG_FILTER_AUTHSERVER, "Error while accepting patch transfer (wrong packet)");
        return false;
    }

    // Launch a PatcherRunnable thread, starting at the beginning of the patch file
    socket().recv_skip(1);                                         // clear input buffer
    fseek(pPatch, 0, 0);

    ACE_Based::Thread u(new PatcherRunnable(this));
    return true;
}

PatcherRunnable::PatcherRunnable(class AuthSocket* as)
{
    mySocket = as;
}

// Send content of patch file to the client
void PatcherRunnable::run()
{
}

// Preload MD5 hashes of existing patch files on server
#ifndef _WIN32
#include <dirent.h>
#include <errno.h>
void Patcher::LoadPatchesInfo()
{
    DIR *dirp;
    struct dirent *dp;
    dirp = opendir("./patches/");

    if (!dirp)
        return;

    while (dirp)
    {
        errno = 0;
        if ((dp = readdir(dirp)) != NULL)
        {
            int l = strlen(dp->d_name);

            if (l < 8)
                continue;

            if (!memcmp(&dp->d_name[l - 4], ".mpq", 4))
                LoadPatchMD5(dp->d_name);
        }
        else
        {
            if (errno != 0)
            {
                closedir(dirp);
                return;
            }
            break;
        }
    }

    if (dirp)
        closedir(dirp);
}
#else
void Patcher::LoadPatchesInfo()
{
    WIN32_FIND_DATA fil;
    HANDLE hFil = FindFirstFile("./patches/*.mpq", &fil);
    if (hFil == INVALID_HANDLE_VALUE)
        return;                                             // no patches were found

    do
        LoadPatchMD5(fil.cFileName);
    while (FindNextFile(hFil, &fil));
}
#endif

// Calculate and store MD5 hash for a given patch file
void Patcher::LoadPatchMD5(char *szFileName)
{
    // Try to open the patch file
    std::string path = "./patches/";
    path += szFileName;
    FILE* pPatch = fopen(path.c_str(), "rb");
    sLog->outDebug(LOG_FILTER_NETWORKIO, "Loading patch info from %s\n", path.c_str());

    if (!pPatch)
    {
        sLog->outError(LOG_FILTER_AUTHSERVER, "Error loading patch %s\n", path.c_str());
        return;
    }

    // Calculate the MD5 hash
    MD5_CTX ctx;
    MD5_Init(&ctx);
    uint8* buf = new uint8[512 * 1024];

    while (!feof(pPatch))
    {
        size_t read = fread(buf, 1, 512 * 1024, pPatch);
        MD5_Update(&ctx, buf, read);
    }

    delete [] buf;
    fclose(pPatch);

    // Store the result in the internal patch hash map
    _patches[path] = new PATCH_INFO;
    MD5_Final((uint8 *)&_patches[path]->md5, &ctx);
}

// Get cached MD5 hash for a given patch file
bool Patcher::GetHash(char * pat, uint8 mymd5[16])
{
    for (Patches::iterator i = _patches.begin(); i != _patches.end(); ++i)
        if (!stricmp(pat, i->first.c_str()))
        {
            memcpy(mymd5, i->second->md5, 16);
            return true;
        }

    return false;
}

// Launch the patch hashing mechanism on object creation
Patcher::Patcher()
{
    LoadPatchesInfo();
}

// Empty and delete the patch map on termination
Patcher::~Patcher()
{
    for (Patches::iterator i = _patches.begin(); i != _patches.end(); ++i)
        delete i->second;
}<|MERGE_RESOLUTION|>--- conflicted
+++ resolved
@@ -343,10 +343,7 @@
 
     _login = (const char*)ch->I;
     _build = ch->build;
-<<<<<<< HEAD
-=======
     _expversion = uint8(AuthHelper::IsPostBCAcceptedClientBuild(_build) ? POST_BC_EXP_FLAG : (AuthHelper::IsPreBCAcceptedClientBuild(_build) ? PRE_BC_EXP_FLAG : NO_VALID_EXP_FLAG));
->>>>>>> ec527fa1
     _os = (const char*)ch->os;
 
     if (_os.size() > 4)
@@ -453,18 +450,13 @@
                     unk3.SetRand(16 * 8);
 
                     // Fill the response packet with the result
-<<<<<<< HEAD
                     // If the client has no valid version
                     if (!AuthHelper::IsAcceptedClientBuild(_build))
                         pkt << uint8(WOW_FAIL_VERSION_INVALID);
                     else
                         pkt << uint8(WOW_SUCCESS);
-=======
-                    if (AuthHelper::IsAcceptedClientBuild(_build))
-                        pkt << uint8(WOW_SUCCESS);
                     else
                         pkt << uint8(WOW_FAIL_VERSION_INVALID);
->>>>>>> ec527fa1
 
                     // B may be calculated < 32B so we force minimal length to 32B
                     pkt.append(B.AsByteArray(32), 32);      // 32 bytes
@@ -742,10 +734,6 @@
 
     // Reinitialize build, expansion and the account securitylevel
     _build = ch->build;
-<<<<<<< HEAD
-=======
-    _expversion = uint8(AuthHelper::IsPostBCAcceptedClientBuild(_build) ? POST_BC_EXP_FLAG : (AuthHelper::IsPreBCAcceptedClientBuild(_build) ? PRE_BC_EXP_FLAG : NO_VALID_EXP_FLAG));
->>>>>>> ec527fa1
     _os = (const char*)ch->os;
 
     if (_os.size() > 4)
@@ -845,20 +833,13 @@
     for (RealmList::RealmMap::const_iterator i = sRealmList->begin(); i != sRealmList->end(); ++i)
     {
         // don't work with realms which not compatible with the client
-<<<<<<< HEAD
         if (i->second.gamebuild != _build)
-            continue;
-=======
-        bool okBuild = ((_expversion & POST_BC_EXP_FLAG) && i->second.gamebuild == _build) || ((_expversion & PRE_BC_EXP_FLAG) && !AuthHelper::IsPreBCAcceptedClientBuild(i->second.gamebuild));
-
-        // No SQL injection. id of realm is controlled by the database.
         uint32 flag = i->second.flag;
         RealmBuildInfo const* buildInfo = AuthHelper::GetBuildInfo(i->second.gamebuild);
         if (!okBuild)
         {
             if (!buildInfo)
-                continue;
->>>>>>> ec527fa1
+            continue;
 
             flag |= REALM_FLAG_OFFLINE | REALM_FLAG_SPECIFYBUILD;   // tell the client what build the realm is for
         }
@@ -885,28 +866,14 @@
             AmountOfCharacters = (*result)[0].GetUInt8();
 
         pkt << i->second.icon;                              // realm type
-<<<<<<< HEAD
         pkt << lock;                                    // if 1, then realm locked
-        pkt << uint8(i->second.flag);                       // RealmFlags
-        pkt << i->first;
-=======
-        if (_expversion & POST_BC_EXP_FLAG)                 // only 2.x and 3.x clients
-            pkt << lock;                                    // if 1, then realm locked
         pkt << uint8(flag);                                 // RealmFlags
         pkt << name;
->>>>>>> ec527fa1
         pkt << i->second.address;
         pkt << i->second.populationLevel;
         pkt << AmountOfCharacters;
         pkt << i->second.timezone;                          // realm category
-<<<<<<< HEAD
         pkt << uint8(0x2C);                             // unk, may be realm number/id?
-=======
-        if (_expversion & POST_BC_EXP_FLAG)                 // 2.x and 3.x clients
-            pkt << uint8(0x2C);                             // unk, may be realm number/id?
-        else
-            pkt << uint8(0x0);                              // 1.12.1 and 1.12.2 clients
->>>>>>> ec527fa1
 
         if (_expversion & POST_BC_EXP_FLAG && flag & REALM_FLAG_SPECIFYBUILD)
         {
@@ -919,43 +886,18 @@
         ++RealmListSize;
     }
 
-<<<<<<< HEAD
     pkt << uint8(0x10);
     pkt << uint8(0x00);
 
 
     // make a ByteBuffer which stores the RealmList's size
     ByteBuffer RealmListSizeBuffer;
-    RealmListSizeBuffer << (uint32)0;
+    RealmListSizeBuffer << uint32(0);
     RealmListSizeBuffer << uint16(RealmListSize);
 
     ByteBuffer hdr;
     hdr << uint8(REALM_LIST);
     hdr << uint16((pkt.size() + RealmListSizeBuffer.size()));
-=======
-    if (_expversion & POST_BC_EXP_FLAG)                     // 2.x and 3.x clients
-    {
-        pkt << uint8(0x10);
-        pkt << uint8(0x00);
-    }
-    else                                                    // 1.12.1 and 1.12.2 clients
-    {
-        pkt << uint8(0x00);
-        pkt << uint8(0x02);
-    }
-
-    // make a ByteBuffer which stores the RealmList's size
-    ByteBuffer RealmListSizeBuffer;
-    RealmListSizeBuffer << uint32(0);
-    if (_expversion & POST_BC_EXP_FLAG)                     // only 2.x and 3.x clients
-        RealmListSizeBuffer << uint16(RealmListSize);
-    else
-        RealmListSizeBuffer << uint32(RealmListSize);
-
-    ByteBuffer hdr;
-    hdr << uint8(REALM_LIST);
-    hdr << uint16(pkt.size() + RealmListSizeBuffer.size());
->>>>>>> ec527fa1
     hdr.append(RealmListSizeBuffer);                        // append RealmList's size buffer
     hdr.append(pkt);                                        // append realms in the realmlist
 
