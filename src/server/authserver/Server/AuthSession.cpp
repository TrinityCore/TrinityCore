/*
* Copyright (C) 2008-2014 TrinityCore <http://www.trinitycore.org/>
* Copyright (C) 2005-2009 MaNGOS <http://getmangos.com/>
*
* This program is free software; you can redistribute it and/or modify it
* under the terms of the GNU General Public License as published by the
* Free Software Foundation; either version 2 of the License, or (at your
* option) any later version.
*
* This program is distributed in the hope that it will be useful, but WITHOUT
* ANY WARRANTY; without even the implied warranty of MERCHANTABILITY or
* FITNESS FOR A PARTICULAR PURPOSE. See the GNU General Public License for
* more details.
*
* You should have received a copy of the GNU General Public License along
* with this program. If not, see <http://www.gnu.org/licenses/>.
*/

#include "AuthSession.h"
#include "Log.h"
#include "AuthCodes.h"
#include "Database/DatabaseEnv.h"
#include "SHA1.h"
#include "TOTP.h"
#include "openssl/crypto.h"
#include "Configuration/Config.h"
#include "RealmList.h"
#include <boost/lexical_cast.hpp>

using boost::asio::ip::tcp;

enum eAuthCmd
{
    AUTH_LOGON_CHALLENGE = 0x00,
    AUTH_LOGON_PROOF = 0x01,
    AUTH_RECONNECT_CHALLENGE = 0x02,
    AUTH_RECONNECT_PROOF = 0x03,
    REALM_LIST = 0x10,
    XFER_INITIATE = 0x30,
    XFER_DATA = 0x31,
    XFER_ACCEPT = 0x32,
    XFER_RESUME = 0x33,
    XFER_CANCEL = 0x34
};

enum eStatus
{
    STATUS_CONNECTED = 0,
    STATUS_AUTHED
};

#pragma pack(push, 1)

typedef struct AUTH_LOGON_CHALLENGE_C
{
    uint8   error;
    uint16  size;
    uint8   gamename[4];
    uint8   version1;
    uint8   version2;
    uint8   version3;
    uint16  build;
    uint8   platform[4];
    uint8   os[4];
    uint8   country[4];
    uint32  timezone_bias;
    uint32  ip;
    uint8   I_len;
    uint8   I[1];
} sAuthLogonChallenge_C;

typedef struct AUTH_LOGON_PROOF_C
{
    uint8   A[32];
    uint8   M1[20];
    uint8   crc_hash[20];
    uint8   number_of_keys;
    uint8   securityFlags;
} sAuthLogonProof_C;

typedef struct AUTH_LOGON_PROOF_S
{
    uint8   cmd;
    uint8   error;
    uint8   M2[20];
    uint32  AccountFlags;
    uint32  SurveyId;
    uint16  unk3;
} sAuthLogonProof_S;

typedef struct AUTH_LOGON_PROOF_S_OLD
{
    uint8   cmd;
    uint8   error;
    uint8   M2[20];
    uint32  unk2;
} sAuthLogonProof_S_Old;

typedef struct AUTH_RECONNECT_PROOF_C
{
    uint8   R1[16];
    uint8   R2[20];
    uint8   R3[20];
    uint8   number_of_keys;
} sAuthReconnectProof_C;

#pragma pack(pop)

enum class BufferSizes : uint32
{
    SRP_6_V = 0x20,
    SRP_6_S = 0x20,
};

#define REALM_LIST_PACKET_SIZE 4
#define XFER_ACCEPT_SIZE 0
#define XFER_RESUME_SIZE 8
#define XFER_CANCEL_SIZE 0

std::unordered_map<uint8, AuthHandler> AuthSession::InitHandlers()
{
    std::unordered_map<uint8, AuthHandler> handlers;

    handlers[AUTH_LOGON_CHALLENGE]     = { STATUS_CONNECTED, sizeof(AUTH_LOGON_CHALLENGE_C), &AuthSession::HandleLogonChallenge };
    handlers[AUTH_LOGON_PROOF]         = { STATUS_CONNECTED, sizeof(AUTH_LOGON_PROOF_C),     &AuthSession::HandleLogonProof };
    handlers[AUTH_RECONNECT_CHALLENGE] = { STATUS_CONNECTED, sizeof(AUTH_LOGON_CHALLENGE_C), &AuthSession::HandleReconnectChallenge };
    handlers[AUTH_RECONNECT_PROOF]     = { STATUS_CONNECTED, sizeof(AUTH_RECONNECT_PROOF_C), &AuthSession::HandleReconnectProof };
    handlers[REALM_LIST]               = { STATUS_AUTHED,    REALM_LIST_PACKET_SIZE,         &AuthSession::HandleRealmList };
    handlers[XFER_ACCEPT]              = { STATUS_AUTHED,    XFER_ACCEPT_SIZE,               &AuthSession::HandleXferAccept };
    handlers[XFER_RESUME]              = { STATUS_AUTHED,    XFER_RESUME_SIZE,               &AuthSession::HandleXferResume };
    handlers[XFER_CANCEL]              = { STATUS_AUTHED,    XFER_CANCEL_SIZE,               &AuthSession::HandleXferCancel };

    return handlers;
}

std::unordered_map<uint8, AuthHandler> const Handlers = AuthSession::InitHandlers();

void AuthSession::ReadHeaderHandler()
{
    uint8 cmd = GetHeaderBuffer()[0];
    auto itr = Handlers.find(cmd);
    if (itr != Handlers.end())
    {
        // Handle dynamic size packet
        if (cmd == AUTH_LOGON_CHALLENGE || cmd == AUTH_RECONNECT_CHALLENGE)
        {
            ReadData(sizeof(uint8) + sizeof(uint16)); //error + size
            sAuthLogonChallenge_C* challenge = reinterpret_cast<sAuthLogonChallenge_C*>(GetDataBuffer());

            AsyncReadData(challenge->size);
        }
        else
            AsyncReadData(itr->second.packetSize);
    }
    else
        CloseSocket();
}

void AuthSession::ReadDataHandler()
{
    if (!(*this.*Handlers.at(GetHeaderBuffer()[0]).handler)())
    {
        CloseSocket();
        return;
    }

    AsyncReadHeader();
}

void AuthSession::AsyncWrite(ByteBuffer& packet)
{
    if (!IsOpen())
        return;

    std::lock_guard<std::mutex> guard(_writeLock);

    bool needsWriteStart = _writeQueue.empty();

    _writeQueue.push(std::move(packet));

    if (needsWriteStart)
        AuthSocket::AsyncWrite(_writeQueue.front());
}

bool AuthSession::HandleLogonChallenge()
{
    sAuthLogonChallenge_C* challenge = reinterpret_cast<sAuthLogonChallenge_C*>(GetDataBuffer());

    //TC_LOG_DEBUG("server.authserver", "[AuthChallenge] got full packet, %#04x bytes", challenge->size);
    TC_LOG_DEBUG("server.authserver", "[AuthChallenge] name(%d): '%s'", challenge->I_len, challenge->I);

    ByteBuffer pkt;

    _login.assign((const char*)challenge->I, challenge->I_len);
    _build = challenge->build;
    _expversion = uint8(AuthHelper::IsPostBCAcceptedClientBuild(_build) ? POST_BC_EXP_FLAG : (AuthHelper::IsPreBCAcceptedClientBuild(_build) ? PRE_BC_EXP_FLAG : NO_VALID_EXP_FLAG));
    _os = (const char*)challenge->os;

    if (_os.size() > 4)
        return false;

    // Restore string order as its byte order is reversed
    std::reverse(_os.begin(), _os.end());

    pkt << uint8(AUTH_LOGON_CHALLENGE);
    pkt << uint8(0x00);

    // Verify that this IP is not in the ip_banned table
    LoginDatabase.Execute(LoginDatabase.GetPreparedStatement(LOGIN_DEL_EXPIRED_IP_BANS));

    std::string ipAddress = GetRemoteIpAddress().to_string();
    uint16 port = GetRemotePort();

    PreparedStatement* stmt = LoginDatabase.GetPreparedStatement(LOGIN_SEL_IP_BANNED);
    stmt->setString(0, ipAddress);
    PreparedQueryResult result = LoginDatabase.Query(stmt);
    if (result)
    {
        pkt << uint8(WOW_FAIL_BANNED);
        TC_LOG_DEBUG("server.authserver", "'%s:%d' [AuthChallenge] Banned ip tries to login!", ipAddress.c_str(), port);
    }
    else
    {
        // Get the account details from the account table
        // No SQL injection (prepared statement)
        stmt = LoginDatabase.GetPreparedStatement(LOGIN_SEL_LOGONCHALLENGE);
        stmt->setString(0, _login);

        PreparedQueryResult res2 = LoginDatabase.Query(stmt);
        if (res2)
        {
            Field* fields = res2->Fetch();

            // If the IP is 'locked', check that the player comes indeed from the correct IP address
            bool locked = false;
            if (fields[2].GetUInt8() == 1)                  // if ip is locked
            {
                TC_LOG_DEBUG("server.authserver", "[AuthChallenge] Account '%s' is locked to IP - '%s'", _login.c_str(), fields[4].GetCString());
                TC_LOG_DEBUG("server.authserver", "[AuthChallenge] Player address is '%s'", ipAddress.c_str());

                if (strcmp(fields[4].GetCString(), ipAddress.c_str()) != 0)
                {
                    TC_LOG_DEBUG("server.authserver", "[AuthChallenge] Account IP differs");
                    pkt << uint8(WOW_FAIL_LOCKED_ENFORCED);
                    locked = true;
                }
                else
                    TC_LOG_DEBUG("server.authserver", "[AuthChallenge] Account IP matches");
            }
            else
            {
                TC_LOG_DEBUG("server.authserver", "[AuthChallenge] Account '%s' is not locked to ip", _login.c_str());
                std::string accountCountry = fields[3].GetString();
                if (accountCountry.empty() || accountCountry == "00")
                    TC_LOG_DEBUG("server.authserver", "[AuthChallenge] Account '%s' is not locked to country", _login.c_str());
                else if (!accountCountry.empty())
                {
                    uint32 ip = inet_addr(ipAddress.c_str());
                    EndianConvertReverse(ip);

                    stmt = LoginDatabase.GetPreparedStatement(LOGIN_SEL_LOGON_COUNTRY);
                    stmt->setUInt32(0, ip);
                    if (PreparedQueryResult sessionCountryQuery = LoginDatabase.Query(stmt))
                    {
                        std::string loginCountry = (*sessionCountryQuery)[0].GetString();
                        TC_LOG_DEBUG("server.authserver", "[AuthChallenge] Account '%s' is locked to country: '%s' Player country is '%s'", _login.c_str(),
                            accountCountry.c_str(), loginCountry.c_str());

                        if (loginCountry != accountCountry)
                        {
                            TC_LOG_DEBUG("server.authserver", "[AuthChallenge] Account country differs.");
                            pkt << uint8(WOW_FAIL_UNLOCKABLE_LOCK);
                            locked = true;
                        }
                        else
                            TC_LOG_DEBUG("server.authserver", "[AuthChallenge] Account country matches");
                    }
                    else
                        TC_LOG_DEBUG("server.authserver", "[AuthChallenge] IP2NATION Table empty");
                }
            }

            if (!locked)
            {
                //set expired bans to inactive
                LoginDatabase.DirectExecute(LoginDatabase.GetPreparedStatement(LOGIN_UPD_EXPIRED_ACCOUNT_BANS));

                // If the account is banned, reject the logon attempt
                stmt = LoginDatabase.GetPreparedStatement(LOGIN_SEL_ACCOUNT_BANNED);
                stmt->setUInt32(0, fields[1].GetUInt32());
                PreparedQueryResult banresult = LoginDatabase.Query(stmt);
                if (banresult)
                {
                    if ((*banresult)[0].GetUInt32() == (*banresult)[1].GetUInt32())
                    {
                        pkt << uint8(WOW_FAIL_BANNED);
                        TC_LOG_DEBUG("server.authserver", "'%s:%d' [AuthChallenge] Banned account %s tried to login!", ipAddress.c_str(),
                            port, _login.c_str());
                    }
                    else
                    {
                        pkt << uint8(WOW_FAIL_SUSPENDED);
                        TC_LOG_DEBUG("server.authserver", "'%s:%d' [AuthChallenge] Temporarily banned account %s tried to login!",
                            ipAddress.c_str(), port, _login.c_str());
                    }
                }
                else
                {
                    // Get the password from the account table, upper it, and make the SRP6 calculation
                    std::string rI = fields[0].GetString();

                    // Don't calculate (v, s) if there are already some in the database
                    std::string databaseV = fields[6].GetString();
                    std::string databaseS = fields[7].GetString();

                    TC_LOG_DEBUG("network", "database authentication values: v='%s' s='%s'", databaseV.c_str(), databaseS.c_str());

                    // multiply with 2 since bytes are stored as hexstring
                    if (databaseV.size() != size_t(BufferSizes::SRP_6_V) * 2 || databaseS.size() != size_t(BufferSizes::SRP_6_S) * 2)
                        SetVSFields(rI);
                    else
                    {
                        s.SetHexStr(databaseS.c_str());
                        v.SetHexStr(databaseV.c_str());
                    }

                    b.SetRand(19 * 8);
                    BigNumber gmod = g.ModExp(b, N);
                    B = ((v * 3) + gmod) % N;

                    ASSERT(gmod.GetNumBytes() <= 32);

                    BigNumber unk3;
                    unk3.SetRand(16 * 8);

                    // Fill the response packet with the result
                    if (fields[9].GetUInt32() && AuthHelper::IsBuildSupportingBattlenet(_build))
                        pkt << uint8(WOW_FAIL_USE_BATTLENET);
                    else if (AuthHelper::IsAcceptedClientBuild(_build))
                        pkt << uint8(WOW_SUCCESS);
                    else
                        pkt << uint8(WOW_FAIL_VERSION_INVALID);

                    // B may be calculated < 32B so we force minimal length to 32B
                    pkt.append(B.AsByteArray(32).get(), 32);      // 32 bytes
                    pkt << uint8(1);
                    pkt.append(g.AsByteArray(1).get(), 1);
                    pkt << uint8(32);
                    pkt.append(N.AsByteArray(32).get(), 32);
                    pkt.append(s.AsByteArray(int32(BufferSizes::SRP_6_S)).get(), size_t(BufferSizes::SRP_6_S));   // 32 bytes
                    pkt.append(unk3.AsByteArray(16).get(), 16);
                    uint8 securityFlags = 0;

                    // Check if token is used
                    _tokenKey = fields[8].GetString();
                    if (!_tokenKey.empty())
                        securityFlags = 4;

                    pkt << uint8(securityFlags);            // security flags (0x0...0x04)

                    if (securityFlags & 0x01)               // PIN input
                    {
                        pkt << uint32(0);
                        pkt << uint64(0) << uint64(0);      // 16 bytes hash?
                    }

                    if (securityFlags & 0x02)               // Matrix input
                    {
                        pkt << uint8(0);
                        pkt << uint8(0);
                        pkt << uint8(0);
                        pkt << uint8(0);
                        pkt << uint64(0);
                    }

                    if (securityFlags & 0x04)               // Security token input
                        pkt << uint8(1);

                    uint8 secLevel = fields[5].GetUInt8();
                    _accountSecurityLevel = secLevel <= SEC_ADMINISTRATOR ? AccountTypes(secLevel) : SEC_ADMINISTRATOR;

                    _localizationName.resize(4);
                    for (int i = 0; i < 4; ++i)
                        _localizationName[i] = challenge->country[4 - i - 1];

                    TC_LOG_DEBUG("server.authserver", "'%s:%d' [AuthChallenge] account %s is using '%c%c%c%c' locale (%u)",
                        ipAddress.c_str(), port, _login.c_str(),
                        challenge->country[3], challenge->country[2], challenge->country[1], challenge->country[0],
                        GetLocaleByName(_localizationName)
                        );
                }
            }
        }
        else                                                //no account
            pkt << uint8(WOW_FAIL_UNKNOWN_ACCOUNT);
    }

    AsyncWrite(pkt);
    return true;
}

// Logon Proof command handler
bool AuthSession::HandleLogonProof()
{

    TC_LOG_DEBUG("server.authserver", "Entering _HandleLogonProof");
    // Read the packet
    sAuthLogonProof_C *logonProof = reinterpret_cast<sAuthLogonProof_C*>(GetDataBuffer());

    // If the client has no valid version
    if (_expversion == NO_VALID_EXP_FLAG)
    {
        // Check if we have the appropriate patch on the disk
        TC_LOG_DEBUG("network", "Client with invalid version, patching is not implemented");
        return false;
    }

    // Continue the SRP6 calculation based on data received from the client
    BigNumber A;

    A.SetBinary(logonProof->A, 32);

    // SRP safeguard: abort if A == 0
    if (A.isZero())
    {
        return false;
    }

    SHA1Hash sha;
    sha.UpdateBigNumbers(&A, &B, NULL);
    sha.Finalize();
    BigNumber u;
    u.SetBinary(sha.GetDigest(), 20);
    BigNumber S = (A * (v.ModExp(u, N))).ModExp(b, N);

    uint8 t[32];
    uint8 t1[16];
    uint8 vK[40];
    memcpy(t, S.AsByteArray(32).get(), 32);

    for (int i = 0; i < 16; ++i)
        t1[i] = t[i * 2];

    sha.Initialize();
    sha.UpdateData(t1, 16);
    sha.Finalize();

    for (int i = 0; i < 20; ++i)
        vK[i * 2] = sha.GetDigest()[i];

    for (int i = 0; i < 16; ++i)
        t1[i] = t[i * 2 + 1];

    sha.Initialize();
    sha.UpdateData(t1, 16);
    sha.Finalize();

    for (int i = 0; i < 20; ++i)
        vK[i * 2 + 1] = sha.GetDigest()[i];

    K.SetBinary(vK, 40);

    uint8 hash[20];

    sha.Initialize();
    sha.UpdateBigNumbers(&N, NULL);
    sha.Finalize();
    memcpy(hash, sha.GetDigest(), 20);
    sha.Initialize();
    sha.UpdateBigNumbers(&g, NULL);
    sha.Finalize();

    for (int i = 0; i < 20; ++i)
        hash[i] ^= sha.GetDigest()[i];

    BigNumber t3;
    t3.SetBinary(hash, 20);

    sha.Initialize();
    sha.UpdateData(_login);
    sha.Finalize();
    uint8 t4[SHA_DIGEST_LENGTH];
    memcpy(t4, sha.GetDigest(), SHA_DIGEST_LENGTH);

    sha.Initialize();
    sha.UpdateBigNumbers(&t3, NULL);
    sha.UpdateData(t4, SHA_DIGEST_LENGTH);
    sha.UpdateBigNumbers(&s, &A, &B, &K, NULL);
    sha.Finalize();
    BigNumber M;
    M.SetBinary(sha.GetDigest(), sha.GetLength());

    // Check if SRP6 results match (password is correct), else send an error
    if (!memcmp(M.AsByteArray(sha.GetLength()).get(), logonProof->M1, 20))
    {
        TC_LOG_DEBUG("server.authserver", "'%s:%d' User '%s' successfully authenticated", GetRemoteIpAddress().to_string().c_str(), GetRemotePort(), _login.c_str());

        // Update the sessionkey, last_ip, last login time and reset number of failed logins in the account table for this account
        PreparedStatement *stmt = LoginDatabase.GetPreparedStatement(LOGIN_UPD_LOGONPROOF);
        stmt->setString(0, K.AsHexStr());
        stmt->setString(1, GetRemoteIpAddress().to_string().c_str());
        stmt->setUInt32(2, GetLocaleByName(_localizationName));
        stmt->setString(3, _os);
        stmt->setString(4, _login);
        LoginDatabase.DirectExecute(stmt);

        // Finish SRP6 and send the final result to the client
        sha.Initialize();
        sha.UpdateBigNumbers(&A, &M, &K, NULL);
        sha.Finalize();

        // Check auth token
        if ((logonProof->securityFlags & 0x04) || !_tokenKey.empty())
        {
            ReadData(1);
            uint8 size = *(GetDataBuffer() + sizeof(sAuthLogonProof_C));
            ReadData(size);
            std::string token(reinterpret_cast<char*>(GetDataBuffer() + sizeof(sAuthLogonProof_C) + sizeof(size)), size);
            uint32 validToken = TOTP::GenerateToken(_tokenKey.c_str());
            uint32 incomingToken = atoi(token.c_str());
            if (validToken != incomingToken)
            {
                ByteBuffer packet;
                packet << uint8(AUTH_LOGON_PROOF);
                packet << uint8(WOW_FAIL_UNKNOWN_ACCOUNT);
                packet << uint8(3);
                packet << uint8(0);
                AsyncWrite(packet);
                return false;
            }
        }

        ByteBuffer packet;
        if (_expversion & POST_BC_EXP_FLAG)                 // 2.x and 3.x clients
        {
            sAuthLogonProof_S proof;
            memcpy(proof.M2, sha.GetDigest(), 20);
            proof.cmd = AUTH_LOGON_PROOF;
            proof.error = 0;
<<<<<<< HEAD
            proof.unk1 = GAMEACCOUNT_FLAG_PROPASS_LOCK;
            proof.unk2 = 0x00;          // SurveyId
            proof.unk3 = 0x00;
=======
            proof.AccountFlags = 0x00800000;    // 0x01 = GM, 0x08 = Trial, 0x00800000 = Pro pass (arena tournament)
            proof.SurveyId = 0;
            proof.unk3 = 0;
>>>>>>> 0c1587cc

            packet.resize(sizeof(proof));
            std::memcpy(packet.contents(), &proof, sizeof(proof));
        }
        else
        {
            sAuthLogonProof_S_Old proof;
            memcpy(proof.M2, sha.GetDigest(), 20);
            proof.cmd = AUTH_LOGON_PROOF;
            proof.error = 0;
            proof.unk2 = 0x00;

            packet.resize(sizeof(proof));
            std::memcpy(packet.contents(), &proof, sizeof(proof));
        }

        AsyncWrite(packet);
        _isAuthenticated = true;
    }
    else
    {
        ByteBuffer packet;
        packet << uint8(AUTH_LOGON_PROOF);
        packet << uint8(WOW_FAIL_UNKNOWN_ACCOUNT);
        packet << uint8(3);
        packet << uint8(0);
        AsyncWrite(packet);

        TC_LOG_DEBUG("server.authserver", "'%s:%d' [AuthChallenge] account %s tried to login with invalid password!",
            GetRemoteIpAddress().to_string().c_str(), GetRemotePort(), _login.c_str());

        uint32 MaxWrongPassCount = sConfigMgr->GetIntDefault("WrongPass.MaxCount", 0);

        // We can not include the failed account login hook. However, this is a workaround to still log this.
        if (sConfigMgr->GetBoolDefault("Wrong.Password.Login.Logging", false))
        {
            PreparedStatement* logstmt = LoginDatabase.GetPreparedStatement(LOGIN_INS_FALP_IP_LOGGING);
            logstmt->setString(0, _login);
            logstmt->setString(1, GetRemoteIpAddress().to_string());
            logstmt->setString(2, "Logged on failed AccountLogin due wrong password");

            LoginDatabase.Execute(logstmt);
        }

        if (MaxWrongPassCount > 0)
        {
            //Increment number of failed logins by one and if it reaches the limit temporarily ban that account or IP
            PreparedStatement* stmt = LoginDatabase.GetPreparedStatement(LOGIN_UPD_FAILEDLOGINS);
            stmt->setString(0, _login);
            LoginDatabase.Execute(stmt);

            stmt = LoginDatabase.GetPreparedStatement(LOGIN_SEL_FAILEDLOGINS);
            stmt->setString(0, _login);

            if (PreparedQueryResult loginfail = LoginDatabase.Query(stmt))
            {
                uint32 failed_logins = (*loginfail)[1].GetUInt32();

                if (failed_logins >= MaxWrongPassCount)
                {
                    uint32 WrongPassBanTime = sConfigMgr->GetIntDefault("WrongPass.BanTime", 600);
                    bool WrongPassBanType = sConfigMgr->GetBoolDefault("WrongPass.BanType", false);

                    if (WrongPassBanType)
                    {
                        uint32 acc_id = (*loginfail)[0].GetUInt32();
                        stmt = LoginDatabase.GetPreparedStatement(LOGIN_INS_ACCOUNT_AUTO_BANNED);
                        stmt->setUInt32(0, acc_id);
                        stmt->setUInt32(1, WrongPassBanTime);
                        LoginDatabase.Execute(stmt);

                        TC_LOG_DEBUG("server.authserver", "'%s:%d' [AuthChallenge] account %s got banned for '%u' seconds because it failed to authenticate '%u' times",
                            GetRemoteIpAddress().to_string().c_str(), GetRemotePort(), _login.c_str(), WrongPassBanTime, failed_logins);
                    }
                    else
                    {
                        stmt = LoginDatabase.GetPreparedStatement(LOGIN_INS_IP_AUTO_BANNED);
                        stmt->setString(0, GetRemoteIpAddress().to_string());
                        stmt->setUInt32(1, WrongPassBanTime);
                        LoginDatabase.Execute(stmt);

                        TC_LOG_DEBUG("server.authserver", "'%s:%d' [AuthChallenge] IP got banned for '%u' seconds because account %s failed to authenticate '%u' times",
                            GetRemoteIpAddress().to_string().c_str(), GetRemotePort(), WrongPassBanTime, _login.c_str(), failed_logins);
                    }
                }
            }
        }
    }

    return true;
}

bool AuthSession::HandleReconnectChallenge()
{
    TC_LOG_DEBUG("server.authserver", "Entering _HandleReconnectChallenge");
    sAuthLogonChallenge_C* challenge = reinterpret_cast<sAuthLogonChallenge_C*>(GetDataBuffer());

    //TC_LOG_DEBUG("server.authserver", "[AuthChallenge] got full packet, %#04x bytes", challenge->size);
    TC_LOG_DEBUG("server.authserver", "[AuthChallenge] name(%d): '%s'", challenge->I_len, challenge->I);

    _login.assign((const char*)challenge->I, challenge->I_len);

    PreparedStatement* stmt = LoginDatabase.GetPreparedStatement(LOGIN_SEL_SESSIONKEY);
    stmt->setString(0, _login);
    PreparedQueryResult result = LoginDatabase.Query(stmt);

    // Stop if the account is not found
    if (!result)
    {
        TC_LOG_ERROR("server.authserver", "'%s:%d' [ERROR] user %s tried to login and we cannot find his session key in the database.",
            GetRemoteIpAddress().to_string().c_str(), GetRemotePort(), _login.c_str());
        return false;
    }

    // Reinitialize build, expansion and the account securitylevel
    _build = challenge->build;
    _expversion = uint8(AuthHelper::IsPostBCAcceptedClientBuild(_build) ? POST_BC_EXP_FLAG : (AuthHelper::IsPreBCAcceptedClientBuild(_build) ? PRE_BC_EXP_FLAG : NO_VALID_EXP_FLAG));
    _os = (const char*)challenge->os;

    if (_os.size() > 4)
        return false;

    // Restore string order as its byte order is reversed
    std::reverse(_os.begin(), _os.end());

    Field* fields = result->Fetch();
    uint8 secLevel = fields[2].GetUInt8();
    _accountSecurityLevel = secLevel <= SEC_ADMINISTRATOR ? AccountTypes(secLevel) : SEC_ADMINISTRATOR;

    K.SetHexStr((*result)[0].GetCString());

    // Sending response
    ByteBuffer pkt;
    pkt << uint8(AUTH_RECONNECT_CHALLENGE);
    pkt << uint8(0x00);
    _reconnectProof.SetRand(16 * 8);
    pkt.append(_reconnectProof.AsByteArray(16).get(), 16);        // 16 bytes random
    pkt << uint64(0x00) << uint64(0x00);                    // 16 bytes zeros

    AsyncWrite(pkt);

    return true;
}
bool AuthSession::HandleReconnectProof()
{
    TC_LOG_DEBUG("server.authserver", "Entering _HandleReconnectProof");
    sAuthReconnectProof_C *reconnectProof = reinterpret_cast<sAuthReconnectProof_C*>(GetDataBuffer());

    if (_login.empty() || !_reconnectProof.GetNumBytes() || !K.GetNumBytes())
        return false;

    BigNumber t1;
    t1.SetBinary(reconnectProof->R1, 16);

    SHA1Hash sha;
    sha.Initialize();
    sha.UpdateData(_login);
    sha.UpdateBigNumbers(&t1, &_reconnectProof, &K, NULL);
    sha.Finalize();

    if (!memcmp(sha.GetDigest(), reconnectProof->R2, SHA_DIGEST_LENGTH))
    {
        // Sending response
        ByteBuffer pkt;
        pkt << uint8(AUTH_RECONNECT_PROOF);
        pkt << uint8(0x00);
        pkt << uint16(0x00);                               // 2 bytes zeros
        AsyncWrite(pkt);
        _isAuthenticated = true;
        return true;
    }
    else
    {
        TC_LOG_ERROR("server.authserver", "'%s:%d' [ERROR] user %s tried to login, but session is invalid.", GetRemoteIpAddress().to_string().c_str(),
            GetRemotePort(), _login.c_str());
        return false;
    }
}

bool AuthSession::HandleRealmList()
{
    TC_LOG_DEBUG("server.authserver", "Entering _HandleRealmList");

    // Get the user id (else close the connection)
    // No SQL injection (prepared statement)
    PreparedStatement* stmt = LoginDatabase.GetPreparedStatement(LOGIN_SEL_ACCOUNT_ID_BY_NAME);
    stmt->setString(0, _login);
    PreparedQueryResult result = LoginDatabase.Query(stmt);
    if (!result)
    {
        TC_LOG_ERROR("server.authserver", "'%s:%d' [ERROR] user %s tried to login but we cannot find him in the database.", GetRemoteIpAddress().to_string().c_str(),
            GetRemotePort(), _login.c_str());
        return false;
    }

    Field* fields = result->Fetch();
    uint32 id = fields[0].GetUInt32();

    // Update realm list if need
    sRealmList->UpdateIfNeed();

    // Circle through realms in the RealmList and construct the return packet (including # of user characters in each realm)
    ByteBuffer pkt;

    size_t RealmListSize = 0;
    for (RealmList::RealmMap::const_iterator i = sRealmList->begin(); i != sRealmList->end(); ++i)
    {
        const Realm &realm = i->second;
        // don't work with realms which not compatible with the client
        bool okBuild = ((_expversion & POST_BC_EXP_FLAG) && realm.gamebuild == _build) || ((_expversion & PRE_BC_EXP_FLAG) && !AuthHelper::IsPreBCAcceptedClientBuild(realm.gamebuild));

        // No SQL injection. id of realm is controlled by the database.
        uint32 flag = realm.flag;
        RealmBuildInfo const* buildInfo = AuthHelper::GetBuildInfo(realm.gamebuild);
        if (!okBuild)
        {
            if (!buildInfo)
                continue;

            flag |= REALM_FLAG_OFFLINE | REALM_FLAG_SPECIFYBUILD;   // tell the client what build the realm is for
        }

        if (!buildInfo)
            flag &= ~REALM_FLAG_SPECIFYBUILD;

        std::string name = i->first;
        if (_expversion & PRE_BC_EXP_FLAG && flag & REALM_FLAG_SPECIFYBUILD)
        {
            std::ostringstream ss;
            ss << name << " (" << buildInfo->MajorVersion << '.' << buildInfo->MinorVersion << '.' << buildInfo->BugfixVersion << ')';
            name = ss.str();
        }

        uint8 lock = (realm.allowedSecurityLevel > _accountSecurityLevel) ? 1 : 0;

        uint8 AmountOfCharacters = 0;
        stmt = LoginDatabase.GetPreparedStatement(LOGIN_SEL_NUM_CHARS_ON_REALM);
        stmt->setUInt32(0, realm.m_ID);
        stmt->setUInt32(1, id);
        result = LoginDatabase.Query(stmt);
        if (result)
            AmountOfCharacters = (*result)[0].GetUInt8();

        pkt << realm.icon;                                  // realm type
        if (_expversion & POST_BC_EXP_FLAG)                 // only 2.x and 3.x clients
            pkt << lock;                                    // if 1, then realm locked
        pkt << uint8(flag);                                 // RealmFlags
        pkt << name;
        pkt << boost::lexical_cast<std::string>(realm.GetAddressForClient(GetRemoteIpAddress()));
        pkt << realm.populationLevel;
        pkt << AmountOfCharacters;
        pkt << realm.timezone;                              // realm category
        if (_expversion & POST_BC_EXP_FLAG)                 // 2.x and 3.x clients
            pkt << uint8(realm.m_ID);
        else
            pkt << uint8(0x0);                              // 1.12.1 and 1.12.2 clients

        if (_expversion & POST_BC_EXP_FLAG && flag & REALM_FLAG_SPECIFYBUILD)
        {
            pkt << uint8(buildInfo->MajorVersion);
            pkt << uint8(buildInfo->MinorVersion);
            pkt << uint8(buildInfo->BugfixVersion);
            pkt << uint16(buildInfo->Build);
        }

        ++RealmListSize;
    }

    if (_expversion & POST_BC_EXP_FLAG)                     // 2.x and 3.x clients
    {
        pkt << uint8(0x10);
        pkt << uint8(0x00);
    }
    else                                                    // 1.12.1 and 1.12.2 clients
    {
        pkt << uint8(0x00);
        pkt << uint8(0x02);
    }

    // make a ByteBuffer which stores the RealmList's size
    ByteBuffer RealmListSizeBuffer;
    RealmListSizeBuffer << uint32(0);
    if (_expversion & POST_BC_EXP_FLAG)                     // only 2.x and 3.x clients
        RealmListSizeBuffer << uint16(RealmListSize);
    else
        RealmListSizeBuffer << uint32(RealmListSize);

    ByteBuffer hdr;
    hdr << uint8(REALM_LIST);
    hdr << uint16(pkt.size() + RealmListSizeBuffer.size());
    hdr.append(RealmListSizeBuffer);                        // append RealmList's size buffer
    hdr.append(pkt);                                        // append realms in the realmlist
    AsyncWrite(hdr);
    return true;
}

// Resume patch transfer
bool AuthSession::HandleXferResume()
{
    TC_LOG_DEBUG("server.authserver", "Entering _HandleXferResume");
    //uint8
    //uint64
    return true;
}

// Cancel patch transfer
bool AuthSession::HandleXferCancel()
{
    TC_LOG_DEBUG("server.authserver", "Entering _HandleXferCancel");
    //uint8
    return false;
}

// Accept patch transfer
bool AuthSession::HandleXferAccept()
{
    TC_LOG_DEBUG("server.authserver", "Entering _HandleXferAccept");
    //uint8
    return true;
}

// Make the SRP6 calculation from hash in dB
void AuthSession::SetVSFields(const std::string& rI)
{
    s.SetRand(int32(BufferSizes::SRP_6_S) * 8);

    BigNumber I;
    I.SetHexStr(rI.c_str());

    // In case of leading zeros in the rI hash, restore them
    uint8 mDigest[SHA_DIGEST_LENGTH];
    memcpy(mDigest, I.AsByteArray(SHA_DIGEST_LENGTH).get(), SHA_DIGEST_LENGTH);

    std::reverse(mDigest, mDigest + SHA_DIGEST_LENGTH);

    SHA1Hash sha;
    sha.UpdateData(s.AsByteArray(uint32(BufferSizes::SRP_6_S)).get(), (uint32(BufferSizes::SRP_6_S)));
    sha.UpdateData(mDigest, SHA_DIGEST_LENGTH);
    sha.Finalize();
    BigNumber x;
    x.SetBinary(sha.GetDigest(), sha.GetLength());
    v = g.ModExp(x, N);

    PreparedStatement* stmt = LoginDatabase.GetPreparedStatement(LOGIN_UPD_VS);
    stmt->setString(0, v.AsHexStr());
    stmt->setString(1, s.AsHexStr());
    stmt->setString(2, _login);
    LoginDatabase.Execute(stmt);
}<|MERGE_RESOLUTION|>--- conflicted
+++ resolved
@@ -537,15 +537,9 @@
             memcpy(proof.M2, sha.GetDigest(), 20);
             proof.cmd = AUTH_LOGON_PROOF;
             proof.error = 0;
-<<<<<<< HEAD
-            proof.unk1 = GAMEACCOUNT_FLAG_PROPASS_LOCK;
-            proof.unk2 = 0x00;          // SurveyId
-            proof.unk3 = 0x00;
-=======
-            proof.AccountFlags = 0x00800000;    // 0x01 = GM, 0x08 = Trial, 0x00800000 = Pro pass (arena tournament)
+            proof.AccountFlags = GAMEACCOUNT_FLAG_PROPASS_LOCK;
             proof.SurveyId = 0;
             proof.unk3 = 0;
->>>>>>> 0c1587cc
 
             packet.resize(sizeof(proof));
             std::memcpy(packet.contents(), &proof, sizeof(proof));
