--- conflicted
+++ resolved
@@ -888,11 +888,6 @@
     stmt->setString(1, s.AsHexStr());
     stmt->setString(2, _login);
     LoginDatabase.Execute(stmt);
-<<<<<<< HEAD
-=======
-
-    OPENSSL_free(v_hex);
-    OPENSSL_free(s_hex);
 }
 
 void AuthSession::CloseSocket()
@@ -901,5 +896,4 @@
     _socket.close(socketError);
     if (socketError)
         TC_LOG_DEBUG("server.authserver", "Account '%s' errored when closing socket: %i (%s)", _login.c_str(), socketError.value(), socketError.message());
->>>>>>> c60bdec1
 }