/*
 * Copyright (C) 2008-2014 TrinityCore <http://www.trinitycore.org/>
 * Copyright (C) 2005-2009 MaNGOS <http://getmangos.com/>
 *
 * This program is free software; you can redistribute it and/or modify it
 * under the terms of the GNU General Public License as published by the
 * Free Software Foundation; either version 2 of the License, or (at your
 * option) any later version.
 *
 * This program is distributed in the hope that it will be useful, but WITHOUT
 * ANY WARRANTY; without even the implied warranty of MERCHANTABILITY or
 * FITNESS FOR A PARTICULAR PURPOSE. See the GNU General Public License for
 * more details.
 *
 * You should have received a copy of the GNU General Public License along
 * with this program. If not, see <http://www.gnu.org/licenses/>.
 */

#ifndef _AUTHCODES_H
#define _AUTHCODES_H

enum AuthResult
{
    WOW_SUCCESS                                  = 0x00,
    WOW_FAIL_BANNED                              = 0x03,
    WOW_FAIL_UNKNOWN_ACCOUNT                     = 0x04,
    WOW_FAIL_INCORRECT_PASSWORD                  = 0x05,
    WOW_FAIL_ALREADY_ONLINE                      = 0x06,
    WOW_FAIL_NO_TIME                             = 0x07,
    WOW_FAIL_DB_BUSY                             = 0x08,
    WOW_FAIL_VERSION_INVALID                     = 0x09,
    WOW_FAIL_VERSION_UPDATE                      = 0x0A,
    WOW_FAIL_INVALID_SERVER                      = 0x0B,
    WOW_FAIL_SUSPENDED                           = 0x0C,
    WOW_FAIL_FAIL_NOACCESS                       = 0x0D,
    WOW_SUCCESS_SURVEY                           = 0x0E,
    WOW_FAIL_PARENTCONTROL                       = 0x0F,
    WOW_FAIL_LOCKED_ENFORCED                     = 0x10,
    WOW_FAIL_TRIAL_ENDED                         = 0x11,
    WOW_FAIL_USE_BATTLENET                       = 0x12,
    WOW_FAIL_ANTI_INDULGENCE                     = 0x13,
    WOW_FAIL_EXPIRED                             = 0x14,
    WOW_FAIL_NO_GAME_ACCOUNT                     = 0x15,
    WOW_FAIL_CHARGEBACK                          = 0x16,
    WOW_FAIL_INTERNET_GAME_ROOM_WITHOUT_BNET     = 0x17,
    WOW_FAIL_GAME_ACCOUNT_LOCKED                 = 0x18,
    WOW_FAIL_UNLOCKABLE_LOCK                     = 0x19,
    WOW_FAIL_CONVERSION_REQUIRED                 = 0x20,
    WOW_FAIL_DISCONNECTED                        = 0xFF
};

enum LoginResult
{
    LOGIN_OK                                     = 0x00,
    LOGIN_FAILED                                 = 0x01,
    LOGIN_FAILED2                                = 0x02,
    LOGIN_BANNED                                 = 0x03,
    LOGIN_UNKNOWN_ACCOUNT                        = 0x04,
    LOGIN_UNKNOWN_ACCOUNT3                       = 0x05,
    LOGIN_ALREADYONLINE                          = 0x06,
    LOGIN_NOTIME                                 = 0x07,
    LOGIN_DBBUSY                                 = 0x08,
    LOGIN_BADVERSION                             = 0x09,
    LOGIN_DOWNLOAD_FILE                          = 0x0A,
    LOGIN_FAILED3                                = 0x0B,
    LOGIN_SUSPENDED                              = 0x0C,
    LOGIN_FAILED4                                = 0x0D,
    LOGIN_CONNECTED                              = 0x0E,
    LOGIN_PARENTALCONTROL                        = 0x0F,
    LOGIN_LOCKED_ENFORCED                        = 0x10
};

enum GameAccountFlags
{
    GAMEACCOUNT_FLAG_GM                   = 0x00000001,
    GAMEACCOUNT_FLAG_NOKICK               = 0x00000002,
    GAMEACCOUNT_FLAG_COLLECTOR            = 0x00000004,
    GAMEACCOUNT_FLAG_WOW_TRIAL            = 0x00000008,
    GAMEACCOUNT_FLAG_CANCELLED            = 0x00000010,
    GAMEACCOUNT_FLAG_IGR                  = 0x00000020,
    GAMEACCOUNT_FLAG_WHOLESALER           = 0x00000040,
    GAMEACCOUNT_FLAG_PRIVILEGED           = 0x00000080,
    GAMEACCOUNT_FLAG_EU_FORBID_ELV        = 0x00000100,
    GAMEACCOUNT_FLAG_EU_FORBID_BILLING    = 0x00000200,
    GAMEACCOUNT_FLAG_WOW_RESTRICTED       = 0x00000400,
    GAMEACCOUNT_FLAG_REFERRAL             = 0x00000800,
    GAMEACCOUNT_FLAG_BLIZZARD             = 0x00001000,
    GAMEACCOUNT_FLAG_RECURRING_BILLING    = 0x00002000,
    GAMEACCOUNT_FLAG_NOELECTUP            = 0x00004000,
    GAMEACCOUNT_FLAG_KR_CERTIFICATE       = 0x00008000,
    GAMEACCOUNT_FLAG_EXPANSION_COLLECTOR  = 0x00010000,
    GAMEACCOUNT_FLAG_DISABLE_VOICE        = 0x00020000,
    GAMEACCOUNT_FLAG_DISABLE_VOICE_SPEAK  = 0x00040000,
    GAMEACCOUNT_FLAG_REFERRAL_RESURRECT   = 0x00080000,
    GAMEACCOUNT_FLAG_EU_FORBID_CC         = 0x00100000,
    GAMEACCOUNT_FLAG_OPENBETA_DELL        = 0x00200000,
    GAMEACCOUNT_FLAG_PROPASS              = 0x00400000,
    GAMEACCOUNT_FLAG_PROPASS_LOCK         = 0x00800000,
    GAMEACCOUNT_FLAG_PENDING_UPGRADE      = 0x01000000,
    GAMEACCOUNT_FLAG_RETAIL_FROM_TRIAL    = 0x02000000,
    GAMEACCOUNT_FLAG_EXPANSION2_COLLECTOR = 0x04000000,
    GAMEACCOUNT_FLAG_OVERMIND_LINKED      = 0x08000000,
    GAMEACCOUNT_FLAG_DEMOS                = 0x10000000,
    GAMEACCOUNT_FLAG_DEATH_KNIGHT_OK      = 0x20000000,
};

namespace Battlenet
{
    enum AuthResult
    {
        AUTH_OK                         = 0,
        AUTH_INTERNAL_ERROR             = 100,
        AUTH_CORRUPTED_MODULE           = 102,
        AUTH_BAD_SERVER_PROOF           = 103,
        AUTH_UNKNOWN_ACCOUNT            = 104,
        AUTH_CLOSED                     = 105,
        AUTH_LOGIN_TIMEOUT              = 106,
        AUTH_NO_GAME_ACCOUNTS           = 107,
        AUTH_INVALID_TOKEN              = 108,
        AUTH_INVALID_PROGRAM            = 109,
        AUTH_INVALID_OS                 = 110,
        AUTH_UNSUPPORTED_LANGUAGE       = 111,
        AUTH_REGION_BAD_VERSION         = 112,
        AUTH_TEMP_OUTAGE                = 113,
        AUTH_CANT_DOWNLOAD_MODULE       = 114,
        AUTH_DUPLICATE_LOGON            = 115,
        AUTH_BAD_CREDENTIALS_2          = 116,
        AUTH_VERSION_CHECK_SUCCEEDED    = 117,
        AUTH_BAD_VERSION_HASH           = 118,
        AUTH_CANT_RETRIEVE_PORTAL_LIST  = 119,
        AUTH_DARK_PORTAL_DOES_NOT_EXIST = 120,
        AUTH_DARK_PORTAL_FILE_CORRUPTED = 121,
        AUTH_BATTLENET_MAINTENANCE      = 122,
        AUTH_LOGON_TOO_FAST             = 123,
        AUTH_USE_GRUNT_LOGON            = 124,
        AUTH_NO_GAME_ACCOUNTS_IN_REGION = 140,
        AUTH_ACCOUNT_LOCKED             = 141,

        LOGIN_SERVER_BUSY               = 200,
        LOGIN_NO_GAME_ACCOUNT           = 201,
        LOGIN_BANNED                    = 202,
        LOGIN_SUSPENDED                 = 203,
        LOGIN_GAME_ACCOUNT_LOCKED       = 204,
        LOGIN_ALREADY_ONLINE            = 205,
        LOGIN_NOTIME                    = 206,
        LOGIN_EXPIRED                   = 207,
        LOGIN_EXPIRED_2                 = 208,
        LOGIN_PARENTALCONTROL           = 209,
        LOGIN_TRIAL_EXPIRED             = 210,
        LOGIN_ANTI_INDULGENCE           = 211,
        LOGIN_INCORRECT_REGION          = 212,
        LOGIN_LOCKED_ENFORCED           = 213,
        LOGIN_CHARGEBACK                = 214,
        LOGIN_IGR_WITHOUT_BNET          = 215,
        LOGIN_UNLOCKABLE_LOCK           = 216,
        LOGIN_IGR_REQUIRED              = 217,
        LOGIN_PAYMENT_CHANGED           = 218,
        LOGIN_INVALID_PAYMENT           = 219,
        LOGIN_INVALID_ACCOUNT_STATE     = 220
    };
}

enum ExpansionFlags
{
    POST_BC_EXP_FLAG                            = 0x2,
    PRE_BC_EXP_FLAG                             = 0x1,
    NO_VALID_EXP_FLAG                           = 0x0
};

struct RealmBuildInfo
{
    int Build;
    int MajorVersion;
    int MinorVersion;
    int BugfixVersion;
    int HotfixVersion;
};

namespace AuthHelper
{
    RealmBuildInfo const* GetBuildInfo(int build);
    bool IsAcceptedClientBuild(int build);
    bool IsPostBCAcceptedClientBuild(int build);
    bool IsPreBCAcceptedClientBuild(int build);
<<<<<<< HEAD
}
=======
    bool IsBuildSupportingBattlenet(int build);
};
>>>>>>> 9f69eda6

#endif<|MERGE_RESOLUTION|>--- conflicted
+++ resolved
@@ -182,11 +182,7 @@
     bool IsAcceptedClientBuild(int build);
     bool IsPostBCAcceptedClientBuild(int build);
     bool IsPreBCAcceptedClientBuild(int build);
-<<<<<<< HEAD
+    bool IsBuildSupportingBattlenet(int build);
 }
-=======
-    bool IsBuildSupportingBattlenet(int build);
-};
->>>>>>> 9f69eda6
 
 #endif