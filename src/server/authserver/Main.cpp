--- conflicted
+++ resolved
@@ -102,29 +102,21 @@
         printf("Verify that the file exists and has \'[authserver]\' written in the top of the file!\n");
         return 1;
     }
-<<<<<<< HEAD
-    sLog->outInfo(LOG_FILTER_AUTHSERVER, "Using configuration file %s.", cfg_file);
-    sLog->outWarn(LOG_FILTER_AUTHSERVER, "%s (Library: %s)", OPENSSL_VERSION_TEXT, SSLeay_version(SSLEAY_VERSION));
-    sLog->outInfo(LOG_FILTER_AUTHSERVER, "%s (authserver)", _FULLVERSION);
-    sLog->outInfo(LOG_FILTER_AUTHSERVER, "<Ctrl-C> to stop.\n");
-
-    sLog->outInfo(LOG_FILTER_AUTHSERVER, "      ______   __     __   _________   ________   ________   ");
-    sLog->outInfo(LOG_FILTER_AUTHSERVER, "     / ____/  / /    / /  / _____  /  / ____  /  / ______/   ");
-    sLog->outInfo(LOG_FILTER_AUTHSERVER, "    / /      / /____/ /  / /    / /  / /   / /  / /_____     ");
-    sLog->outInfo(LOG_FILTER_AUTHSERVER, "   / /      / _____  /  / /____/ /  / /   / /  /_____  /     ");
-    sLog->outInfo(LOG_FILTER_AUTHSERVER, "  / /____  / /    / /  / _____  /  / /___/ /  ______/ /      ");
-    sLog->outInfo(LOG_FILTER_AUTHSERVER, " /______/ /_/    /_/  /_/    /_/  /_______/  /_______/       ");
-    sLog->outInfo(LOG_FILTER_AUTHSERVER, "                                    C O R E                  ");
-    sLog->outInfo(LOG_FILTER_AUTHSERVER, "Based on TrinityCore http://www.TrinityCore.org\n            ");
-
-=======
-
+    TC_LOG_INFO(LOG_FILTER_AUTHSERVER, "Using configuration file %s.", cfg_file);
+    TC_LOG_WARN(LOG_FILTER_AUTHSERVER, "%s (Library: %s)", OPENSSL_VERSION_TEXT, SSLeay_version(SSLEAY_VERSION));
     TC_LOG_INFO(LOG_FILTER_AUTHSERVER, "%s (authserver)", _FULLVERSION);
     TC_LOG_INFO(LOG_FILTER_AUTHSERVER, "<Ctrl-C> to stop.\n");
-    TC_LOG_INFO(LOG_FILTER_AUTHSERVER, "Using configuration file %s.", cfg_file);
 
     TC_LOG_WARN(LOG_FILTER_AUTHSERVER, "%s (Library: %s)", OPENSSL_VERSION_TEXT, SSLeay_version(SSLEAY_VERSION));
->>>>>>> 60dae464
+    TC_LOG_INFO(LOG_FILTER_AUTHSERVER, "      ______   __     __   _________   ________   ________   ");
+    TC_LOG_INFO(LOG_FILTER_AUTHSERVER, "     / ____/  / /    / /  / _____  /  / ____  /  / ______/   ");
+    TC_LOG_INFO(LOG_FILTER_AUTHSERVER, "    / /      / /____/ /  / /    / /  / /   / /  / /_____     ");
+    TC_LOG_INFO(LOG_FILTER_AUTHSERVER, "   / /      / _____  /  / /____/ /  / /   / /  /_____  /     ");
+    TC_LOG_INFO(LOG_FILTER_AUTHSERVER, "  / /____  / /    / /  / _____  /  / /___/ /  ______/ /      ");
+    TC_LOG_INFO(LOG_FILTER_AUTHSERVER, " /______/ /_/    /_/  /_/    /_/  /_______/  /_______/       ");
+    TC_LOG_INFO(LOG_FILTER_AUTHSERVER, "                                    C O R E                  ");
+    TC_LOG_INFO(LOG_FILTER_AUTHSERVER, "Based on TrinityCore http://www.TrinityCore.org\n            ");
+
 
 #if defined (ACE_HAS_EVENT_POLL) || defined (ACE_HAS_DEV_POLL)
     ACE_Reactor::instance(new ACE_Reactor(new ACE_Dev_Poll_Reactor(ACE::max_handles(), 1), 1), true);
