--- conflicted
+++ resolved
@@ -51,39 +51,21 @@
                      "subject, deliver_time, expire_time, money, has_items FROM mail WHERE receiver = ? ", CONNECTION_SYNCH);
     PrepareStatement(CHAR_SEL_MAIL_LIST_ITEMS, "SELECT itemEntry,count FROM item_instance WHERE guid = ?", CONNECTION_SYNCH);
     PrepareStatement(CHAR_SEL_ENUM, "SELECT c.guid, c.name, c.race, c.class, c.gender, c.skin, c.face, c.hairStyle, c.hairColor, c.facialStyle, c.customDisplay1, c.customDisplay2, c.customDisplay3, c.level, c.zone, c.map, c.position_x, c.position_y, c.position_z, "
-<<<<<<< HEAD
-                     "gm.guildid, c.playerFlags, c.at_login, cp.entry, cp.modelid, cp.level, c.equipmentCache, cb.guid, c.slot, c.logout_time, c.activeTalentGroup "
+                     "gm.guildid, c.playerFlags, c.at_login, cp.entry, cp.modelid, cp.level, c.equipmentCache, cb.guid, c.slot, c.logout_time, c.activeTalentGroup, c.lastLoginBuild "
                      "FROM characters AS c LEFT JOIN character_pet AS cp ON c.guid = cp.owner AND cp.active = 1 LEFT JOIN guild_member AS gm ON c.guid = gm.guid "
                      "LEFT JOIN character_banned AS cb ON c.guid = cb.guid AND cb.active = 1 WHERE c.account = ? AND c.deleteInfos_Name IS NULL", CONNECTION_ASYNC);
     PrepareStatement(CHAR_SEL_ENUM_DECLINED_NAME, "SELECT c.guid, c.name, c.race, c.class, c.gender, c.skin, c.face, c.hairStyle, c.hairColor, c.facialStyle, c.customDisplay1, c.customDisplay2, c.customDisplay3, c.level, c.zone, c.map, "
                      "c.position_x, c.position_y, c.position_z, gm.guildid, c.playerFlags, c.at_login, cp.entry, cp.modelid, cp.level, c.equipmentCache, "
-                     "cb.guid, c.slot, c.logout_time, c.activeTalentGroup, cd.genitive FROM characters AS c LEFT JOIN character_pet AS cp ON c.guid = cp.owner AND cp.active = 1 "
+                     "cb.guid, c.slot, c.logout_time, c.activeTalentGroup, c.lastLoginBuild, cd.genitive FROM characters AS c LEFT JOIN character_pet AS cp ON c.guid = cp.owner AND cp.active = 1 "
                      "LEFT JOIN character_declinedname AS cd ON c.guid = cd.guid LEFT JOIN guild_member AS gm ON c.guid = gm.guid "
                      "LEFT JOIN character_banned AS cb ON c.guid = cb.guid AND cb.active = 1 WHERE c.account = ? AND c.deleteInfos_Name IS NULL", CONNECTION_ASYNC);
     PrepareStatement(CHAR_SEL_UNDELETE_ENUM, "SELECT c.guid, c.deleteInfos_Name, c.race, c.class, c.gender, c.skin, c.face, c.hairStyle, c.hairColor, c.facialStyle, c.customDisplay1, c.customDisplay2, c.customDisplay3, c.level, c.zone, c.map, c.position_x, c.position_y, c.position_z, "
-                     "gm.guildid, c.playerFlags, c.at_login, cp.entry, cp.modelid, cp.level, c.equipmentCache, cb.guid, c.slot, c.logout_time, c.activeTalentGroup "
+                     "gm.guildid, c.playerFlags, c.at_login, cp.entry, cp.modelid, cp.level, c.equipmentCache, cb.guid, c.slot, c.logout_time, c.activeTalentGroup, c.lastLoginBuild "
                      "FROM characters AS c LEFT JOIN character_pet AS cp ON c.guid = cp.owner AND cp.active = 1 LEFT JOIN guild_member AS gm ON c.guid = gm.guid "
                      "LEFT JOIN character_banned AS cb ON c.guid = cb.guid AND cb.active = 1 WHERE c.deleteInfos_Account = ? AND c.deleteInfos_Name IS NOT NULL", CONNECTION_ASYNC);
     PrepareStatement(CHAR_SEL_UNDELETE_ENUM_DECLINED_NAME, "SELECT c.guid, c.deleteInfos_Name, c.race, c.class, c.gender, c.skin, c.face, c.hairStyle, c.hairColor, c.facialStyle, c.customDisplay1, c.customDisplay2, c.customDisplay3, c.level, c.zone, c.map, "
                      "c.position_x, c.position_y, c.position_z, gm.guildid, c.playerFlags, c.at_login, cp.entry, cp.modelid, cp.level, c.equipmentCache, "
-                     "cb.guid, c.slot, c.logout_time, c.activeTalentGroup, cd.genitive FROM characters AS c LEFT JOIN character_pet AS cp ON c.guid = cp.owner AND cp.active = 1 "
-=======
-                     "gm.guildid, c.playerFlags, c.at_login, cp.entry, cp.modelid, cp.level, c.equipmentCache, cb.guid, c.slot, c.logout_time, c.activeTalentGroup, c.lastLoginBuild "
-                     "FROM characters AS c LEFT JOIN character_pet AS cp ON c.guid = cp.owner AND cp.slot = ? LEFT JOIN guild_member AS gm ON c.guid = gm.guid "
-                     "LEFT JOIN character_banned AS cb ON c.guid = cb.guid AND cb.active = 1 WHERE c.account = ? AND c.deleteInfos_Name IS NULL", CONNECTION_ASYNC);
-    PrepareStatement(CHAR_SEL_ENUM_DECLINED_NAME, "SELECT c.guid, c.name, c.race, c.class, c.gender, c.skin, c.face, c.hairStyle, c.hairColor, c.facialStyle, c.customDisplay1, c.customDisplay2, c.customDisplay3, c.level, c.zone, c.map, "
-                     "c.position_x, c.position_y, c.position_z, gm.guildid, c.playerFlags, c.at_login, cp.entry, cp.modelid, cp.level, c.equipmentCache, "
-                     "cb.guid, c.slot, c.logout_time, c.activeTalentGroup, c.lastLoginBuild, cd.genitive FROM characters AS c LEFT JOIN character_pet AS cp ON c.guid = cp.owner AND cp.slot = ? "
-                     "LEFT JOIN character_declinedname AS cd ON c.guid = cd.guid LEFT JOIN guild_member AS gm ON c.guid = gm.guid "
-                     "LEFT JOIN character_banned AS cb ON c.guid = cb.guid AND cb.active = 1 WHERE c.account = ? AND c.deleteInfos_Name IS NULL", CONNECTION_ASYNC);
-    PrepareStatement(CHAR_SEL_UNDELETE_ENUM, "SELECT c.guid, c.deleteInfos_Name, c.race, c.class, c.gender, c.skin, c.face, c.hairStyle, c.hairColor, c.facialStyle, c.customDisplay1, c.customDisplay2, c.customDisplay3, c.level, c.zone, c.map, c.position_x, c.position_y, c.position_z, "
-                     "gm.guildid, c.playerFlags, c.at_login, cp.entry, cp.modelid, cp.level, c.equipmentCache, cb.guid, c.slot, c.logout_time, c.activeTalentGroup, c.lastLoginBuild "
-                     "FROM characters AS c LEFT JOIN character_pet AS cp ON c.guid = cp.owner AND cp.slot = ? LEFT JOIN guild_member AS gm ON c.guid = gm.guid "
-                     "LEFT JOIN character_banned AS cb ON c.guid = cb.guid AND cb.active = 1 WHERE c.deleteInfos_Account = ? AND c.deleteInfos_Name IS NOT NULL", CONNECTION_ASYNC);
-    PrepareStatement(CHAR_SEL_UNDELETE_ENUM_DECLINED_NAME, "SELECT c.guid, c.deleteInfos_Name, c.race, c.class, c.gender, c.skin, c.face, c.hairStyle, c.hairColor, c.facialStyle, c.customDisplay1, c.customDisplay2, c.customDisplay3, c.level, c.zone, c.map, "
-                     "c.position_x, c.position_y, c.position_z, gm.guildid, c.playerFlags, c.at_login, cp.entry, cp.modelid, cp.level, c.equipmentCache, "
-                     "cb.guid, c.slot, c.logout_time, c.activeTalentGroup, c.lastLoginBuild, cd.genitive FROM characters AS c LEFT JOIN character_pet AS cp ON c.guid = cp.owner AND cp.slot = ? "
->>>>>>> 413cf257
+                     "cb.guid, c.slot, c.logout_time, c.activeTalentGroup, c.lastLoginBuild, cd.genitive FROM characters AS c LEFT JOIN character_pet AS cp ON c.guid = cp.owner AND cp.active = 1 "
                      "LEFT JOIN character_declinedname AS cd ON c.guid = cd.guid LEFT JOIN guild_member AS gm ON c.guid = gm.guid "
                      "LEFT JOIN character_banned AS cb ON c.guid = cb.guid AND cb.active = 1 WHERE c.deleteInfos_Account = ? AND c.deleteInfos_Name IS NOT NULL", CONNECTION_ASYNC);
     PrepareStatement(CHAR_SEL_FREE_NAME, "SELECT name, at_login FROM characters WHERE guid = ? AND NOT EXISTS (SELECT NULL FROM characters WHERE name = ?)", CONNECTION_ASYNC);
