/*
 * Copyright (C) 2008-2018 TrinityCore <https://www.trinitycore.org/>
 *
 * This program is free software; you can redistribute it and/or modify it
 * under the terms of the GNU General Public License as published by the
 * Free Software Foundation; either version 2 of the License, or (at your
 * option) any later version.
 *
 * This program is distributed in the hope that it will be useful, but WITHOUT
 * ANY WARRANTY; without even the implied warranty of MERCHANTABILITY or
 * FITNESS FOR A PARTICULAR PURPOSE. See the GNU General Public License for
 * more details.
 *
 * You should have received a copy of the GNU General Public License along
 * with this program. If not, see <http://www.gnu.org/licenses/>.
 */

#include "CharacterDatabase.h"
#include "PreparedStatement.h"

void CharacterDatabaseConnection::DoPrepareStatements()
{
    if (!m_reconnecting)
        m_stmts.resize(MAX_CHARACTERDATABASE_STATEMENTS);

#define SelectItemInstanceContent "ii.guid, ii.itemEntry, ii.creatorGuid, ii.giftCreatorGuid, ii.count, ii.duration, ii.charges, ii.flags, ii.enchantments, ii.randomPropertyType, ii.randomPropertyId, " \
        "ii.durability, ii.playedTime, ii.text, ii.upgradeId, ii.battlePetSpeciesId, ii.battlePetBreedData, ii.battlePetLevel, ii.battlePetDisplayId, ii.context, ii.bonusListIDs, " \
        "iit.itemModifiedAppearanceAllSpecs, iit.itemModifiedAppearanceSpec1, iit.itemModifiedAppearanceSpec2, iit.itemModifiedAppearanceSpec3, iit.itemModifiedAppearanceSpec4, " \
        "iit.spellItemEnchantmentAllSpecs, iit.spellItemEnchantmentSpec1, iit.spellItemEnchantmentSpec2, iit.spellItemEnchantmentSpec3, iit.spellItemEnchantmentSpec4, " \
        "ig.gemItemId1, ig.gemBonuses1, ig.gemContext1, ig.gemScalingLevel1, ig.gemItemId2, ig.gemBonuses2, ig.gemContext2, ig.gemScalingLevel2, ig.gemItemId3, ig.gemBonuses3, ig.gemContext3, ig.gemScalingLevel3, " \
        "im.fixedScalingLevel, im.artifactKnowledgeLevel"

    PrepareStatement(CHAR_DEL_QUEST_POOL_SAVE, "DELETE FROM pool_quest_save WHERE pool_id = ?", CONNECTION_ASYNC);
    PrepareStatement(CHAR_INS_QUEST_POOL_SAVE, "INSERT INTO pool_quest_save (pool_id, quest_id) VALUES (?, ?)", CONNECTION_ASYNC);
    PrepareStatement(CHAR_DEL_NONEXISTENT_GUILD_BANK_ITEM, "DELETE FROM guild_bank_item WHERE guildid = ? AND TabId = ? AND SlotId = ?", CONNECTION_ASYNC);
    PrepareStatement(CHAR_DEL_EXPIRED_BANS, "UPDATE character_banned SET active = 0 WHERE unbandate <= UNIX_TIMESTAMP() AND unbandate <> bandate", CONNECTION_ASYNC);
    PrepareStatement(CHAR_SEL_GUID_BY_NAME, "SELECT guid FROM characters WHERE name = ?", CONNECTION_BOTH);
    PrepareStatement(CHAR_SEL_CHECK_NAME, "SELECT 1 FROM characters WHERE name = ?", CONNECTION_BOTH);
    PrepareStatement(CHAR_SEL_CHECK_GUID, "SELECT 1 FROM characters WHERE guid = ?", CONNECTION_SYNCH);
    PrepareStatement(CHAR_SEL_SUM_CHARS, "SELECT COUNT(guid) FROM characters WHERE account = ?", CONNECTION_BOTH);
    PrepareStatement(CHAR_SEL_CHAR_CREATE_INFO, "SELECT level, race, class FROM characters WHERE account = ? LIMIT 0, ?", CONNECTION_ASYNC);
    PrepareStatement(CHAR_INS_CHARACTER_BAN, "INSERT INTO character_banned VALUES (?, UNIX_TIMESTAMP(), UNIX_TIMESTAMP()+?, ?, ?, 1)", CONNECTION_ASYNC);
    PrepareStatement(CHAR_UPD_CHARACTER_BAN, "UPDATE character_banned SET active = 0 WHERE guid = ? AND active != 0", CONNECTION_ASYNC);
    PrepareStatement(CHAR_DEL_CHARACTER_BAN, "DELETE cb FROM character_banned cb INNER JOIN characters c ON c.guid = cb.guid WHERE c.account = ?", CONNECTION_ASYNC);
    PrepareStatement(CHAR_SEL_BANINFO, "SELECT bandate, unbandate-bandate, active, unbandate, banreason, bannedby FROM character_banned WHERE guid = ? ORDER BY bandate ASC", CONNECTION_SYNCH);
    PrepareStatement(CHAR_SEL_GUID_BY_NAME_FILTER, "SELECT guid, name FROM characters WHERE name LIKE CONCAT('%%', ?, '%%')", CONNECTION_SYNCH);
    PrepareStatement(CHAR_SEL_BANINFO_LIST, "SELECT bandate, unbandate, bannedby, banreason FROM character_banned WHERE guid = ? ORDER BY unbandate", CONNECTION_SYNCH);
    PrepareStatement(CHAR_SEL_BANNED_NAME, "SELECT characters.name FROM characters, character_banned WHERE character_banned.guid = ? AND character_banned.guid = characters.guid", CONNECTION_SYNCH);
    PrepareStatement(CHAR_SEL_MAIL_LIST_COUNT, "SELECT COUNT(id) FROM mail WHERE receiver = ? ", CONNECTION_SYNCH);
    PrepareStatement(CHAR_SEL_MAIL_LIST_INFO, "SELECT id, sender, (SELECT name FROM characters WHERE guid = sender) AS sendername, receiver, (SELECT name FROM characters WHERE guid = receiver) AS receivername, "
                     "subject, deliver_time, expire_time, money, has_items FROM mail WHERE receiver = ? ", CONNECTION_SYNCH);
    PrepareStatement(CHAR_SEL_MAIL_LIST_ITEMS, "SELECT itemEntry,count FROM item_instance WHERE guid = ?", CONNECTION_SYNCH);
    PrepareStatement(CHAR_SEL_ENUM, "SELECT c.guid, c.name, c.race, c.class, c.gender, c.skin, c.face, c.hairStyle, c.hairColor, c.facialStyle, c.customDisplay1, c.customDisplay2, c.customDisplay3, c.level, c.zone, c.map, c.position_x, c.position_y, c.position_z, "
<<<<<<< HEAD
                     "gm.guildid, c.playerFlags, c.at_login, cp.entry, cp.modelid, cp.level, c.equipmentCache, cb.guid, c.slot, c.logout_time, c.activeTalentGroup "
                     "FROM characters AS c LEFT JOIN character_pet AS cp ON c.guid = cp.owner AND cp.active = 1 LEFT JOIN guild_member AS gm ON c.guid = gm.guid "
                     "LEFT JOIN character_banned AS cb ON c.guid = cb.guid AND cb.active = 1 WHERE c.account = ? AND c.deleteInfos_Name IS NULL", CONNECTION_ASYNC);
    PrepareStatement(CHAR_SEL_ENUM_DECLINED_NAME, "SELECT c.guid, c.name, c.race, c.class, c.gender, c.skin, c.face, c.hairStyle, c.hairColor, c.facialStyle, c.customDisplay1, c.customDisplay2, c.customDisplay3, c.level, c.zone, c.map, "
                     "c.position_x, c.position_y, c.position_z, gm.guildid, c.playerFlags, c.at_login, cp.entry, cp.modelid, cp.level, c.equipmentCache, "
                     "cb.guid, c.slot, c.logout_time, c.activeTalentGroup, cd.genitive FROM characters AS c LEFT JOIN character_pet AS cp ON c.guid = cp.owner AND cp.active = 1 "
                     "LEFT JOIN character_declinedname AS cd ON c.guid = cd.guid LEFT JOIN guild_member AS gm ON c.guid = gm.guid "
                     "LEFT JOIN character_banned AS cb ON c.guid = cb.guid AND cb.active = 1 WHERE c.account = ? AND c.deleteInfos_Name IS NULL", CONNECTION_ASYNC);
    PrepareStatement(CHAR_SEL_UNDELETE_ENUM, "SELECT c.guid, c.deleteInfos_Name, c.race, c.class, c.gender, c.skin, c.face, c.hairStyle, c.hairColor, c.facialStyle, c.customDisplay1, c.customDisplay2, c.customDisplay3, c.level, c.zone, c.map, c.position_x, c.position_y, c.position_z, "
                     "gm.guildid, c.playerFlags, c.at_login, cp.entry, cp.modelid, cp.level, c.equipmentCache, cb.guid, c.slot, c.logout_time, c.activeTalentGroup "
                     "FROM characters AS c LEFT JOIN character_pet AS cp ON c.guid = cp.owner AND cp.active = 1 LEFT JOIN guild_member AS gm ON c.guid = gm.guid "
                     "LEFT JOIN character_banned AS cb ON c.guid = cb.guid AND cb.active = 1 WHERE c.deleteInfos_Account = ? AND c.deleteInfos_Name IS NOT NULL", CONNECTION_ASYNC);
    PrepareStatement(CHAR_SEL_UNDELETE_ENUM_DECLINED_NAME, "SELECT c.guid, c.deleteInfos_Name, c.race, c.class, c.gender, c.skin, c.face, c.hairStyle, c.hairColor, c.facialStyle, c.customDisplay1, c.customDisplay2, c.customDisplay3, c.level, c.zone, c.map, "
                     "c.position_x, c.position_y, c.position_z, gm.guildid, c.playerFlags, c.at_login, cp.entry, cp.modelid, cp.level, c.equipmentCache, "
                     "cb.guid, c.slot, c.logout_time, c.activeTalentGroup, cd.genitive FROM characters AS c LEFT JOIN character_pet AS cp ON c.guid = cp.owner AND cp.active = 1 "
=======
                     "gm.guildid, c.playerFlags, c.at_login, cp.entry, cp.modelid, cp.level, c.equipmentCache, cb.guid, c.slot, c.logout_time, c.activeTalentGroup, c.lastLoginBuild "
                     "FROM characters AS c LEFT JOIN character_pet AS cp ON c.guid = cp.owner AND cp.slot = ? LEFT JOIN guild_member AS gm ON c.guid = gm.guid "
                     "LEFT JOIN character_banned AS cb ON c.guid = cb.guid AND cb.active = 1 WHERE c.account = ? AND c.deleteInfos_Name IS NULL", CONNECTION_ASYNC);
    PrepareStatement(CHAR_SEL_ENUM_DECLINED_NAME, "SELECT c.guid, c.name, c.race, c.class, c.gender, c.skin, c.face, c.hairStyle, c.hairColor, c.facialStyle, c.customDisplay1, c.customDisplay2, c.customDisplay3, c.level, c.zone, c.map, "
                     "c.position_x, c.position_y, c.position_z, gm.guildid, c.playerFlags, c.at_login, cp.entry, cp.modelid, cp.level, c.equipmentCache, "
                     "cb.guid, c.slot, c.logout_time, c.activeTalentGroup, c.lastLoginBuild, cd.genitive FROM characters AS c LEFT JOIN character_pet AS cp ON c.guid = cp.owner AND cp.slot = ? "
                     "LEFT JOIN character_declinedname AS cd ON c.guid = cd.guid LEFT JOIN guild_member AS gm ON c.guid = gm.guid "
                     "LEFT JOIN character_banned AS cb ON c.guid = cb.guid AND cb.active = 1 WHERE c.account = ? AND c.deleteInfos_Name IS NULL", CONNECTION_ASYNC);
    PrepareStatement(CHAR_SEL_UNDELETE_ENUM, "SELECT c.guid, c.deleteInfos_Name, c.race, c.class, c.gender, c.skin, c.face, c.hairStyle, c.hairColor, c.facialStyle, c.customDisplay1, c.customDisplay2, c.customDisplay3, c.level, c.zone, c.map, c.position_x, c.position_y, c.position_z, "
                     "gm.guildid, c.playerFlags, c.at_login, cp.entry, cp.modelid, cp.level, c.equipmentCache, cb.guid, c.slot, c.logout_time, c.activeTalentGroup, c.lastLoginBuild "
                     "FROM characters AS c LEFT JOIN character_pet AS cp ON c.guid = cp.owner AND cp.slot = ? LEFT JOIN guild_member AS gm ON c.guid = gm.guid "
                     "LEFT JOIN character_banned AS cb ON c.guid = cb.guid AND cb.active = 1 WHERE c.deleteInfos_Account = ? AND c.deleteInfos_Name IS NOT NULL", CONNECTION_ASYNC);
    PrepareStatement(CHAR_SEL_UNDELETE_ENUM_DECLINED_NAME, "SELECT c.guid, c.deleteInfos_Name, c.race, c.class, c.gender, c.skin, c.face, c.hairStyle, c.hairColor, c.facialStyle, c.customDisplay1, c.customDisplay2, c.customDisplay3, c.level, c.zone, c.map, "
                     "c.position_x, c.position_y, c.position_z, gm.guildid, c.playerFlags, c.at_login, cp.entry, cp.modelid, cp.level, c.equipmentCache, "
                     "cb.guid, c.slot, c.logout_time, c.activeTalentGroup, c.lastLoginBuild, cd.genitive FROM characters AS c LEFT JOIN character_pet AS cp ON c.guid = cp.owner AND cp.slot = ? "
>>>>>>> 019df3c9
                     "LEFT JOIN character_declinedname AS cd ON c.guid = cd.guid LEFT JOIN guild_member AS gm ON c.guid = gm.guid "
                     "LEFT JOIN character_banned AS cb ON c.guid = cb.guid AND cb.active = 1 WHERE c.deleteInfos_Account = ? AND c.deleteInfos_Name IS NOT NULL", CONNECTION_ASYNC);
    PrepareStatement(CHAR_SEL_FREE_NAME, "SELECT name, at_login FROM characters WHERE guid = ? AND NOT EXISTS (SELECT NULL FROM characters WHERE name = ?)", CONNECTION_ASYNC);
    PrepareStatement(CHAR_SEL_GUID_RACE_ACC_BY_NAME, "SELECT guid, race, account FROM characters WHERE name = ?", CONNECTION_BOTH);
    PrepareStatement(CHAR_SEL_CHAR_LEVEL, "SELECT level FROM characters WHERE guid = ?", CONNECTION_SYNCH);
    PrepareStatement(CHAR_SEL_CHAR_ZONE, "SELECT zone FROM characters WHERE guid = ?", CONNECTION_SYNCH);
    PrepareStatement(CHAR_SEL_CHAR_POSITION_XYZ, "SELECT map, position_x, position_y, position_z FROM characters WHERE guid = ?", CONNECTION_SYNCH);
    PrepareStatement(CHAR_SEL_CHAR_POSITION, "SELECT position_x, position_y, position_z, orientation, map, taxi_path FROM characters WHERE guid = ?", CONNECTION_SYNCH);

    PrepareStatement(CHAR_DEL_BATTLEGROUND_RANDOM_ALL, "DELETE FROM character_battleground_random", CONNECTION_ASYNC);
    PrepareStatement(CHAR_DEL_BATTLEGROUND_RANDOM, "DELETE FROM character_battleground_random WHERE guid = ?", CONNECTION_ASYNC);
    PrepareStatement(CHAR_INS_BATTLEGROUND_RANDOM, "INSERT INTO character_battleground_random (guid) VALUES (?)", CONNECTION_ASYNC);

    PrepareStatement(CHAR_SEL_CHARACTER, "SELECT c.guid, account, name, race, class, gender, level, xp, money, skin, face, hairStyle, hairColor, facialStyle, customDisplay1, customDisplay2, customDisplay3, inventorySlots, bankSlots, restState, playerFlags, playerFlagsEx, "
                     "position_x, position_y, position_z, map, orientation, taximask, cinematic, totaltime, leveltime, rest_bonus, logout_time, is_logout_resting, resettalents_cost, "
                     "resettalents_time, primarySpecialization, trans_x, trans_y, trans_z, trans_o, transguid, extra_flags, stable_slots, at_login, zone, online, death_expire_time, taxi_path, dungeonDifficulty, "
                     "totalKills, todayKills, yesterdayKills, chosenTitle, watchedFaction, drunk, "
                     "health, power1, power2, power3, power4, power5, power6, instance_id, activeTalentGroup, lootSpecId, exploredZones, knownTitles, actionBars, grantableLevels, raidDifficulty, legacyRaidDifficulty, xpRate, fishingSteps, "
                     "honor, honorLevel, prestigeLevel, honorRestState, honorRestBonus "
                     "FROM characters c LEFT JOIN character_fishingsteps cfs ON c.guid = cfs.guid WHERE c.guid = ?", CONNECTION_ASYNC);

    PrepareStatement(CHAR_SEL_GROUP_MEMBER, "SELECT guid FROM group_member WHERE memberGuid = ?", CONNECTION_BOTH);
    PrepareStatement(CHAR_SEL_CHARACTER_INSTANCE, "SELECT id, permanent, map, difficulty, extendState, resettime, entranceId FROM character_instance LEFT JOIN instance ON instance = id WHERE guid = ?", CONNECTION_ASYNC);
    PrepareStatement(CHAR_SEL_CHARACTER_AURAS, "SELECT casterGuid, itemGuid, spell, effectMask, recalculateMask, stackCount, maxDuration, remainTime, remainCharges, castItemLevel FROM character_aura WHERE guid = ?", CONNECTION_ASYNC);
    PrepareStatement(CHAR_SEL_CHARACTER_AURA_EFFECTS, "SELECT casterGuid, itemGuid, spell, effectMask, effectIndex, amount, baseAmount FROM character_aura_effect WHERE guid = ?", CONNECTION_ASYNC);
    PrepareStatement(CHAR_SEL_CHARACTER_SPELL, "SELECT spell, active, disabled FROM character_spell WHERE guid = ?", CONNECTION_ASYNC);
    PrepareStatement(CHAR_SEL_CHARACTER_QUESTSTATUS, "SELECT quest, status, timer FROM character_queststatus WHERE guid = ? AND status <> 0", CONNECTION_ASYNC);
    PrepareStatement(CHAR_SEL_CHARACTER_QUESTSTATUS_OBJECTIVES, "SELECT quest, objective, data FROM character_queststatus_objectives WHERE guid = ?", CONNECTION_ASYNC);
    PrepareStatement(CHAR_SEL_CHARACTER_QUESTSTATUS_OBJECTIVES_CRITERIA, "SELECT questObjectiveId FROM character_queststatus_objectives_criteria WHERE guid = ?", CONNECTION_ASYNC);
    PrepareStatement(CHAR_SEL_CHARACTER_QUESTSTATUS_OBJECTIVES_CRITERIA_PROGRESS, "SELECT criteriaId, counter, date FROM character_queststatus_objectives_criteria_progress WHERE guid = ?", CONNECTION_ASYNC);

    PrepareStatement(CHAR_SEL_CHARACTER_QUESTSTATUS_DAILY, "SELECT quest, time FROM character_queststatus_daily WHERE guid = ?", CONNECTION_ASYNC);
    PrepareStatement(CHAR_SEL_CHARACTER_QUESTSTATUS_WEEKLY, "SELECT quest FROM character_queststatus_weekly WHERE guid = ?", CONNECTION_ASYNC);
    PrepareStatement(CHAR_SEL_CHARACTER_QUESTSTATUS_MONTHLY, "SELECT quest FROM character_queststatus_monthly WHERE guid = ?", CONNECTION_ASYNC);
    PrepareStatement(CHAR_SEL_CHARACTER_QUESTSTATUS_SEASONAL, "SELECT quest, event FROM character_queststatus_seasonal WHERE guid = ?", CONNECTION_ASYNC);
    PrepareStatement(CHAR_DEL_CHARACTER_QUESTSTATUS_DAILY, "DELETE FROM character_queststatus_daily WHERE guid = ?", CONNECTION_ASYNC);
    PrepareStatement(CHAR_DEL_CHARACTER_QUESTSTATUS_WEEKLY, "DELETE FROM character_queststatus_weekly WHERE guid = ?", CONNECTION_ASYNC);
    PrepareStatement(CHAR_DEL_CHARACTER_QUESTSTATUS_MONTHLY, "DELETE FROM character_queststatus_monthly WHERE guid = ?", CONNECTION_ASYNC);
    PrepareStatement(CHAR_DEL_CHARACTER_QUESTSTATUS_SEASONAL, "DELETE FROM character_queststatus_seasonal WHERE guid = ?", CONNECTION_ASYNC);
    PrepareStatement(CHAR_INS_CHARACTER_QUESTSTATUS_DAILY, "INSERT INTO character_queststatus_daily (guid, quest, time) VALUES (?, ?, ?)", CONNECTION_ASYNC);
    PrepareStatement(CHAR_INS_CHARACTER_QUESTSTATUS_WEEKLY, "INSERT INTO character_queststatus_weekly (guid, quest) VALUES (?, ?)", CONNECTION_ASYNC);
    PrepareStatement(CHAR_INS_CHARACTER_QUESTSTATUS_MONTHLY, "INSERT INTO character_queststatus_monthly (guid, quest) VALUES (?, ?)", CONNECTION_ASYNC);
    PrepareStatement(CHAR_INS_CHARACTER_QUESTSTATUS_SEASONAL, "INSERT INTO character_queststatus_seasonal (guid, quest, event) VALUES (?, ?, ?)", CONNECTION_ASYNC);
    PrepareStatement(CHAR_DEL_RESET_CHARACTER_QUESTSTATUS_DAILY, "DELETE FROM character_queststatus_daily", CONNECTION_ASYNC);
    PrepareStatement(CHAR_DEL_RESET_CHARACTER_QUESTSTATUS_WEEKLY, "DELETE FROM character_queststatus_weekly", CONNECTION_ASYNC);
    PrepareStatement(CHAR_DEL_RESET_CHARACTER_QUESTSTATUS_MONTHLY, "DELETE FROM character_queststatus_monthly", CONNECTION_ASYNC);
    PrepareStatement(CHAR_DEL_RESET_CHARACTER_QUESTSTATUS_SEASONAL_BY_EVENT, "DELETE FROM character_queststatus_seasonal WHERE event = ?", CONNECTION_ASYNC);

    PrepareStatement(CHAR_SEL_CHARACTER_REPUTATION, "SELECT faction, standing, flags FROM character_reputation WHERE guid = ?", CONNECTION_ASYNC);
    PrepareStatement(CHAR_SEL_CHARACTER_INVENTORY, "SELECT " SelectItemInstanceContent ", bag, slot FROM character_inventory ci JOIN item_instance ii ON ci.item = ii.guid LEFT JOIN item_instance_gems ig ON ii.guid = ig.itemGuid LEFT JOIN item_instance_transmog iit ON ii.guid = iit.itemGuid LEFT JOIN item_instance_modifiers im ON ii.guid = im.itemGuid WHERE ci.guid = ? ORDER BY (ii.flags & 0x80000) ASC, bag ASC, slot ASC", CONNECTION_ASYNC);
    PrepareStatement(CHAR_SEL_CHARACTER_ACTIONS, "SELECT a.button, a.action, a.type FROM character_action as a, characters as c WHERE a.guid = c.guid AND a.spec = c.activeTalentGroup AND a.guid = ? ORDER BY button", CONNECTION_ASYNC);
    PrepareStatement(CHAR_SEL_CHARACTER_MAILCOUNT, "SELECT COUNT(id) FROM mail WHERE receiver = ? AND (checked & 1) = 0 AND deliver_time <= ?", CONNECTION_ASYNC);
    PrepareStatement(CHAR_SEL_CHARACTER_MAILDATE, "SELECT MIN(deliver_time) FROM mail WHERE receiver = ? AND (checked & 1) = 0", CONNECTION_ASYNC);
    PrepareStatement(CHAR_SEL_MAIL_COUNT, "SELECT COUNT(*) FROM mail WHERE receiver = ?", CONNECTION_SYNCH);
    PrepareStatement(CHAR_SEL_CHARACTER_SOCIALLIST, "SELECT cs.friend, c.account, cs.flags, cs.note FROM character_social cs JOIN characters c ON c.guid = cs.friend WHERE cs.guid = ? AND c.deleteinfos_name IS NULL LIMIT 255", CONNECTION_ASYNC);
    PrepareStatement(CHAR_SEL_CHARACTER_HOMEBIND, "SELECT mapId, zoneId, posX, posY, posZ FROM character_homebind WHERE guid = ?", CONNECTION_ASYNC);
    PrepareStatement(CHAR_SEL_CHARACTER_SPELLCOOLDOWNS, "SELECT spell, item, time, categoryId, categoryEnd FROM character_spell_cooldown WHERE guid = ? AND time > UNIX_TIMESTAMP()", CONNECTION_ASYNC);
    PrepareStatement(CHAR_SEL_CHARACTER_SPELL_CHARGES, "SELECT categoryId, rechargeStart, rechargeEnd FROM character_spell_charges WHERE guid = ? AND rechargeEnd > UNIX_TIMESTAMP() ORDER BY rechargeEnd", CONNECTION_ASYNC);
    PrepareStatement(CHAR_SEL_CHARACTER_DECLINEDNAMES, "SELECT genitive, dative, accusative, instrumental, prepositional FROM character_declinedname WHERE guid = ?", CONNECTION_ASYNC);
    PrepareStatement(CHAR_SEL_GUILD_MEMBER, "SELECT guildid, rank FROM guild_member WHERE guid = ?", CONNECTION_BOTH);
    PrepareStatement(CHAR_SEL_GUILD_MEMBER_EXTENDED, "SELECT g.guildid, g.name, gr.rname, gr.rid, gm.pnote, gm.offnote "
                     "FROM guild g JOIN guild_member gm ON g.guildid = gm.guildid "
                     "JOIN guild_rank gr ON g.guildid = gr.guildid AND gm.rank = gr.rid WHERE gm.guid = ?", CONNECTION_BOTH);
    PrepareStatement(CHAR_SEL_CHARACTER_ACHIEVEMENTS, "SELECT achievement, date FROM character_achievement WHERE guid = ?", CONNECTION_ASYNC);
    PrepareStatement(CHAR_SEL_CHARACTER_CRITERIAPROGRESS, "SELECT criteria, counter, date FROM character_achievement_progress WHERE guid = ?", CONNECTION_ASYNC);
    PrepareStatement(CHAR_SEL_CHARACTER_EQUIPMENTSETS, "SELECT setguid, setindex, name, iconname, ignore_mask, AssignedSpecIndex, item0, item1, item2, item3, item4, item5, item6, item7, item8, "
                     "item9, item10, item11, item12, item13, item14, item15, item16, item17, item18 FROM character_equipmentsets WHERE guid = ? ORDER BY setindex", CONNECTION_ASYNC);
    PrepareStatement(CHAR_SEL_CHARACTER_TRANSMOG_OUTFITS, "SELECT setguid, setindex, name, iconname, ignore_mask, appearance0, appearance1, appearance2, appearance3, appearance4, "
        "appearance5, appearance6, appearance7, appearance8, appearance9, appearance10, appearance11, appearance12, appearance13, appearance14, appearance15, appearance16, "
        "appearance17, appearance18, mainHandEnchant, offHandEnchant FROM character_transmog_outfits WHERE guid = ? ORDER BY setindex", CONNECTION_ASYNC);
    PrepareStatement(CHAR_SEL_CHARACTER_BGDATA, "SELECT instanceId, team, joinX, joinY, joinZ, joinO, joinMapId, taxiStart, taxiEnd, mountSpell FROM character_battleground_data WHERE guid = ?", CONNECTION_ASYNC);
    PrepareStatement(CHAR_SEL_CHARACTER_GLYPHS, "SELECT talentGroup, glyphId FROM character_glyphs WHERE guid = ?", CONNECTION_ASYNC);
    PrepareStatement(CHAR_SEL_CHARACTER_TALENTS, "SELECT talentId, talentGroup FROM character_talent WHERE guid = ?", CONNECTION_ASYNC);
    PrepareStatement(CHAR_SEL_CHARACTER_PVP_TALENTS, "SELECT TalentID, TalentGroup FROM character_pvp_talent WHERE Guid = ?", CONNECTION_ASYNC);
    PrepareStatement(CHAR_SEL_CHARACTER_SKILLS, "SELECT skill, value, max FROM character_skills WHERE guid = ?", CONNECTION_ASYNC);
    PrepareStatement(CHAR_SEL_CHARACTER_RANDOMBG, "SELECT guid FROM character_battleground_random WHERE guid = ?", CONNECTION_ASYNC);
    PrepareStatement(CHAR_SEL_CHARACTER_BANNED, "SELECT guid FROM character_banned WHERE guid = ? AND active = 1", CONNECTION_ASYNC);
    PrepareStatement(CHAR_SEL_CHARACTER_QUESTSTATUSREW, "SELECT quest FROM character_queststatus_rewarded WHERE guid = ? AND active = 1", CONNECTION_ASYNC);
    PrepareStatement(CHAR_SEL_ACCOUNT_INSTANCELOCKTIMES, "SELECT instanceId, releaseTime FROM account_instance_times WHERE accountId = ?", CONNECTION_ASYNC);

    PrepareStatement(CHAR_SEL_CHARACTER_ACTIONS_SPEC, "SELECT button, action, type FROM character_action WHERE guid = ? AND spec = ? ORDER BY button", CONNECTION_SYNCH);
    PrepareStatement(CHAR_SEL_MAILITEMS, "SELECT " SelectItemInstanceContent ", ii.owner_guid FROM mail_items mi JOIN item_instance ii ON mi.item_guid = ii.guid LEFT JOIN item_instance_gems ig ON ii.guid = ig.itemGuid LEFT JOIN item_instance_transmog iit ON ii.guid = iit.itemGuid LEFT JOIN item_instance_modifiers im ON ii.guid = im.itemGuid WHERE mail_id = ?", CONNECTION_SYNCH);
    PrepareStatement(CHAR_SEL_AUCTION_ITEMS, "SELECT " SelectItemInstanceContent " FROM auctionhouse ah JOIN item_instance ii ON ah.itemguid = ii.guid LEFT JOIN item_instance_gems ig ON ii.guid = ig.itemGuid LEFT JOIN item_instance_transmog iit ON ii.guid = iit.itemGuid LEFT JOIN item_instance_modifiers im ON ii.guid = im.itemGuid", CONNECTION_SYNCH);
    PrepareStatement(CHAR_SEL_AUCTIONS, "SELECT id, auctioneerguid, itemguid, itemEntry, count, itemowner, buyoutprice, time, buyguid, lastbid, startbid, deposit FROM auctionhouse ah INNER JOIN item_instance ii ON ii.guid = ah.itemguid", CONNECTION_SYNCH);
    PrepareStatement(CHAR_INS_AUCTION, "INSERT INTO auctionhouse (id, auctioneerguid, itemguid, itemowner, buyoutprice, time, buyguid, lastbid, startbid, deposit) VALUES (?, ?, ?, ?, ?, ?, ?, ?, ?, ?)", CONNECTION_ASYNC);
    PrepareStatement(CHAR_DEL_AUCTION, "DELETE FROM auctionhouse WHERE id = ?", CONNECTION_ASYNC);
    PrepareStatement(CHAR_UPD_AUCTION_BID, "UPDATE auctionhouse SET buyguid = ?, lastbid = ? WHERE id = ?", CONNECTION_ASYNC);
    PrepareStatement(CHAR_INS_MAIL, "INSERT INTO mail(id, messageType, stationery, mailTemplateId, sender, receiver, subject, body, has_items, expire_time, deliver_time, money, cod, checked) VALUES (?, ?, ?, ?, ?, ?, ?, ?, ?, ?, ?, ?, ?, ?)", CONNECTION_ASYNC);
    PrepareStatement(CHAR_DEL_MAIL_BY_ID, "DELETE FROM mail WHERE id = ?", CONNECTION_ASYNC);
    PrepareStatement(CHAR_INS_MAIL_ITEM, "INSERT INTO mail_items(mail_id, item_guid, receiver) VALUES (?, ?, ?)", CONNECTION_ASYNC);
    PrepareStatement(CHAR_DEL_MAIL_ITEM, "DELETE FROM mail_items WHERE item_guid = ?", CONNECTION_ASYNC);
    PrepareStatement(CHAR_DEL_INVALID_MAIL_ITEM, "DELETE FROM mail_items WHERE item_guid = ?", CONNECTION_ASYNC);
    PrepareStatement(CHAR_DEL_EMPTY_EXPIRED_MAIL, "DELETE FROM mail WHERE expire_time < ? AND has_items = 0 AND body = ''", CONNECTION_ASYNC);
    PrepareStatement(CHAR_SEL_EXPIRED_MAIL, "SELECT id, messageType, sender, receiver, has_items, expire_time, cod, checked, mailTemplateId FROM mail WHERE expire_time < ?", CONNECTION_SYNCH);
    PrepareStatement(CHAR_SEL_EXPIRED_MAIL_ITEMS, "SELECT item_guid, itemEntry, mail_id FROM mail_items mi INNER JOIN item_instance ii ON ii.guid = mi.item_guid LEFT JOIN mail mm ON mi.mail_id = mm.id WHERE mm.id IS NOT NULL AND mm.expire_time < ?", CONNECTION_SYNCH);
    PrepareStatement(CHAR_UPD_MAIL_RETURNED, "UPDATE mail SET sender = ?, receiver = ?, expire_time = ?, deliver_time = ?, cod = 0, checked = ? WHERE id = ?", CONNECTION_ASYNC);
    PrepareStatement(CHAR_UPD_MAIL_ITEM_RECEIVER, "UPDATE mail_items SET receiver = ? WHERE item_guid = ?", CONNECTION_ASYNC);
    PrepareStatement(CHAR_UPD_ITEM_OWNER, "UPDATE item_instance SET owner_guid = ? WHERE guid = ?", CONNECTION_ASYNC);

    PrepareStatement(CHAR_SEL_ITEM_REFUNDS, "SELECT paidMoney, paidExtendedCost FROM item_refund_instance WHERE item_guid = ? AND player_guid = ? LIMIT 1", CONNECTION_SYNCH);
    PrepareStatement(CHAR_SEL_ITEM_BOP_TRADE, "SELECT allowedPlayers FROM item_soulbound_trade_data WHERE itemGuid = ? LIMIT 1", CONNECTION_SYNCH);
    PrepareStatement(CHAR_DEL_ITEM_BOP_TRADE, "DELETE FROM item_soulbound_trade_data WHERE itemGuid = ? LIMIT 1", CONNECTION_ASYNC);
    PrepareStatement(CHAR_INS_ITEM_BOP_TRADE, "INSERT INTO item_soulbound_trade_data VALUES (?, ?)", CONNECTION_ASYNC);
    PrepareStatement(CHAR_REP_INVENTORY_ITEM, "REPLACE INTO character_inventory (guid, bag, slot, item) VALUES (?, ?, ?, ?)", CONNECTION_ASYNC);
    PrepareStatement(CHAR_REP_ITEM_INSTANCE, "REPLACE INTO item_instance (itemEntry, owner_guid, creatorGuid, giftCreatorGuid, count, duration, charges, flags, enchantments, randomPropertyType, randomPropertyId, durability, playedTime, text, upgradeId, battlePetSpeciesId, battlePetBreedData, battlePetLevel, battlePetDisplayId, context, bonusListIDs, guid) VALUES (?, ?, ?, ?, ?, ?, ?, ?, ?, ?, ?, ?, ?, ?, ?, ?, ?, ?, ?, ?, ?, ?)", CONNECTION_ASYNC);
    PrepareStatement(CHAR_UPD_ITEM_INSTANCE, "UPDATE item_instance SET itemEntry = ?, owner_guid = ?, creatorGuid = ?, giftCreatorGuid = ?, count = ?, duration = ?, charges = ?, flags = ?, enchantments = ?, randomPropertyType = ?, randomPropertyId = ?, durability = ?, playedTime = ?, text = ?, upgradeId = ?, battlePetSpeciesId = ?, battlePetBreedData = ?, battlePetLevel = ?, battlePetDisplayId = ?, context = ?, bonusListIDs = ? WHERE guid = ?", CONNECTION_ASYNC);
    PrepareStatement(CHAR_UPD_ITEM_INSTANCE_ON_LOAD, "UPDATE item_instance SET duration = ?, flags = ?, randomPropertyType = ?, randomPropertyId = ?, durability = ?, upgradeId = ? WHERE guid = ?", CONNECTION_ASYNC);
    PrepareStatement(CHAR_DEL_ITEM_INSTANCE, "DELETE FROM item_instance WHERE guid = ?", CONNECTION_ASYNC);
    PrepareStatement(CHAR_DEL_ITEM_INSTANCE_BY_OWNER, "DELETE FROM item_instance WHERE owner_guid = ?", CONNECTION_ASYNC);
    PrepareStatement(CHAR_INS_ITEM_INSTANCE_GEMS, "INSERT INTO item_instance_gems (itemGuid, gemItemId1, gemBonuses1, gemContext1, gemScalingLevel1, gemItemId2, gemBonuses2, gemContext2, gemScalingLevel2, gemItemId3, gemBonuses3, gemContext3, gemScalingLevel3) VALUES (?, ?, ?, ?, ?, ?, ?, ?, ?, ?, ?, ?, ?)", CONNECTION_ASYNC);
    PrepareStatement(CHAR_DEL_ITEM_INSTANCE_GEMS, "DELETE FROM item_instance_gems WHERE itemGuid = ?", CONNECTION_ASYNC);
    PrepareStatement(CHAR_DEL_ITEM_INSTANCE_GEMS_BY_OWNER, "DELETE iig FROM item_instance_gems iig LEFT JOIN item_instance ii ON iig.itemGuid = ii.guid WHERE ii.owner_guid = ?", CONNECTION_ASYNC);
    PrepareStatement(CHAR_INS_ITEM_INSTANCE_TRANSMOG, "INSERT INTO item_instance_transmog (itemGuid, itemModifiedAppearanceAllSpecs, itemModifiedAppearanceSpec1, itemModifiedAppearanceSpec2, itemModifiedAppearanceSpec3, itemModifiedAppearanceSpec4, "
        "spellItemEnchantmentAllSpecs, spellItemEnchantmentSpec1, spellItemEnchantmentSpec2, spellItemEnchantmentSpec3, spellItemEnchantmentSpec4) VALUES (?, ?, ?, ?, ?, ?, ?, ?, ?, ?, ?)", CONNECTION_ASYNC);
    PrepareStatement(CHAR_DEL_ITEM_INSTANCE_TRANSMOG, "DELETE FROM item_instance_transmog WHERE itemGuid = ?", CONNECTION_ASYNC);
    PrepareStatement(CHAR_DEL_ITEM_INSTANCE_TRANSMOG_BY_OWNER, "DELETE iit FROM item_instance_transmog iit LEFT JOIN item_instance ii ON iit.itemGuid = ii.guid WHERE ii.owner_guid = ?", CONNECTION_ASYNC);
    PrepareStatement(CHAR_SEL_ITEM_INSTANCE_ARTIFACT, "SELECT a.itemGuid, a.xp, a.artifactAppearanceId, ap.artifactPowerId, ap.purchasedRank FROM item_instance_artifact_powers ap LEFT JOIN item_instance_artifact a ON ap.itemGuid = a.itemGuid INNER JOIN character_inventory ci ON ci.item = ap.itemGuid WHERE ci.guid = ?", CONNECTION_ASYNC);
    PrepareStatement(CHAR_INS_ITEM_INSTANCE_ARTIFACT, "INSERT INTO item_instance_artifact (itemGuid, xp, artifactAppearanceId) VALUES (?, ?, ?)", CONNECTION_ASYNC);
    PrepareStatement(CHAR_DEL_ITEM_INSTANCE_ARTIFACT, "DELETE FROM item_instance_artifact WHERE itemGuid = ?", CONNECTION_ASYNC);
    PrepareStatement(CHAR_DEL_ITEM_INSTANCE_ARTIFACT_BY_OWNER, "DELETE iia FROM item_instance_artifact iia LEFT JOIN item_instance ii ON iia.itemGuid = ii.guid WHERE ii.owner_guid = ?", CONNECTION_ASYNC);
    PrepareStatement(CHAR_INS_ITEM_INSTANCE_ARTIFACT_POWERS, "INSERT INTO item_instance_artifact_powers (itemGuid, artifactPowerId, purchasedRank) VALUES (?, ?, ?)", CONNECTION_ASYNC);
    PrepareStatement(CHAR_DEL_ITEM_INSTANCE_ARTIFACT_POWERS, "DELETE FROM item_instance_artifact_powers WHERE itemGuid = ?", CONNECTION_ASYNC);
    PrepareStatement(CHAR_DEL_ITEM_INSTANCE_ARTIFACT_POWERS_BY_OWNER, "DELETE iiap FROM item_instance_artifact_powers iiap LEFT JOIN item_instance ii ON iiap.itemGuid = ii.guid WHERE ii.owner_guid = ?", CONNECTION_ASYNC);
    PrepareStatement(CHAR_INS_ITEM_INSTANCE_MODIFIERS, "INSERT INTO item_instance_modifiers (itemGuid, fixedScalingLevel, artifactKnowledgeLevel) VALUES (?, ?, ?)", CONNECTION_ASYNC);
    PrepareStatement(CHAR_DEL_ITEM_INSTANCE_MODIFIERS, "DELETE FROM item_instance_modifiers WHERE itemGuid = ?", CONNECTION_ASYNC);
    PrepareStatement(CHAR_DEL_ITEM_INSTANCE_MODIFIERS_BY_OWNER, "DELETE im FROM item_instance_modifiers im LEFT JOIN item_instance ii ON im.itemGuid = ii.guid WHERE ii.owner_guid = ?", CONNECTION_ASYNC);
    PrepareStatement(CHAR_UPD_GIFT_OWNER, "UPDATE character_gifts SET guid = ? WHERE item_guid = ?", CONNECTION_ASYNC);
    PrepareStatement(CHAR_DEL_GIFT, "DELETE FROM character_gifts WHERE item_guid = ?", CONNECTION_ASYNC);
    PrepareStatement(CHAR_SEL_CHARACTER_GIFT_BY_ITEM, "SELECT entry, flags FROM character_gifts WHERE item_guid = ?", CONNECTION_SYNCH);
    PrepareStatement(CHAR_SEL_ACCOUNT_BY_NAME, "SELECT account FROM characters WHERE name = ?", CONNECTION_SYNCH);
    PrepareStatement(CHAR_DEL_ACCOUNT_INSTANCE_LOCK_TIMES, "DELETE FROM account_instance_times WHERE accountId = ?", CONNECTION_ASYNC);
    PrepareStatement(CHAR_INS_ACCOUNT_INSTANCE_LOCK_TIMES, "INSERT INTO account_instance_times (accountId, instanceId, releaseTime) VALUES (?, ?, ?)", CONNECTION_ASYNC);
    PrepareStatement(CHAR_SEL_MATCH_MAKER_RATING, "SELECT matchMakerRating FROM character_arena_stats WHERE guid = ? AND slot = ?", CONNECTION_SYNCH);
    PrepareStatement(CHAR_SEL_CHARACTER_COUNT, "SELECT account, COUNT(guid) FROM characters WHERE account = ? GROUP BY account", CONNECTION_ASYNC);
    PrepareStatement(CHAR_UPD_NAME_BY_GUID, "UPDATE characters SET name = ? WHERE guid = ?", CONNECTION_ASYNC);

    // Guild handling
    // 0: uint32, 1: string, 2: uint32, 3: string, 4: string, 5: uint64, 6-10: uint32, 11: uint64
    PrepareStatement(CHAR_INS_GUILD, "INSERT INTO guild (guildid, name, leaderguid, info, motd, createdate, EmblemStyle, EmblemColor, BorderStyle, BorderColor, BackgroundColor, BankMoney) VALUES(?, ?, ?, ?, ?, ?, ?, ?, ?, ?, ?, ?)", CONNECTION_ASYNC);
    PrepareStatement(CHAR_DEL_GUILD, "DELETE FROM guild WHERE guildid = ?", CONNECTION_ASYNC); // 0: uint32
    // 0: string, 1: uint32
    PrepareStatement(CHAR_UPD_GUILD_NAME, "UPDATE guild SET name = ? WHERE guildid = ?", CONNECTION_ASYNC);
    // 0: uint32, 1: uint32, 2: uint8, 4: string, 5: string
    PrepareStatement(CHAR_INS_GUILD_MEMBER, "INSERT INTO guild_member (guildid, guid, rank, pnote, offnote) VALUES (?, ?, ?, ?, ?)", CONNECTION_ASYNC);
    PrepareStatement(CHAR_DEL_GUILD_MEMBER, "DELETE FROM guild_member WHERE guid = ?", CONNECTION_ASYNC); // 0: uint32
    PrepareStatement(CHAR_DEL_GUILD_MEMBERS, "DELETE FROM guild_member WHERE guildid = ?", CONNECTION_ASYNC); // 0: uint32
    // 0: uint32, 1: uint8, 3: string, 4: uint32, 5: uint32
    PrepareStatement(CHAR_INS_GUILD_RANK, "INSERT INTO guild_rank (guildid, rid, rname, rights, BankMoneyPerDay) VALUES (?, ?, ?, ?, ?)", CONNECTION_ASYNC);
    PrepareStatement(CHAR_DEL_GUILD_RANKS, "DELETE FROM guild_rank WHERE guildid = ?", CONNECTION_ASYNC); // 0: uint32
    PrepareStatement(CHAR_DEL_GUILD_RANK, "DELETE FROM guild_rank WHERE guildid = ? AND rid = ?", CONNECTION_ASYNC); // 0: uint32, 1: uint8
    PrepareStatement(CHAR_INS_GUILD_BANK_TAB, "INSERT INTO guild_bank_tab (guildid, TabId) VALUES (?, ?)", CONNECTION_ASYNC); // 0: uint32, 1: uint8
    PrepareStatement(CHAR_DEL_GUILD_BANK_TAB, "DELETE FROM guild_bank_tab WHERE guildid = ? AND TabId = ?", CONNECTION_ASYNC); // 0: uint32, 1: uint8
    PrepareStatement(CHAR_DEL_GUILD_BANK_TABS, "DELETE FROM guild_bank_tab WHERE guildid = ?", CONNECTION_ASYNC); // 0: uint32
    // 0: uint32, 1: uint8, 2: uint8, 3: uint32, 4: uint32
    PrepareStatement(CHAR_INS_GUILD_BANK_ITEM, "INSERT INTO guild_bank_item (guildid, TabId, SlotId, item_guid) VALUES (?, ?, ?, ?)", CONNECTION_ASYNC);
    PrepareStatement(CHAR_DEL_GUILD_BANK_ITEM, "DELETE FROM guild_bank_item WHERE guildid = ? AND TabId = ? AND SlotId = ?", CONNECTION_ASYNC); // 0: uint32, 1: uint8, 2: uint8
    PrepareStatement(CHAR_SEL_GUILD_BANK_ITEMS, "SELECT " SelectItemInstanceContent ", guildid, TabId, SlotId FROM guild_bank_item gbi INNER JOIN item_instance ii ON gbi.item_guid = ii.guid LEFT JOIN item_instance_gems ig ON ii.guid = ig.itemGuid LEFT JOIN item_instance_transmog iit ON ii.guid = iit.itemGuid LEFT JOIN item_instance_modifiers im ON ii.guid = im.itemGuid", CONNECTION_SYNCH);
    PrepareStatement(CHAR_DEL_GUILD_BANK_ITEMS, "DELETE FROM guild_bank_item WHERE guildid = ?", CONNECTION_ASYNC); // 0: uint32
    // 0: uint32, 1: uint8, 2: uint8, 3: uint8, 4: uint32
    PrepareStatement(CHAR_INS_GUILD_BANK_RIGHT, "INSERT INTO guild_bank_right (guildid, TabId, rid, gbright, SlotPerDay) VALUES (?, ?, ?, ?, ?) "
                     "ON DUPLICATE KEY UPDATE gbright = VALUES(gbright), SlotPerDay = VALUES(SlotPerDay)", CONNECTION_ASYNC);
    PrepareStatement(CHAR_DEL_GUILD_BANK_RIGHTS, "DELETE FROM guild_bank_right WHERE guildid = ?", CONNECTION_ASYNC); // 0: uint32
    PrepareStatement(CHAR_DEL_GUILD_BANK_RIGHTS_FOR_RANK, "DELETE FROM guild_bank_right WHERE guildid = ? AND rid = ?", CONNECTION_ASYNC); // 0: uint32, 1: uint8
    // 0-1: uint32, 2-3: uint8, 4-5: uint32, 6: uint16, 7: uint8, 8: uint64
    PrepareStatement(CHAR_INS_GUILD_BANK_EVENTLOG, "INSERT INTO guild_bank_eventlog (guildid, LogGuid, TabId, EventType, PlayerGuid, ItemOrMoney, ItemStackCount, DestTabId, TimeStamp) VALUES (?, ?, ?, ?, ?, ?, ?, ?, ?)", CONNECTION_ASYNC);
    PrepareStatement(CHAR_DEL_GUILD_BANK_EVENTLOG, "DELETE FROM guild_bank_eventlog WHERE guildid = ? AND LogGuid = ? AND TabId = ?", CONNECTION_ASYNC); // 0: uint32, 1: uint32, 2: uint8
    PrepareStatement(CHAR_DEL_GUILD_BANK_EVENTLOGS, "DELETE FROM guild_bank_eventlog WHERE guildid = ?", CONNECTION_ASYNC); // 0: uint32
    // 0-1: uint32, 2: uint8, 3-4: uint32, 5: uint8, 6: uint64
    PrepareStatement(CHAR_INS_GUILD_EVENTLOG, "INSERT INTO guild_eventlog (guildid, LogGuid, EventType, PlayerGuid1, PlayerGuid2, NewRank, TimeStamp) VALUES (?, ?, ?, ?, ?, ?, ?)", CONNECTION_ASYNC);
    PrepareStatement(CHAR_DEL_GUILD_EVENTLOG, "DELETE FROM guild_eventlog WHERE guildid = ? AND LogGuid = ?", CONNECTION_ASYNC); // 0: uint32, 1: uint32
    PrepareStatement(CHAR_DEL_GUILD_EVENTLOGS, "DELETE FROM guild_eventlog WHERE guildid = ?", CONNECTION_ASYNC); // 0: uint32
    PrepareStatement(CHAR_UPD_GUILD_MEMBER_PNOTE, "UPDATE guild_member SET pnote = ? WHERE guid = ?", CONNECTION_ASYNC); // 0: string, 1: uint32
    PrepareStatement(CHAR_UPD_GUILD_MEMBER_OFFNOTE, "UPDATE guild_member SET offnote = ? WHERE guid = ?", CONNECTION_ASYNC); // 0: string, 1: uint32
    PrepareStatement(CHAR_UPD_GUILD_MEMBER_RANK, "UPDATE guild_member SET rank = ? WHERE guid = ?", CONNECTION_ASYNC); // 0: uint8, 1: uint32
    PrepareStatement(CHAR_UPD_GUILD_MOTD, "UPDATE guild SET motd = ? WHERE guildid = ?", CONNECTION_ASYNC); // 0: string, 1: uint32
    PrepareStatement(CHAR_UPD_GUILD_INFO, "UPDATE guild SET info = ? WHERE guildid = ?", CONNECTION_ASYNC); // 0: string, 1: uint32
    PrepareStatement(CHAR_UPD_GUILD_LEADER, "UPDATE guild SET leaderguid = ? WHERE guildid = ?", CONNECTION_ASYNC); // 0: uint32, 1: uint32
    PrepareStatement(CHAR_UPD_GUILD_RANK_NAME, "UPDATE guild_rank SET rname = ? WHERE rid = ? AND guildid = ?", CONNECTION_ASYNC); // 0: string, 1: uint8, 2: uint32
    PrepareStatement(CHAR_UPD_GUILD_RANK_RIGHTS, "UPDATE guild_rank SET rights = ? WHERE rid = ? AND guildid = ?", CONNECTION_ASYNC); // 0: uint32, 1: uint8, 2: uint32
    // 0-5: uint32
    PrepareStatement(CHAR_UPD_GUILD_EMBLEM_INFO, "UPDATE guild SET EmblemStyle = ?, EmblemColor = ?, BorderStyle = ?, BorderColor = ?, BackgroundColor = ? WHERE guildid = ?", CONNECTION_ASYNC);
    // 0: string, 1: string, 2: uint32, 3: uint8
    PrepareStatement(CHAR_UPD_GUILD_BANK_TAB_INFO, "UPDATE guild_bank_tab SET TabName = ?, TabIcon = ? WHERE guildid = ? AND TabId = ?", CONNECTION_ASYNC);
    PrepareStatement(CHAR_UPD_GUILD_BANK_MONEY, "UPDATE guild SET BankMoney = ? WHERE guildid = ?", CONNECTION_ASYNC); // 0: uint64, 1: uint32
    // 0: uint8, 1: uint32, 2: uint8, 3: uint32
    PrepareStatement(CHAR_UPD_GUILD_RANK_BANK_MONEY, "UPDATE guild_rank SET BankMoneyPerDay = ? WHERE rid = ? AND guildid = ?", CONNECTION_ASYNC); // 0: uint32, 1: uint8, 2: uint32
    PrepareStatement(CHAR_UPD_GUILD_BANK_TAB_TEXT, "UPDATE guild_bank_tab SET TabText = ? WHERE guildid = ? AND TabId = ?", CONNECTION_ASYNC); // 0: string, 1: uint32, 2: uint8

    PrepareStatement(CHAR_INS_GUILD_MEMBER_WITHDRAW_TABS,
                     "INSERT INTO guild_member_withdraw (guid, tab0, tab1, tab2, tab3, tab4, tab5, tab6, tab7) VALUES (?, ?, ?, ?, ?, ?, ?, ?, ?) "
                     "ON DUPLICATE KEY UPDATE tab0 = VALUES (tab0), tab1 = VALUES (tab1), tab2 = VALUES (tab2), tab3 = VALUES (tab3), tab4 = VALUES (tab4), tab5 = VALUES (tab5), tab6 = VALUES (tab6), tab7 = VALUES (tab7)", CONNECTION_ASYNC);
    PrepareStatement(CHAR_INS_GUILD_MEMBER_WITHDRAW_MONEY, "INSERT INTO guild_member_withdraw (guid, money) VALUES (?, ?) ON DUPLICATE KEY UPDATE money = VALUES (money)", CONNECTION_ASYNC);
    PrepareStatement(CHAR_DEL_GUILD_MEMBER_WITHDRAW, "TRUNCATE guild_member_withdraw", CONNECTION_ASYNC);

    // 0: uint32, 1: uint32, 2: uint32
    PrepareStatement(CHAR_SEL_CHAR_DATA_FOR_GUILD, "SELECT name, level, class, gender, zone, account FROM characters WHERE guid = ?", CONNECTION_SYNCH);
    PrepareStatement(CHAR_DEL_GUILD_ACHIEVEMENT, "DELETE FROM guild_achievement WHERE guildId = ? AND achievement = ?", CONNECTION_ASYNC);
    PrepareStatement(CHAR_INS_GUILD_ACHIEVEMENT, "INSERT INTO guild_achievement (guildId, achievement, date, guids) VALUES (?, ?, ?, ?)", CONNECTION_ASYNC);
    PrepareStatement(CHAR_DEL_GUILD_ACHIEVEMENT_CRITERIA, "DELETE FROM guild_achievement_progress WHERE guildId = ? AND criteria = ?", CONNECTION_ASYNC);
    PrepareStatement(CHAR_INS_GUILD_ACHIEVEMENT_CRITERIA, "INSERT INTO guild_achievement_progress (guildId, criteria, counter, date, completedGuid) VALUES (?, ?, ?, ?, ?)", CONNECTION_ASYNC);
    PrepareStatement(CHAR_DEL_ALL_GUILD_ACHIEVEMENTS, "DELETE FROM guild_achievement WHERE guildId = ? AND achievement NOT IN (5407,5408,5409,5410,5411,5985,6126,6628,6678,6679,6680,8257,8512,8513,9397,9399,10380)", CONNECTION_ASYNC);
    PrepareStatement(CHAR_DEL_ALL_GUILD_ACHIEVEMENT_CRITERIA, "DELETE FROM guild_achievement_progress WHERE guildId = ?", CONNECTION_ASYNC);
    PrepareStatement(CHAR_SEL_GUILD_ACHIEVEMENT, "SELECT achievement, date, guids FROM guild_achievement WHERE guildId = ?", CONNECTION_SYNCH);
    PrepareStatement(CHAR_SEL_GUILD_ACHIEVEMENT_CRITERIA, "SELECT criteria, counter, date, completedGuid FROM guild_achievement_progress WHERE guildId = ?", CONNECTION_SYNCH);
    PrepareStatement(CHAR_INS_GUILD_NEWS, "INSERT INTO guild_newslog (guildid, LogGuid, EventType, PlayerGuid, Flags, Value, Timestamp) VALUES (?, ?, ?, ?, ?, ?, ?)"
                     " ON DUPLICATE KEY UPDATE LogGuid = VALUES (LogGuid), EventType = VALUES (EventType), PlayerGuid = VALUES (PlayerGuid), Flags = VALUES (Flags), Value = VALUES (Value), Timestamp = VALUES (Timestamp)", CONNECTION_ASYNC);

    // Chat channel handling
    PrepareStatement(CHAR_SEL_CHANNEL, "SELECT name, announce, ownership, password, bannedList FROM channels WHERE name = ? AND team = ?", CONNECTION_SYNCH);
    PrepareStatement(CHAR_INS_CHANNEL, "INSERT INTO channels(name, team, lastUsed) VALUES (?, ?, UNIX_TIMESTAMP())", CONNECTION_ASYNC);
    PrepareStatement(CHAR_UPD_CHANNEL, "UPDATE channels SET announce = ?, ownership = ?, password = ?, bannedList = ?, lastUsed = UNIX_TIMESTAMP() WHERE name = ? AND team = ?", CONNECTION_ASYNC);
    PrepareStatement(CHAR_UPD_CHANNEL_USAGE, "UPDATE channels SET lastUsed = UNIX_TIMESTAMP() WHERE name = ? AND team = ?", CONNECTION_ASYNC);
    PrepareStatement(CHAR_UPD_CHANNEL_OWNERSHIP, "UPDATE channels SET ownership = ? WHERE name LIKE ?", CONNECTION_ASYNC);
    PrepareStatement(CHAR_DEL_OLD_CHANNELS, "DELETE FROM channels WHERE ownership = 1 AND lastUsed + ? < UNIX_TIMESTAMP()", CONNECTION_ASYNC);

    // Equipmentsets
    PrepareStatement(CHAR_UPD_EQUIP_SET, "UPDATE character_equipmentsets SET name=?, iconname=?, ignore_mask=?, AssignedSpecIndex=?, item0=?, item1=?, item2=?, item3=?, "
                     "item4=?, item5=?, item6=?, item7=?, item8=?, item9=?, item10=?, item11=?, item12=?, item13=?, item14=?, item15=?, item16=?, "
                     "item17=?, item18=? WHERE guid=? AND setguid=? AND setindex=?", CONNECTION_ASYNC);
    PrepareStatement(CHAR_INS_EQUIP_SET, "INSERT INTO character_equipmentsets (guid, setguid, setindex, name, iconname, ignore_mask, AssignedSpecIndex, item0, item1, item2, item3, "
                     "item4, item5, item6, item7, item8, item9, item10, item11, item12, item13, item14, item15, item16, item17, item18) "
                     "VALUES (?, ?, ?, ?, ?, ?, ?, ?, ?, ?, ?, ?, ?, ?, ?, ?, ?, ?, ?, ?, ?, ?, ?, ?, ?, ?)", CONNECTION_ASYNC);
    PrepareStatement(CHAR_DEL_EQUIP_SET, "DELETE FROM character_equipmentsets WHERE setguid=?", CONNECTION_ASYNC);
    PrepareStatement(CHAR_UPD_TRANSMOG_OUTFIT, "UPDATE character_transmog_outfits SET name=?, iconname=?, ignore_mask=?, appearance0=?, appearance1=?, appearance2=?, appearance3=?, "
        "appearance4=?, appearance5=?, appearance6=?, appearance7=?, appearance8=?, appearance9=?, appearance10=?, appearance11=?, appearance12=?, appearance13=?, appearance14=?, "
        "appearance15=?, appearance16=?, appearance17=?, appearance18=?, mainHandEnchant=?, offHandEnchant=? WHERE guid=? AND setguid=? AND setindex=?", CONNECTION_ASYNC);
    PrepareStatement(CHAR_INS_TRANSMOG_OUTFIT, "INSERT INTO character_transmog_outfits (guid, setguid, setindex, name, iconname, ignore_mask, appearance0, appearance1, appearance2, "
        "appearance3, appearance4, appearance5, appearance6, appearance7, appearance8, appearance9, appearance10, appearance11, appearance12, appearance13, appearance14, appearance15, "
        "appearance16, appearance17, appearance18, mainHandEnchant, offHandEnchant) "
        "VALUES (?, ?, ?, ?, ?, ?, ?, ?, ?, ?, ?, ?, ?, ?, ?, ?, ?, ?, ?, ?, ?, ?, ?, ?, ?, ?, ?)", CONNECTION_ASYNC);
    PrepareStatement(CHAR_DEL_TRANSMOG_OUTFIT, "DELETE FROM character_transmog_outfits WHERE setguid=?", CONNECTION_ASYNC);

    // Auras
    PrepareStatement(CHAR_INS_AURA, "INSERT INTO character_aura (guid, casterGuid, itemGuid, spell, effectMask, recalculateMask, stackCount, maxDuration, remainTime, remainCharges, castItemLevel) "
                     "VALUES (?, ?, ?, ?, ?, ?, ?, ?, ?, ?, ?)", CONNECTION_ASYNC);
    PrepareStatement(CHAR_INS_AURA_EFFECT, "INSERT INTO character_aura_effect (guid, casterGuid, itemGuid, spell, effectMask, effectIndex, amount, baseAmount) "
                     "VALUES (?, ?, ?, ?, ?, ?, ?, ?)", CONNECTION_ASYNC);

    // Currency
    PrepareStatement(CHAR_SEL_PLAYER_CURRENCY, "SELECT Currency, Quantity, WeeklyQuantity, TrackedQuantity, Flags FROM character_currency WHERE CharacterGuid = ?", CONNECTION_ASYNC);
    PrepareStatement(CHAR_UPD_PLAYER_CURRENCY, "UPDATE character_currency SET Quantity = ?, WeeklyQuantity = ?, TrackedQuantity = ?, Flags = ? WHERE CharacterGuid = ? AND Currency = ?", CONNECTION_ASYNC);
    PrepareStatement(CHAR_REP_PLAYER_CURRENCY, "REPLACE INTO character_currency (CharacterGuid, Currency, Quantity, WeeklyQuantity, TrackedQuantity, Flags) VALUES (?, ?, ?, ?, ?, ?)", CONNECTION_ASYNC);
    PrepareStatement(CHAR_DEL_PLAYER_CURRENCY, "DELETE FROM character_currency WHERE CharacterGuid = ?", CONNECTION_ASYNC);

    // Account data
    PrepareStatement(CHAR_SEL_ACCOUNT_DATA, "SELECT type, time, data FROM account_data WHERE accountId = ?", CONNECTION_ASYNC);
    PrepareStatement(CHAR_REP_ACCOUNT_DATA, "REPLACE INTO account_data (accountId, type, time, data) VALUES (?, ?, ?, ?)", CONNECTION_ASYNC);
    PrepareStatement(CHAR_DEL_ACCOUNT_DATA, "DELETE FROM account_data WHERE accountId = ?", CONNECTION_ASYNC);
    PrepareStatement(CHAR_SEL_PLAYER_ACCOUNT_DATA, "SELECT type, time, data FROM character_account_data WHERE guid = ?", CONNECTION_ASYNC);
    PrepareStatement(CHAR_REP_PLAYER_ACCOUNT_DATA, "REPLACE INTO character_account_data(guid, type, time, data) VALUES (?, ?, ?, ?)", CONNECTION_ASYNC);
    PrepareStatement(CHAR_DEL_PLAYER_ACCOUNT_DATA, "DELETE FROM character_account_data WHERE guid = ?", CONNECTION_ASYNC);

    // Tutorials
    PrepareStatement(CHAR_SEL_TUTORIALS, "SELECT tut0, tut1, tut2, tut3, tut4, tut5, tut6, tut7 FROM account_tutorial WHERE accountId = ?", CONNECTION_ASYNC);
    PrepareStatement(CHAR_SEL_HAS_TUTORIALS, "SELECT 1 FROM account_tutorial WHERE accountId = ?", CONNECTION_SYNCH);
    PrepareStatement(CHAR_INS_TUTORIALS, "INSERT INTO account_tutorial(tut0, tut1, tut2, tut3, tut4, tut5, tut6, tut7, accountId) VALUES (?, ?, ?, ?, ?, ?, ?, ?, ?)", CONNECTION_ASYNC);
    PrepareStatement(CHAR_UPD_TUTORIALS, "UPDATE account_tutorial SET tut0 = ?, tut1 = ?, tut2 = ?, tut3 = ?, tut4 = ?, tut5 = ?, tut6 = ?, tut7 = ? WHERE accountId = ?", CONNECTION_ASYNC);
    PrepareStatement(CHAR_DEL_TUTORIALS, "DELETE FROM account_tutorial WHERE accountId = ?", CONNECTION_ASYNC);

    // Instance saves
    PrepareStatement(CHAR_INS_INSTANCE_SAVE, "INSERT INTO instance (id, map, resettime, difficulty, completedEncounters, data, entranceId) VALUES (?, ?, ?, ?, ?, ?, ?)", CONNECTION_ASYNC);
    PrepareStatement(CHAR_UPD_INSTANCE_DATA, "UPDATE instance SET completedEncounters=?, data=?, entranceId=? WHERE id=?", CONNECTION_ASYNC);

    // Game event saves
    PrepareStatement(CHAR_DEL_GAME_EVENT_SAVE, "DELETE FROM game_event_save WHERE eventEntry = ?", CONNECTION_ASYNC);
    PrepareStatement(CHAR_INS_GAME_EVENT_SAVE, "INSERT INTO game_event_save (eventEntry, state, next_start) VALUES (?, ?, ?)", CONNECTION_ASYNC);

    // Game event condition saves
    PrepareStatement(CHAR_DEL_ALL_GAME_EVENT_CONDITION_SAVE, "DELETE FROM game_event_condition_save WHERE eventEntry = ?", CONNECTION_ASYNC);
    PrepareStatement(CHAR_DEL_GAME_EVENT_CONDITION_SAVE, "DELETE FROM game_event_condition_save WHERE eventEntry = ? AND condition_id = ?", CONNECTION_ASYNC);
    PrepareStatement(CHAR_INS_GAME_EVENT_CONDITION_SAVE, "INSERT INTO game_event_condition_save (eventEntry, condition_id, done) VALUES (?, ?, ?)", CONNECTION_ASYNC);

    // Petitions
    PrepareStatement(CHAR_SEL_PETITION, "SELECT ownerguid, name FROM petition WHERE petitionguid = ?", CONNECTION_SYNCH);
    PrepareStatement(CHAR_SEL_PETITION_SIGNATURE, "SELECT playerguid FROM petition_sign WHERE petitionguid = ?", CONNECTION_SYNCH);
    PrepareStatement(CHAR_DEL_ALL_PETITION_SIGNATURES, "DELETE FROM petition_sign WHERE playerguid = ?", CONNECTION_ASYNC);
    PrepareStatement(CHAR_SEL_PETITION_BY_OWNER, "SELECT petitionguid FROM petition WHERE ownerguid = ?", CONNECTION_SYNCH);
    PrepareStatement(CHAR_SEL_PETITION_SIGNATURES, "SELECT ownerguid, (SELECT COUNT(playerguid) FROM petition_sign WHERE petition_sign.petitionguid = ?) AS signs FROM petition WHERE petitionguid = ?", CONNECTION_SYNCH);
    PrepareStatement(CHAR_SEL_PETITION_SIG_BY_ACCOUNT, "SELECT playerguid FROM petition_sign WHERE player_account = ? AND petitionguid = ?", CONNECTION_SYNCH);
    PrepareStatement(CHAR_SEL_PETITION_OWNER_BY_GUID, "SELECT ownerguid FROM petition WHERE petitionguid = ?", CONNECTION_SYNCH);
    PrepareStatement(CHAR_SEL_PETITION_SIG_BY_GUID, "SELECT ownerguid, petitionguid FROM petition_sign WHERE playerguid = ?", CONNECTION_SYNCH);

    // Arena teams
    PrepareStatement(CHAR_SEL_CHARACTER_ARENAINFO, "SELECT arenaTeamId, weekGames, seasonGames, seasonWins, personalRating FROM arena_team_member WHERE guid = ?", CONNECTION_ASYNC);
    PrepareStatement(CHAR_INS_ARENA_TEAM, "INSERT INTO arena_team (arenaTeamId, name, captainGuid, type, rating, backgroundColor, emblemStyle, emblemColor, borderStyle, borderColor) VALUES (?, ?, ?, ?, ?, ?, ?, ?, ?, ?)", CONNECTION_ASYNC);
    PrepareStatement(CHAR_INS_ARENA_TEAM_MEMBER, "INSERT INTO arena_team_member (arenaTeamId, guid) VALUES (?, ?)", CONNECTION_ASYNC);
    PrepareStatement(CHAR_DEL_ARENA_TEAM, "DELETE FROM arena_team where arenaTeamId = ?", CONNECTION_ASYNC);
    PrepareStatement(CHAR_DEL_ARENA_TEAM_MEMBERS, "DELETE FROM arena_team_member WHERE arenaTeamId = ?", CONNECTION_ASYNC);
    PrepareStatement(CHAR_UPD_ARENA_TEAM_CAPTAIN, "UPDATE arena_team SET captainGuid = ? WHERE arenaTeamId = ?", CONNECTION_ASYNC);
    PrepareStatement(CHAR_DEL_ARENA_TEAM_MEMBER, "DELETE FROM arena_team_member WHERE arenaTeamId = ? AND guid = ?", CONNECTION_ASYNC);
    PrepareStatement(CHAR_UPD_ARENA_TEAM_STATS, "UPDATE arena_team SET rating = ?, weekGames = ?, weekWins = ?, seasonGames = ?, seasonWins = ?, rank = ? WHERE arenaTeamId = ?", CONNECTION_ASYNC);
    PrepareStatement(CHAR_UPD_ARENA_TEAM_MEMBER, "UPDATE arena_team_member SET personalRating = ?, weekGames = ?, weekWins = ?, seasonGames = ?, seasonWins = ? WHERE arenaTeamId = ? AND guid = ?", CONNECTION_ASYNC);
    PrepareStatement(CHAR_DEL_CHARACTER_ARENA_STATS, "DELETE FROM character_arena_stats WHERE guid = ?", CONNECTION_ASYNC);
    PrepareStatement(CHAR_REP_CHARACTER_ARENA_STATS, "REPLACE INTO character_arena_stats (guid, slot, matchMakerRating) VALUES (?, ?, ?)", CONNECTION_ASYNC);
    PrepareStatement(CHAR_SEL_PLAYER_ARENA_TEAMS, "SELECT arena_team_member.arenaTeamId FROM arena_team_member JOIN arena_team ON arena_team_member.arenaTeamId = arena_team.arenaTeamId WHERE guid = ?", CONNECTION_SYNCH);
    PrepareStatement(CHAR_UPD_ARENA_TEAM_NAME, "UPDATE arena_team SET name = ? WHERE arenaTeamId = ?", CONNECTION_ASYNC);

    // Character battleground data
    PrepareStatement(CHAR_INS_PLAYER_BGDATA, "INSERT INTO character_battleground_data (guid, instanceId, team, joinX, joinY, joinZ, joinO, joinMapId, taxiStart, taxiEnd, mountSpell) VALUES (?, ?, ?, ?, ?, ?, ?, ?, ?, ?, ?)", CONNECTION_ASYNC);
    PrepareStatement(CHAR_DEL_PLAYER_BGDATA, "DELETE FROM character_battleground_data WHERE guid = ?", CONNECTION_ASYNC);

    // Character homebind
    PrepareStatement(CHAR_INS_PLAYER_HOMEBIND, "INSERT INTO character_homebind (guid, mapId, zoneId, posX, posY, posZ) VALUES (?, ?, ?, ?, ?, ?)", CONNECTION_ASYNC);
    PrepareStatement(CHAR_UPD_PLAYER_HOMEBIND, "UPDATE character_homebind SET mapId = ?, zoneId = ?, posX = ?, posY = ?, posZ = ? WHERE guid = ?", CONNECTION_ASYNC);
    PrepareStatement(CHAR_DEL_PLAYER_HOMEBIND, "DELETE FROM character_homebind WHERE guid = ?", CONNECTION_ASYNC);

    // Corpse
    PrepareStatement(CHAR_SEL_CORPSES, "SELECT posX, posY, posZ, orientation, mapId, displayId, itemCache, bytes1, bytes2, flags, dynFlags, time, corpseType, instanceId, guid FROM corpse WHERE mapId = ? AND instanceId = ?", CONNECTION_SYNCH);
    PrepareStatement(CHAR_INS_CORPSE, "INSERT INTO corpse (guid, posX, posY, posZ, orientation, mapId, displayId, itemCache, bytes1, bytes2, flags, dynFlags, time, corpseType, instanceId) VALUES (?, ?, ?, ?, ?, ?, ?, ?, ?, ?, ?, ?, ?, ?, ?)", CONNECTION_ASYNC);
    PrepareStatement(CHAR_DEL_CORPSE, "DELETE FROM corpse WHERE guid = ?", CONNECTION_ASYNC);
    PrepareStatement(CHAR_DEL_CORPSES_FROM_MAP, "DELETE cp, c FROM corpse_phases cp INNER JOIN corpse c ON cp.OwnerGuid = c.guid WHERE c.mapId = ? AND c.instanceId = ?", CONNECTION_ASYNC);
    PrepareStatement(CHAR_SEL_CORPSE_PHASES, "SELECT cp.OwnerGuid, cp.PhaseId FROM corpse_phases cp LEFT JOIN corpse c ON cp.OwnerGuid = c.guid WHERE c.mapId = ? AND c.instanceId = ?", CONNECTION_SYNCH);
    PrepareStatement(CHAR_INS_CORPSE_PHASES, "INSERT INTO corpse_phases (OwnerGuid, PhaseId) VALUES (?, ?)", CONNECTION_ASYNC);
    PrepareStatement(CHAR_DEL_CORPSE_PHASES, "DELETE FROM corpse_phases WHERE OwnerGuid = ?", CONNECTION_ASYNC);
    PrepareStatement(CHAR_SEL_CORPSE_LOCATION, "SELECT mapId, posX, posY, posZ, orientation FROM corpse WHERE guid = ?", CONNECTION_ASYNC);

    // Creature respawn
    PrepareStatement(CHAR_SEL_CREATURE_RESPAWNS, "SELECT guid, respawnTime FROM creature_respawn WHERE mapId = ? AND instanceId = ?", CONNECTION_SYNCH);
    PrepareStatement(CHAR_REP_CREATURE_RESPAWN, "REPLACE INTO creature_respawn (guid, respawnTime, mapId, instanceId) VALUES (?, ?, ?, ?)", CONNECTION_ASYNC);
    PrepareStatement(CHAR_DEL_CREATURE_RESPAWN, "DELETE FROM creature_respawn WHERE guid = ? AND mapId = ? AND instanceId = ?", CONNECTION_ASYNC);
    PrepareStatement(CHAR_DEL_CREATURE_RESPAWN_BY_INSTANCE, "DELETE FROM creature_respawn WHERE mapId = ? AND instanceId = ?", CONNECTION_ASYNC);
    PrepareStatement(CHAR_SEL_MAX_CREATURE_RESPAWNS, "SELECT MAX(respawnTime), instanceId FROM creature_respawn WHERE instanceId > 0 GROUP BY instanceId", CONNECTION_SYNCH);

    // Gameobject respawn
    PrepareStatement(CHAR_SEL_GO_RESPAWNS, "SELECT guid, respawnTime FROM gameobject_respawn WHERE mapId = ? AND instanceId = ?", CONNECTION_SYNCH);
    PrepareStatement(CHAR_REP_GO_RESPAWN, "REPLACE INTO gameobject_respawn (guid, respawnTime, mapId, instanceId) VALUES (?, ?, ?, ?)", CONNECTION_ASYNC);
    PrepareStatement(CHAR_DEL_GO_RESPAWN, "DELETE FROM gameobject_respawn WHERE guid = ? AND mapId = ? AND instanceId = ?", CONNECTION_ASYNC);
    PrepareStatement(CHAR_DEL_GO_RESPAWN_BY_INSTANCE, "DELETE FROM gameobject_respawn WHERE mapId = ? AND instanceId = ?", CONNECTION_ASYNC);

    // GM Bug
    PrepareStatement(CHAR_SEL_GM_BUGS, "SELECT id, playerGuid, note, createTime, mapId, posX, posY, posZ, facing, closedBy, assignedTo, comment FROM gm_bug", CONNECTION_SYNCH);
    PrepareStatement(CHAR_REP_GM_BUG, "REPLACE INTO gm_bug (id, playerGuid, note, createTime, mapId, posX, posY, posZ, facing, closedBy, assignedTo, comment) VALUES (?, ?, ?, UNIX_TIMESTAMP(NOW()), ?, ?, ?, ?, ?, ?, ?, ?)", CONNECTION_ASYNC);
    PrepareStatement(CHAR_DEL_GM_BUG, "DELETE FROM gm_bug WHERE id = ?", CONNECTION_ASYNC);
    PrepareStatement(CHAR_DEL_ALL_GM_BUGS, "TRUNCATE TABLE gm_bug", CONNECTION_ASYNC);

    // GM Complaint
    PrepareStatement(CHAR_SEL_GM_COMPLAINTS, "SELECT id, playerGuid, note, createTime, mapId, posX, posY, posZ, facing, targetCharacterGuid, complaintType, reportLineIndex, assignedTo, closedBy, comment FROM gm_complaint", CONNECTION_SYNCH);
    PrepareStatement(CHAR_REP_GM_COMPLAINT, "REPLACE INTO gm_complaint (id, playerGuid, note, createTime, mapId, posX, posY, posZ, facing, targetCharacterGuid, complaintType, reportLineIndex, assignedTo, closedBy, comment) VALUES (?, ?, ?, UNIX_TIMESTAMP(NOW()), ?, ?, ?, ?, ?, ?, ?, ?, ?, ?, ?)", CONNECTION_ASYNC);
    PrepareStatement(CHAR_DEL_GM_COMPLAINT, "DELETE FROM gm_complaint WHERE id = ?", CONNECTION_ASYNC);
    PrepareStatement(CHAR_SEL_GM_COMPLAINT_CHATLINES, "SELECT timestamp, text FROM gm_complaint_chatlog WHERE complaintId = ? ORDER BY lineId ASC", CONNECTION_SYNCH);
    PrepareStatement(CHAR_INS_GM_COMPLAINT_CHATLINE, "INSERT INTO gm_complaint_chatlog (complaintId, lineId, timestamp, text) VALUES (?, ?, ?, ?)", CONNECTION_ASYNC);
    PrepareStatement(CHAR_DEL_GM_COMPLAINT_CHATLOG, "DELETE FROM gm_complaint_chatlog WHERE complaintId = ?", CONNECTION_ASYNC);
    PrepareStatement(CHAR_DEL_ALL_GM_COMPLAINTS, "TRUNCATE TABLE gm_complaint", CONNECTION_ASYNC);
    PrepareStatement(CHAR_DEL_ALL_GM_COMPLAINT_CHATLOGS, "TRUNCATE TABLE gm_complaint_chatlog", CONNECTION_ASYNC);

    // GM Suggestion
    PrepareStatement(CHAR_SEL_GM_SUGGESTIONS, "SELECT id, playerGuid, note, createTime, mapId, posX, posY, posZ, facing, closedBy, assignedTo, comment FROM gm_suggestion", CONNECTION_SYNCH);
    PrepareStatement(CHAR_REP_GM_SUGGESTION, "REPLACE INTO gm_suggestion (id, playerGuid, note, createTime, mapId, posX, posY, posZ, facing, closedBy, assignedTo, comment) VALUES (?, ?, ?, UNIX_TIMESTAMP(NOW()), ?, ?, ?, ?, ?, ? ,? ,?)", CONNECTION_ASYNC);
    PrepareStatement(CHAR_DEL_GM_SUGGESTION, "DELETE FROM gm_suggestion WHERE id = ?", CONNECTION_ASYNC);
    PrepareStatement(CHAR_DEL_ALL_GM_SUGGESTIONS, "TRUNCATE TABLE gm_suggestion", CONNECTION_ASYNC);

    // LFG Data
    PrepareStatement(CHAR_INS_LFG_DATA, "INSERT INTO lfg_data (guid, dungeon, state) VALUES (?, ?, ?)", CONNECTION_ASYNC);
    PrepareStatement(CHAR_DEL_LFG_DATA, "DELETE FROM lfg_data WHERE guid = ?", CONNECTION_ASYNC);

    // Player saving
    PrepareStatement(CHAR_INS_CHARACTER, "INSERT INTO characters (guid, account, name, race, class, gender, level, xp, money, skin, face, hairStyle, hairColor, facialStyle, customDisplay1, customDisplay2, customDisplay3, inventorySlots, bankSlots, restState, playerFlags, playerFlagsEx, "
                     "map, instance_id, dungeonDifficulty, raidDifficulty, legacyRaidDifficulty, position_x, position_y, position_z, orientation, trans_x, trans_y, trans_z, trans_o, transguid, "
                     "taximask, cinematic, "
                     "totaltime, leveltime, rest_bonus, logout_time, is_logout_resting, resettalents_cost, resettalents_time, primarySpecialization, "
                     "extra_flags, stable_slots, at_login, zone, "
                     "death_expire_time, taxi_path, totalKills, "
                     "todayKills, yesterdayKills, chosenTitle, watchedFaction, drunk, health, power1, power2, power3, "
<<<<<<< HEAD
                     "power4, power5, power6, latency, activeTalentGroup, lootSpecId, exploredZones, equipmentCache, knownTitles, actionBars, grantableLevels, xpRate) VALUES "
                     "(?,?,?,?,?,?,?,?,?,?,?,?,?,?,?,?,?,?,?,?,?,?,?,?,?,?,?,?,?,?,?,?,?,?,?,?,?,?,?,?,?,?,?,?,?,?,?,?,?,?,?,?,?,?,?,?,?,?,?,?,?,?,?,?,?,?,?,?,?,?,?,?,?)", CONNECTION_ASYNC);
    PrepareStatement(CHAR_UPD_CHARACTER, "UPDATE characters SET name=?,race=?,class=?,gender=?,level=?,xp=?,money=?,skin=?,face=?,hairStyle=?,hairColor=?,facialStyle=?,customDisplay1=?,customDisplay2=?,customDisplay3=?,bankSlots=?,restState=?,playerFlags=?,playerFlagsEx=?,"
=======
                     "power4, power5, power6, latency, activeTalentGroup, lootSpecId, exploredZones, equipmentCache, knownTitles, actionBars, grantableLevels, lastLoginBuild) VALUES "
                     "(?,?,?,?,?,?,?,?,?,?,?,?,?,?,?,?,?,?,?,?,?,?,?,?,?,?,?,?,?,?,?,?,?,?,?,?,?,?,?,?,?,?,?,?,?,?,?,?,?,?,?,?,?,?,?,?,?,?,?,?,?,?,?,?,?,?,?,?,?,?,?,?,?,?)", CONNECTION_ASYNC);
    PrepareStatement(CHAR_UPD_CHARACTER, "UPDATE characters SET name=?,race=?,class=?,gender=?,level=?,xp=?,money=?,skin=?,face=?,hairStyle=?,hairColor=?,facialStyle=?,customDisplay1=?,customDisplay2=?,customDisplay3=?,inventorySlots=?,bankSlots=?,restState=?,playerFlags=?,playerFlagsEx=?,"
>>>>>>> 019df3c9
                     "map=?,instance_id=?,dungeonDifficulty=?,raidDifficulty=?,legacyRaidDifficulty=?,position_x=?,position_y=?,position_z=?,orientation=?,trans_x=?,trans_y=?,trans_z=?,trans_o=?,transguid=?,taximask=?,cinematic=?,totaltime=?,leveltime=?,rest_bonus=?,"
                     "logout_time=?,is_logout_resting=?,resettalents_cost=?,resettalents_time=?,primarySpecialization=?,extra_flags=?,stable_slots=?,at_login=?,zone=?,death_expire_time=?,taxi_path=?,"
                     "totalKills=?,todayKills=?,yesterdayKills=?,chosenTitle=?,"
                     "watchedFaction=?,drunk=?,health=?,power1=?,power2=?,power3=?,power4=?,power5=?,power6=?,latency=?,activeTalentGroup=?,lootSpecId=?,exploredZones=?,"
<<<<<<< HEAD
                     "equipmentCache=?,knownTitles=?,actionBars=?,grantableLevels=?,xpRate=?,online=?,honor=?,honorLevel=?,prestigeLevel=?,honorRestState=?,honorRestBonus=? WHERE guid=?", CONNECTION_ASYNC);
=======
                     "equipmentCache=?,knownTitles=?,actionBars=?,grantableLevels=?,online=?,honor=?,honorLevel=?,prestigeLevel=?,honorRestState=?,honorRestBonus=?,lastLoginBuild=? WHERE guid=?", CONNECTION_ASYNC);
>>>>>>> 019df3c9

    PrepareStatement(CHAR_UPD_ADD_AT_LOGIN_FLAG, "UPDATE characters SET at_login = at_login | ? WHERE guid = ?", CONNECTION_ASYNC);
    PrepareStatement(CHAR_UPD_REM_AT_LOGIN_FLAG, "UPDATE characters set at_login = at_login & ~ ? WHERE guid = ?", CONNECTION_ASYNC);
    PrepareStatement(CHAR_UPD_ALL_AT_LOGIN_FLAGS, "UPDATE characters SET at_login = at_login | ?", CONNECTION_ASYNC);
    PrepareStatement(CHAR_INS_BUG_REPORT, "INSERT INTO bugreport (type, content) VALUES(?, ?)", CONNECTION_ASYNC);
    PrepareStatement(CHAR_UPD_PETITION_NAME, "UPDATE petition SET name = ? WHERE petitionguid = ?", CONNECTION_ASYNC);
    PrepareStatement(CHAR_INS_PETITION_SIGNATURE, "INSERT INTO petition_sign (ownerguid, petitionguid, playerguid, player_account) VALUES (?, ?, ?, ?)", CONNECTION_ASYNC);
    PrepareStatement(CHAR_UPD_ACCOUNT_ONLINE, "UPDATE characters SET online = 0 WHERE account = ?", CONNECTION_ASYNC);
    PrepareStatement(CHAR_INS_GROUP, "INSERT INTO groups (guid, leaderGuid, lootMethod, looterGuid, lootThreshold, icon1, icon2, icon3, icon4, icon5, icon6, icon7, icon8, groupType, difficulty, raidDifficulty, legacyRaidDifficulty, masterLooterGuid) VALUES (?, ?, ?, ?, ?, ?, ?, ?, ?, ?, ?, ?, ?, ?, ?, ?, ?, ?)", CONNECTION_ASYNC);
    PrepareStatement(CHAR_INS_GROUP_MEMBER, "INSERT INTO group_member (guid, memberGuid, memberFlags, subgroup, roles) VALUES(?, ?, ?, ?, ?)", CONNECTION_ASYNC);
    PrepareStatement(CHAR_DEL_GROUP_MEMBER, "DELETE FROM group_member WHERE memberGuid = ?", CONNECTION_ASYNC);
    PrepareStatement(CHAR_DEL_GROUP_INSTANCE_PERM_BINDING, "DELETE FROM group_instance WHERE guid = ? AND instance = ?", CONNECTION_ASYNC);
    PrepareStatement(CHAR_UPD_GROUP_LEADER, "UPDATE groups SET leaderGuid = ? WHERE guid = ?", CONNECTION_ASYNC);
    PrepareStatement(CHAR_UPD_GROUP_TYPE, "UPDATE groups SET groupType = ? WHERE guid = ?", CONNECTION_ASYNC);
    PrepareStatement(CHAR_UPD_GROUP_MEMBER_SUBGROUP, "UPDATE group_member SET subgroup = ? WHERE memberGuid = ?", CONNECTION_ASYNC);
    PrepareStatement(CHAR_UPD_GROUP_MEMBER_FLAG, "UPDATE group_member SET memberFlags = ? WHERE memberGuid = ?", CONNECTION_ASYNC);
    PrepareStatement(CHAR_UPD_GROUP_DIFFICULTY, "UPDATE groups SET difficulty = ? WHERE guid = ?", CONNECTION_ASYNC);
    PrepareStatement(CHAR_UPD_GROUP_RAID_DIFFICULTY, "UPDATE groups SET raidDifficulty = ? WHERE guid = ?", CONNECTION_ASYNC);
    PrepareStatement(CHAR_UPD_GROUP_LEGACY_RAID_DIFFICULTY, "UPDATE groups SET legacyRaidDifficulty = ? WHERE guid = ?", CONNECTION_ASYNC);
    PrepareStatement(CHAR_DEL_INVALID_SPELL_SPELLS, "DELETE FROM character_spell WHERE spell = ?", CONNECTION_ASYNC);
    PrepareStatement(CHAR_UPD_DELETE_INFO, "UPDATE characters SET deleteInfos_Name = name, deleteInfos_Account = account, deleteDate = UNIX_TIMESTAMP(), name = '', account = 0 WHERE guid = ?", CONNECTION_ASYNC);
    PrepareStatement(CHAR_UPD_RESTORE_DELETE_INFO, "UPDATE characters SET name = ?, account = ?, deleteDate = NULL, deleteInfos_Name = NULL, deleteInfos_Account = NULL WHERE deleteDate IS NOT NULL AND guid = ?", CONNECTION_ASYNC);
    PrepareStatement(CHAR_UPD_ZONE, "UPDATE characters SET zone = ? WHERE guid = ?", CONNECTION_ASYNC);
    PrepareStatement(CHAR_UPD_LEVEL, "UPDATE characters SET level = ?, xp = 0 WHERE guid = ?", CONNECTION_ASYNC);
    PrepareStatement(CHAR_DEL_INVALID_ACHIEV_PROGRESS_CRITERIA, "DELETE FROM character_achievement_progress WHERE criteria = ?", CONNECTION_ASYNC);
    PrepareStatement(CHAR_DEL_INVALID_ACHIEV_PROGRESS_CRITERIA_GUILD, "DELETE FROM guild_achievement_progress WHERE criteria = ?", CONNECTION_ASYNC);
    PrepareStatement(CHAR_DEL_INVALID_ACHIEVMENT, "DELETE FROM character_achievement WHERE achievement = ?", CONNECTION_ASYNC);
    PrepareStatement(CHAR_DEL_INVALID_PET_SPELL, "DELETE FROM pet_spell WHERE spell = ?", CONNECTION_ASYNC);
    PrepareStatement(CHAR_DEL_GROUP_INSTANCE_BY_INSTANCE, "DELETE FROM group_instance WHERE instance = ?", CONNECTION_ASYNC);
    PrepareStatement(CHAR_DEL_GROUP_INSTANCE_BY_GUID, "DELETE FROM group_instance WHERE guid = ? AND instance = ?", CONNECTION_ASYNC);
    PrepareStatement(CHAR_REP_GROUP_INSTANCE, "REPLACE INTO group_instance (guid, instance, permanent) VALUES (?, ?, ?)", CONNECTION_ASYNC);
    PrepareStatement(CHAR_UPD_INSTANCE_RESETTIME, "UPDATE instance SET resettime = ? WHERE id = ?", CONNECTION_ASYNC);
    PrepareStatement(CHAR_UPD_GLOBAL_INSTANCE_RESETTIME, "UPDATE instance_reset SET resettime = ? WHERE mapid = ? AND difficulty = ?", CONNECTION_ASYNC);
    PrepareStatement(CHAR_UPD_CHAR_ONLINE, "UPDATE characters SET online = 1 WHERE guid = ?", CONNECTION_ASYNC);
    PrepareStatement(CHAR_UPD_CHAR_NAME_AT_LOGIN, "UPDATE characters SET name = ?, at_login = ? WHERE guid = ?", CONNECTION_ASYNC);
    PrepareStatement(CHAR_UPD_WORLDSTATE, "UPDATE worldstates SET value = ? WHERE entry = ?", CONNECTION_ASYNC);
    PrepareStatement(CHAR_INS_WORLDSTATE, "INSERT INTO worldstates (entry, value) VALUES (?, ?)", CONNECTION_ASYNC);
    PrepareStatement(CHAR_DEL_CHAR_INSTANCE_BY_INSTANCE_GUID, "DELETE FROM character_instance WHERE guid = ? AND instance = ?", CONNECTION_ASYNC);
    PrepareStatement(CHAR_UPD_CHAR_INSTANCE, "UPDATE character_instance SET instance = ?, permanent = ?, extendState = ? WHERE guid = ? AND instance = ?", CONNECTION_ASYNC);
    PrepareStatement(CHAR_INS_CHAR_INSTANCE, "INSERT INTO character_instance (guid, instance, permanent, extendState) VALUES (?, ?, ?, ?)", CONNECTION_ASYNC);
    PrepareStatement(CHAR_UPD_GENDER_AND_APPEARANCE, "UPDATE characters SET gender = ?, skin = ?, face = ?, hairStyle = ?, hairColor = ?, facialStyle = ?, customDisplay1 = ?, customDisplay2 = ?, customDisplay3 = ? WHERE guid = ?", CONNECTION_ASYNC);
    PrepareStatement(CHAR_DEL_CHARACTER_SKILL, "DELETE FROM character_skills WHERE guid = ? AND skill = ?", CONNECTION_ASYNC);
    PrepareStatement(CHAR_UPD_CHARACTER_SOCIAL_FLAGS, "UPDATE character_social SET flags = ? WHERE guid = ? AND friend = ?", CONNECTION_ASYNC);
    PrepareStatement(CHAR_INS_CHARACTER_SOCIAL, "INSERT INTO character_social (guid, friend, flags) VALUES (?, ?, ?)", CONNECTION_ASYNC);
    PrepareStatement(CHAR_DEL_CHARACTER_SOCIAL, "DELETE FROM character_social WHERE guid = ? AND friend = ?", CONNECTION_ASYNC);
    PrepareStatement(CHAR_UPD_CHARACTER_SOCIAL_NOTE, "UPDATE character_social SET note = ? WHERE guid = ? AND friend = ?", CONNECTION_ASYNC);
    PrepareStatement(CHAR_UPD_CHARACTER_POSITION, "UPDATE characters SET position_x = ?, position_y = ?, position_z = ?, orientation = ?, map = ?, zone = ?, trans_x = 0, trans_y = 0, trans_z = 0, transguid = 0, taxi_path = '' WHERE guid = ?", CONNECTION_ASYNC);
    PrepareStatement(CHAR_SEL_CHARACTER_AURA_FROZEN, "SELECT characters.name, character_aura.remainTime FROM characters LEFT JOIN character_aura ON (characters.guid = character_aura.guid) WHERE character_aura.spell = 9454", CONNECTION_SYNCH);
    PrepareStatement(CHAR_SEL_CHARACTER_ONLINE, "SELECT name, account, map, zone FROM characters WHERE online > 0", CONNECTION_SYNCH);
    PrepareStatement(CHAR_SEL_CHAR_DEL_INFO_BY_GUID, "SELECT guid, deleteInfos_Name, deleteInfos_Account, deleteDate FROM characters WHERE deleteDate IS NOT NULL AND guid = ?", CONNECTION_BOTH);
    PrepareStatement(CHAR_SEL_CHAR_DEL_INFO_BY_NAME, "SELECT guid, deleteInfos_Name, deleteInfos_Account, deleteDate FROM characters WHERE deleteDate IS NOT NULL AND deleteInfos_Name LIKE CONCAT('%%', ?, '%%')", CONNECTION_SYNCH);
    PrepareStatement(CHAR_SEL_CHAR_DEL_INFO, "SELECT guid, deleteInfos_Name, deleteInfos_Account, deleteDate FROM characters WHERE deleteDate IS NOT NULL", CONNECTION_SYNCH);
    PrepareStatement(CHAR_SEL_CHARS_BY_ACCOUNT_ID, "SELECT guid FROM characters WHERE account = ?", CONNECTION_SYNCH);
    PrepareStatement(CHAR_SEL_CHAR_PINFO, "SELECT totaltime, level, money, account, race, class, map, zone, gender, health, playerFlags FROM characters WHERE guid = ?", CONNECTION_SYNCH);
    PrepareStatement(CHAR_SEL_PINFO_BANS, "SELECT unbandate, bandate = unbandate, bannedby, banreason FROM character_banned WHERE guid = ? AND active ORDER BY bandate ASC LIMIT 1", CONNECTION_SYNCH);
    //0: lowGUID
    PrepareStatement(CHAR_SEL_PINFO_MAILS, "SELECT SUM(CASE WHEN (checked & 1) THEN 1 ELSE 0 END) AS 'readmail', COUNT(*) AS 'totalmail' FROM mail WHERE `receiver` = ?", CONNECTION_SYNCH);
    //0: lowGUID
    PrepareStatement(CHAR_SEL_PINFO_XP, "SELECT a.xp, b.guid FROM characters a LEFT JOIN guild_member b ON a.guid = b.guid WHERE a.guid = ?", CONNECTION_SYNCH);
    PrepareStatement(CHAR_SEL_CHAR_HOMEBIND, "SELECT mapId, zoneId, posX, posY, posZ FROM character_homebind WHERE guid = ?", CONNECTION_SYNCH);
    PrepareStatement(CHAR_SEL_CHAR_GUID_NAME_BY_ACC, "SELECT guid, name FROM characters WHERE account = ?", CONNECTION_SYNCH);
    PrepareStatement(CHAR_SEL_POOL_QUEST_SAVE, "SELECT quest_id FROM pool_quest_save WHERE pool_id = ?", CONNECTION_SYNCH);
    PrepareStatement(CHAR_SEL_CHAR_CUSTOMIZE_INFO, "SELECT name, race, class, gender, at_login FROM characters WHERE guid = ?", CONNECTION_ASYNC);
    PrepareStatement(CHAR_SEL_CHAR_RACE_OR_FACTION_CHANGE_INFOS, "SELECT at_login, knownTitles FROM characters WHERE guid = ?", CONNECTION_ASYNC);
    PrepareStatement(CHAR_SEL_INSTANCE, "SELECT data, completedEncounters, entranceId FROM instance WHERE map = ? AND id = ?", CONNECTION_SYNCH);
    PrepareStatement(CHAR_SEL_PERM_BIND_BY_INSTANCE, "SELECT guid FROM character_instance WHERE instance = ? and permanent = 1", CONNECTION_SYNCH);
    PrepareStatement(CHAR_SEL_CHAR_COD_ITEM_MAIL, "SELECT id, messageType, mailTemplateId, sender, subject, body, money, has_items FROM mail WHERE receiver = ? AND has_items <> 0 AND cod <> 0", CONNECTION_SYNCH);
    PrepareStatement(CHAR_SEL_CHAR_SOCIAL, "SELECT DISTINCT guid FROM character_social WHERE friend = ?", CONNECTION_SYNCH);
    PrepareStatement(CHAR_SEL_CHAR_OLD_CHARS, "SELECT guid, deleteInfos_Account FROM characters WHERE deleteDate IS NOT NULL AND deleteDate < ?", CONNECTION_SYNCH);
    PrepareStatement(CHAR_SEL_ARENA_TEAM_ID_BY_PLAYER_GUID, "SELECT arena_team_member.arenateamid FROM arena_team_member JOIN arena_team ON arena_team_member.arenateamid = arena_team.arenateamid WHERE guid = ? AND type = ? LIMIT 1", CONNECTION_SYNCH);
    PrepareStatement(CHAR_SEL_MAIL, "SELECT id, messageType, sender, receiver, subject, body, has_items, expire_time, deliver_time, money, cod, checked, stationery, mailTemplateId FROM mail WHERE receiver = ? ORDER BY id DESC", CONNECTION_SYNCH);
    PrepareStatement(CHAR_DEL_CHAR_AURA_FROZEN, "DELETE FROM character_aura WHERE spell = 9454 AND guid = ?", CONNECTION_ASYNC);
    PrepareStatement(CHAR_SEL_CHAR_INVENTORY_COUNT_ITEM, "SELECT COUNT(itemEntry) FROM character_inventory ci INNER JOIN item_instance ii ON ii.guid = ci.item WHERE itemEntry = ?", CONNECTION_SYNCH);
    PrepareStatement(CHAR_SEL_MAIL_COUNT_ITEM, "SELECT COUNT(itemEntry) FROM mail_items mi INNER JOIN item_instance ii ON ii.guid = mi.item_guid WHERE itemEntry = ?", CONNECTION_SYNCH);
    PrepareStatement(CHAR_SEL_AUCTIONHOUSE_COUNT_ITEM,"SELECT COUNT(itemEntry) FROM auctionhouse ah INNER JOIN item_instance ii ON ii.guid = ah.itemguid WHERE itemEntry = ?", CONNECTION_SYNCH);
    PrepareStatement(CHAR_SEL_GUILD_BANK_COUNT_ITEM, "SELECT COUNT(itemEntry) FROM guild_bank_item gbi INNER JOIN item_instance ii ON ii.guid = gbi.item_guid WHERE itemEntry = ?", CONNECTION_SYNCH);
    PrepareStatement(CHAR_SEL_CHAR_INVENTORY_ITEM_BY_ENTRY, "SELECT ci.item, cb.slot AS bag, ci.slot, ci.guid, c.account, c.name FROM characters c "
                     "INNER JOIN character_inventory ci ON ci.guid = c.guid "
                     "INNER JOIN item_instance ii ON ii.guid = ci.item "
                     "LEFT JOIN character_inventory cb ON cb.item = ci.bag WHERE ii.itemEntry = ? LIMIT ?", CONNECTION_SYNCH);
    PrepareStatement(CHAR_SEL_MAIL_ITEMS_BY_ENTRY, "SELECT mi.item_guid, m.sender, m.receiver, cs.account, cs.name, cr.account, cr.name "
                     "FROM mail m INNER JOIN mail_items mi ON mi.mail_id = m.id INNER JOIN item_instance ii ON ii.guid = mi.item_guid "
                     "INNER JOIN characters cs ON cs.guid = m.sender INNER JOIN characters cr ON cr.guid = m.receiver WHERE ii.itemEntry = ? LIMIT ?", CONNECTION_SYNCH);
    PrepareStatement(CHAR_SEL_AUCTIONHOUSE_ITEM_BY_ENTRY, "SELECT ah.itemguid, ah.itemowner, c.account, c.name FROM auctionhouse ah INNER JOIN characters c ON c.guid = ah.itemowner INNER JOIN item_instance ii ON ii.guid = ah.itemguid WHERE ii.itemEntry = ? LIMIT ?", CONNECTION_SYNCH);
    PrepareStatement(CHAR_SEL_GUILD_BANK_ITEM_BY_ENTRY, "SELECT gi.item_guid, gi.guildid, g.name FROM guild_bank_item gi INNER JOIN guild g ON g.guildid = gi.guildid INNER JOIN item_instance ii ON ii.guid = gi.item_guid WHERE ii.itemEntry = ? LIMIT ?", CONNECTION_SYNCH);
    PrepareStatement(CHAR_DEL_CHAR_ACHIEVEMENT, "DELETE FROM character_achievement WHERE guid = ?", CONNECTION_ASYNC);
    PrepareStatement(CHAR_DEL_CHAR_ACHIEVEMENT_PROGRESS, "DELETE FROM character_achievement_progress WHERE guid = ?", CONNECTION_ASYNC);
    PrepareStatement(CHAR_INS_CHAR_ACHIEVEMENT, "INSERT INTO character_achievement (guid, achievement, date) VALUES (?, ?, ?)", CONNECTION_ASYNC);
    PrepareStatement(CHAR_DEL_CHAR_ACHIEVEMENT_PROGRESS_BY_CRITERIA, "DELETE FROM character_achievement_progress WHERE guid = ? AND criteria = ?", CONNECTION_ASYNC);
    PrepareStatement(CHAR_INS_CHAR_ACHIEVEMENT_PROGRESS, "INSERT INTO character_achievement_progress (guid, criteria, counter, date) VALUES (?, ?, ?, ?)", CONNECTION_ASYNC);
    PrepareStatement(CHAR_DEL_CHAR_REPUTATION_BY_FACTION, "DELETE FROM character_reputation WHERE guid = ? AND faction = ?", CONNECTION_ASYNC);
    PrepareStatement(CHAR_INS_CHAR_REPUTATION_BY_FACTION, "INSERT INTO character_reputation (guid, faction, standing, flags) VALUES (?, ?, ? , ?)", CONNECTION_ASYNC);
    PrepareStatement(CHAR_DEL_ITEM_REFUND_INSTANCE, "DELETE FROM item_refund_instance WHERE item_guid = ?", CONNECTION_ASYNC);
    PrepareStatement(CHAR_INS_ITEM_REFUND_INSTANCE, "INSERT INTO item_refund_instance (item_guid, player_guid, paidMoney, paidExtendedCost) VALUES (?, ?, ?, ?)", CONNECTION_ASYNC);
    PrepareStatement(CHAR_DEL_GROUP, "DELETE FROM groups WHERE guid = ?", CONNECTION_ASYNC);
    PrepareStatement(CHAR_DEL_GROUP_MEMBER_ALL, "DELETE FROM group_member WHERE guid = ?", CONNECTION_ASYNC);
    PrepareStatement(CHAR_INS_CHAR_GIFT, "INSERT INTO character_gifts (guid, item_guid, entry, flags) VALUES (?, ?, ?, ?)", CONNECTION_ASYNC);
    PrepareStatement(CHAR_DEL_INSTANCE_BY_INSTANCE, "DELETE FROM instance WHERE id = ?", CONNECTION_ASYNC);
    PrepareStatement(CHAR_DEL_CHAR_INSTANCE_BY_INSTANCE, "DELETE FROM character_instance WHERE instance = ?", CONNECTION_ASYNC);
    PrepareStatement(CHAR_DEL_EXPIRED_CHAR_INSTANCE_BY_MAP_DIFF, "DELETE FROM character_instance USING character_instance LEFT JOIN instance ON character_instance.instance = id WHERE (extendState = 0 or permanent = 0) and map = ? and difficulty = ?", CONNECTION_ASYNC);
    PrepareStatement(CHAR_DEL_GROUP_INSTANCE_BY_MAP_DIFF, "DELETE FROM group_instance USING group_instance LEFT JOIN instance ON group_instance.instance = id WHERE map = ? and difficulty = ?", CONNECTION_ASYNC);
    PrepareStatement(CHAR_DEL_EXPIRED_INSTANCE_BY_MAP_DIFF, "DELETE FROM instance WHERE map = ? and difficulty = ? and (SELECT guid FROM character_instance WHERE extendState != 0 AND instance = id LIMIT 1) IS NULL", CONNECTION_ASYNC);
    PrepareStatement(CHAR_UPD_EXPIRE_CHAR_INSTANCE_BY_MAP_DIFF, "UPDATE character_instance LEFT JOIN instance ON character_instance.instance = id SET extendState = extendState-1 WHERE map = ? and difficulty = ?", CONNECTION_ASYNC);
    PrepareStatement(CHAR_DEL_MAIL_ITEM_BY_ID, "DELETE FROM mail_items WHERE mail_id = ?", CONNECTION_ASYNC);
    PrepareStatement(CHAR_INS_PETITION, "INSERT INTO petition (ownerguid, petitionguid, name) VALUES (?, ?, ?)", CONNECTION_ASYNC);
    PrepareStatement(CHAR_DEL_PETITION_BY_GUID, "DELETE FROM petition WHERE petitionguid = ?", CONNECTION_ASYNC);
    PrepareStatement(CHAR_DEL_PETITION_SIGNATURE_BY_GUID, "DELETE FROM petition_sign WHERE petitionguid = ?", CONNECTION_ASYNC);
    PrepareStatement(CHAR_DEL_CHAR_DECLINED_NAME, "DELETE FROM character_declinedname WHERE guid = ?", CONNECTION_ASYNC);
    PrepareStatement(CHAR_INS_CHAR_DECLINED_NAME, "INSERT INTO character_declinedname (guid, genitive, dative, accusative, instrumental, prepositional) VALUES (?, ?, ?, ?, ?, ?)", CONNECTION_ASYNC);
    PrepareStatement(CHAR_UPD_CHAR_RACE, "UPDATE characters SET race = ? WHERE guid = ?", CONNECTION_ASYNC);
    PrepareStatement(CHAR_DEL_CHAR_SKILL_LANGUAGES, "DELETE FROM character_skills WHERE skill IN (98, 113, 759, 111, 313, 109, 115, 315, 673, 137) AND guid = ?", CONNECTION_ASYNC);
    PrepareStatement(CHAR_INS_CHAR_SKILL_LANGUAGE, "INSERT INTO `character_skills` (guid, skill, value, max) VALUES (?, ?, 300, 300)", CONNECTION_ASYNC);
    PrepareStatement(CHAR_UPD_CHAR_TAXI_PATH, "UPDATE characters SET taxi_path = '' WHERE guid = ?", CONNECTION_ASYNC);
    PrepareStatement(CHAR_UPD_CHAR_TAXIMASK, "UPDATE characters SET taximask = ? WHERE guid = ?", CONNECTION_ASYNC);
    PrepareStatement(CHAR_DEL_CHAR_QUESTSTATUS, "DELETE FROM character_queststatus WHERE guid = ?", CONNECTION_ASYNC);
    PrepareStatement(CHAR_DEL_CHAR_QUESTSTATUS_OBJECTIVES, "DELETE FROM character_queststatus_objectives WHERE guid = ?", CONNECTION_ASYNC);
    PrepareStatement(CHAR_DEL_CHAR_QUESTSTATUS_OBJECTIVES_CRITERIA, "DELETE FROM character_queststatus_objectives_criteria WHERE guid = ?", CONNECTION_ASYNC);
    PrepareStatement(CHAR_DEL_CHAR_QUESTSTATUS_OBJECTIVES_CRITERIA_PROGRESS, "DELETE FROM character_queststatus_objectives_criteria_progress WHERE guid = ?", CONNECTION_ASYNC);
    PrepareStatement(CHAR_DEL_CHAR_QUESTSTATUS_OBJECTIVES_CRITERIA_PROGRESS_BY_CRITERIA, "DELETE FROM character_queststatus_objectives_criteria_progress WHERE guid = ? AND criteriaId = ?", CONNECTION_ASYNC);
    PrepareStatement(CHAR_DEL_CHAR_SOCIAL_BY_GUID, "DELETE FROM character_social WHERE guid = ?", CONNECTION_ASYNC);
    PrepareStatement(CHAR_DEL_CHAR_SOCIAL_BY_FRIEND, "DELETE FROM character_social WHERE friend = ?", CONNECTION_ASYNC);
    PrepareStatement(CHAR_DEL_CHAR_ACHIEVEMENT_BY_ACHIEVEMENT, "DELETE FROM character_achievement WHERE achievement = ? AND guid = ?", CONNECTION_ASYNC);
    PrepareStatement(CHAR_UPD_CHAR_ACHIEVEMENT, "UPDATE character_achievement SET achievement = ? where achievement = ? AND guid = ?", CONNECTION_ASYNC);
    PrepareStatement(CHAR_UPD_CHAR_INVENTORY_FACTION_CHANGE, "UPDATE item_instance ii, character_inventory ci SET ii.itemEntry = ? WHERE ii.itemEntry = ? AND ci.guid = ? AND ci.item = ii.guid", CONNECTION_ASYNC);
    PrepareStatement(CHAR_DEL_CHAR_SPELL_BY_SPELL, "DELETE FROM character_spell WHERE spell = ? AND guid = ?", CONNECTION_ASYNC);
    PrepareStatement(CHAR_UPD_CHAR_SPELL_FACTION_CHANGE, "UPDATE character_spell SET spell = ? where spell = ? AND guid = ?", CONNECTION_ASYNC);
    PrepareStatement(CHAR_SEL_CHAR_REP_BY_FACTION, "SELECT standing FROM character_reputation WHERE faction = ? AND guid = ?", CONNECTION_SYNCH);
    PrepareStatement(CHAR_DEL_CHAR_REP_BY_FACTION, "DELETE FROM character_reputation WHERE faction = ? AND guid = ?", CONNECTION_ASYNC);
    PrepareStatement(CHAR_UPD_CHAR_REP_FACTION_CHANGE, "UPDATE character_reputation SET faction = ?, standing = ? WHERE faction = ? AND guid = ?", CONNECTION_ASYNC);
    PrepareStatement(CHAR_UPD_CHAR_TITLES_FACTION_CHANGE, "UPDATE characters SET knownTitles = ? WHERE guid = ?", CONNECTION_ASYNC);
    PrepareStatement(CHAR_RES_CHAR_TITLES_FACTION_CHANGE, "UPDATE characters SET chosenTitle = 0 WHERE guid = ?", CONNECTION_ASYNC);
    PrepareStatement(CHAR_DEL_CHAR_SPELL_COOLDOWNS, "DELETE FROM character_spell_cooldown WHERE guid = ?", CONNECTION_ASYNC);
    PrepareStatement(CHAR_INS_CHAR_SPELL_COOLDOWN, "INSERT INTO character_spell_cooldown (guid, spell, item, time, categoryId, categoryEnd) VALUES (?, ?, ?, ?, ?, ?)", CONNECTION_ASYNC);
    PrepareStatement(CHAR_DEL_CHAR_SPELL_CHARGES, "DELETE FROM character_spell_charges WHERE guid = ?", CONNECTION_ASYNC);
    PrepareStatement(CHAR_INS_CHAR_SPELL_CHARGES, "INSERT INTO character_spell_charges (guid, categoryId, rechargeStart, rechargeEnd) VALUES (?, ?, ?, ?)", CONNECTION_ASYNC);
    PrepareStatement(CHAR_DEL_CHARACTER, "DELETE FROM characters WHERE guid = ?", CONNECTION_ASYNC);
    PrepareStatement(CHAR_DEL_CHAR_ACTION, "DELETE FROM character_action WHERE guid = ?", CONNECTION_ASYNC);
    PrepareStatement(CHAR_DEL_CHAR_AURA, "DELETE FROM character_aura WHERE guid = ?", CONNECTION_ASYNC);
    PrepareStatement(CHAR_DEL_CHAR_AURA_EFFECT, "DELETE FROM character_aura_effect WHERE guid = ?", CONNECTION_ASYNC);
    PrepareStatement(CHAR_DEL_CHAR_GIFT, "DELETE FROM character_gifts WHERE guid = ?", CONNECTION_ASYNC);
    PrepareStatement(CHAR_DEL_CHAR_INSTANCE, "DELETE FROM character_instance WHERE guid = ?", CONNECTION_ASYNC);
    PrepareStatement(CHAR_DEL_CHAR_INVENTORY, "DELETE FROM character_inventory WHERE guid = ?", CONNECTION_ASYNC);
    PrepareStatement(CHAR_DEL_CHAR_QUESTSTATUS_REWARDED, "DELETE FROM character_queststatus_rewarded WHERE guid = ?", CONNECTION_ASYNC);
    PrepareStatement(CHAR_DEL_CHAR_REPUTATION, "DELETE FROM character_reputation WHERE guid = ?", CONNECTION_ASYNC);
    PrepareStatement(CHAR_DEL_CHAR_SPELL, "DELETE FROM character_spell WHERE guid = ?", CONNECTION_ASYNC);
    PrepareStatement(CHAR_DEL_MAIL, "DELETE FROM mail WHERE receiver = ?", CONNECTION_ASYNC);
    PrepareStatement(CHAR_DEL_MAIL_ITEMS, "DELETE FROM mail_items WHERE receiver = ?", CONNECTION_ASYNC);
    PrepareStatement(CHAR_DEL_CHAR_ACHIEVEMENTS, "DELETE FROM character_achievement WHERE guid = ? AND achievement NOT IN (456,457,458,459,460,461,462,463,464,465,466,467,1400,1402,1404,1405,1406,1407,1408,1409,1410,1411,1412,1413,1414,1415,1416,1417,1418,1419,1420,1421,1422,1423,1424,1425,1426,1427,1463,3117,3259,4078,4576,4998,4999,5000,5001,5002,5003,5004,5005,5006,5007,5008,5381,5382,5383,5384,5385,5386,5387,5388,5389,5390,5391,5392,5393,5394,5395,5396,6433,6523,6524,6743,6744,6745,6746,6747,6748,6749,6750,6751,6752,6829,6859,6860,6861,6862,6863,6864,6865,6866,6867,6868,6869,6870,6871,6872,6873)", CONNECTION_ASYNC);
    PrepareStatement(CHAR_DEL_CHAR_EQUIPMENTSETS, "DELETE FROM character_equipmentsets WHERE guid = ?", CONNECTION_ASYNC);
    PrepareStatement(CHAR_DEL_CHAR_TRANSMOG_OUTFITS, "DELETE FROM character_transmog_outfits WHERE guid = ?", CONNECTION_ASYNC);
    PrepareStatement(CHAR_DEL_GUILD_EVENTLOG_BY_PLAYER, "DELETE FROM guild_eventlog WHERE PlayerGuid1 = ? OR PlayerGuid2 = ?", CONNECTION_ASYNC);
    PrepareStatement(CHAR_DEL_GUILD_BANK_EVENTLOG_BY_PLAYER, "DELETE FROM guild_bank_eventlog WHERE PlayerGuid = ?", CONNECTION_ASYNC);
    PrepareStatement(CHAR_DEL_CHAR_GLYPHS, "DELETE FROM character_glyphs WHERE guid = ?", CONNECTION_ASYNC);
    PrepareStatement(CHAR_DEL_CHAR_TALENT, "DELETE FROM character_talent WHERE guid = ?", CONNECTION_ASYNC);
    PrepareStatement(CHAR_DEL_CHAR_PVP_TALENT, "DELETE FROM character_pvp_talent WHERE Guid = ?", CONNECTION_ASYNC);
    PrepareStatement(CHAR_DEL_CHAR_SKILLS, "DELETE FROM character_skills WHERE guid = ?", CONNECTION_ASYNC);
    PrepareStatement(CHAR_UPD_CHAR_MONEY, "UPDATE characters SET money = ? WHERE guid = ?", CONNECTION_ASYNC);
    PrepareStatement(CHAR_INS_CHAR_ACTION, "INSERT INTO character_action (guid, spec, button, action, type) VALUES (?, ?, ?, ?, ?)", CONNECTION_ASYNC);
    PrepareStatement(CHAR_UPD_CHAR_ACTION, "UPDATE character_action SET action = ?, type = ? WHERE guid = ? AND button = ? AND spec = ?", CONNECTION_ASYNC);
    PrepareStatement(CHAR_DEL_CHAR_ACTION_BY_BUTTON_SPEC, "DELETE FROM character_action WHERE guid = ? and button = ? and spec = ?", CONNECTION_ASYNC);
    PrepareStatement(CHAR_DEL_CHAR_INVENTORY_BY_ITEM, "DELETE FROM character_inventory WHERE item = ?", CONNECTION_ASYNC);
    PrepareStatement(CHAR_DEL_CHAR_INVENTORY_BY_BAG_SLOT, "DELETE FROM character_inventory WHERE bag = ? AND slot = ? AND guid = ?", CONNECTION_ASYNC);
    PrepareStatement(CHAR_UPD_MAIL, "UPDATE mail SET has_items = ?, expire_time = ?, deliver_time = ?, money = ?, cod = ?, checked = ? WHERE id = ?", CONNECTION_ASYNC);
    PrepareStatement(CHAR_REP_CHAR_QUESTSTATUS, "REPLACE INTO character_queststatus (guid, quest, status, timer) VALUES (?, ?, ?, ?)", CONNECTION_ASYNC);
    PrepareStatement(CHAR_DEL_CHAR_QUESTSTATUS_BY_QUEST, "DELETE FROM character_queststatus WHERE guid = ? AND quest = ?", CONNECTION_ASYNC);
    PrepareStatement(CHAR_REP_CHAR_QUESTSTATUS_OBJECTIVES, "REPLACE INTO character_queststatus_objectives (guid, quest, objective, data) VALUES (?, ?, ?, ?)", CONNECTION_ASYNC);
    PrepareStatement(CHAR_DEL_CHAR_QUESTSTATUS_OBJECTIVES_BY_QUEST, "DELETE FROM character_queststatus_objectives WHERE guid = ? AND quest = ?", CONNECTION_ASYNC);
    PrepareStatement(CHAR_INS_CHAR_QUESTSTATUS_OBJECTIVES_CRITERIA, "INSERT INTO character_queststatus_objectives_criteria (guid, questObjectiveId) VALUES (?, ?)", CONNECTION_ASYNC);
    PrepareStatement(CHAR_INS_CHAR_QUESTSTATUS_OBJECTIVES_CRITERIA_PROGRESS, "INSERT INTO character_queststatus_objectives_criteria_progress (guid, criteriaId, counter, date) VALUES (?, ?, ?, ?)", CONNECTION_ASYNC);
    PrepareStatement(CHAR_INS_CHAR_QUESTSTATUS_REWARDED, "INSERT IGNORE INTO character_queststatus_rewarded (guid, quest, active) VALUES (?, ?, 1)", CONNECTION_ASYNC);
    PrepareStatement(CHAR_DEL_CHAR_QUESTSTATUS_REWARDED_BY_QUEST, "DELETE FROM character_queststatus_rewarded WHERE guid = ? AND quest = ?", CONNECTION_ASYNC);
    PrepareStatement(CHAR_UPD_CHAR_QUESTSTATUS_REWARDED_FACTION_CHANGE, "UPDATE character_queststatus_rewarded SET quest = ? WHERE quest = ? AND guid = ?", CONNECTION_ASYNC);
    PrepareStatement(CHAR_UPD_CHAR_QUESTSTATUS_REWARDED_ACTIVE, "UPDATE character_queststatus_rewarded SET active = 1 WHERE guid = ?", CONNECTION_ASYNC);
    PrepareStatement(CHAR_UPD_CHAR_QUESTSTATUS_REWARDED_ACTIVE_BY_QUEST, "UPDATE character_queststatus_rewarded SET active = 0 WHERE quest = ? AND guid = ?", CONNECTION_ASYNC);
    PrepareStatement(CHAR_DEL_INVALID_QUEST_PROGRESS_CRITERIA, "DELETE FROM character_queststatus_objectives_criteria WHERE questObjectiveId = ?", CONNECTION_ASYNC);
    PrepareStatement(CHAR_DEL_CHAR_SKILL_BY_SKILL, "DELETE FROM character_skills WHERE guid = ? AND skill = ?", CONNECTION_ASYNC);
    PrepareStatement(CHAR_INS_CHAR_SKILLS, "INSERT INTO character_skills (guid, skill, value, max) VALUES (?, ?, ?, ?)", CONNECTION_ASYNC);
    PrepareStatement(CHAR_UPD_CHAR_SKILLS, "UPDATE character_skills SET value = ?, max = ? WHERE guid = ? AND skill = ?", CONNECTION_ASYNC);
    PrepareStatement(CHAR_INS_CHAR_SPELL, "INSERT INTO character_spell (guid, spell, active, disabled) VALUES (?, ?, ?, ?)", CONNECTION_ASYNC);
    PrepareStatement(CHAR_DEL_CHAR_STATS, "DELETE FROM character_stats WHERE guid = ?", CONNECTION_ASYNC);
    PrepareStatement(CHAR_INS_CHAR_STATS, "INSERT INTO character_stats (guid, maxhealth, maxpower1, maxpower2, maxpower3, maxpower4, maxpower5, maxpower6, strength, agility, stamina, intellect, "
                     "armor, resHoly, resFire, resNature, resFrost, resShadow, resArcane, blockPct, dodgePct, parryPct, critPct, rangedCritPct, spellCritPct, attackPower, rangedAttackPower, "
                     "spellPower, resilience) VALUES (?, ?, ?, ?, ?, ?, ?, ?, ?, ?, ?, ?, ?, ?, ?, ?, ?, ?, ?, ?, ?, ?, ?, ?, ?, ?, ?, ?, ?)", CONNECTION_ASYNC);
    PrepareStatement(CHAR_DEL_PETITION_BY_OWNER, "DELETE FROM petition WHERE ownerguid = ?", CONNECTION_ASYNC);
    PrepareStatement(CHAR_DEL_PETITION_SIGNATURE_BY_OWNER, "DELETE FROM petition_sign WHERE ownerguid = ?", CONNECTION_ASYNC);
    PrepareStatement(CHAR_INS_CHAR_GLYPHS, "INSERT INTO character_glyphs VALUES(?, ?, ?)", CONNECTION_ASYNC);
    PrepareStatement(CHAR_INS_CHAR_TALENT, "INSERT INTO character_talent (guid, talentId, talentGroup) VALUES (?, ?, ?)", CONNECTION_ASYNC);
    PrepareStatement(CHAR_INS_CHAR_PVP_TALENT, "INSERT INTO character_pvp_talent (Guid, TalentID, TalentGroup) VALUES (?, ?, ?)", CONNECTION_ASYNC);
    PrepareStatement(CHAR_UPD_CHAR_LIST_SLOT, "UPDATE characters SET slot = ? WHERE guid = ? AND account = ?", CONNECTION_ASYNC);
    PrepareStatement(CHAR_INS_CHAR_FISHINGSTEPS, "INSERT INTO character_fishingsteps (guid, fishingSteps) VALUES (?, ?)", CONNECTION_ASYNC);
    PrepareStatement(CHAR_DEL_CHAR_FISHINGSTEPS, "DELETE FROM character_fishingsteps WHERE guid = ?", CONNECTION_ASYNC);

    // Void Storage
    PrepareStatement(CHAR_SEL_CHAR_VOID_STORAGE, "SELECT itemId, itemEntry, slot, creatorGuid, randomPropertyType, randomProperty, suffixFactor, upgradeId, fixedScalingLevel, artifactKnowledgeLevel, context, bonusListIDs FROM character_void_storage WHERE playerGuid = ?", CONNECTION_ASYNC);
    PrepareStatement(CHAR_REP_CHAR_VOID_STORAGE_ITEM, "REPLACE INTO character_void_storage (itemId, playerGuid, itemEntry, slot, creatorGuid, randomPropertyType, randomProperty, suffixFactor, upgradeId, fixedScalingLevel, artifactKnowledgeLevel, context, bonusListIDs) VALUES (?, ?, ?, ?, ?, ?, ?, ?, ?, ?, ?, ?, ?)", CONNECTION_ASYNC);
    PrepareStatement(CHAR_DEL_CHAR_VOID_STORAGE_ITEM_BY_CHAR_GUID, "DELETE FROM character_void_storage WHERE playerGuid = ?", CONNECTION_ASYNC);
    PrepareStatement(CHAR_DEL_CHAR_VOID_STORAGE_ITEM_BY_SLOT, "DELETE FROM character_void_storage WHERE slot = ? AND playerGuid = ?", CONNECTION_ASYNC);

    // CompactUnitFrame profiles
    PrepareStatement(CHAR_SEL_CHAR_CUF_PROFILES, "SELECT id, name, frameHeight, frameWidth, sortBy, healthText, boolOptions, topPoint, bottomPoint, leftPoint, topOffset, bottomOffset, leftOffset FROM character_cuf_profiles WHERE guid = ?", CONNECTION_ASYNC);
    PrepareStatement(CHAR_REP_CHAR_CUF_PROFILES, "REPLACE INTO character_cuf_profiles (guid, id, name, frameHeight, frameWidth, sortBy, healthText, boolOptions, topPoint, bottomPoint, leftPoint, topOffset, bottomOffset, leftOffset) VALUES (?, ?, ?, ?, ?, ?, ?, ?, ?, ?, ?, ?, ?, ?)", CONNECTION_ASYNC);
    PrepareStatement(CHAR_DEL_CHAR_CUF_PROFILES_BY_ID, "DELETE FROM character_cuf_profiles WHERE guid = ? AND id = ?", CONNECTION_ASYNC);
    PrepareStatement(CHAR_DEL_CHAR_CUF_PROFILES, "DELETE FROM character_cuf_profiles WHERE guid = ?", CONNECTION_ASYNC);

    // Guild Finder
    PrepareStatement(CHAR_REP_GUILD_FINDER_APPLICANT, "REPLACE INTO guild_finder_applicant (guildId, playerGuid, availability, classRole, interests, comment, submitTime) VALUES(?, ?, ?, ?, ?, ?, ?)", CONNECTION_ASYNC);
    PrepareStatement(CHAR_DEL_GUILD_FINDER_APPLICANT, "DELETE FROM guild_finder_applicant WHERE guildId = ? AND playerGuid = ?", CONNECTION_ASYNC);
    PrepareStatement(CHAR_REP_GUILD_FINDER_GUILD_SETTINGS, "REPLACE INTO guild_finder_guild_settings (guildId, availability, classRoles, interests, level, listed, comment) VALUES(?, ?, ?, ?, ?, ?, ?)", CONNECTION_ASYNC);
    PrepareStatement(CHAR_DEL_GUILD_FINDER_GUILD_SETTINGS, "DELETE FROM guild_finder_guild_settings WHERE guildId = ?", CONNECTION_ASYNC);

    // Items that hold loot or money
    PrepareStatement(CHAR_SEL_ITEMCONTAINER_ITEMS, "SELECT item_id, item_count, follow_rules, ffa, blocked, counted, under_threshold, needs_quest, rnd_type, rnd_prop, rnd_suffix, context, bonus_list_ids FROM item_loot_items WHERE container_id = ?", CONNECTION_SYNCH);
    PrepareStatement(CHAR_DEL_ITEMCONTAINER_ITEMS, "DELETE FROM item_loot_items WHERE container_id = ?", CONNECTION_ASYNC);
    PrepareStatement(CHAR_DEL_ITEMCONTAINER_ITEM, "DELETE FROM item_loot_items WHERE container_id = ? AND item_id = ?", CONNECTION_ASYNC);
    PrepareStatement(CHAR_INS_ITEMCONTAINER_ITEMS, "INSERT INTO item_loot_items (container_id, item_id, item_count, follow_rules, ffa, blocked, counted, under_threshold, needs_quest, rnd_type, rnd_prop, rnd_suffix, context, bonus_list_ids) VALUES (?, ?, ?, ?, ?, ?, ?, ?, ?, ?, ?, ?, ?, ?)", CONNECTION_ASYNC);
    PrepareStatement(CHAR_SEL_ITEMCONTAINER_MONEY, "SELECT money FROM item_loot_money WHERE container_id = ?", CONNECTION_SYNCH);
    PrepareStatement(CHAR_DEL_ITEMCONTAINER_MONEY, "DELETE FROM item_loot_money WHERE container_id = ?", CONNECTION_ASYNC);
    PrepareStatement(CHAR_INS_ITEMCONTAINER_MONEY, "INSERT INTO item_loot_money (container_id, money) VALUES (?, ?)", CONNECTION_ASYNC);

    // Calendar
    PrepareStatement(CHAR_REP_CALENDAR_EVENT, "REPLACE INTO calendar_events (EventID, Owner, Title, Description, EventType, TextureID, Date, Flags, LockDate) VALUES (?, ?, ?, ?, ?, ?, ?, ?, ?)", CONNECTION_ASYNC);
    PrepareStatement(CHAR_DEL_CALENDAR_EVENT, "DELETE FROM calendar_events WHERE EventID = ?", CONNECTION_ASYNC);
    PrepareStatement(CHAR_REP_CALENDAR_INVITE, "REPLACE INTO calendar_invites (InviteID, EventID, Invitee, Sender, Status, ResponseTime, ModerationRank, Note) VALUES (?, ?, ?, ?, ?, ?, ?, ?)", CONNECTION_ASYNC);
    PrepareStatement(CHAR_DEL_CALENDAR_INVITE, "DELETE FROM calendar_invites WHERE InviteID = ?", CONNECTION_ASYNC);

    // Pet
    PrepareStatement(CHAR_SEL_PET_SLOTS, "SELECT owner, slot FROM character_pet WHERE owner = ?  AND slot >= ? AND slot <= ? ORDER BY slot", CONNECTION_ASYNC);
    PrepareStatement(CHAR_SEL_PET_SLOTS_DETAIL, "SELECT slot, id, entry, modelid, level, name FROM character_pet WHERE owner = ? AND slot >= ? AND slot <= ? ORDER BY slot", CONNECTION_ASYNC);
    PrepareStatement(CHAR_SEL_PET_ENTRY, "SELECT entry FROM character_pet WHERE owner = ? AND id = ? AND slot >= ? AND slot <= ?", CONNECTION_ASYNC);
    PrepareStatement(CHAR_SEL_PET_SLOT_BY_ID, "SELECT slot, id, entry FROM character_pet WHERE owner = ? AND id = ?", CONNECTION_ASYNC);
    PrepareStatement(CHAR_SEL_PET_SPELL_LIST, "SELECT DISTINCT pet_spell.spell FROM pet_spell, character_pet WHERE character_pet.owner = ? AND character_pet.id = pet_spell.guid AND character_pet.id <> ?", CONNECTION_SYNCH);
    PrepareStatement(CHAR_SEL_CHAR_PETS, "SELECT id FROM character_pet WHERE owner = ?", CONNECTION_SYNCH);
    PrepareStatement(CHAR_DEL_CHAR_PET_DECLINEDNAME_BY_OWNER, "DELETE FROM character_pet_declinedname WHERE owner = ?", CONNECTION_ASYNC);
    PrepareStatement(CHAR_DEL_CHAR_PET_DECLINEDNAME, "DELETE FROM character_pet_declinedname WHERE id = ?", CONNECTION_ASYNC);
    PrepareStatement(CHAR_INS_CHAR_PET_DECLINEDNAME, "INSERT INTO character_pet_declinedname (id, owner, genitive, dative, accusative, instrumental, prepositional) VALUES (?, ?, ?, ?, ?, ?, ?)", CONNECTION_ASYNC);
    PrepareStatement(CHAR_SEL_PET_AURA, "SELECT casterGuid, spell, effectMask, recalculateMask, stackCount, maxDuration, remainTime, remainCharges FROM pet_aura WHERE guid = ?", CONNECTION_SYNCH);
    PrepareStatement(CHAR_SEL_PET_AURA_EFFECT, "SELECT casterGuid, spell, effectMask, effectIndex, amount, baseAmount FROM pet_aura_effect WHERE guid = ?", CONNECTION_SYNCH);
    PrepareStatement(CHAR_SEL_PET_SPELL, "SELECT spell, active FROM pet_spell WHERE guid = ?", CONNECTION_SYNCH);
    PrepareStatement(CHAR_SEL_PET_SPELL_COOLDOWN, "SELECT spell, time, categoryId, categoryEnd FROM pet_spell_cooldown WHERE guid = ? AND time > UNIX_TIMESTAMP()", CONNECTION_SYNCH);
    PrepareStatement(CHAR_SEL_PET_DECLINED_NAME, "SELECT genitive, dative, accusative, instrumental, prepositional FROM character_pet_declinedname WHERE owner = ? AND id = ?", CONNECTION_SYNCH);
    PrepareStatement(CHAR_DEL_PET_AURAS, "DELETE FROM pet_aura WHERE guid = ?", CONNECTION_BOTH);
    PrepareStatement(CHAR_DEL_PET_AURA_EFFECTS, "DELETE FROM pet_aura_effect WHERE guid = ?", CONNECTION_BOTH);
    PrepareStatement(CHAR_DEL_PET_SPELLS, "DELETE FROM pet_spell WHERE guid = ?", CONNECTION_ASYNC);
    PrepareStatement(CHAR_DEL_PET_SPELL_COOLDOWNS, "DELETE FROM pet_spell_cooldown WHERE guid = ?", CONNECTION_BOTH);
    PrepareStatement(CHAR_INS_PET_SPELL_COOLDOWN, "INSERT INTO pet_spell_cooldown (guid, spell, time, categoryId, categoryEnd) VALUES (?, ?, ?, ?, ?)", CONNECTION_BOTH);
    PrepareStatement(CHAR_SEL_PET_SPELL_CHARGES, "SELECT categoryId, rechargeStart, rechargeEnd FROM pet_spell_charges WHERE guid = ? AND rechargeEnd > UNIX_TIMESTAMP() ORDER BY rechargeEnd", CONNECTION_SYNCH);
    PrepareStatement(CHAR_DEL_PET_SPELL_CHARGES, "DELETE FROM pet_spell_charges WHERE guid = ?", CONNECTION_ASYNC);
    PrepareStatement(CHAR_INS_PET_SPELL_CHARGES, "INSERT INTO pet_spell_charges (guid, categoryId, rechargeStart, rechargeEnd) VALUES (?, ?, ?, ?)", CONNECTION_ASYNC);
    PrepareStatement(CHAR_DEL_PET_SPELL_BY_SPELL, "DELETE FROM pet_spell WHERE guid = ? and spell = ?", CONNECTION_ASYNC);
    PrepareStatement(CHAR_INS_PET_SPELL, "INSERT INTO pet_spell (guid, spell, active) VALUES (?, ?, ?)", CONNECTION_BOTH);
    PrepareStatement(CHAR_INS_PET_AURA, "INSERT INTO pet_aura (guid, casterGuid, spell, effectMask, recalculateMask, stackCount, maxDuration, remainTime, remainCharges) "
                     "VALUES (?, ?, ?, ?, ?, ?, ?, ?, ?)", CONNECTION_BOTH);
    PrepareStatement(CHAR_INS_PET_AURA_EFFECT, "INSERT INTO pet_aura_effect (guid, casterGuid, spell, effectMask, effectIndex, amount, baseAmount) "
                     "VALUES (?, ?, ?, ?, ?, ?, ?)", CONNECTION_BOTH);
    PrepareStatement(CHAR_DEL_CHAR_PET_BY_OWNER, "DELETE FROM character_pet WHERE owner = ?", CONNECTION_ASYNC);
    PrepareStatement(CHAR_UPD_CHAR_PET_NAME, "UPDATE character_pet SET name = ?, renamed = 1 WHERE owner = ? AND id = ?", CONNECTION_ASYNC);
    PrepareStatement(CHAR_UPD_CHAR_PET_SLOT_BY_SLOT, "UPDATE character_pet SET slot = ? WHERE owner = ? AND slot = ?", CONNECTION_ASYNC);
    PrepareStatement(CHAR_UPD_CHAR_PET_SLOT_BY_ID, "UPDATE character_pet SET slot = ? WHERE owner = ? AND id = ?", CONNECTION_ASYNC);
    PrepareStatement(CHAR_DEL_CHAR_PET_BY_ID, "DELETE FROM character_pet WHERE id = ?", CONNECTION_ASYNC);
    PrepareStatement(CHAR_DEL_ALL_PET_SPELLS_BY_OWNER, "DELETE FROM pet_spell WHERE guid in (SELECT id FROM character_pet WHERE owner=?)", CONNECTION_ASYNC);
    PrepareStatement(CHAR_UPD_PET_SPECS_BY_OWNER, "UPDATE character_pet SET specialization = 0 WHERE owner=?", CONNECTION_ASYNC);
    PrepareStatement(CHAR_INS_PET, "INSERT INTO character_pet (id, entry, owner, modelid, level, exp, Reactstate, slot, name, renamed, active, curhealth, curmana, abdata, savetime, CreatedBySpell, PetType, specialization) "
                    "VALUES (?, ?, ?, ?, ?, ?, ?, ?, ?, ?, ?, ?, ?, ?, ?, ?, ?, ?)", CONNECTION_ASYNC);
    PrepareStatement(CHAR_SEL_PET_ID_BY_SLOT, "SELECT id, owner, slot FROM character_pet WHERE owner = ? AND slot = ?", CONNECTION_SYNCH);
    PrepareStatement(CHAR_SEL_UNUSED_ACTIVE_PET_SLOT, "SELECT cp.slot+1 FROM character_pet cp LEFT JOIN character_pet cpa ON cp.slot+1 = cpa.slot WHERE cpa.slot IS NULL AND cp.slot + 1 <= 4 ORDER BY cp.slot LIMIT 1", CONNECTION_SYNCH);
    PrepareStatement(CHAR_SEL_CHAR_ALL_PETS_DETAIL, "SELECT id, entry, owner, modelid, level, exp, Reactstate, slot, name, renamed, active, curhealth, curmana, abdata, savetime, CreatedBySpell, PetType, specialization FROM character_pet WHERE owner = ? ORDER BY slot", CONNECTION_ASYNC);

    // PvPstats
    PrepareStatement(CHAR_SEL_PVPSTATS_MAXID, "SELECT MAX(id) FROM pvpstats_battlegrounds", CONNECTION_SYNCH);
    PrepareStatement(CHAR_INS_PVPSTATS_BATTLEGROUND, "INSERT INTO pvpstats_battlegrounds (id, winner_faction, bracket_id, type, date) VALUES (?, ?, ?, ?, NOW())", CONNECTION_ASYNC);
    PrepareStatement(CHAR_INS_PVPSTATS_PLAYER, "INSERT INTO pvpstats_players (battleground_id, character_guid, winner, score_killing_blows, score_deaths, score_honorable_kills, score_bonus_honor, score_damage_done, score_healing_done, attr_1, attr_2, attr_3, attr_4, attr_5) VALUES (?, ?, ?, ?, ?, ?, ?, ?, ?, ?, ?, ?, ?, ?)", CONNECTION_ASYNC);
    PrepareStatement(CHAR_SEL_PVPSTATS_FACTIONS_OVERALL, "SELECT winner_faction, COUNT(*) AS count FROM pvpstats_battlegrounds WHERE DATEDIFF(NOW(), date) < 7 GROUP BY winner_faction ORDER BY winner_faction ASC", CONNECTION_SYNCH);

    // QuestTracker
    PrepareStatement(CHAR_INS_QUEST_TRACK, "INSERT INTO quest_tracker (id, character_guid, quest_accept_time, core_hash, core_revision) VALUES (?, ?, NOW(), ?, ?)", CONNECTION_ASYNC);
    PrepareStatement(CHAR_UPD_QUEST_TRACK_GM_COMPLETE, "UPDATE quest_tracker SET completed_by_gm = 1 WHERE id = ? AND character_guid = ? ORDER BY quest_accept_time DESC LIMIT 1", CONNECTION_ASYNC);
    PrepareStatement(CHAR_UPD_QUEST_TRACK_COMPLETE_TIME, "UPDATE quest_tracker SET quest_complete_time = NOW() WHERE id = ? AND character_guid = ? ORDER BY quest_accept_time DESC LIMIT 1", CONNECTION_ASYNC);
    PrepareStatement(CHAR_UPD_QUEST_TRACK_ABANDON_TIME, "UPDATE quest_tracker SET quest_abandon_time = NOW() WHERE id = ? AND character_guid = ? ORDER BY quest_accept_time DESC LIMIT 1", CONNECTION_ASYNC);

    // Garrison
    PrepareStatement(CHAR_SEL_CHARACTER_GARRISON, "SELECT `siteLevelId`, `followerActivationsRemainingToday` FROM `character_garrison` WHERE `guid` = ? AND `type` = ?", CONNECTION_SYNCH);
    PrepareStatement(CHAR_INS_CHARACTER_GARRISON, "INSERT INTO `character_garrison` (`guid`, `type`, `siteLevelId`, `followerActivationsRemainingToday`) VALUES (?, ?, ?, ?)", CONNECTION_ASYNC);
    PrepareStatement(CHAR_DEL_CHARACTER_GARRISON, "DELETE FROM `character_garrison` WHERE `guid` = ? AND `type` = ?", CONNECTION_ASYNC);
    PrepareStatement(CHAR_UPD_CHARACTER_GARRISON_FOLLOWER_ACTIVATIONS, "UPDATE character_garrison SET followerActivationsRemainingToday = ?", CONNECTION_ASYNC);
    PrepareStatement(CHAR_SEL_CHARACTER_GARRISON_BLUEPRINTS, "SELECT buildingId FROM character_garrison_blueprints WHERE guid = ? AND garrison_type = ?", CONNECTION_SYNCH);
    PrepareStatement(CHAR_INS_CHARACTER_GARRISON_BLUEPRINTS, "INSERT INTO character_garrison_blueprints (guid, garrison_type, buildingId) VALUES (?, ?, ?)", CONNECTION_ASYNC);
    PrepareStatement(CHAR_DEL_CHARACTER_GARRISON_BLUEPRINTS, "DELETE FROM character_garrison_blueprints WHERE guid = ? AND garrison_type = ?", CONNECTION_ASYNC);
    PrepareStatement(CHAR_SEL_CHARACTER_GARRISON_BUILDINGS, "SELECT plotInstanceId, buildingId, timeBuilt, active FROM character_garrison_buildings WHERE guid = ? AND garrison_type = ?", CONNECTION_SYNCH);
    PrepareStatement(CHAR_INS_CHARACTER_GARRISON_BUILDINGS, "INSERT INTO character_garrison_buildings (guid, garrison_type, plotInstanceId, buildingId, timeBuilt, active) VALUES (?, ?, ?, ?, ?, ?)", CONNECTION_ASYNC);
    PrepareStatement(CHAR_DEL_CHARACTER_GARRISON_BUILDINGS, "DELETE FROM character_garrison_buildings WHERE guid = ? AND garrison_type = ?", CONNECTION_ASYNC);
    PrepareStatement(CHAR_SEL_CHARACTER_GARRISON_FOLLOWERS, "SELECT dbId, followerId, quality, level, itemLevelWeapon, itemLevelArmor, xp, currentBuilding, currentMission, status FROM character_garrison_followers WHERE guid = ? AND garrison_type = ?", CONNECTION_SYNCH);
    PrepareStatement(CHAR_INS_CHARACTER_GARRISON_FOLLOWERS, "INSERT INTO character_garrison_followers (dbId, guid, garrison_type, followerId, quality, level, itemLevelWeapon, itemLevelArmor, xp, currentBuilding, currentMission, status) VALUES (?, ?, ?, ?, ?, ?, ?, ?, ?, ?, ?, ?)", CONNECTION_ASYNC);
    PrepareStatement(CHAR_DEL_CHARACTER_GARRISON_FOLLOWERS, "DELETE gfab, gf FROM character_garrison_follower_abilities gfab INNER JOIN character_garrison_followers gf ON gfab.dbId = gf.dbId WHERE gf.guid = ? AND gf.garrison_type = ?", CONNECTION_ASYNC);
    PrepareStatement(CHAR_SEL_CHARACTER_GARRISON_FOLLOWER_ABILITIES, "SELECT gfab.dbId, gfab.abilityId FROM character_garrison_follower_abilities gfab INNER JOIN character_garrison_followers gf ON gfab.dbId = gf.dbId WHERE guid = ? AND garrison_type = ? ORDER BY gfab.slot", CONNECTION_SYNCH);
    PrepareStatement(CHAR_INS_CHARACTER_GARRISON_FOLLOWER_ABILITIES, "INSERT INTO character_garrison_follower_abilities (dbId, abilityId, slot) VALUES (?, ?, ?)", CONNECTION_ASYNC);
    PrepareStatement(CHAR_SEL_CHARACTER_GARRISON_MISSIONS, "SELECT dbId, missionId, offerTime, startTime, status FROM character_garrison_missions WHERE guid = ? AND garrison_type = ?", CONNECTION_SYNCH);
    PrepareStatement(CHAR_UPD_CHARACTER_GARRISON_MISSIONS, "UPDATE character_garrison_missions SET status = ? WHERE dbId = ?", CONNECTION_ASYNC);
    PrepareStatement(CHAR_INS_CHARACTER_GARRISON_MISSIONS, "INSERT INTO character_garrison_missions (dbId, guid, garrison_type, missionId, offerTime, startTime, status) VALUES (?, ?, ?, ?, ?, ?, ?)", CONNECTION_ASYNC);
    PrepareStatement(CHAR_DEL_CHARACTER_GARRISON_MISSIONS, "DELETE FROM character_garrison_missions WHERE guid = ? AND garrison_type = ?", CONNECTION_ASYNC);
    PrepareStatement(CHAR_DEL_CHARACTER_GARRISON_MISSION,  "DELETE FROM character_garrison_missions WHERE dbId = ?", CONNECTION_ASYNC);

    // Black Market
    PrepareStatement(CHAR_SEL_BLACKMARKET_AUCTIONS, "SELECT marketId, currentBid, time, numBids, bidder FROM blackmarket_auctions", CONNECTION_SYNCH);
    PrepareStatement(CHAR_DEL_BLACKMARKET_AUCTIONS, "DELETE FROM blackmarket_auctions WHERE marketId = ?", CONNECTION_ASYNC);
    PrepareStatement(CHAR_UPD_BLACKMARKET_AUCTIONS, "UPDATE blackmarket_auctions SET currentBid = ?, time = ?, numBids = ?, bidder = ? WHERE marketId = ?", CONNECTION_ASYNC);
    PrepareStatement(CHAR_INS_BLACKMARKET_AUCTIONS, "INSERT INTO blackmarket_auctions (marketId, currentBid, time, numBids, bidder) VALUES (?, ?, ?, ? ,?)", CONNECTION_ASYNC);

    // Scenario
    PrepareStatement(CHAR_SEL_SCENARIO_INSTANCE_CRITERIA_FOR_INSTANCE, "SELECT criteria, counter, date FROM instance_scenario_progress WHERE id = ?", CONNECTION_SYNCH);
    PrepareStatement(CHAR_DEL_SCENARIO_INSTANCE_CRITERIA, "DELETE FROM instance_scenario_progress WHERE id = ? AND criteria = ?", CONNECTION_ASYNC);
    PrepareStatement(CHAR_INS_SCENARIO_INSTANCE_CRITERIA, "INSERT INTO instance_scenario_progress (id, criteria, counter, date) VALUES (?, ?, ?, ?)", CONNECTION_ASYNC);
    PrepareStatement(CHAR_DEL_SCENARIO_INSTANCE_CRITERIA_FOR_INSTANCE, "DELETE FROM instance_scenario_progress WHERE id = ?", CONNECTION_ASYNC);

    // World Quests
    PrepareStatement(CHAR_SEL_WORLD_QUEST, "SELECT id, rewardid, starttime FROM world_quest", CONNECTION_SYNCH);
    PrepareStatement(CHAR_DEL_WORLD_QUEST, "DELETE FROM world_quest WHERE id = ?", CONNECTION_ASYNC);
    PrepareStatement(CHAR_REP_WORLD_QUEST, "REPLACE INTO world_quest (id, rewardid, starttime) VALUES (?, ?, ?)", CONNECTION_ASYNC);

    // Custom
    PrepareStatement(CHAR_UPD_XP_RATE, "UPDATE characters SET xpRate = ? WHERE guid = ?", CONNECTION_ASYNC);

    // Logs
    PrepareStatement(CHAR_LOG_GM_COMMAND, "INSERT INTO `log_gm` (`id`, `date`, "
                                                                "`gm_account_id`, `gm_account_name`, `gm_character_id`, `gm_character_name`, `gm_ip`, "
                                                                "`target_account_id`, `target_account_name`, `target_character_id`, `target_character_name`, `target_ip`, `command`) "
                                                                "VALUES (0, NOW(), ?, ?, ?, ?, ?, ?, ?, ?, ?, ?, ?)", CONNECTION_ASYNC);

    // Shop
    PrepareStatement(CHAR_SEL_SHOP, "SELECT id, type, itemId, itemCount FROM character_shop WHERE guid = ? AND delivered = 0", CONNECTION_SYNCH);
    PrepareStatement(CHAR_UPD_SHOP_DELIVERED, "UPDATE character_shop SET delivered = 1 WHERE id = ?", CONNECTION_ASYNC);

    PrepareStatement(CHAR_SEL_RECOVERY, "SELECT id, race, class, level, skill1, skill1_value, skill2, skill2_value, items, spells, at_login FROM character_recovery WHERE account = ? and delivered = 0", CONNECTION_SYNCH);
    PrepareStatement(CHAR_UPD_RECOVERY_DELIVERED, "UPDATE character_recovery SET delivered = 1 WHERE id = ?", CONNECTION_ASYNC);
}

CharacterDatabaseConnection::CharacterDatabaseConnection(MySQLConnectionInfo& connInfo) : MySQLConnection(connInfo)
{
}

CharacterDatabaseConnection::CharacterDatabaseConnection(ProducerConsumerQueue<SQLOperation*>* q, MySQLConnectionInfo& connInfo) : MySQLConnection(q, connInfo)
{
}

CharacterDatabaseConnection::~CharacterDatabaseConnection()
{
}<|MERGE_RESOLUTION|>--- conflicted
+++ resolved
@@ -51,39 +51,21 @@
                      "subject, deliver_time, expire_time, money, has_items FROM mail WHERE receiver = ? ", CONNECTION_SYNCH);
     PrepareStatement(CHAR_SEL_MAIL_LIST_ITEMS, "SELECT itemEntry,count FROM item_instance WHERE guid = ?", CONNECTION_SYNCH);
     PrepareStatement(CHAR_SEL_ENUM, "SELECT c.guid, c.name, c.race, c.class, c.gender, c.skin, c.face, c.hairStyle, c.hairColor, c.facialStyle, c.customDisplay1, c.customDisplay2, c.customDisplay3, c.level, c.zone, c.map, c.position_x, c.position_y, c.position_z, "
-<<<<<<< HEAD
-                     "gm.guildid, c.playerFlags, c.at_login, cp.entry, cp.modelid, cp.level, c.equipmentCache, cb.guid, c.slot, c.logout_time, c.activeTalentGroup "
+                     "gm.guildid, c.playerFlags, c.at_login, cp.entry, cp.modelid, cp.level, c.equipmentCache, cb.guid, c.slot, c.logout_time, c.activeTalentGroup, c.lastLoginBuild "
                      "FROM characters AS c LEFT JOIN character_pet AS cp ON c.guid = cp.owner AND cp.active = 1 LEFT JOIN guild_member AS gm ON c.guid = gm.guid "
                      "LEFT JOIN character_banned AS cb ON c.guid = cb.guid AND cb.active = 1 WHERE c.account = ? AND c.deleteInfos_Name IS NULL", CONNECTION_ASYNC);
     PrepareStatement(CHAR_SEL_ENUM_DECLINED_NAME, "SELECT c.guid, c.name, c.race, c.class, c.gender, c.skin, c.face, c.hairStyle, c.hairColor, c.facialStyle, c.customDisplay1, c.customDisplay2, c.customDisplay3, c.level, c.zone, c.map, "
                      "c.position_x, c.position_y, c.position_z, gm.guildid, c.playerFlags, c.at_login, cp.entry, cp.modelid, cp.level, c.equipmentCache, "
-                     "cb.guid, c.slot, c.logout_time, c.activeTalentGroup, cd.genitive FROM characters AS c LEFT JOIN character_pet AS cp ON c.guid = cp.owner AND cp.active = 1 "
+                     "cb.guid, c.slot, c.logout_time, c.activeTalentGroup, c.lastLoginBuild, cd.genitive FROM characters AS c LEFT JOIN character_pet AS cp ON c.guid = cp.owner AND cp.active = 1 "
                      "LEFT JOIN character_declinedname AS cd ON c.guid = cd.guid LEFT JOIN guild_member AS gm ON c.guid = gm.guid "
                      "LEFT JOIN character_banned AS cb ON c.guid = cb.guid AND cb.active = 1 WHERE c.account = ? AND c.deleteInfos_Name IS NULL", CONNECTION_ASYNC);
     PrepareStatement(CHAR_SEL_UNDELETE_ENUM, "SELECT c.guid, c.deleteInfos_Name, c.race, c.class, c.gender, c.skin, c.face, c.hairStyle, c.hairColor, c.facialStyle, c.customDisplay1, c.customDisplay2, c.customDisplay3, c.level, c.zone, c.map, c.position_x, c.position_y, c.position_z, "
-                     "gm.guildid, c.playerFlags, c.at_login, cp.entry, cp.modelid, cp.level, c.equipmentCache, cb.guid, c.slot, c.logout_time, c.activeTalentGroup "
+                     "gm.guildid, c.playerFlags, c.at_login, cp.entry, cp.modelid, cp.level, c.equipmentCache, cb.guid, c.slot, c.logout_time, c.activeTalentGroup, c.lastLoginBuild "
                      "FROM characters AS c LEFT JOIN character_pet AS cp ON c.guid = cp.owner AND cp.active = 1 LEFT JOIN guild_member AS gm ON c.guid = gm.guid "
                      "LEFT JOIN character_banned AS cb ON c.guid = cb.guid AND cb.active = 1 WHERE c.deleteInfos_Account = ? AND c.deleteInfos_Name IS NOT NULL", CONNECTION_ASYNC);
     PrepareStatement(CHAR_SEL_UNDELETE_ENUM_DECLINED_NAME, "SELECT c.guid, c.deleteInfos_Name, c.race, c.class, c.gender, c.skin, c.face, c.hairStyle, c.hairColor, c.facialStyle, c.customDisplay1, c.customDisplay2, c.customDisplay3, c.level, c.zone, c.map, "
                      "c.position_x, c.position_y, c.position_z, gm.guildid, c.playerFlags, c.at_login, cp.entry, cp.modelid, cp.level, c.equipmentCache, "
-                     "cb.guid, c.slot, c.logout_time, c.activeTalentGroup, cd.genitive FROM characters AS c LEFT JOIN character_pet AS cp ON c.guid = cp.owner AND cp.active = 1 "
-=======
-                     "gm.guildid, c.playerFlags, c.at_login, cp.entry, cp.modelid, cp.level, c.equipmentCache, cb.guid, c.slot, c.logout_time, c.activeTalentGroup, c.lastLoginBuild "
-                     "FROM characters AS c LEFT JOIN character_pet AS cp ON c.guid = cp.owner AND cp.slot = ? LEFT JOIN guild_member AS gm ON c.guid = gm.guid "
-                     "LEFT JOIN character_banned AS cb ON c.guid = cb.guid AND cb.active = 1 WHERE c.account = ? AND c.deleteInfos_Name IS NULL", CONNECTION_ASYNC);
-    PrepareStatement(CHAR_SEL_ENUM_DECLINED_NAME, "SELECT c.guid, c.name, c.race, c.class, c.gender, c.skin, c.face, c.hairStyle, c.hairColor, c.facialStyle, c.customDisplay1, c.customDisplay2, c.customDisplay3, c.level, c.zone, c.map, "
-                     "c.position_x, c.position_y, c.position_z, gm.guildid, c.playerFlags, c.at_login, cp.entry, cp.modelid, cp.level, c.equipmentCache, "
-                     "cb.guid, c.slot, c.logout_time, c.activeTalentGroup, c.lastLoginBuild, cd.genitive FROM characters AS c LEFT JOIN character_pet AS cp ON c.guid = cp.owner AND cp.slot = ? "
-                     "LEFT JOIN character_declinedname AS cd ON c.guid = cd.guid LEFT JOIN guild_member AS gm ON c.guid = gm.guid "
-                     "LEFT JOIN character_banned AS cb ON c.guid = cb.guid AND cb.active = 1 WHERE c.account = ? AND c.deleteInfos_Name IS NULL", CONNECTION_ASYNC);
-    PrepareStatement(CHAR_SEL_UNDELETE_ENUM, "SELECT c.guid, c.deleteInfos_Name, c.race, c.class, c.gender, c.skin, c.face, c.hairStyle, c.hairColor, c.facialStyle, c.customDisplay1, c.customDisplay2, c.customDisplay3, c.level, c.zone, c.map, c.position_x, c.position_y, c.position_z, "
-                     "gm.guildid, c.playerFlags, c.at_login, cp.entry, cp.modelid, cp.level, c.equipmentCache, cb.guid, c.slot, c.logout_time, c.activeTalentGroup, c.lastLoginBuild "
-                     "FROM characters AS c LEFT JOIN character_pet AS cp ON c.guid = cp.owner AND cp.slot = ? LEFT JOIN guild_member AS gm ON c.guid = gm.guid "
-                     "LEFT JOIN character_banned AS cb ON c.guid = cb.guid AND cb.active = 1 WHERE c.deleteInfos_Account = ? AND c.deleteInfos_Name IS NOT NULL", CONNECTION_ASYNC);
-    PrepareStatement(CHAR_SEL_UNDELETE_ENUM_DECLINED_NAME, "SELECT c.guid, c.deleteInfos_Name, c.race, c.class, c.gender, c.skin, c.face, c.hairStyle, c.hairColor, c.facialStyle, c.customDisplay1, c.customDisplay2, c.customDisplay3, c.level, c.zone, c.map, "
-                     "c.position_x, c.position_y, c.position_z, gm.guildid, c.playerFlags, c.at_login, cp.entry, cp.modelid, cp.level, c.equipmentCache, "
-                     "cb.guid, c.slot, c.logout_time, c.activeTalentGroup, c.lastLoginBuild, cd.genitive FROM characters AS c LEFT JOIN character_pet AS cp ON c.guid = cp.owner AND cp.slot = ? "
->>>>>>> 019df3c9
+                     "cb.guid, c.slot, c.logout_time, c.activeTalentGroup, c.lastLoginBuild, cd.genitive FROM characters AS c LEFT JOIN character_pet AS cp ON c.guid = cp.owner AND cp.active = 1 "
                      "LEFT JOIN character_declinedname AS cd ON c.guid = cd.guid LEFT JOIN guild_member AS gm ON c.guid = gm.guid "
                      "LEFT JOIN character_banned AS cb ON c.guid = cb.guid AND cb.active = 1 WHERE c.deleteInfos_Account = ? AND c.deleteInfos_Name IS NOT NULL", CONNECTION_ASYNC);
     PrepareStatement(CHAR_SEL_FREE_NAME, "SELECT name, at_login FROM characters WHERE guid = ? AND NOT EXISTS (SELECT NULL FROM characters WHERE name = ?)", CONNECTION_ASYNC);
@@ -447,24 +429,14 @@
                      "extra_flags, stable_slots, at_login, zone, "
                      "death_expire_time, taxi_path, totalKills, "
                      "todayKills, yesterdayKills, chosenTitle, watchedFaction, drunk, health, power1, power2, power3, "
-<<<<<<< HEAD
-                     "power4, power5, power6, latency, activeTalentGroup, lootSpecId, exploredZones, equipmentCache, knownTitles, actionBars, grantableLevels, xpRate) VALUES "
-                     "(?,?,?,?,?,?,?,?,?,?,?,?,?,?,?,?,?,?,?,?,?,?,?,?,?,?,?,?,?,?,?,?,?,?,?,?,?,?,?,?,?,?,?,?,?,?,?,?,?,?,?,?,?,?,?,?,?,?,?,?,?,?,?,?,?,?,?,?,?,?,?,?,?)", CONNECTION_ASYNC);
-    PrepareStatement(CHAR_UPD_CHARACTER, "UPDATE characters SET name=?,race=?,class=?,gender=?,level=?,xp=?,money=?,skin=?,face=?,hairStyle=?,hairColor=?,facialStyle=?,customDisplay1=?,customDisplay2=?,customDisplay3=?,bankSlots=?,restState=?,playerFlags=?,playerFlagsEx=?,"
-=======
-                     "power4, power5, power6, latency, activeTalentGroup, lootSpecId, exploredZones, equipmentCache, knownTitles, actionBars, grantableLevels, lastLoginBuild) VALUES "
-                     "(?,?,?,?,?,?,?,?,?,?,?,?,?,?,?,?,?,?,?,?,?,?,?,?,?,?,?,?,?,?,?,?,?,?,?,?,?,?,?,?,?,?,?,?,?,?,?,?,?,?,?,?,?,?,?,?,?,?,?,?,?,?,?,?,?,?,?,?,?,?,?,?,?,?)", CONNECTION_ASYNC);
-    PrepareStatement(CHAR_UPD_CHARACTER, "UPDATE characters SET name=?,race=?,class=?,gender=?,level=?,xp=?,money=?,skin=?,face=?,hairStyle=?,hairColor=?,facialStyle=?,customDisplay1=?,customDisplay2=?,customDisplay3=?,inventorySlots=?,bankSlots=?,restState=?,playerFlags=?,playerFlagsEx=?,"
->>>>>>> 019df3c9
+                     "power4, power5, power6, latency, activeTalentGroup, lootSpecId, exploredZones, equipmentCache, knownTitles, actionBars, grantableLevels, lastLoginBuild, xpRate) VALUES "
+                     "(?,?,?,?,?,?,?,?,?,?,?,?,?,?,?,?,?,?,?,?,?,?,?,?,?,?,?,?,?,?,?,?,?,?,?,?,?,?,?,?,?,?,?,?,?,?,?,?,?,?,?,?,?,?,?,?,?,?,?,?,?,?,?,?,?,?,?,?,?,?,?,?,?,?,?)", CONNECTION_ASYNC);
+    PrepareStatement(CHAR_UPD_CHARACTER, "UPDATE characters SET name=?,race=?,class=?,gender=?,level=?,xp=?,money=?,skin=?,face=?,hairStyle=?,hairColor=?,facialStyle=?,customDisplay1=?,customDisplay2=?,customDisplay3=?,inventorySlots=?, bankSlots=?,restState=?,playerFlags=?,playerFlagsEx=?,"
                      "map=?,instance_id=?,dungeonDifficulty=?,raidDifficulty=?,legacyRaidDifficulty=?,position_x=?,position_y=?,position_z=?,orientation=?,trans_x=?,trans_y=?,trans_z=?,trans_o=?,transguid=?,taximask=?,cinematic=?,totaltime=?,leveltime=?,rest_bonus=?,"
                      "logout_time=?,is_logout_resting=?,resettalents_cost=?,resettalents_time=?,primarySpecialization=?,extra_flags=?,stable_slots=?,at_login=?,zone=?,death_expire_time=?,taxi_path=?,"
                      "totalKills=?,todayKills=?,yesterdayKills=?,chosenTitle=?,"
                      "watchedFaction=?,drunk=?,health=?,power1=?,power2=?,power3=?,power4=?,power5=?,power6=?,latency=?,activeTalentGroup=?,lootSpecId=?,exploredZones=?,"
-<<<<<<< HEAD
-                     "equipmentCache=?,knownTitles=?,actionBars=?,grantableLevels=?,xpRate=?,online=?,honor=?,honorLevel=?,prestigeLevel=?,honorRestState=?,honorRestBonus=? WHERE guid=?", CONNECTION_ASYNC);
-=======
-                     "equipmentCache=?,knownTitles=?,actionBars=?,grantableLevels=?,online=?,honor=?,honorLevel=?,prestigeLevel=?,honorRestState=?,honorRestBonus=?,lastLoginBuild=? WHERE guid=?", CONNECTION_ASYNC);
->>>>>>> 019df3c9
+                     "equipmentCache=?,knownTitles=?,actionBars=?,grantableLevels=?,xpRate=?,online=?,honor=?,honorLevel=?,prestigeLevel=?,honorRestState=?,honorRestBonus=?,lastLoginBuild=? WHERE guid=?", CONNECTION_ASYNC);
 
     PrepareStatement(CHAR_UPD_ADD_AT_LOGIN_FLAG, "UPDATE characters SET at_login = at_login | ? WHERE guid = ?", CONNECTION_ASYNC);
     PrepareStatement(CHAR_UPD_REM_AT_LOGIN_FLAG, "UPDATE characters set at_login = at_login & ~ ? WHERE guid = ?", CONNECTION_ASYNC);
