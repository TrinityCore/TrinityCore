/*
 * This file is part of the TrinityCore Project. See AUTHORS file for Copyright information
 *
 * This program is free software; you can redistribute it and/or modify it
 * under the terms of the GNU General Public License as published by the
 * Free Software Foundation; either version 2 of the License, or (at your
 * option) any later version.
 *
 * This program is distributed in the hope that it will be useful, but WITHOUT
 * ANY WARRANTY; without even the implied warranty of MERCHANTABILITY or
 * FITNESS FOR A PARTICULAR PURPOSE. See the GNU General Public License for
 * more details.
 *
 * You should have received a copy of the GNU General Public License along
 * with this program. If not, see <http://www.gnu.org/licenses/>.
 */

#include "CharacterDatabase.h"
#include "MySQLPreparedStatement.h"

void CharacterDatabaseConnection::DoPrepareStatements()
{
    if (!m_reconnecting)
        m_stmts.resize(MAX_CHARACTERDATABASE_STATEMENTS);

    PrepareStatement(CHAR_DEL_POOL_QUEST_SAVE, "DELETE FROM pool_quest_save WHERE pool_id = ?", CONNECTION_ASYNC);
    PrepareStatement(CHAR_INS_POOL_QUEST_SAVE, "INSERT INTO pool_quest_save (pool_id, quest_id) VALUES (?, ?)", CONNECTION_ASYNC);
    PrepareStatement(CHAR_DEL_NONEXISTENT_GUILD_BANK_ITEM, "DELETE FROM guild_bank_item WHERE guildid = ? AND TabId = ? AND SlotId = ?", CONNECTION_ASYNC);
    PrepareStatement(CHAR_DEL_EXPIRED_BANS, "UPDATE character_banned SET active = 0 WHERE unbandate <= UNIX_TIMESTAMP() AND unbandate <> bandate", CONNECTION_ASYNC);
    PrepareStatement(CHAR_SEL_CHECK_NAME, "SELECT 1 FROM characters WHERE name = ?", CONNECTION_BOTH);
    PrepareStatement(CHAR_SEL_CHECK_GUID, "SELECT 1 FROM characters WHERE guid = ?", CONNECTION_SYNCH);
    PrepareStatement(CHAR_SEL_SUM_CHARS, "SELECT COUNT(guid) FROM characters WHERE account = ? AND deleteDate IS NULL", CONNECTION_BOTH);
    PrepareStatement(CHAR_SEL_CHAR_CREATE_INFO, "SELECT level, race, class FROM characters WHERE account = ? LIMIT 0, ?", CONNECTION_ASYNC);
    PrepareStatement(CHAR_INS_CHARACTER_BAN, "INSERT INTO character_banned (guid, bandate, unbandate, bannedby, banreason, active) VALUES (?, UNIX_TIMESTAMP(), UNIX_TIMESTAMP()+?, ?, ?, 1)", CONNECTION_ASYNC);
    PrepareStatement(CHAR_UPD_CHARACTER_BAN, "UPDATE character_banned SET active = 0 WHERE guid = ? AND active != 0", CONNECTION_ASYNC);
    PrepareStatement(CHAR_DEL_CHARACTER_BAN, "DELETE cb FROM character_banned cb INNER JOIN characters c ON c.guid = cb.guid WHERE c.account = ?", CONNECTION_ASYNC);
    PrepareStatement(CHAR_DEL_ACCOUNT_TRANSMOG, "DELETE FROM custom_account_transmog WHERE accountid = ?", CONNECTION_ASYNC);
    PrepareStatement(CHAR_SEL_ACCOUNT_TRANSMOG, "SELECT `type`, entry FROM custom_account_transmog WHERE accountid = ? ORDER BY entry", CONNECTION_ASYNC);
    PrepareStatement(CHAR_INS_ACCOUNT_TRANSMOG, "INSERT INTO custom_account_transmog (`accountid`, `type`, `entry`) VALUES (?, ?, ?)", CONNECTION_ASYNC);
    PrepareStatement(CHAR_DEL_TRANSMOG_SETS, "DELETE FROM `custom_transmogrification_sets` WHERE owner = ?", CONNECTION_ASYNC);
    PrepareStatement(CHAR_SEL_TRANSMOG_SETS, "SELECT `presetid`, `setname`, `setdata` FROM `custom_transmogrification_sets` WHERE owner = ?", CONNECTION_ASYNC);
    PrepareStatement(CHAR_REP_TRANSMOG_SETS, "REPLACE INTO `custom_transmogrification_sets` (`owner`, `presetid`, `setname`, `setdata`) VALUES (?, ?, ?, ?)", CONNECTION_ASYNC);
    PrepareStatement(CHAR_SEL_BANINFO, "SELECT bandate, unbandate-bandate, active, unbandate, banreason, bannedby FROM character_banned WHERE guid = ? ORDER BY bandate ASC", CONNECTION_SYNCH);
    PrepareStatement(CHAR_SEL_GUID_BY_NAME_FILTER, "SELECT guid, name FROM characters WHERE name LIKE CONCAT('%%', ?, '%%')", CONNECTION_SYNCH);
    PrepareStatement(CHAR_SEL_BANINFO_LIST, "SELECT bandate, unbandate, bannedby, banreason FROM character_banned WHERE guid = ? ORDER BY unbandate", CONNECTION_SYNCH);
    PrepareStatement(CHAR_SEL_BANNED_NAME, "SELECT characters.name FROM characters, character_banned WHERE character_banned.guid = ? AND character_banned.guid = characters.guid", CONNECTION_SYNCH);
    PrepareStatement(CHAR_SEL_MAIL_LIST_COUNT, "SELECT COUNT(id) FROM mail WHERE receiver = ? ", CONNECTION_SYNCH);
    PrepareStatement(CHAR_SEL_MAIL_LIST_INFO, "SELECT id, sender, (SELECT name FROM characters WHERE guid = sender) AS sendername, receiver, (SELECT name FROM characters WHERE guid = receiver) AS receivername, "
                     "subject, deliver_time, expire_time, money, has_items FROM mail WHERE receiver = ? ", CONNECTION_SYNCH);
    PrepareStatement(CHAR_SEL_MAIL_LIST_ITEMS, "SELECT itemEntry,count FROM item_instance WHERE guid = ?", CONNECTION_SYNCH);
    PrepareStatement(CHAR_SEL_ENUM, "SELECT c.guid, c.name, c.race, c.class, c.gender, c.skin, c.face, c.hairStyle, c.hairColor, c.facialStyle, c.level, c.zone, c.map, c.position_x, c.position_y, c.position_z, "
                     "gm.guildid, c.playerFlags, c.at_login, cp.entry, cp.modelid, cp.level, c.equipmentCache, cb.guid "
                     "FROM characters AS c LEFT JOIN character_pet AS cp ON c.guid = cp.owner AND cp.slot = ? LEFT JOIN guild_member AS gm ON c.guid = gm.guid "
                     "LEFT JOIN character_banned AS cb ON c.guid = cb.guid AND cb.active = 1 WHERE c.account = ? AND c.deleteInfos_Name IS NULL ORDER BY c.guid", CONNECTION_ASYNC);
    PrepareStatement(CHAR_SEL_ENUM_DECLINED_NAME, "SELECT c.guid, c.name, c.race, c.class, c.gender, c.skin, c.face, c.hairStyle, c.hairColor, c.facialStyle, c.level, c.zone, c.map, "
                     "c.position_x, c.position_y, c.position_z, gm.guildid, c.playerFlags, c.at_login, cp.entry, cp.modelid, cp.level, c.equipmentCache, "
                     "cb.guid, cd.genitive FROM characters AS c LEFT JOIN character_pet AS cp ON c.guid = cp.owner AND cp.slot = ? "
                     "LEFT JOIN character_declinedname AS cd ON c.guid = cd.guid LEFT JOIN guild_member AS gm ON c.guid = gm.guid "
                     "LEFT JOIN character_banned AS cb ON c.guid = cb.guid AND cb.active = 1 WHERE c.account = ?  AND c.deleteInfos_Name IS NULL ORDER BY c.guid", CONNECTION_ASYNC);
    PrepareStatement(CHAR_SEL_FREE_NAME, "SELECT guid, name, at_login FROM characters WHERE guid = ? AND account = ? AND NOT EXISTS (SELECT NULL FROM characters WHERE name = ?)", CONNECTION_ASYNC);
    PrepareStatement(CHAR_SEL_CHAR_ZONE, "SELECT zone FROM characters WHERE guid = ?", CONNECTION_SYNCH);
    PrepareStatement(CHAR_SEL_CHARACTER_NAME_DATA, "SELECT race, class, gender, level, name FROM characters WHERE guid = ?", CONNECTION_SYNCH);
    PrepareStatement(CHAR_SEL_CHAR_POSITION_XYZ, "SELECT map, position_x, position_y, position_z FROM characters WHERE guid = ?", CONNECTION_SYNCH);
    PrepareStatement(CHAR_SEL_CHAR_POSITION, "SELECT position_x, position_y, position_z, orientation, map, taxi_path FROM characters WHERE guid = ?", CONNECTION_SYNCH);

    PrepareStatement(CHAR_DEL_BATTLEGROUND_RANDOM_ALL, "DELETE FROM character_battleground_random", CONNECTION_ASYNC);
    PrepareStatement(CHAR_DEL_BATTLEGROUND_RANDOM, "DELETE FROM character_battleground_random WHERE guid = ?", CONNECTION_ASYNC);
    PrepareStatement(CHAR_INS_BATTLEGROUND_RANDOM, "INSERT INTO character_battleground_random (guid) VALUES (?)", CONNECTION_ASYNC);

    PrepareStatement(CHAR_SEL_CHARACTER, "SELECT c.guid, account, name, race, class, gender, level, xp, money, skin, face, hairStyle, hairColor, facialStyle, bankSlots, restState, playerFlags, "
                     "position_x, position_y, position_z, map, orientation, taximask, cinematic, totaltime, leveltime, rest_bonus, logout_time, is_logout_resting, resettalents_cost, "
                     "resettalents_time, trans_x, trans_y, trans_z, trans_o, transguid, extra_flags, stable_slots, at_login, zone, online, death_expire_time, taxi_path, instance_mode_mask, "
                     "arenaPoints, totalHonorPoints, todayHonorPoints, yesterdayHonorPoints, totalKills, todayKills, yesterdayKills, chosenTitle, knownCurrencies, watchedFaction, drunk, "
                     "health, power1, power2, power3, power4, power5, power6, power7, instance_id, talentGroupsCount, activeTalentGroup, exploredZones, equipmentCache, ammoId, knownTitles, actionBars, grantableLevels, fishingSteps "
                     "FROM characters c LEFT JOIN character_fishingsteps cfs ON c.guid = cfs.guid WHERE c.guid = ?", CONNECTION_ASYNC);

    PrepareStatement(CHAR_SEL_GROUP_MEMBER, "SELECT guid FROM group_member WHERE memberGuid = ?", CONNECTION_BOTH);
    PrepareStatement(CHAR_SEL_CHARACTER_INSTANCE, "SELECT id, permanent, map, difficulty, extendState, resettime FROM character_instance LEFT JOIN instance ON instance = id WHERE guid = ?", CONNECTION_ASYNC);
    PrepareStatement(CHAR_SEL_CHARACTER_AURAS, "SELECT casterGuid, itemGuid, spell, effectMask, recalculateMask, stackCount, amount0, amount1, amount2, "
                     "base_amount0, base_amount1, base_amount2, maxDuration, remainTime, remainCharges, critChance, applyResilience FROM character_aura WHERE guid = ?", CONNECTION_ASYNC);
    PrepareStatement(CHAR_SEL_CHARACTER_SPELL, "SELECT spell, active, disabled FROM character_spell WHERE guid = ?", CONNECTION_ASYNC);
    PrepareStatement(CHAR_SEL_CHARACTER_QUESTSTATUS, "SELECT quest, status, explored, timer, mobcount1, mobcount2, mobcount3, mobcount4, "
                     "itemcount1, itemcount2, itemcount3, itemcount4, itemcount5, itemcount6, playercount FROM character_queststatus WHERE guid = ? AND status <> 0", CONNECTION_ASYNC);

    PrepareStatement(CHAR_SEL_CHARACTER_QUESTSTATUS_DAILY, "SELECT quest, time FROM character_queststatus_daily WHERE guid = ?", CONNECTION_ASYNC);
    PrepareStatement(CHAR_SEL_CHARACTER_QUESTSTATUS_WEEKLY, "SELECT quest FROM character_queststatus_weekly WHERE guid = ?", CONNECTION_ASYNC);
    PrepareStatement(CHAR_SEL_CHARACTER_QUESTSTATUS_MONTHLY, "SELECT quest FROM character_queststatus_monthly WHERE guid = ?", CONNECTION_ASYNC);
    PrepareStatement(CHAR_SEL_CHARACTER_QUESTSTATUS_SEASONAL, "SELECT quest, event FROM character_queststatus_seasonal WHERE guid = ?", CONNECTION_ASYNC);
    PrepareStatement(CHAR_DEL_CHARACTER_QUESTSTATUS_DAILY, "DELETE FROM character_queststatus_daily WHERE guid = ?", CONNECTION_ASYNC);
    PrepareStatement(CHAR_DEL_CHARACTER_QUESTSTATUS_WEEKLY, "DELETE FROM character_queststatus_weekly WHERE guid = ?", CONNECTION_ASYNC);
    PrepareStatement(CHAR_DEL_CHARACTER_QUESTSTATUS_MONTHLY, "DELETE FROM character_queststatus_monthly WHERE guid = ?", CONNECTION_ASYNC);
    PrepareStatement(CHAR_DEL_CHARACTER_QUESTSTATUS_SEASONAL, "DELETE FROM character_queststatus_seasonal WHERE guid = ?", CONNECTION_ASYNC);
    PrepareStatement(CHAR_INS_CHARACTER_QUESTSTATUS_DAILY, "INSERT INTO character_queststatus_daily (guid, quest, time) VALUES (?, ?, ?)", CONNECTION_ASYNC);
    PrepareStatement(CHAR_INS_CHARACTER_QUESTSTATUS_WEEKLY, "INSERT INTO character_queststatus_weekly (guid, quest) VALUES (?, ?)", CONNECTION_ASYNC);
    PrepareStatement(CHAR_INS_CHARACTER_QUESTSTATUS_MONTHLY, "INSERT INTO character_queststatus_monthly (guid, quest) VALUES (?, ?)", CONNECTION_ASYNC);
    PrepareStatement(CHAR_INS_CHARACTER_QUESTSTATUS_SEASONAL, "INSERT INTO character_queststatus_seasonal (guid, quest, event) VALUES (?, ?, ?)", CONNECTION_ASYNC);
    PrepareStatement(CHAR_DEL_RESET_CHARACTER_QUESTSTATUS_DAILY, "DELETE FROM character_queststatus_daily", CONNECTION_ASYNC);
    PrepareStatement(CHAR_DEL_RESET_CHARACTER_QUESTSTATUS_WEEKLY, "DELETE FROM character_queststatus_weekly", CONNECTION_ASYNC);
    PrepareStatement(CHAR_DEL_RESET_CHARACTER_QUESTSTATUS_MONTHLY, "DELETE FROM character_queststatus_monthly", CONNECTION_ASYNC);
    PrepareStatement(CHAR_DEL_RESET_CHARACTER_QUESTSTATUS_SEASONAL_BY_EVENT, "DELETE FROM character_queststatus_seasonal WHERE event = ?", CONNECTION_ASYNC);

    PrepareStatement(CHAR_SEL_CHARACTER_REPUTATION, "SELECT faction, standing, flags FROM character_reputation WHERE guid = ?", CONNECTION_ASYNC);
    PrepareStatement(CHAR_SEL_CHARACTER_INVENTORY, "SELECT creatorGuid, giftCreatorGuid, count, duration, charges, flags, enchantments, randomPropertyId, durability, playedTime, text, bag, slot, "
                     "item, itemEntry, 0, transmog, enchant FROM character_inventory ci JOIN item_instance ii ON ci.item = ii.guid WHERE ci.guid = ? ORDER BY bag, slot", CONNECTION_ASYNC);
    PrepareStatement(CHAR_SEL_CHARACTER_ACTIONS, "SELECT a.button, a.action, a.type FROM character_action as a, characters as c WHERE a.guid = c.guid AND a.spec = c.activeTalentGroup AND a.guid = ? ORDER BY button", CONNECTION_ASYNC);
    PrepareStatement(CHAR_SEL_MAIL_COUNT, "SELECT COUNT(*) FROM mail WHERE receiver = ?", CONNECTION_ASYNC);
    PrepareStatement(CHAR_SEL_CHARACTER_SOCIALLIST, "SELECT friend, flags, note FROM character_social JOIN characters ON characters.guid = character_social.friend WHERE character_social.guid = ? AND deleteinfos_name IS NULL LIMIT 255", CONNECTION_ASYNC);
    PrepareStatement(CHAR_SEL_CHARACTER_HOMEBIND, "SELECT mapId, zoneId, posX, posY, posZ FROM character_homebind WHERE guid = ?", CONNECTION_ASYNC);
    PrepareStatement(CHAR_SEL_CHARACTER_SPELLCOOLDOWNS, "SELECT spell, item, time, categoryId, categoryEnd FROM character_spell_cooldown WHERE guid = ? AND time > UNIX_TIMESTAMP()", CONNECTION_ASYNC);
    PrepareStatement(CHAR_SEL_CHARACTER_DECLINEDNAMES, "SELECT genitive, dative, accusative, instrumental, prepositional FROM character_declinedname WHERE guid = ?", CONNECTION_ASYNC);
    PrepareStatement(CHAR_SEL_GUILD_MEMBER, "SELECT guildid, `rank` FROM guild_member WHERE guid = ?", CONNECTION_BOTH);
    PrepareStatement(CHAR_SEL_GUILD_MEMBER_EXTENDED, "SELECT g.guildid, g.name, gr.rname, gr.rid, gm.pnote, gm.offnote "
                     "FROM guild g JOIN guild_member gm ON g.guildid = gm.guildid "
                     "JOIN guild_rank gr ON g.guildid = gr.guildid AND gm.`rank` = gr.rid WHERE gm.guid = ?", CONNECTION_BOTH);
    PrepareStatement(CHAR_SEL_CHARACTER_ACHIEVEMENTS, "SELECT achievement, date FROM character_achievement WHERE guid = ?", CONNECTION_ASYNC);
    PrepareStatement(CHAR_SEL_CHARACTER_CRITERIAPROGRESS, "SELECT criteria, counter, date FROM character_achievement_progress WHERE guid = ?", CONNECTION_ASYNC);
    PrepareStatement(CHAR_SEL_CHARACTER_EQUIPMENTSETS, "SELECT setguid, setindex, name, iconname, ignore_mask, item0, item1, item2, item3, item4, item5, item6, item7, item8, "
                     "item9, item10, item11, item12, item13, item14, item15, item16, item17, item18 FROM character_equipmentsets WHERE guid = ? ORDER BY setindex", CONNECTION_ASYNC);
    PrepareStatement(CHAR_SEL_CHARACTER_BGDATA, "SELECT instanceId, team, joinX, joinY, joinZ, joinO, joinMapId, taxiStart, taxiEnd, mountSpell FROM character_battleground_data WHERE guid = ?", CONNECTION_ASYNC);
    PrepareStatement(CHAR_SEL_CHARACTER_GLYPHS, "SELECT talentGroup, glyph1, glyph2, glyph3, glyph4, glyph5, glyph6 FROM character_glyphs WHERE guid = ?", CONNECTION_ASYNC);
    PrepareStatement(CHAR_SEL_CHARACTER_TALENTS, "SELECT spell, talentGroup FROM character_talent WHERE guid = ?", CONNECTION_ASYNC);
    PrepareStatement(CHAR_SEL_CHARACTER_SKILLS, "SELECT skill, value, max FROM character_skills WHERE guid = ?", CONNECTION_ASYNC);
    PrepareStatement(CHAR_SEL_CHARACTER_RANDOMBG, "SELECT guid FROM character_battleground_random WHERE guid = ?", CONNECTION_ASYNC);
    PrepareStatement(CHAR_SEL_CHARACTER_BANNED, "SELECT guid FROM character_banned WHERE guid = ? AND active = 1", CONNECTION_ASYNC);
    PrepareStatement(CHAR_SEL_CHARACTER_QUESTSTATUSREW, "SELECT quest FROM character_queststatus_rewarded WHERE guid = ? AND active = 1", CONNECTION_ASYNC);
    PrepareStatement(CHAR_SEL_ACCOUNT_INSTANCELOCKTIMES, "SELECT instanceId, releaseTime FROM account_instance_times WHERE accountId = ?", CONNECTION_ASYNC);

    PrepareStatement(CHAR_SEL_CHARACTER_ACTIONS_SPEC, "SELECT button, action, type FROM character_action WHERE guid = ? AND spec = ? ORDER BY button", CONNECTION_ASYNC);
<<<<<<< HEAD
    PrepareStatement(CHAR_SEL_MAILITEMS, "SELECT creatorGuid, giftCreatorGuid, count, duration, charges, flags, enchantments, randomPropertyId, durability, playedTime, text, item_guid, itemEntry, ii.owner_guid, m.id, 0, transmog, enchant FROM mail_items mi INNER JOIN mail m ON mi.mail_id = m.id LEFT JOIN item_instance ii ON mi.item_guid = ii.guid WHERE m.receiver = ?", CONNECTION_ASYNC);
    PrepareStatement(CHAR_SEL_AUCTION_ITEMS, "SELECT creatorGuid, giftCreatorGuid, count, duration, charges, ii.flags, enchantments, randomPropertyId, durability, playedTime, text, itemguid, itemEntry, 0, 0, 0, transmog, enchant FROM auctionhouse ah JOIN item_instance ii ON ah.itemguid = ii.guid", CONNECTION_SYNCH);
=======
    PrepareStatement(CHAR_SEL_MAILITEMS, "SELECT creatorGuid, giftCreatorGuid, count, duration, charges, flags, enchantments, randomPropertyId, durability, playedTime, text, item_guid, itemEntry, ii.owner_guid, m.id FROM mail_items mi INNER JOIN mail m ON mi.mail_id = m.id LEFT JOIN item_instance ii ON mi.item_guid = ii.guid WHERE m.receiver = ?", CONNECTION_BOTH);
    PrepareStatement(CHAR_SEL_AUCTION_ITEMS, "SELECT creatorGuid, giftCreatorGuid, count, duration, charges, ii.flags, enchantments, randomPropertyId, durability, playedTime, text, itemguid, itemEntry FROM auctionhouse ah JOIN item_instance ii ON ah.itemguid = ii.guid", CONNECTION_SYNCH);
>>>>>>> 400aef35
    PrepareStatement(CHAR_SEL_AUCTIONS, "SELECT id, houseid, itemguid, itemEntry, count, itemowner, buyoutprice, time, buyguid, lastbid, startbid, deposit, ah.Flags FROM auctionhouse ah INNER JOIN item_instance ii ON ii.guid = ah.itemguid", CONNECTION_SYNCH);
    PrepareStatement(CHAR_INS_AUCTION, "INSERT INTO auctionhouse (id, houseid, itemguid, itemowner, buyoutprice, time, buyguid, lastbid, startbid, deposit, Flags) VALUES (?, ?, ?, ?, ?, ?, ?, ?, ?, ?, ?)", CONNECTION_ASYNC);
    PrepareStatement(CHAR_DEL_AUCTION, "DELETE FROM auctionhouse WHERE id = ?", CONNECTION_ASYNC);
    PrepareStatement(CHAR_SEL_AUCTION_BIDDERS, "SELECT id, bidderguid FROM auctionbidders", CONNECTION_SYNCH);
    PrepareStatement(CHAR_INS_AUCTION_BIDDERS, "INSERT IGNORE INTO auctionbidders (id, bidderguid) VALUES (?, ?)", CONNECTION_ASYNC);
    PrepareStatement(CHAR_DEL_AUCTION_BIDDERS, "DELETE FROM auctionbidders WHERE id = ?", CONNECTION_ASYNC);
    PrepareStatement(CHAR_UPD_AUCTION_BID, "UPDATE auctionhouse SET buyguid = ?, lastbid = ?, Flags = ? WHERE id = ?", CONNECTION_ASYNC);
    PrepareStatement(CHAR_INS_MAIL, "INSERT INTO mail(id, messageType, stationery, mailTemplateId, sender, receiver, subject, body, has_items, expire_time, deliver_time, money, cod, checked) VALUES (?, ?, ?, ?, ?, ?, ?, ?, ?, ?, ?, ?, ?, ?)", CONNECTION_ASYNC);
    PrepareStatement(CHAR_DEL_MAIL_BY_ID, "DELETE FROM mail WHERE id = ?", CONNECTION_ASYNC);
    PrepareStatement(CHAR_INS_MAIL_ITEM, "INSERT INTO mail_items(mail_id, item_guid, receiver) VALUES (?, ?, ?)", CONNECTION_ASYNC);
    PrepareStatement(CHAR_DEL_MAIL_ITEM, "DELETE FROM mail_items WHERE item_guid = ?", CONNECTION_ASYNC);
    PrepareStatement(CHAR_DEL_INVALID_MAIL_ITEM, "DELETE FROM mail_items WHERE item_guid = ?", CONNECTION_ASYNC);
    PrepareStatement(CHAR_DEL_EMPTY_EXPIRED_MAIL, "DELETE FROM mail WHERE expire_time < ? AND has_items = 0 AND body = ''", CONNECTION_ASYNC);
    PrepareStatement(CHAR_SEL_EXPIRED_MAIL, "SELECT id, messageType, sender, receiver, has_items, expire_time, cod, checked, mailTemplateId FROM mail WHERE expire_time < ?", CONNECTION_SYNCH);
    PrepareStatement(CHAR_SEL_EXPIRED_MAIL_ITEMS, "SELECT item_guid, itemEntry, mail_id FROM mail_items mi INNER JOIN item_instance ii ON ii.guid = mi.item_guid LEFT JOIN mail mm ON mi.mail_id = mm.id WHERE mm.id IS NOT NULL AND mm.expire_time < ?", CONNECTION_SYNCH);
    PrepareStatement(CHAR_UPD_MAIL_RETURNED, "UPDATE mail SET sender = ?, receiver = ?, expire_time = ?, deliver_time = ?, cod = 0, checked = ? WHERE id = ?", CONNECTION_ASYNC);
    PrepareStatement(CHAR_UPD_MAIL_ITEM_RECEIVER, "UPDATE mail_items SET receiver = ? WHERE item_guid = ?", CONNECTION_ASYNC);
    PrepareStatement(CHAR_UPD_ITEM_OWNER, "UPDATE item_instance SET owner_guid = ? WHERE guid = ?", CONNECTION_ASYNC);

    PrepareStatement(CHAR_SEL_ITEM_REFUNDS, "SELECT player_guid, paidMoney, paidExtendedCost FROM item_refund_instance WHERE item_guid = ? AND player_guid = ? LIMIT 1", CONNECTION_SYNCH);
    PrepareStatement(CHAR_SEL_ITEM_BOP_TRADE, "SELECT allowedPlayers FROM item_soulbound_trade_data WHERE itemGuid = ? LIMIT 1", CONNECTION_SYNCH);
    PrepareStatement(CHAR_DEL_ITEM_BOP_TRADE, "DELETE FROM item_soulbound_trade_data WHERE itemGuid = ? LIMIT 1", CONNECTION_ASYNC);
    PrepareStatement(CHAR_INS_ITEM_BOP_TRADE, "INSERT INTO item_soulbound_trade_data VALUES (?, ?)", CONNECTION_ASYNC);
    PrepareStatement(CHAR_REP_INVENTORY_ITEM, "REPLACE INTO character_inventory (guid, bag, slot, item) VALUES (?, ?, ?, ?)", CONNECTION_ASYNC);
    PrepareStatement(CHAR_REP_ITEM_INSTANCE, "REPLACE INTO item_instance (itemEntry, owner_guid, creatorGuid, giftCreatorGuid, count, duration, charges, flags, enchantments, randomPropertyId, durability, playedTime, text, transmog, enchant, guid) VALUES (?, ?, ?, ?, ?, ?, ?, ?, ?, ?, ?, ?, ?, ?, ?, ?)", CONNECTION_ASYNC);
    PrepareStatement(CHAR_UPD_ITEM_INSTANCE, "UPDATE item_instance SET itemEntry = ?, owner_guid = ?, creatorGuid = ?, giftCreatorGuid = ?, count = ?, duration = ?, charges = ?, flags = ?, enchantments = ?, randomPropertyId = ?, durability = ?, playedTime = ?, text = ?, transmog = ?, enchant = ? WHERE guid = ?", CONNECTION_ASYNC);
    PrepareStatement(CHAR_UPD_ITEM_INSTANCE_ON_LOAD, "UPDATE item_instance SET duration = ?, flags = ?, durability = ? WHERE guid = ?", CONNECTION_ASYNC);
    PrepareStatement(CHAR_DEL_ITEM_INSTANCE, "DELETE FROM item_instance WHERE guid = ?", CONNECTION_ASYNC);
    PrepareStatement(CHAR_DEL_ITEM_INSTANCE_BY_OWNER, "DELETE FROM item_instance WHERE owner_guid = ?", CONNECTION_ASYNC);
    PrepareStatement(CHAR_UPD_GIFT_OWNER, "UPDATE character_gifts SET guid = ? WHERE item_guid = ?", CONNECTION_ASYNC);
    PrepareStatement(CHAR_DEL_GIFT, "DELETE FROM character_gifts WHERE item_guid = ?", CONNECTION_ASYNC);
    PrepareStatement(CHAR_SEL_CHARACTER_GIFT_BY_ITEM, "SELECT entry, flags FROM character_gifts WHERE item_guid = ?", CONNECTION_ASYNC);
    PrepareStatement(CHAR_SEL_ACCOUNT_BY_NAME, "SELECT account FROM characters WHERE name = ?", CONNECTION_SYNCH);
    PrepareStatement(CHAR_UPD_ACCOUNT_BY_GUID, "UPDATE characters SET account = ? WHERE guid = ?", CONNECTION_SYNCH);
    PrepareStatement(CHAR_DEL_ACCOUNT_INSTANCE_LOCK_TIMES, "DELETE FROM account_instance_times WHERE accountId = ?", CONNECTION_ASYNC);
    PrepareStatement(CHAR_INS_ACCOUNT_INSTANCE_LOCK_TIMES, "INSERT INTO account_instance_times (accountId, instanceId, releaseTime) VALUES (?, ?, ?)", CONNECTION_ASYNC);
    PrepareStatement(CHAR_SEL_MATCH_MAKER_RATING, "SELECT matchMakerRating FROM character_arena_stats WHERE guid = ? AND slot = ?", CONNECTION_SYNCH);
    PrepareStatement(CHAR_SEL_CHARACTER_COUNT, "SELECT account, COUNT(guid) FROM characters WHERE account = ? GROUP BY account", CONNECTION_ASYNC);
    PrepareStatement(CHAR_UPD_NAME_BY_GUID, "UPDATE characters SET name = ? WHERE guid = ?", CONNECTION_ASYNC);
    PrepareStatement(CHAR_DEL_DECLINED_NAME, "DELETE FROM character_declinedname WHERE guid = ?", CONNECTION_ASYNC);

    // Guild handling
    // 0: uint32, 1: string, 2: uint32, 3: string, 4: string, 5: uint64, 6-10: uint32, 11: uint64
    PrepareStatement(CHAR_INS_GUILD, "INSERT INTO guild (guildid, name, leaderguid, info, motd, createdate, EmblemStyle, EmblemColor, BorderStyle, BorderColor, BackgroundColor, BankMoney) VALUES(?, ?, ?, ?, ?, ?, ?, ?, ?, ?, ?, ?)", CONNECTION_ASYNC);
    PrepareStatement(CHAR_DEL_GUILD, "DELETE FROM guild WHERE guildid = ?", CONNECTION_ASYNC); // 0: uint32
    // 0: string, 1: uint32
    PrepareStatement(CHAR_UPD_GUILD_NAME, "UPDATE guild SET name = ? WHERE guildid = ?", CONNECTION_ASYNC);
    // 0: uint32, 1: uint32, 2: uint8, 4: string, 5: string
    PrepareStatement(CHAR_INS_GUILD_MEMBER, "INSERT INTO guild_member (guildid, guid, `rank`, pnote, offnote) VALUES (?, ?, ?, ?, ?)", CONNECTION_ASYNC);
    PrepareStatement(CHAR_DEL_GUILD_MEMBER, "DELETE FROM guild_member WHERE guid = ?", CONNECTION_ASYNC); // 0: uint32
    PrepareStatement(CHAR_DEL_GUILD_MEMBERS, "DELETE FROM guild_member WHERE guildid = ?", CONNECTION_ASYNC); // 0: uint32
    // 0: uint32, 1: uint8, 3: string, 4: uint32, 5: uint32
    PrepareStatement(CHAR_INS_GUILD_RANK, "INSERT INTO guild_rank (guildid, rid, rname, rights, BankMoneyPerDay) VALUES (?, ?, ?, ?, ?)", CONNECTION_ASYNC);
    PrepareStatement(CHAR_DEL_GUILD_RANKS, "DELETE FROM guild_rank WHERE guildid = ?", CONNECTION_ASYNC); // 0: uint32
    PrepareStatement(CHAR_DEL_GUILD_LOWEST_RANK, "DELETE FROM guild_rank WHERE guildid = ? AND rid >= ?", CONNECTION_ASYNC); // 0: uint32, 1: uint8
    PrepareStatement(CHAR_INS_GUILD_BANK_TAB, "INSERT INTO guild_bank_tab (guildid, TabId) VALUES (?, ?)", CONNECTION_ASYNC); // 0: uint32, 1: uint8
    PrepareStatement(CHAR_DEL_GUILD_BANK_TAB, "DELETE FROM guild_bank_tab WHERE guildid = ? AND TabId = ?", CONNECTION_ASYNC); // 0: uint32, 1: uint8
    PrepareStatement(CHAR_DEL_GUILD_BANK_TABS, "DELETE FROM guild_bank_tab WHERE guildid = ?", CONNECTION_ASYNC); // 0: uint32
    // 0: uint32, 1: uint8, 2: uint8, 3: uint32, 4: uint32
    PrepareStatement(CHAR_INS_GUILD_BANK_ITEM, "INSERT INTO guild_bank_item (guildid, TabId, SlotId, item_guid) VALUES (?, ?, ?, ?)", CONNECTION_ASYNC);
    PrepareStatement(CHAR_DEL_GUILD_BANK_ITEM, "DELETE FROM guild_bank_item WHERE guildid = ? AND TabId = ? AND SlotId = ?", CONNECTION_ASYNC); // 0: uint32, 1: uint8, 2: uint8
    PrepareStatement(CHAR_DEL_GUILD_BANK_ITEMS, "DELETE FROM guild_bank_item WHERE guildid = ?", CONNECTION_ASYNC); // 0: uint32
    // 0: uint32, 1: uint8, 2: uint8, 3: uint8, 4: uint32
    PrepareStatement(CHAR_INS_GUILD_BANK_RIGHT, "INSERT INTO guild_bank_right (guildid, TabId, rid, gbright, SlotPerDay) VALUES (?, ?, ?, ?, ?) "
                     "ON DUPLICATE KEY UPDATE gbright = VALUES(gbright), SlotPerDay = VALUES(SlotPerDay)", CONNECTION_ASYNC);
    PrepareStatement(CHAR_DEL_GUILD_BANK_RIGHTS, "DELETE FROM guild_bank_right WHERE guildid = ?", CONNECTION_ASYNC); // 0: uint32
    PrepareStatement(CHAR_DEL_GUILD_BANK_RIGHTS_FOR_RANK, "DELETE FROM guild_bank_right WHERE guildid = ? AND rid = ?", CONNECTION_ASYNC); // 0: uint32, 1: uint8
    // 0-1: uint32, 2-3: uint8, 4-5: uint32, 6: uint16, 7: uint8, 8: uint64
    PrepareStatement(CHAR_INS_GUILD_BANK_EVENTLOG, "INSERT INTO guild_bank_eventlog (guildid, LogGuid, TabId, EventType, PlayerGuid, ItemOrMoney, ItemStackCount, DestTabId, TimeStamp) VALUES (?, ?, ?, ?, ?, ?, ?, ?, ?)", CONNECTION_ASYNC);
    PrepareStatement(CHAR_DEL_GUILD_BANK_EVENTLOG, "DELETE FROM guild_bank_eventlog WHERE guildid = ? AND LogGuid = ? AND TabId = ?", CONNECTION_ASYNC); // 0: uint32, 1: uint32, 2: uint8
    PrepareStatement(CHAR_DEL_GUILD_BANK_EVENTLOGS, "DELETE FROM guild_bank_eventlog WHERE guildid = ?", CONNECTION_ASYNC); // 0: uint32
    // 0-1: uint32, 2: uint8, 3-4: uint32, 5: uint8, 6: uint64
    PrepareStatement(CHAR_INS_GUILD_EVENTLOG, "INSERT INTO guild_eventlog (guildid, LogGuid, EventType, PlayerGuid1, PlayerGuid2, NewRank, TimeStamp) VALUES (?, ?, ?, ?, ?, ?, ?)", CONNECTION_ASYNC);
    PrepareStatement(CHAR_DEL_GUILD_EVENTLOG, "DELETE FROM guild_eventlog WHERE guildid = ? AND LogGuid = ?", CONNECTION_ASYNC); // 0: uint32, 1: uint32
    PrepareStatement(CHAR_DEL_GUILD_EVENTLOGS, "DELETE FROM guild_eventlog WHERE guildid = ?", CONNECTION_ASYNC); // 0: uint32
    PrepareStatement(CHAR_UPD_GUILD_MEMBER_PNOTE, "UPDATE guild_member SET pnote = ? WHERE guid = ?", CONNECTION_ASYNC); // 0: string, 1: uint32
    PrepareStatement(CHAR_UPD_GUILD_MEMBER_OFFNOTE, "UPDATE guild_member SET offnote = ? WHERE guid = ?", CONNECTION_ASYNC); // 0: string, 1: uint32
    PrepareStatement(CHAR_UPD_GUILD_MEMBER_RANK, "UPDATE guild_member SET `rank` = ? WHERE guid = ?", CONNECTION_ASYNC); // 0: uint8, 1: uint32
    PrepareStatement(CHAR_UPD_GUILD_MOTD, "UPDATE guild SET motd = ? WHERE guildid = ?", CONNECTION_ASYNC); // 0: string, 1: uint32
    PrepareStatement(CHAR_UPD_GUILD_INFO, "UPDATE guild SET info = ? WHERE guildid = ?", CONNECTION_ASYNC); // 0: string, 1: uint32
    PrepareStatement(CHAR_UPD_GUILD_LEADER, "UPDATE guild SET leaderguid = ? WHERE guildid = ?", CONNECTION_ASYNC); // 0: uint32, 1: uint32
    PrepareStatement(CHAR_UPD_GUILD_RANK_NAME, "UPDATE guild_rank SET rname = ? WHERE rid = ? AND guildid = ?", CONNECTION_ASYNC); // 0: string, 1: uint8, 2: uint32
    PrepareStatement(CHAR_UPD_GUILD_RANK_RIGHTS, "UPDATE guild_rank SET rights = ? WHERE rid = ? AND guildid = ?", CONNECTION_ASYNC); // 0: uint32, 1: uint8, 2: uint32
    // 0-5: uint32
    PrepareStatement(CHAR_UPD_GUILD_EMBLEM_INFO, "UPDATE guild SET EmblemStyle = ?, EmblemColor = ?, BorderStyle = ?, BorderColor = ?, BackgroundColor = ? WHERE guildid = ?", CONNECTION_ASYNC);
    // 0: string, 1: string, 2: uint32, 3: uint8
    PrepareStatement(CHAR_UPD_GUILD_BANK_TAB_INFO, "UPDATE guild_bank_tab SET TabName = ?, TabIcon = ? WHERE guildid = ? AND TabId = ?", CONNECTION_ASYNC);
    PrepareStatement(CHAR_UPD_GUILD_BANK_MONEY, "UPDATE guild SET BankMoney = ? WHERE guildid = ?", CONNECTION_ASYNC); // 0: uint64, 1: uint32
    // 0: uint8, 1: uint32, 2: uint8, 3: uint32
    PrepareStatement(CHAR_UPD_GUILD_BANK_EVENTLOG_TAB, "UPDATE guild_bank_eventlog SET TabId = ? WHERE guildid = ? AND TabId = ? AND LogGuid = ?", CONNECTION_ASYNC);
    PrepareStatement(CHAR_UPD_GUILD_RANK_BANK_MONEY, "UPDATE guild_rank SET BankMoneyPerDay = ? WHERE rid = ? AND guildid = ?", CONNECTION_ASYNC); // 0: uint32, 1: uint8, 2: uint32
    PrepareStatement(CHAR_UPD_GUILD_BANK_TAB_TEXT, "UPDATE guild_bank_tab SET TabText = ? WHERE guildid = ? AND TabId = ?", CONNECTION_ASYNC); // 0: string, 1: uint32, 2: uint8

    PrepareStatement(CHAR_INS_GUILD_MEMBER_WITHDRAW,
                     "INSERT INTO guild_member_withdraw (guid, tab0, tab1, tab2, tab3, tab4, tab5, money) VALUES (?, ?, ?, ?, ?, ?, ?, ?) "
                     "ON DUPLICATE KEY UPDATE tab0 = VALUES (tab0), tab1 = VALUES (tab1), tab2 = VALUES (tab2), tab3 = VALUES (tab3), tab4 = VALUES (tab4), tab5 = VALUES (tab5)", CONNECTION_ASYNC);
    PrepareStatement(CHAR_DEL_GUILD_MEMBER_WITHDRAW, "TRUNCATE guild_member_withdraw", CONNECTION_ASYNC);

    // 0: uint32, 1: uint32, 2: uint32
    PrepareStatement(CHAR_SEL_CHAR_DATA_FOR_GUILD, "SELECT name, level, class, gender, zone, account FROM characters WHERE guid = ?", CONNECTION_SYNCH);

    // Chat channel handling
    PrepareStatement(CHAR_UPD_CHANNEL, "INSERT INTO channels (name, team, announce, ownership, password, bannedList, lastUsed) VALUES (?, ?, ?, ?, ?, ?, UNIX_TIMESTAMP()) "
                                       "ON DUPLICATE KEY UPDATE announce=VALUES(announce), ownership=VALUES(ownership), password=VALUES(password), bannedList=VALUES(bannedList), lastUsed=VALUES(lastUsed)", CONNECTION_ASYNC);
    PrepareStatement(CHAR_UPD_CHANNEL_USAGE, "UPDATE channels SET lastUsed = UNIX_TIMESTAMP() WHERE name = ? AND team = ?", CONNECTION_ASYNC);
    PrepareStatement(CHAR_UPD_CHANNEL_OWNERSHIP, "UPDATE channels SET ownership = ? WHERE name LIKE ?", CONNECTION_ASYNC);
    PrepareStatement(CHAR_DEL_CHANNEL, "DELETE FROM channels WHERE name = ? AND team = ?", CONNECTION_ASYNC);
    PrepareStatement(CHAR_DEL_OLD_CHANNELS, "DELETE FROM channels WHERE ownership = 1 AND lastUsed + ? < UNIX_TIMESTAMP()", CONNECTION_ASYNC);

    // Equipmentsets
    PrepareStatement(CHAR_UPD_EQUIP_SET, "UPDATE character_equipmentsets SET name=?, iconname=?, ignore_mask=?, item0=?, item1=?, item2=?, item3=?, "
                     "item4=?, item5=?, item6=?, item7=?, item8=?, item9=?, item10=?, item11=?, item12=?, item13=?, item14=?, item15=?, item16=?, "
                     "item17=?, item18=? WHERE guid=? AND setguid=? AND setindex=?", CONNECTION_ASYNC);
    PrepareStatement(CHAR_INS_EQUIP_SET, "INSERT INTO character_equipmentsets (guid, setguid, setindex, name, iconname, ignore_mask, item0, item1, item2, item3, "
                     "item4, item5, item6, item7, item8, item9, item10, item11, item12, item13, item14, item15, item16, item17, item18) "
                     "VALUES (?, ?, ?, ?, ?, ?, ?, ?, ?, ?, ?, ?, ?, ?, ?, ?, ?, ?, ?, ?, ?, ?, ?, ?, ?)", CONNECTION_ASYNC);
    PrepareStatement(CHAR_DEL_EQUIP_SET, "DELETE FROM character_equipmentsets WHERE setguid=?", CONNECTION_ASYNC);

    // Auras
    PrepareStatement(CHAR_INS_AURA, "INSERT INTO character_aura (guid, casterGuid, itemGuid, spell, effectMask, recalculateMask, stackCount, amount0, amount1, amount2, base_amount0, base_amount1, base_amount2, maxDuration, remainTime, remainCharges, critChance, applyResilience) "
                     "VALUES (?, ?, ?, ?, ?, ?, ?, ?, ?, ?, ?, ?, ?, ?, ?, ?, ?, ?)", CONNECTION_ASYNC);

    // Account data
    PrepareStatement(CHAR_SEL_ACCOUNT_DATA, "SELECT type, time, data FROM account_data WHERE accountId = ?", CONNECTION_ASYNC);
    PrepareStatement(CHAR_REP_ACCOUNT_DATA, "REPLACE INTO account_data (accountId, type, time, data) VALUES (?, ?, ?, ?)", CONNECTION_ASYNC);
    PrepareStatement(CHAR_DEL_ACCOUNT_DATA, "DELETE FROM account_data WHERE accountId = ?", CONNECTION_ASYNC);
    PrepareStatement(CHAR_SEL_PLAYER_ACCOUNT_DATA, "SELECT type, time, data FROM character_account_data WHERE guid = ?", CONNECTION_ASYNC);
    PrepareStatement(CHAR_REP_PLAYER_ACCOUNT_DATA, "REPLACE INTO character_account_data(guid, type, time, data) VALUES (?, ?, ?, ?)", CONNECTION_ASYNC);
    PrepareStatement(CHAR_DEL_PLAYER_ACCOUNT_DATA, "DELETE FROM character_account_data WHERE guid = ?", CONNECTION_ASYNC);

    // Tutorials
    PrepareStatement(CHAR_SEL_TUTORIALS, "SELECT tut0, tut1, tut2, tut3, tut4, tut5, tut6, tut7 FROM account_tutorial WHERE accountId = ?", CONNECTION_ASYNC);
    PrepareStatement(CHAR_INS_TUTORIALS, "INSERT INTO account_tutorial(tut0, tut1, tut2, tut3, tut4, tut5, tut6, tut7, accountId) VALUES (?, ?, ?, ?, ?, ?, ?, ?, ?)", CONNECTION_ASYNC);
    PrepareStatement(CHAR_UPD_TUTORIALS, "UPDATE account_tutorial SET tut0 = ?, tut1 = ?, tut2 = ?, tut3 = ?, tut4 = ?, tut5 = ?, tut6 = ?, tut7 = ? WHERE accountId = ?", CONNECTION_ASYNC);
    PrepareStatement(CHAR_DEL_TUTORIALS, "DELETE FROM account_tutorial WHERE accountId = ?", CONNECTION_ASYNC);

    // Instance saves
    PrepareStatement(CHAR_INS_INSTANCE_SAVE, "INSERT INTO instance (id, map, resettime, difficulty, completedEncounters, data) VALUES (?, ?, ?, ?, ?, ?)", CONNECTION_ASYNC);
    PrepareStatement(CHAR_UPD_INSTANCE_DATA, "UPDATE instance SET completedEncounters=?, data=? WHERE id=?", CONNECTION_ASYNC);

    // Game event saves
    PrepareStatement(CHAR_DEL_GAME_EVENT_SAVE, "DELETE FROM game_event_save WHERE eventEntry = ?", CONNECTION_ASYNC);
    PrepareStatement(CHAR_INS_GAME_EVENT_SAVE, "INSERT INTO game_event_save (eventEntry, state, next_start) VALUES (?, ?, ?)", CONNECTION_ASYNC);

    // Game event condition saves
    PrepareStatement(CHAR_DEL_ALL_GAME_EVENT_CONDITION_SAVE, "DELETE FROM game_event_condition_save WHERE eventEntry = ?", CONNECTION_ASYNC);
    PrepareStatement(CHAR_DEL_GAME_EVENT_CONDITION_SAVE, "DELETE FROM game_event_condition_save WHERE eventEntry = ? AND condition_id = ?", CONNECTION_ASYNC);
    PrepareStatement(CHAR_INS_GAME_EVENT_CONDITION_SAVE, "INSERT INTO game_event_condition_save (eventEntry, condition_id, done) VALUES (?, ?, ?)", CONNECTION_ASYNC);

    // Petitions
    PrepareStatement(CHAR_SEL_PETITION, "SELECT ownerguid, name, type FROM petition WHERE petitionguid = ?", CONNECTION_SYNCH);
    PrepareStatement(CHAR_SEL_PETITION_SIGNATURE, "SELECT playerguid FROM petition_sign WHERE petitionguid = ?", CONNECTION_SYNCH);
    PrepareStatement(CHAR_DEL_ALL_PETITION_SIGNATURES, "DELETE FROM petition_sign WHERE playerguid = ?", CONNECTION_ASYNC);
    PrepareStatement(CHAR_DEL_PETITION_SIGNATURE, "DELETE FROM petition_sign WHERE playerguid = ? AND type = ?", CONNECTION_ASYNC);
    PrepareStatement(CHAR_SEL_PETITION_BY_OWNER, "SELECT petitionguid FROM petition WHERE ownerguid = ? AND type = ?", CONNECTION_SYNCH);
    PrepareStatement(CHAR_SEL_PETITION_TYPE, "SELECT type FROM petition WHERE petitionguid = ?", CONNECTION_SYNCH);
    PrepareStatement(CHAR_SEL_PETITION_SIGNATURES, "SELECT ownerguid, (SELECT COUNT(playerguid) FROM petition_sign WHERE petition_sign.petitionguid = ?) AS signs, type FROM petition WHERE petitionguid = ?", CONNECTION_SYNCH);
    PrepareStatement(CHAR_SEL_PETITION_SIG_BY_ACCOUNT, "SELECT playerguid FROM petition_sign WHERE player_account = ? AND petitionguid = ?", CONNECTION_SYNCH);
    PrepareStatement(CHAR_SEL_PETITION_OWNER_BY_GUID, "SELECT ownerguid FROM petition WHERE petitionguid = ?", CONNECTION_SYNCH);
    PrepareStatement(CHAR_SEL_PETITION_SIG_BY_GUID, "SELECT ownerguid, petitionguid FROM petition_sign WHERE playerguid = ?", CONNECTION_SYNCH);
    PrepareStatement(CHAR_SEL_PETITION_SIG_BY_GUID_TYPE, "SELECT ownerguid, petitionguid FROM petition_sign WHERE playerguid = ? AND type = ?", CONNECTION_SYNCH);

    // Arena teams
    PrepareStatement(CHAR_SEL_CHARACTER_ARENAINFO, "SELECT arenaTeamId, weekGames, seasonGames, seasonWins, personalRating FROM arena_team_member WHERE guid = ?", CONNECTION_ASYNC);
    PrepareStatement(CHAR_INS_ARENA_TEAM, "INSERT INTO arena_team (arenaTeamId, name, captainGuid, type, rating, backgroundColor, emblemStyle, emblemColor, borderStyle, borderColor) VALUES (?, ?, ?, ?, ?, ?, ?, ?, ?, ?)", CONNECTION_ASYNC);
    PrepareStatement(CHAR_INS_ARENA_TEAM_MEMBER, "INSERT INTO arena_team_member (arenaTeamId, guid, personalRating) VALUES (?, ?, ?)", CONNECTION_ASYNC);
    PrepareStatement(CHAR_DEL_ARENA_TEAM, "DELETE FROM arena_team where arenaTeamId = ?", CONNECTION_ASYNC);
    PrepareStatement(CHAR_DEL_ARENA_TEAM_MEMBERS, "DELETE FROM arena_team_member WHERE arenaTeamId = ?", CONNECTION_ASYNC);
    PrepareStatement(CHAR_UPD_ARENA_TEAM_CAPTAIN, "UPDATE arena_team SET captainGuid = ? WHERE arenaTeamId = ?", CONNECTION_ASYNC);
    PrepareStatement(CHAR_DEL_ARENA_TEAM_MEMBER, "DELETE FROM arena_team_member WHERE arenaTeamId = ? AND guid = ?", CONNECTION_ASYNC);
    PrepareStatement(CHAR_UPD_ARENA_TEAM_STATS, "UPDATE arena_team SET rating = ?, weekGames = ?, weekWins = ?, seasonGames = ?, seasonWins = ?, `rank` = ? WHERE arenaTeamId = ?", CONNECTION_ASYNC);
    PrepareStatement(CHAR_UPD_ARENA_TEAM_MEMBER, "UPDATE arena_team_member SET personalRating = ?, weekGames = ?, weekWins = ?, seasonGames = ?, seasonWins = ? WHERE arenaTeamId = ? AND guid = ?", CONNECTION_ASYNC);
    PrepareStatement(CHAR_DEL_CHARACTER_ARENA_STATS, "DELETE FROM character_arena_stats WHERE guid = ?", CONNECTION_ASYNC);
    PrepareStatement(CHAR_REP_CHARACTER_ARENA_STATS, "REPLACE INTO character_arena_stats (guid, slot, matchMakerRating) VALUES (?, ?, ?)", CONNECTION_ASYNC);
    PrepareStatement(CHAR_UPD_ARENA_TEAM_NAME, "UPDATE arena_team SET name = ? WHERE arenaTeamId = ?", CONNECTION_ASYNC);

    // Character battleground data
    PrepareStatement(CHAR_INS_PLAYER_BGDATA, "INSERT INTO character_battleground_data (guid, instanceId, team, joinX, joinY, joinZ, joinO, joinMapId, taxiStart, taxiEnd, mountSpell) VALUES (?, ?, ?, ?, ?, ?, ?, ?, ?, ?, ?)", CONNECTION_ASYNC);
    PrepareStatement(CHAR_DEL_PLAYER_BGDATA, "DELETE FROM character_battleground_data WHERE guid = ?", CONNECTION_ASYNC);

    // Character homebind
    PrepareStatement(CHAR_INS_PLAYER_HOMEBIND, "INSERT INTO character_homebind (guid, mapId, zoneId, posX, posY, posZ) VALUES (?, ?, ?, ?, ?, ?)", CONNECTION_ASYNC);
    PrepareStatement(CHAR_UPD_PLAYER_HOMEBIND, "UPDATE character_homebind SET mapId = ?, zoneId = ?, posX = ?, posY = ?, posZ = ? WHERE guid = ?", CONNECTION_ASYNC);
    PrepareStatement(CHAR_DEL_PLAYER_HOMEBIND, "DELETE FROM character_homebind WHERE guid = ?", CONNECTION_ASYNC);

    // Corpse
    PrepareStatement(CHAR_SEL_CORPSES, "SELECT posX, posY, posZ, orientation, mapId, displayId, itemCache, bytes1, bytes2, guildId, flags, dynFlags, time, corpseType, instanceId, phaseMask, guid FROM corpse WHERE mapId = ? AND instanceId = ?", CONNECTION_SYNCH);
    PrepareStatement(CHAR_INS_CORPSE, "INSERT INTO corpse (guid, posX, posY, posZ, orientation, mapId, displayId, itemCache, bytes1, bytes2, guildId, flags, dynFlags, time, corpseType, instanceId, phaseMask) VALUES (?, ?, ?, ?, ?, ?, ?, ?, ?, ?, ?, ?, ?, ?, ?, ?, ?)", CONNECTION_ASYNC);
    PrepareStatement(CHAR_DEL_CORPSE, "DELETE FROM corpse WHERE guid = ?", CONNECTION_ASYNC);
    PrepareStatement(CHAR_DEL_CORPSES_FROM_MAP, "DELETE FROM corpse WHERE mapId = ? AND instanceId = ?", CONNECTION_ASYNC);
    PrepareStatement(CHAR_SEL_CORPSE_LOCATION, "SELECT mapId, posX, posY, posZ, orientation FROM corpse WHERE guid = ?", CONNECTION_ASYNC);

    // Respawns
    PrepareStatement(CHAR_SEL_RESPAWNS, "SELECT type, spawnId, respawnTime FROM respawn WHERE mapId = ? AND instanceId = ?", CONNECTION_SYNCH);
    PrepareStatement(CHAR_REP_RESPAWN, "REPLACE INTO respawn (type, spawnId, respawnTime, mapId, instanceId) VALUES (?, ?, ?, ?, ?)", CONNECTION_ASYNC);
    PrepareStatement(CHAR_DEL_RESPAWN, "DELETE FROM respawn WHERE type = ? AND spawnId = ? AND mapId = ? AND instanceId = ?", CONNECTION_ASYNC);
    PrepareStatement(CHAR_DEL_ALL_RESPAWNS, "DELETE FROM respawn WHERE mapId = ? AND instanceId = ?", CONNECTION_ASYNC);

    // GM Tickets
    PrepareStatement(CHAR_SEL_GM_TICKETS, "SELECT id, type, playerGuid, name, description, createTime, mapId, posX, posY, posZ, lastModifiedTime, closedBy, assignedTo, comment, response, completed, escalated, viewed, needMoreHelp FROM gm_ticket", CONNECTION_SYNCH);
    PrepareStatement(CHAR_REP_GM_TICKET, "REPLACE INTO gm_ticket (id, type, playerGuid, name, description, createTime, mapId, posX, posY, posZ, lastModifiedTime, closedBy, assignedTo, comment, response, completed, escalated, viewed, needMoreHelp, resolvedBy) VALUES (?, ?, ?, ?, ?, ?, ?, ?, ?, ?, ?, ?, ?, ?, ?, ?, ?, ?, ?, ?)", CONNECTION_ASYNC);
    PrepareStatement(CHAR_DEL_GM_TICKET, "DELETE FROM gm_ticket WHERE id = ?", CONNECTION_ASYNC);
    PrepareStatement(CHAR_DEL_PLAYER_GM_TICKETS, "DELETE FROM gm_ticket WHERE playerGuid = ?", CONNECTION_ASYNC);
    PrepareStatement(CHAR_UPD_PLAYER_GM_TICKETS_ON_CHAR_DELETION, "UPDATE gm_ticket SET type = 2 WHERE playerGuid = ?", CONNECTION_ASYNC);

    // GM Survey/subsurvey/lag report
    PrepareStatement(CHAR_INS_GM_SURVEY, "INSERT INTO gm_survey (guid, surveyId, mainSurvey, comment, createTime) VALUES (?, ?, ?, ?, UNIX_TIMESTAMP(NOW()))", CONNECTION_ASYNC);
    PrepareStatement(CHAR_INS_GM_SUBSURVEY, "INSERT INTO gm_subsurvey (surveyId, questionId, answer, answerComment) VALUES (?, ?, ?, ?)", CONNECTION_ASYNC);
    PrepareStatement(CHAR_INS_LAG_REPORT, "INSERT INTO lag_reports (guid, lagType, mapId, posX, posY, posZ, latency, createTime) VALUES (?, ?, ?, ?, ?, ?, ?, ?)", CONNECTION_ASYNC);

    // LFG Data
    PrepareStatement(CHAR_INS_LFG_DATA, "INSERT INTO lfg_data (guid, dungeon, state) VALUES (?, ?, ?)", CONNECTION_ASYNC);
    PrepareStatement(CHAR_DEL_LFG_DATA, "DELETE FROM lfg_data WHERE guid = ?", CONNECTION_ASYNC);

    // Player saving
    PrepareStatement(CHAR_INS_CHARACTER, "INSERT INTO characters (guid, account, name, race, class, gender, level, xp, money, skin, face, hairStyle, hairColor, facialStyle, bankSlots, restState, playerFlags, "
                     "map, instance_id, instance_mode_mask, position_x, position_y, position_z, orientation, trans_x, trans_y, trans_z, trans_o, transguid, "
                     "taximask, cinematic, "
                     "totaltime, leveltime, rest_bonus, logout_time, is_logout_resting, resettalents_cost, resettalents_time, "
                     "extra_flags, stable_slots, at_login, zone, "
                     "death_expire_time, taxi_path, arenaPoints, totalHonorPoints, todayHonorPoints, yesterdayHonorPoints, totalKills, "
                     "todayKills, yesterdayKills, chosenTitle, knownCurrencies, watchedFaction, drunk, health, power1, power2, power3, "
                     "power4, power5, power6, power7, latency, talentGroupsCount, activeTalentGroup, exploredZones, equipmentCache, ammoId, knownTitles, actionBars, grantableLevels) VALUES "
                     "(?,?,?,?,?,?,?,?,?,?,?,?,?,?,?,?,?,?,?,?,?,?,?,?,?,?,?,?,?,?,?,?,?,?,?,?,?,?,?,?,?,?,?,?,?,?,?,?,?,?,?,?,?,?,?,?,?,?,?,?,?,?,?,?,?,?,?,?,?,?,?,?)", CONNECTION_ASYNC);
    PrepareStatement(CHAR_UPD_CHARACTER, "UPDATE characters SET name=?,race=?,class=?,gender=?,level=?,xp=?,money=?,skin=?,face=?,hairStyle=?,hairColor=?,facialStyle=?,bankSlots=?,restState=?,playerFlags=?,"
                     "map=?,instance_id=?,instance_mode_mask=?,position_x=?,position_y=?,position_z=?,orientation=?,trans_x=?,trans_y=?,trans_z=?,trans_o=?,transguid=?,taximask=?,cinematic=?,totaltime=?,leveltime=?,rest_bonus=?,"
                     "logout_time=?,is_logout_resting=?,resettalents_cost=?,resettalents_time=?,extra_flags=?,stable_slots=?,at_login=?,zone=?,death_expire_time=?,taxi_path=?,"
                     "arenaPoints=?,totalHonorPoints=?,todayHonorPoints=?,yesterdayHonorPoints=?,totalKills=?,todayKills=?,yesterdayKills=?,chosenTitle=?,knownCurrencies=?,"
                     "watchedFaction=?,drunk=?,health=?,power1=?,power2=?,power3=?,power4=?,power5=?,power6=?,power7=?,latency=?,talentGroupsCount=?,activeTalentGroup=?,exploredZones=?,"
                     "equipmentCache=?,ammoId=?,knownTitles=?,actionBars=?,grantableLevels=?,online=? WHERE guid=?", CONNECTION_ASYNC);

    PrepareStatement(CHAR_UPD_ADD_AT_LOGIN_FLAG, "UPDATE characters SET at_login = at_login | ? WHERE guid = ?", CONNECTION_ASYNC);
    PrepareStatement(CHAR_UPD_REM_AT_LOGIN_FLAG, "UPDATE characters set at_login = at_login & ~ ? WHERE guid = ?", CONNECTION_ASYNC);
    PrepareStatement(CHAR_UPD_ALL_AT_LOGIN_FLAGS, "UPDATE characters SET at_login = at_login | ?", CONNECTION_ASYNC);
    PrepareStatement(CHAR_INS_BUG_REPORT, "INSERT INTO bugreport (type, content) VALUES(?, ?)", CONNECTION_ASYNC);
    PrepareStatement(CHAR_UPD_PETITION_NAME, "UPDATE petition SET name = ? WHERE petitionguid = ?", CONNECTION_ASYNC);
    PrepareStatement(CHAR_INS_PETITION_SIGNATURE, "INSERT INTO petition_sign (ownerguid, petitionguid, playerguid, player_account) VALUES (?, ?, ?, ?)", CONNECTION_ASYNC);
    PrepareStatement(CHAR_UPD_ACCOUNT_ONLINE, "UPDATE characters SET online = 0 WHERE account = ?", CONNECTION_ASYNC);
    PrepareStatement(CHAR_INS_GROUP, "INSERT INTO `groups` (guid, leaderGuid, lootMethod, looterGuid, lootThreshold, icon1, icon2, icon3, icon4, icon5, icon6, icon7, icon8, groupType, difficulty, raidDifficulty, masterLooterGuid) VALUES (?, ?, ?, ?, ?, ?, ?, ?, ?, ?, ?, ?, ?, ?, ?, ?, ?)", CONNECTION_ASYNC);
    PrepareStatement(CHAR_INS_GROUP_MEMBER, "INSERT INTO group_member (guid, memberGuid, memberFlags, subgroup, roles) VALUES(?, ?, ?, ?, ?)", CONNECTION_ASYNC);
    PrepareStatement(CHAR_DEL_GROUP_MEMBER, "DELETE FROM group_member WHERE memberGuid = ?", CONNECTION_ASYNC);
    PrepareStatement(CHAR_DEL_GROUP_INSTANCE_PERM_BINDING, "DELETE FROM group_instance WHERE guid = ? AND instance = ?", CONNECTION_ASYNC);
    PrepareStatement(CHAR_UPD_GROUP_LEADER, "UPDATE `groups` SET leaderGuid = ? WHERE guid = ?", CONNECTION_ASYNC);
    PrepareStatement(CHAR_UPD_GROUP_TYPE, "UPDATE `groups` SET groupType = ? WHERE guid = ?", CONNECTION_ASYNC);
    PrepareStatement(CHAR_UPD_GROUP_MEMBER_SUBGROUP, "UPDATE group_member SET subgroup = ? WHERE memberGuid = ?", CONNECTION_ASYNC);
    PrepareStatement(CHAR_UPD_GROUP_MEMBER_FLAG, "UPDATE group_member SET memberFlags = ? WHERE memberGuid = ?", CONNECTION_ASYNC);
    PrepareStatement(CHAR_UPD_GROUP_DIFFICULTY, "UPDATE `groups` SET difficulty = ? WHERE guid = ?", CONNECTION_ASYNC);
    PrepareStatement(CHAR_UPD_GROUP_RAID_DIFFICULTY, "UPDATE `groups` SET raiddifficulty = ? WHERE guid = ?", CONNECTION_ASYNC);
    PrepareStatement(CHAR_DEL_ALL_GM_TICKETS, "TRUNCATE TABLE gm_ticket", CONNECTION_ASYNC);
    PrepareStatement(CHAR_DEL_INVALID_SPELL_TALENTS, "DELETE FROM character_talent WHERE spell = ?", CONNECTION_ASYNC);
    PrepareStatement(CHAR_DEL_INVALID_SPELL_SPELLS, "DELETE FROM character_spell WHERE spell = ?", CONNECTION_ASYNC);
    PrepareStatement(CHAR_UPD_DELETE_INFO, "UPDATE characters SET deleteInfos_Name = name, deleteInfos_Account = account, deleteDate = UNIX_TIMESTAMP(), name = '', account = 0 WHERE guid = ?", CONNECTION_ASYNC);
    PrepareStatement(CHAR_UPD_RESTORE_DELETE_INFO, "UPDATE characters SET name = ?, account = ?, deleteDate = NULL, deleteInfos_Name = NULL, deleteInfos_Account = NULL WHERE deleteDate IS NOT NULL AND guid = ?", CONNECTION_ASYNC);
    PrepareStatement(CHAR_UPD_ZONE, "UPDATE characters SET zone = ? WHERE guid = ?", CONNECTION_ASYNC);
    PrepareStatement(CHAR_UPD_LEVEL, "UPDATE characters SET level = ?, xp = 0 WHERE guid = ?", CONNECTION_ASYNC);
    PrepareStatement(CHAR_DEL_INVALID_ACHIEV_PROGRESS_CRITERIA, "DELETE FROM character_achievement_progress WHERE criteria = ?", CONNECTION_ASYNC);
    PrepareStatement(CHAR_DEL_INVALID_ACHIEVMENT, "DELETE FROM character_achievement WHERE achievement = ?", CONNECTION_ASYNC);
    PrepareStatement(CHAR_INS_ADDON, "INSERT INTO addons (name, crc) VALUES (?, ?)", CONNECTION_ASYNC);
    PrepareStatement(CHAR_DEL_INVALID_PET_SPELL, "DELETE FROM pet_spell WHERE spell = ?", CONNECTION_ASYNC);
    PrepareStatement(CHAR_DEL_GROUP_INSTANCE_BY_INSTANCE, "DELETE FROM group_instance WHERE instance = ?", CONNECTION_ASYNC);
    PrepareStatement(CHAR_DEL_GROUP_INSTANCE_BY_GUID, "DELETE FROM group_instance WHERE guid = ? AND instance = ?", CONNECTION_ASYNC);
    PrepareStatement(CHAR_REP_GROUP_INSTANCE, "REPLACE INTO group_instance (guid, instance, permanent) VALUES (?, ?, ?)", CONNECTION_ASYNC);
    PrepareStatement(CHAR_UPD_INSTANCE_RESETTIME, "UPDATE instance SET resettime = ? WHERE id = ?", CONNECTION_ASYNC);
    PrepareStatement(CHAR_INS_GLOBAL_INSTANCE_RESETTIME, "INSERT INTO instance_reset (mapid, difficulty, resettime) VALUES (?, ?, ?)", CONNECTION_SYNCH);
    PrepareStatement(CHAR_DEL_GLOBAL_INSTANCE_RESETTIME, "DELETE FROM instance_reset WHERE mapid = ? AND difficulty = ?", CONNECTION_SYNCH);
    PrepareStatement(CHAR_UPD_GLOBAL_INSTANCE_RESETTIME, "UPDATE instance_reset SET resettime = ? WHERE mapid = ? AND difficulty = ?", CONNECTION_BOTH);
    PrepareStatement(CHAR_UPD_CHAR_ONLINE, "UPDATE characters SET online = 1 WHERE guid = ?", CONNECTION_ASYNC);
    PrepareStatement(CHAR_UPD_CHAR_NAME_AT_LOGIN, "UPDATE characters set name = ?, at_login = ? WHERE guid = ?", CONNECTION_ASYNC);
    PrepareStatement(CHAR_UPD_WORLDSTATE, "UPDATE worldstates SET value = ? WHERE entry = ?", CONNECTION_ASYNC);
    PrepareStatement(CHAR_INS_WORLDSTATE, "INSERT INTO worldstates (entry, value) VALUES (?, ?)", CONNECTION_ASYNC);
    PrepareStatement(CHAR_DEL_CHAR_INSTANCE_BY_INSTANCE_GUID, "DELETE FROM character_instance WHERE guid = ? AND instance = ?", CONNECTION_ASYNC);
    PrepareStatement(CHAR_UPD_CHAR_INSTANCE, "UPDATE character_instance SET instance = ?, permanent = ?, extendState = ? WHERE guid = ? AND instance = ?", CONNECTION_ASYNC);
    PrepareStatement(CHAR_INS_CHAR_INSTANCE, "INSERT INTO character_instance (guid, instance, permanent, extendState) VALUES (?, ?, ?, ?)", CONNECTION_ASYNC);
    PrepareStatement(CHAR_UPD_GENDER_AND_APPEARANCE, "UPDATE characters SET gender = ?, skin = ?, face = ?, hairStyle = ?, hairColor = ?, facialStyle = ? WHERE guid = ?", CONNECTION_ASYNC);
    PrepareStatement(CHAR_DEL_CHARACTER_SKILL, "DELETE FROM character_skills WHERE guid = ? AND skill = ?", CONNECTION_ASYNC);
    PrepareStatement(CHAR_UPD_CHARACTER_SOCIAL_FLAGS, "UPDATE character_social SET flags = ? WHERE guid = ? AND friend = ?", CONNECTION_ASYNC);
    PrepareStatement(CHAR_INS_CHARACTER_SOCIAL, "INSERT INTO character_social (guid, friend, flags) VALUES (?, ?, ?)", CONNECTION_ASYNC);
    PrepareStatement(CHAR_DEL_CHARACTER_SOCIAL, "DELETE FROM character_social WHERE guid = ? AND friend = ?", CONNECTION_ASYNC);
    PrepareStatement(CHAR_UPD_CHARACTER_SOCIAL_NOTE, "UPDATE character_social SET note = ? WHERE guid = ? AND friend = ?", CONNECTION_ASYNC);
    PrepareStatement(CHAR_UPD_CHARACTER_POSITION, "UPDATE characters SET position_x = ?, position_y = ?, position_z = ?, orientation = ?, map = ?, zone = ?, trans_x = 0, trans_y = 0, trans_z = 0, transguid = 0, taxi_path = '', cinematic = 1 WHERE guid = ?", CONNECTION_ASYNC);
    PrepareStatement(CHAR_UPD_CHARACTER_POSITION_BY_MAPID, "UPDATE characters SET position_x = ?, position_y = ?, position_z = ?, orientation = ?, map = ?, zone = ?, trans_x = 0, trans_y = 0, trans_z = 0, transguid = 0, taxi_path = '', cinematic = 1 WHERE guid = ? AND map = ?", CONNECTION_ASYNC);
    PrepareStatement(CHAR_SEL_CHARACTER_AURA_FROZEN, "SELECT characters.name, character_aura.remainTime FROM characters LEFT JOIN character_aura ON (characters.guid = character_aura.guid) WHERE character_aura.spell = 9454", CONNECTION_SYNCH);
    PrepareStatement(CHAR_SEL_CHARACTER_ONLINE, "SELECT name, account, map, zone FROM characters WHERE online > 0", CONNECTION_SYNCH);
    PrepareStatement(CHAR_SEL_CHAR_DEL_INFO_BY_GUID, "SELECT guid, deleteInfos_Name, deleteInfos_Account, deleteDate FROM characters WHERE deleteDate IS NOT NULL AND guid = ?", CONNECTION_SYNCH);
    PrepareStatement(CHAR_SEL_CHAR_DEL_INFO_BY_NAME, "SELECT guid, deleteInfos_Name, deleteInfos_Account, deleteDate FROM characters WHERE deleteDate IS NOT NULL AND deleteInfos_Name LIKE CONCAT('%%', ?, '%%')", CONNECTION_SYNCH);
    PrepareStatement(CHAR_SEL_CHAR_DEL_INFO, "SELECT guid, deleteInfos_Name, deleteInfos_Account, deleteDate FROM characters WHERE deleteDate IS NOT NULL", CONNECTION_SYNCH);
    PrepareStatement(CHAR_SEL_CHARS_BY_ACCOUNT_ID, "SELECT guid FROM characters WHERE account = ?", CONNECTION_SYNCH);
    PrepareStatement(CHAR_SEL_CHAR_PINFO, "SELECT totaltime, level, money, account, race, class, map, zone, gender, health, playerFlags FROM characters WHERE guid = ?", CONNECTION_SYNCH);
    PrepareStatement(CHAR_SEL_PINFO_BANS, "SELECT unbandate, bandate = unbandate, bannedby, banreason FROM character_banned WHERE guid = ? AND active ORDER BY bandate ASC LIMIT 1", CONNECTION_SYNCH);
    //0: lowGUID
    PrepareStatement(CHAR_SEL_PINFO_MAILS, "SELECT SUM(CASE WHEN (checked & 1) THEN 1 ELSE 0 END) AS 'readmail', COUNT(*) AS 'totalmail' FROM mail WHERE `receiver` = ?", CONNECTION_SYNCH);
    //0: lowGUID
    PrepareStatement(CHAR_SEL_PINFO_XP, "SELECT a.xp, b.guid FROM characters a LEFT JOIN guild_member b ON a.guid = b.guid WHERE a.guid = ?", CONNECTION_SYNCH);
    PrepareStatement(CHAR_SEL_CHAR_HOMEBIND, "SELECT mapId, zoneId, posX, posY, posZ FROM character_homebind WHERE guid = ?", CONNECTION_SYNCH);
    PrepareStatement(CHAR_SEL_CHAR_GUID_NAME_BY_ACC, "SELECT guid, name, online FROM characters WHERE account = ?", CONNECTION_SYNCH);
    PrepareStatement(CHAR_SEL_CHARACTER_AT_LOGIN, "SELECT at_login FROM characters WHERE guid = ?", CONNECTION_SYNCH);
    PrepareStatement(CHAR_SEL_CHAR_CLASS_LVL_AT_LOGIN, "SELECT class, level, at_login, knownTitles FROM characters WHERE guid = ?", CONNECTION_SYNCH);
    PrepareStatement(CHAR_SEL_CHAR_CUSTOMIZE_INFO, "SELECT name, race, class, gender, at_login FROM characters WHERE guid = ?", CONNECTION_ASYNC);
    PrepareStatement(CHAR_SEL_CHAR_RACE_OR_FACTION_CHANGE_INFOS, "SELECT c.at_login, c.knownTitles, gm.guid FROM characters c LEFT JOIN group_member gm ON c.guid = gm.memberGuid WHERE c.guid = ?", CONNECTION_ASYNC);
    PrepareStatement(CHAR_SEL_INSTANCE, "SELECT data, completedEncounters FROM instance WHERE map = ? AND id = ?", CONNECTION_SYNCH);
    PrepareStatement(CHAR_SEL_PERM_BIND_BY_INSTANCE, "SELECT guid FROM character_instance WHERE instance = ? and permanent = 1", CONNECTION_SYNCH);
    PrepareStatement(CHAR_SEL_CHAR_COD_ITEM_MAIL, "SELECT id, messageType, mailTemplateId, sender, subject, body, money, has_items FROM mail WHERE receiver = ? AND has_items <> 0 AND cod <> 0", CONNECTION_SYNCH);
    PrepareStatement(CHAR_SEL_CHAR_SOCIAL, "SELECT DISTINCT guid FROM character_social WHERE friend = ?", CONNECTION_SYNCH);
    PrepareStatement(CHAR_SEL_CHAR_OLD_CHARS, "SELECT guid, deleteInfos_Account FROM characters WHERE deleteDate IS NOT NULL AND deleteDate < ?", CONNECTION_SYNCH);
    PrepareStatement(CHAR_SEL_MAIL, "SELECT id, messageType, sender, receiver, subject, body, expire_time, deliver_time, money, cod, checked, stationery, mailTemplateId FROM mail WHERE receiver = ? ORDER BY id DESC", CONNECTION_ASYNC);
    PrepareStatement(CHAR_DEL_CHAR_AURA_FROZEN, "DELETE FROM character_aura WHERE spell = 9454 AND guid = ?", CONNECTION_ASYNC);
    PrepareStatement(CHAR_SEL_CHAR_INVENTORY_COUNT_ITEM, "SELECT COUNT(itemEntry) FROM character_inventory ci INNER JOIN item_instance ii ON ii.guid = ci.item WHERE itemEntry = ?", CONNECTION_SYNCH);
    PrepareStatement(CHAR_SEL_MAIL_COUNT_ITEM, "SELECT COUNT(itemEntry) FROM mail_items mi INNER JOIN item_instance ii ON ii.guid = mi.item_guid WHERE itemEntry = ?", CONNECTION_SYNCH);
    PrepareStatement(CHAR_SEL_AUCTIONHOUSE_COUNT_ITEM,"SELECT COUNT(itemEntry) FROM auctionhouse ah INNER JOIN item_instance ii ON ii.guid = ah.itemguid WHERE itemEntry = ?", CONNECTION_SYNCH);
    PrepareStatement(CHAR_SEL_GUILD_BANK_COUNT_ITEM, "SELECT COUNT(itemEntry) FROM guild_bank_item gbi INNER JOIN item_instance ii ON ii.guid = gbi.item_guid WHERE itemEntry = ?", CONNECTION_SYNCH);
    PrepareStatement(CHAR_SEL_CHAR_INVENTORY_ITEM_BY_ENTRY, "SELECT ci.item, cb.slot AS bag, ci.slot, ci.guid, c.account, c.name FROM characters c "
                     "INNER JOIN character_inventory ci ON ci.guid = c.guid "
                     "INNER JOIN item_instance ii ON ii.guid = ci.item "
                     "LEFT JOIN character_inventory cb ON cb.item = ci.bag WHERE ii.itemEntry = ? LIMIT ?", CONNECTION_SYNCH);
    PrepareStatement(CHAR_SEL_MAIL_ITEMS_BY_ENTRY, "SELECT mi.item_guid, m.sender, m.receiver, cs.account, cs.name, cr.account, cr.name "
                     "FROM mail m INNER JOIN mail_items mi ON mi.mail_id = m.id INNER JOIN item_instance ii ON ii.guid = mi.item_guid "
                     "INNER JOIN characters cs ON cs.guid = m.sender INNER JOIN characters cr ON cr.guid = m.receiver WHERE ii.itemEntry = ? LIMIT ?", CONNECTION_SYNCH);
    PrepareStatement(CHAR_SEL_AUCTIONHOUSE_ITEM_BY_ENTRY, "SELECT ah.itemguid, ah.itemowner, c.account, c.name FROM auctionhouse ah INNER JOIN characters c ON c.guid = ah.itemowner INNER JOIN item_instance ii ON ii.guid = ah.itemguid WHERE ii.itemEntry = ? LIMIT ?", CONNECTION_SYNCH);
    PrepareStatement(CHAR_SEL_GUILD_BANK_ITEM_BY_ENTRY, "SELECT gi.item_guid, gi.guildid, g.name FROM guild_bank_item gi INNER JOIN guild g ON g.guildid = gi.guildid INNER JOIN item_instance ii ON ii.guid = gi.item_guid WHERE ii.itemEntry = ? LIMIT ?", CONNECTION_SYNCH);
    PrepareStatement(CHAR_DEL_CHAR_ACHIEVEMENT, "DELETE FROM character_achievement WHERE guid = ?", CONNECTION_ASYNC);
    PrepareStatement(CHAR_DEL_CHAR_ACHIEVEMENT_PROGRESS, "DELETE FROM character_achievement_progress WHERE guid = ?", CONNECTION_ASYNC);
    PrepareStatement(CHAR_INS_CHAR_ACHIEVEMENT, "INSERT INTO character_achievement (guid, achievement, date) VALUES (?, ?, ?)", CONNECTION_ASYNC);
    PrepareStatement(CHAR_DEL_CHAR_ACHIEVEMENT_PROGRESS_BY_CRITERIA, "DELETE FROM character_achievement_progress WHERE guid = ? AND criteria = ?", CONNECTION_ASYNC);
    PrepareStatement(CHAR_INS_CHAR_ACHIEVEMENT_PROGRESS, "INSERT INTO character_achievement_progress (guid, criteria, counter, date) VALUES (?, ?, ?, ?)", CONNECTION_ASYNC);
    PrepareStatement(CHAR_DEL_CHAR_REPUTATION_BY_FACTION, "DELETE FROM character_reputation WHERE guid = ? AND faction = ?", CONNECTION_ASYNC);
    PrepareStatement(CHAR_INS_CHAR_REPUTATION_BY_FACTION, "INSERT INTO character_reputation (guid, faction, standing, flags) VALUES (?, ?, ? , ?)", CONNECTION_ASYNC);
    PrepareStatement(CHAR_UPD_ADD_CHAR_ARENA_POINTS, "UPDATE characters SET arenaPoints = (arenaPoints + ?) WHERE guid = ?", CONNECTION_ASYNC);
    PrepareStatement(CHAR_DEL_ITEM_REFUND_INSTANCE, "DELETE FROM item_refund_instance WHERE item_guid = ?", CONNECTION_ASYNC);
    PrepareStatement(CHAR_INS_ITEM_REFUND_INSTANCE, "INSERT INTO item_refund_instance (item_guid, player_guid, paidMoney, paidExtendedCost) VALUES (?, ?, ?, ?)", CONNECTION_ASYNC);
    PrepareStatement(CHAR_DEL_GROUP, "DELETE FROM `groups` WHERE guid = ?", CONNECTION_ASYNC);
    PrepareStatement(CHAR_DEL_GROUP_MEMBER_ALL, "DELETE FROM group_member WHERE guid = ?", CONNECTION_ASYNC);
    PrepareStatement(CHAR_INS_CHAR_GIFT, "INSERT INTO character_gifts (guid, item_guid, entry, flags) VALUES (?, ?, ?, ?)", CONNECTION_ASYNC);
    PrepareStatement(CHAR_DEL_INSTANCE_BY_INSTANCE, "DELETE FROM instance WHERE id = ?", CONNECTION_ASYNC);
    PrepareStatement(CHAR_DEL_CHAR_INSTANCE_BY_INSTANCE, "DELETE FROM character_instance WHERE instance = ?", CONNECTION_ASYNC);
    PrepareStatement(CHAR_DEL_EXPIRED_CHAR_INSTANCE_BY_MAP_DIFF, "DELETE FROM character_instance USING character_instance LEFT JOIN instance ON character_instance.instance = id WHERE (extendState = 0 or permanent = 0) and map = ? and difficulty = ?", CONNECTION_ASYNC);
    PrepareStatement(CHAR_DEL_GROUP_INSTANCE_BY_MAP_DIFF, "DELETE FROM group_instance USING group_instance LEFT JOIN instance ON group_instance.instance = id WHERE map = ? and difficulty = ?", CONNECTION_ASYNC);
    PrepareStatement(CHAR_DEL_EXPIRED_INSTANCE_BY_MAP_DIFF, "DELETE FROM instance WHERE map = ? and difficulty = ? and (SELECT guid FROM character_instance WHERE extendState != 0 AND instance = id LIMIT 1) IS NULL", CONNECTION_ASYNC);
    PrepareStatement(CHAR_UPD_EXPIRE_CHAR_INSTANCE_BY_MAP_DIFF, "UPDATE character_instance LEFT JOIN instance ON character_instance.instance = id SET extendState = extendState-1 WHERE map = ? and difficulty = ?", CONNECTION_ASYNC);
    PrepareStatement(CHAR_DEL_MAIL_ITEM_BY_ID, "DELETE FROM mail_items WHERE mail_id = ?", CONNECTION_ASYNC);
    PrepareStatement(CHAR_INS_PETITION, "INSERT INTO petition (ownerguid, petitionguid, name, type) VALUES (?, ?, ?, ?)", CONNECTION_ASYNC);
    PrepareStatement(CHAR_DEL_PETITION_BY_GUID, "DELETE FROM petition WHERE petitionguid = ?", CONNECTION_ASYNC);
    PrepareStatement(CHAR_DEL_PETITION_SIGNATURE_BY_GUID, "DELETE FROM petition_sign WHERE petitionguid = ?", CONNECTION_ASYNC);
    PrepareStatement(CHAR_DEL_CHAR_DECLINED_NAME, "DELETE FROM character_declinedname WHERE guid = ?", CONNECTION_ASYNC);
    PrepareStatement(CHAR_INS_CHAR_DECLINED_NAME, "INSERT INTO character_declinedname (guid, genitive, dative, accusative, instrumental, prepositional) VALUES (?, ?, ?, ?, ?, ?)", CONNECTION_ASYNC);
    PrepareStatement(CHAR_UPD_CHAR_RACE, "UPDATE characters SET race = ?, extra_flags = extra_flags | ? WHERE guid = ?", CONNECTION_ASYNC);
    PrepareStatement(CHAR_DEL_CHAR_SKILL_LANGUAGES, "DELETE FROM character_skills WHERE skill IN (98, 113, 759, 111, 313, 109, 115, 315, 673, 137) AND guid = ?", CONNECTION_ASYNC);
    PrepareStatement(CHAR_INS_CHAR_SKILL_LANGUAGE, "INSERT INTO `character_skills` (guid, skill, value, max) VALUES (?, ?, 300, 300)", CONNECTION_ASYNC);
    PrepareStatement(CHAR_UPD_CHAR_TAXI_PATH, "UPDATE characters SET taxi_path = '' WHERE guid = ?", CONNECTION_ASYNC);
    PrepareStatement(CHAR_UPD_CHAR_TAXIMASK, "UPDATE characters SET taximask = ? WHERE guid = ?", CONNECTION_ASYNC);
    PrepareStatement(CHAR_DEL_CHAR_QUESTSTATUS, "DELETE FROM character_queststatus WHERE guid = ?", CONNECTION_ASYNC);
    PrepareStatement(CHAR_DEL_CHAR_SOCIAL_BY_GUID, "DELETE FROM character_social WHERE guid = ?", CONNECTION_ASYNC);
    PrepareStatement(CHAR_DEL_CHAR_SOCIAL_BY_FRIEND, "DELETE FROM character_social WHERE friend = ?", CONNECTION_ASYNC);
    PrepareStatement(CHAR_DEL_CHAR_ACHIEVEMENT_BY_ACHIEVEMENT, "DELETE FROM character_achievement WHERE achievement = ? AND guid = ?", CONNECTION_ASYNC);
    PrepareStatement(CHAR_UPD_CHAR_ACHIEVEMENT, "UPDATE character_achievement SET achievement = ? where achievement = ? AND guid = ?", CONNECTION_ASYNC);
    PrepareStatement(CHAR_UPD_CHAR_INVENTORY_FACTION_CHANGE, "UPDATE item_instance ii, character_inventory ci SET ii.itemEntry = ? WHERE ii.itemEntry = ? AND ci.guid = ? AND ci.item = ii.guid", CONNECTION_ASYNC);
    PrepareStatement(CHAR_DEL_CHAR_SPELL_BY_SPELL, "DELETE FROM character_spell WHERE spell = ? AND guid = ?", CONNECTION_ASYNC);
    PrepareStatement(CHAR_UPD_CHAR_SPELL_FACTION_CHANGE, "UPDATE character_spell SET spell = ? where spell = ? AND guid = ?", CONNECTION_ASYNC);
    PrepareStatement(CHAR_SEL_CHAR_REP_BY_FACTION, "SELECT standing FROM character_reputation WHERE faction = ? AND guid = ?", CONNECTION_SYNCH);
    PrepareStatement(CHAR_DEL_CHAR_REP_BY_FACTION, "DELETE FROM character_reputation WHERE faction = ? AND guid = ?", CONNECTION_ASYNC);
    PrepareStatement(CHAR_UPD_CHAR_REP_FACTION_CHANGE, "UPDATE character_reputation SET faction = ?, standing = ? WHERE faction = ? AND guid = ?", CONNECTION_ASYNC);
    PrepareStatement(CHAR_UPD_CHAR_TITLES_FACTION_CHANGE, "UPDATE characters SET knownTitles = ? WHERE guid = ?", CONNECTION_ASYNC);
    PrepareStatement(CHAR_RES_CHAR_TITLES_FACTION_CHANGE, "UPDATE characters SET chosenTitle = 0 WHERE guid = ?", CONNECTION_ASYNC);
    PrepareStatement(CHAR_DEL_CHAR_SPELL_COOLDOWNS, "DELETE FROM character_spell_cooldown WHERE guid = ?", CONNECTION_ASYNC);
    PrepareStatement(CHAR_INS_CHAR_SPELL_COOLDOWN, "INSERT INTO character_spell_cooldown (guid, spell, item, time, categoryId, categoryEnd) VALUES (?, ?, ?, ?, ?, ?)", CONNECTION_ASYNC);
    PrepareStatement(CHAR_DEL_CHARACTER, "DELETE FROM characters WHERE guid = ?", CONNECTION_ASYNC);
    PrepareStatement(CHAR_DEL_CHAR_ACTION, "DELETE FROM character_action WHERE guid = ?", CONNECTION_ASYNC);
    PrepareStatement(CHAR_DEL_CHAR_AURA, "DELETE FROM character_aura WHERE guid = ?", CONNECTION_ASYNC);
    PrepareStatement(CHAR_DEL_CHAR_GIFT, "DELETE FROM character_gifts WHERE guid = ?", CONNECTION_ASYNC);
    PrepareStatement(CHAR_DEL_CHAR_INSTANCE, "DELETE FROM character_instance WHERE guid = ?", CONNECTION_ASYNC);
    PrepareStatement(CHAR_DEL_CHAR_INVENTORY, "DELETE FROM character_inventory WHERE guid = ?", CONNECTION_ASYNC);
    PrepareStatement(CHAR_DEL_CHAR_QUESTSTATUS_REWARDED, "DELETE FROM character_queststatus_rewarded WHERE guid = ?", CONNECTION_ASYNC);
    PrepareStatement(CHAR_DEL_CHAR_REPUTATION, "DELETE FROM character_reputation WHERE guid = ?", CONNECTION_ASYNC);
    PrepareStatement(CHAR_DEL_CHAR_SPELL, "DELETE FROM character_spell WHERE guid = ?", CONNECTION_ASYNC);
    PrepareStatement(CHAR_DEL_MAIL, "DELETE FROM mail WHERE receiver = ?", CONNECTION_ASYNC);
    PrepareStatement(CHAR_DEL_MAIL_ITEMS, "DELETE FROM mail_items WHERE receiver = ?", CONNECTION_ASYNC);
    PrepareStatement(CHAR_DEL_CHAR_ACHIEVEMENTS, "DELETE FROM character_achievement WHERE guid = ? AND achievement NOT BETWEEN '456' AND '467' AND achievement NOT BETWEEN '1400' AND '1427' AND achievement NOT IN(1463, 3117, 3259)", CONNECTION_ASYNC);
    PrepareStatement(CHAR_DEL_CHAR_EQUIPMENTSETS, "DELETE FROM character_equipmentsets WHERE guid = ?", CONNECTION_ASYNC);
    PrepareStatement(CHAR_DEL_GUILD_EVENTLOG_BY_PLAYER, "DELETE FROM guild_eventlog WHERE PlayerGuid1 = ? OR PlayerGuid2 = ?", CONNECTION_ASYNC);
    PrepareStatement(CHAR_DEL_GUILD_BANK_EVENTLOG_BY_PLAYER, "DELETE FROM guild_bank_eventlog WHERE PlayerGuid = ?", CONNECTION_ASYNC);
    PrepareStatement(CHAR_DEL_CHAR_GLYPHS, "DELETE FROM character_glyphs WHERE guid = ?", CONNECTION_ASYNC);
    PrepareStatement(CHAR_DEL_CHAR_TALENT, "DELETE FROM character_talent WHERE guid = ?", CONNECTION_ASYNC);
    PrepareStatement(CHAR_DEL_CHAR_SKILLS, "DELETE FROM character_skills WHERE guid = ?", CONNECTION_ASYNC);
    PrepareStatement(CHAR_UPD_CHAR_HONOR_POINTS, "UPDATE characters SET totalHonorPoints = ? WHERE guid = ?", CONNECTION_ASYNC);
    PrepareStatement(CHAR_UPD_CHAR_ARENA_POINTS, "UPDATE characters SET arenaPoints = ? WHERE guid = ?", CONNECTION_ASYNC);
    PrepareStatement(CHAR_UPD_CHAR_MONEY, "UPDATE characters SET money = ? WHERE guid = ?", CONNECTION_ASYNC);
    PrepareStatement(CHAR_INS_CHAR_ACTION, "INSERT INTO character_action (guid, spec, button, action, type) VALUES (?, ?, ?, ?, ?)", CONNECTION_ASYNC);
    PrepareStatement(CHAR_UPD_CHAR_ACTION, "UPDATE character_action SET action = ?, type = ? WHERE guid = ? AND button = ? AND spec = ?", CONNECTION_ASYNC);
    PrepareStatement(CHAR_DEL_CHAR_ACTION_BY_BUTTON_SPEC, "DELETE FROM character_action WHERE guid = ? and button = ? and spec = ?", CONNECTION_ASYNC);
    PrepareStatement(CHAR_DEL_CHAR_INVENTORY_BY_ITEM, "DELETE FROM character_inventory WHERE item = ?", CONNECTION_ASYNC);
    PrepareStatement(CHAR_DEL_CHAR_INVENTORY_BY_BAG_SLOT, "DELETE FROM character_inventory WHERE bag = ? AND slot = ? AND guid = ?", CONNECTION_ASYNC);
    PrepareStatement(CHAR_UPD_MAIL, "UPDATE mail SET has_items = ?, expire_time = ?, deliver_time = ?, money = ?, cod = ?, checked = ? WHERE id = ?", CONNECTION_ASYNC);
    PrepareStatement(CHAR_REP_CHAR_QUESTSTATUS, "REPLACE INTO character_queststatus (guid, quest, status, explored, timer, mobcount1, mobcount2, mobcount3, mobcount4, itemcount1, itemcount2, itemcount3, itemcount4, itemcount5, itemcount6, playercount) VALUES (?, ?, ?, ?, ?, ?, ?, ?, ?, ?, ?, ?, ?, ?, ?, ?)", CONNECTION_ASYNC);
    PrepareStatement(CHAR_DEL_CHAR_QUESTSTATUS_BY_QUEST, "DELETE FROM character_queststatus WHERE guid = ? AND quest = ?", CONNECTION_ASYNC);
    PrepareStatement(CHAR_INS_CHAR_QUESTSTATUS_REWARDED, "INSERT IGNORE INTO character_queststatus_rewarded (guid, quest, active) VALUES (?, ?, 1)", CONNECTION_ASYNC);
    PrepareStatement(CHAR_DEL_CHAR_QUESTSTATUS_REWARDED_BY_QUEST, "DELETE FROM character_queststatus_rewarded WHERE guid = ? AND quest = ?", CONNECTION_ASYNC);
    PrepareStatement(CHAR_UPD_CHAR_QUESTSTATUS_REWARDED_FACTION_CHANGE, "UPDATE character_queststatus_rewarded SET quest = ? WHERE quest = ? AND guid = ?", CONNECTION_ASYNC);
    PrepareStatement(CHAR_UPD_CHAR_QUESTSTATUS_REWARDED_ACTIVE, "UPDATE character_queststatus_rewarded SET active = 1 WHERE guid = ?", CONNECTION_ASYNC);
    PrepareStatement(CHAR_UPD_CHAR_QUESTSTATUS_REWARDED_ACTIVE_BY_QUEST, "UPDATE character_queststatus_rewarded SET active = 0 WHERE guid = ? AND quest = ?", CONNECTION_ASYNC);
    PrepareStatement(CHAR_DEL_CHAR_SKILL_BY_SKILL, "DELETE FROM character_skills WHERE guid = ? AND skill = ?", CONNECTION_ASYNC);
    PrepareStatement(CHAR_INS_CHAR_SKILLS, "INSERT INTO character_skills (guid, skill, value, max) VALUES (?, ?, ?, ?)", CONNECTION_ASYNC);
    PrepareStatement(CHAR_UPD_CHAR_SKILLS, "UPDATE character_skills SET value = ?, max = ? WHERE guid = ? AND skill = ?", CONNECTION_ASYNC);
    PrepareStatement(CHAR_INS_CHAR_SPELL, "INSERT INTO character_spell (guid, spell, active, disabled) VALUES (?, ?, ?, ?)", CONNECTION_ASYNC);
    PrepareStatement(CHAR_DEL_CHAR_STATS, "DELETE FROM character_stats WHERE guid = ?", CONNECTION_ASYNC);
    PrepareStatement(CHAR_INS_CHAR_STATS, "INSERT INTO character_stats (guid, maxhealth, maxpower1, maxpower2, maxpower3, maxpower4, maxpower5, maxpower6, maxpower7, strength, agility, stamina, intellect, spirit, "
                     "armor, resHoly, resFire, resNature, resFrost, resShadow, resArcane, blockPct, dodgePct, parryPct, critPct, rangedCritPct, spellCritPct, attackPower, rangedAttackPower, "
                     "spellPower, resilience) VALUES (?, ?, ?, ?, ?, ?, ?, ?, ?, ?, ?, ?, ?, ?, ?, ?, ?, ?, ?, ?, ?, ?, ?, ?, ?, ?, ?, ?, ?, ?, ?)", CONNECTION_ASYNC);
    PrepareStatement(CHAR_DEL_PETITION_BY_OWNER, "DELETE FROM petition WHERE ownerguid = ?", CONNECTION_ASYNC);
    PrepareStatement(CHAR_DEL_PETITION_SIGNATURE_BY_OWNER, "DELETE FROM petition_sign WHERE ownerguid = ?", CONNECTION_ASYNC);
    PrepareStatement(CHAR_DEL_PETITION_BY_OWNER_AND_TYPE, "DELETE FROM petition WHERE ownerguid = ? AND type = ?", CONNECTION_ASYNC);
    PrepareStatement(CHAR_DEL_PETITION_SIGNATURE_BY_OWNER_AND_TYPE, "DELETE FROM petition_sign WHERE ownerguid = ? AND type = ?", CONNECTION_ASYNC);
    PrepareStatement(CHAR_INS_CHAR_GLYPHS, "INSERT INTO character_glyphs VALUES(?, ?, ?, ?, ?, ?, ?, ?)", CONNECTION_ASYNC);
    PrepareStatement(CHAR_DEL_CHAR_TALENT_BY_SPELL_SPEC, "DELETE FROM character_talent WHERE guid = ? AND spell = ? AND talentGroup = ?", CONNECTION_ASYNC);
    PrepareStatement(CHAR_INS_CHAR_TALENT, "INSERT INTO character_talent (guid, spell, talentGroup) VALUES (?, ?, ?)", CONNECTION_ASYNC);
    PrepareStatement(CHAR_DEL_CHAR_ACTION_EXCEPT_SPEC, "DELETE FROM character_action WHERE spec<>? AND guid = ?", CONNECTION_ASYNC);
    PrepareStatement(CHAR_INS_CHAR_FISHINGSTEPS, "INSERT INTO character_fishingsteps (guid, fishingSteps) VALUES (?, ?)", CONNECTION_ASYNC);
    PrepareStatement(CHAR_DEL_CHAR_FISHINGSTEPS, "DELETE FROM character_fishingsteps WHERE guid = ?", CONNECTION_ASYNC);

    // Items that hold loot or money
    PrepareStatement(CHAR_SEL_ITEMCONTAINER_ITEMS, "SELECT container_id, item_id, item_count, item_index, follow_rules, ffa, blocked, counted, under_threshold, needs_quest, rnd_prop, rnd_suffix FROM item_loot_items", CONNECTION_SYNCH);
    PrepareStatement(CHAR_DEL_ITEMCONTAINER_ITEMS, "DELETE FROM item_loot_items WHERE container_id = ?", CONNECTION_ASYNC);
    PrepareStatement(CHAR_DEL_ITEMCONTAINER_ITEM, "DELETE FROM item_loot_items WHERE container_id = ? AND item_id = ? AND item_count = ? AND item_index = ?", CONNECTION_ASYNC);
    PrepareStatement(CHAR_INS_ITEMCONTAINER_ITEMS, "INSERT INTO item_loot_items (container_id, item_id, item_count, item_index, follow_rules, ffa, blocked, counted, under_threshold, needs_quest, rnd_prop, rnd_suffix) VALUES (?, ?, ?, ?, ?, ?, ?, ?, ?, ?, ?, ?)", CONNECTION_ASYNC);
    PrepareStatement(CHAR_SEL_ITEMCONTAINER_MONEY, "SELECT container_id, money FROM item_loot_money", CONNECTION_SYNCH);
    PrepareStatement(CHAR_DEL_ITEMCONTAINER_MONEY, "DELETE FROM item_loot_money WHERE container_id = ?", CONNECTION_ASYNC);
    PrepareStatement(CHAR_INS_ITEMCONTAINER_MONEY, "INSERT INTO item_loot_money (container_id, money) VALUES (?, ?)", CONNECTION_ASYNC);

    // Calendar
    PrepareStatement(CHAR_REP_CALENDAR_EVENT, "REPLACE INTO calendar_events (id, creator, title, description, type, dungeon, eventtime, flags, time2) VALUES (?, ?, ?, ?, ?, ?, ?, ?, ?)", CONNECTION_ASYNC);
    PrepareStatement(CHAR_DEL_CALENDAR_EVENT, "DELETE FROM calendar_events WHERE id = ?", CONNECTION_ASYNC);
    PrepareStatement(CHAR_REP_CALENDAR_INVITE, "REPLACE INTO calendar_invites (id, event, invitee, sender, status, statustime, `rank`, text) VALUES (?, ?, ?, ?, ?, ?, ?, ?)", CONNECTION_ASYNC);
    PrepareStatement(CHAR_DEL_CALENDAR_INVITE, "DELETE FROM calendar_invites WHERE id = ?", CONNECTION_ASYNC);

    // Pet
    PrepareStatement(CHAR_SEL_CHAR_PET_IDS, "SELECT id FROM character_pet WHERE owner = ?", CONNECTION_SYNCH);
    PrepareStatement(CHAR_DEL_CHAR_PET_DECLINEDNAME_BY_OWNER, "DELETE FROM character_pet_declinedname WHERE owner = ?", CONNECTION_ASYNC);
    PrepareStatement(CHAR_DEL_CHAR_PET_DECLINEDNAME, "DELETE FROM character_pet_declinedname WHERE id = ?", CONNECTION_ASYNC);
    PrepareStatement(CHAR_INS_CHAR_PET_DECLINEDNAME, "INSERT INTO character_pet_declinedname (id, owner, genitive, dative, accusative, instrumental, prepositional) VALUES (?, ?, ?, ?, ?, ?, ?)", CONNECTION_ASYNC);
    PrepareStatement(CHAR_SEL_PET_AURA, "SELECT casterGuid, spell, effectMask, recalculateMask, stackCount, amount0, amount1, amount2, base_amount0, base_amount1, base_amount2, maxDuration, remainTime, remainCharges, critChance, applyResilience FROM pet_aura WHERE guid = ?", CONNECTION_ASYNC);
    PrepareStatement(CHAR_SEL_PET_SPELL, "SELECT spell, active FROM pet_spell WHERE guid = ?", CONNECTION_ASYNC);
    PrepareStatement(CHAR_SEL_PET_SPELL_COOLDOWN, "SELECT spell, time, categoryId, categoryEnd FROM pet_spell_cooldown WHERE guid = ? AND time > UNIX_TIMESTAMP()", CONNECTION_ASYNC);
    PrepareStatement(CHAR_SEL_PET_DECLINED_NAME, "SELECT genitive, dative, accusative, instrumental, prepositional FROM character_pet_declinedname WHERE owner = ? AND id = ?", CONNECTION_ASYNC);
    PrepareStatement(CHAR_DEL_PET_AURAS, "DELETE FROM pet_aura WHERE guid = ?", CONNECTION_BOTH);
    PrepareStatement(CHAR_DEL_PET_SPELLS, "DELETE FROM pet_spell WHERE guid = ?", CONNECTION_ASYNC);
    PrepareStatement(CHAR_DEL_PET_SPELL_COOLDOWNS, "DELETE FROM pet_spell_cooldown WHERE guid = ?", CONNECTION_BOTH);
    PrepareStatement(CHAR_INS_PET_SPELL_COOLDOWN, "INSERT INTO pet_spell_cooldown (guid, spell, time, categoryId, categoryEnd) VALUES (?, ?, ?, ?, ?)", CONNECTION_BOTH);
    PrepareStatement(CHAR_DEL_PET_SPELL_BY_SPELL, "DELETE FROM pet_spell WHERE guid = ? and spell = ?", CONNECTION_ASYNC);
    PrepareStatement(CHAR_INS_PET_SPELL, "INSERT INTO pet_spell (guid, spell, active) VALUES (?, ?, ?)", CONNECTION_BOTH);
    PrepareStatement(CHAR_INS_PET_AURA, "INSERT INTO pet_aura (guid, casterGuid, spell, effectMask, recalculateMask, stackCount, amount0, amount1, amount2, "
                     "base_amount0, base_amount1, base_amount2, maxDuration, remainTime, remainCharges, critChance, applyResilience) VALUES (?, ?, ?, ?, ?, ?, ?, ?, ?, ?, ?, ?, ?, ?, ?, ?, ?)", CONNECTION_BOTH);
    PrepareStatement(CHAR_SEL_CHAR_PETS, "SELECT id, entry, modelid, level, exp, Reactstate, slot, name, renamed, curhealth, curmana, curhappiness, abdata, savetime, CreatedBySpell, PetType FROM character_pet WHERE owner = ?", CONNECTION_ASYNC);
    PrepareStatement(CHAR_DEL_CHAR_PET_BY_OWNER, "DELETE FROM character_pet WHERE owner = ?", CONNECTION_ASYNC);
    PrepareStatement(CHAR_UPD_CHAR_PET_NAME, "UPDATE character_pet SET name = ?, renamed = 1 WHERE owner = ? AND id = ?", CONNECTION_ASYNC);
    PrepareStatement(CHAR_UPD_CHAR_PET_SLOT_BY_ID, "UPDATE character_pet SET slot = ? WHERE owner = ? AND id = ?", CONNECTION_ASYNC);
    PrepareStatement(CHAR_DEL_CHAR_PET_BY_ID, "DELETE FROM character_pet WHERE id = ?", CONNECTION_ASYNC);
    PrepareStatement(CHAR_DEL_CHAR_PET_BY_SLOT, "DELETE FROM character_pet WHERE owner = ? AND (slot = ? OR slot > ?)", CONNECTION_ASYNC);
    PrepareStatement(CHAR_INS_PET, "INSERT INTO character_pet (id, entry, owner, modelid, level, exp, Reactstate, slot, name, renamed, curhealth, curmana, curhappiness, abdata, savetime, CreatedBySpell, PetType) "
                    "VALUES (?, ?, ?, ?, ?, ?, ?, ?, ?, ?, ?, ?, ?, ?, ?, ?, ?)", CONNECTION_ASYNC);

    // PvPstats
    PrepareStatement(CHAR_SEL_PVPSTATS_MAXID, "SELECT MAX(id) FROM pvpstats_battlegrounds", CONNECTION_SYNCH);
    PrepareStatement(CHAR_INS_PVPSTATS_BATTLEGROUND, "INSERT INTO pvpstats_battlegrounds (id, winner_faction, bracket_id, type, date) VALUES (?, ?, ?, ?, NOW())", CONNECTION_ASYNC);
    PrepareStatement(CHAR_INS_PVPSTATS_PLAYER, "INSERT INTO pvpstats_players (battleground_id, character_guid, winner, score_killing_blows, score_deaths, score_honorable_kills, score_bonus_honor, score_damage_done, score_healing_done, attr_1, attr_2, attr_3, attr_4, attr_5) VALUES (?, ?, ?, ?, ?, ?, ?, ?, ?, ?, ?, ?, ?, ?)", CONNECTION_ASYNC);
    PrepareStatement(CHAR_SEL_PVPSTATS_FACTIONS_OVERALL, "SELECT winner_faction, COUNT(*) AS count FROM pvpstats_battlegrounds WHERE DATEDIFF(NOW(), date) < 7 GROUP BY winner_faction ORDER BY winner_faction ASC", CONNECTION_SYNCH);

    // QuestTracker
    PrepareStatement(CHAR_INS_QUEST_TRACK, "INSERT INTO quest_tracker (id, character_guid, quest_accept_time, core_hash, core_revision) VALUES (?, ?, NOW(), ?, ?)", CONNECTION_ASYNC);
    PrepareStatement(CHAR_UPD_QUEST_TRACK_GM_COMPLETE, "UPDATE quest_tracker SET completed_by_gm = 1 WHERE id = ? AND character_guid = ? ORDER BY quest_accept_time DESC LIMIT 1", CONNECTION_ASYNC);
    PrepareStatement(CHAR_UPD_QUEST_TRACK_COMPLETE_TIME, "UPDATE quest_tracker SET quest_complete_time = NOW() WHERE id = ? AND character_guid = ? ORDER BY quest_accept_time DESC LIMIT 1", CONNECTION_ASYNC);
    PrepareStatement(CHAR_UPD_QUEST_TRACK_ABANDON_TIME, "UPDATE quest_tracker SET quest_abandon_time = NOW() WHERE id = ? AND character_guid = ? ORDER BY quest_accept_time DESC LIMIT 1", CONNECTION_ASYNC);

    // DeserterTracker
    PrepareStatement(CHAR_INS_DESERTER_TRACK, "INSERT INTO battleground_deserters (guid, type, datetime) VALUES (?, ?, NOW())", CONNECTION_ASYNC);
}

CharacterDatabaseConnection::CharacterDatabaseConnection(MySQLConnectionInfo& connInfo) : MySQLConnection(connInfo)
{
}

CharacterDatabaseConnection::CharacterDatabaseConnection(ProducerConsumerQueue<SQLOperation*>* q, MySQLConnectionInfo& connInfo) : MySQLConnection(q, connInfo)
{
}

CharacterDatabaseConnection::~CharacterDatabaseConnection()
{
}<|MERGE_RESOLUTION|>--- conflicted
+++ resolved
@@ -126,13 +126,8 @@
     PrepareStatement(CHAR_SEL_ACCOUNT_INSTANCELOCKTIMES, "SELECT instanceId, releaseTime FROM account_instance_times WHERE accountId = ?", CONNECTION_ASYNC);
 
     PrepareStatement(CHAR_SEL_CHARACTER_ACTIONS_SPEC, "SELECT button, action, type FROM character_action WHERE guid = ? AND spec = ? ORDER BY button", CONNECTION_ASYNC);
-<<<<<<< HEAD
-    PrepareStatement(CHAR_SEL_MAILITEMS, "SELECT creatorGuid, giftCreatorGuid, count, duration, charges, flags, enchantments, randomPropertyId, durability, playedTime, text, item_guid, itemEntry, ii.owner_guid, m.id, 0, transmog, enchant FROM mail_items mi INNER JOIN mail m ON mi.mail_id = m.id LEFT JOIN item_instance ii ON mi.item_guid = ii.guid WHERE m.receiver = ?", CONNECTION_ASYNC);
+    PrepareStatement(CHAR_SEL_MAILITEMS, "SELECT creatorGuid, giftCreatorGuid, count, duration, charges, flags, enchantments, randomPropertyId, durability, playedTime, text, item_guid, itemEntry, ii.owner_guid, m.id, 0, transmog, enchant FROM mail_items mi INNER JOIN mail m ON mi.mail_id = m.id LEFT JOIN item_instance ii ON mi.item_guid = ii.guid WHERE m.receiver = ?", CONNECTION_BOTH);
     PrepareStatement(CHAR_SEL_AUCTION_ITEMS, "SELECT creatorGuid, giftCreatorGuid, count, duration, charges, ii.flags, enchantments, randomPropertyId, durability, playedTime, text, itemguid, itemEntry, 0, 0, 0, transmog, enchant FROM auctionhouse ah JOIN item_instance ii ON ah.itemguid = ii.guid", CONNECTION_SYNCH);
-=======
-    PrepareStatement(CHAR_SEL_MAILITEMS, "SELECT creatorGuid, giftCreatorGuid, count, duration, charges, flags, enchantments, randomPropertyId, durability, playedTime, text, item_guid, itemEntry, ii.owner_guid, m.id FROM mail_items mi INNER JOIN mail m ON mi.mail_id = m.id LEFT JOIN item_instance ii ON mi.item_guid = ii.guid WHERE m.receiver = ?", CONNECTION_BOTH);
-    PrepareStatement(CHAR_SEL_AUCTION_ITEMS, "SELECT creatorGuid, giftCreatorGuid, count, duration, charges, ii.flags, enchantments, randomPropertyId, durability, playedTime, text, itemguid, itemEntry FROM auctionhouse ah JOIN item_instance ii ON ah.itemguid = ii.guid", CONNECTION_SYNCH);
->>>>>>> 400aef35
     PrepareStatement(CHAR_SEL_AUCTIONS, "SELECT id, houseid, itemguid, itemEntry, count, itemowner, buyoutprice, time, buyguid, lastbid, startbid, deposit, ah.Flags FROM auctionhouse ah INNER JOIN item_instance ii ON ii.guid = ah.itemguid", CONNECTION_SYNCH);
     PrepareStatement(CHAR_INS_AUCTION, "INSERT INTO auctionhouse (id, houseid, itemguid, itemowner, buyoutprice, time, buyguid, lastbid, startbid, deposit, Flags) VALUES (?, ?, ?, ?, ?, ?, ?, ?, ?, ?, ?)", CONNECTION_ASYNC);
     PrepareStatement(CHAR_DEL_AUCTION, "DELETE FROM auctionhouse WHERE id = ?", CONNECTION_ASYNC);
