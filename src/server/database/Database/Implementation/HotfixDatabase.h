/*
 * Copyright (C) 2008-2016 TrinityCore <http://www.trinitycore.org/>
 *
 * This program is free software; you can redistribute it and/or modify it
 * under the terms of the GNU General Public License as published by the
 * Free Software Foundation; either version 2 of the License, or (at your
 * option) any later version.
 *
 * This program is distributed in the hope that it will be useful, but WITHOUT
 * ANY WARRANTY; without even the implied warranty of MERCHANTABILITY or
 * FITNESS FOR A PARTICULAR PURPOSE. See the GNU General Public License for
 * more details.
 *
 * You should have received a copy of the GNU General Public License along
 * with this program. If not, see <http://www.gnu.org/licenses/>.
 */

// DO NOT EDIT!
// Autogenerated from DB2Structure.h

#ifndef _HOTFIXDATABASE_H
#define _HOTFIXDATABASE_H

#include "DatabaseWorkerPool.h"
#include "MySQLConnection.h"

enum HotfixDatabaseStatements
{
    /*  Naming standard for defines:
        {DB}_{SEL/INS/UPD/DEL/REP}_{Summary of data changed}
        When updating more than one field, consider looking at the calling function
        name for a suiting suffix.
    */

    HOTFIX_SEL_ACHIEVEMENT,
    HOTFIX_SEL_ACHIEVEMENT_LOCALE,

    HOTFIX_SEL_ANIM_KIT,

    HOTFIX_SEL_AREA_GROUP_MEMBER,

    HOTFIX_SEL_AREA_TABLE,
    HOTFIX_SEL_AREA_TABLE_LOCALE,

    HOTFIX_SEL_AREA_TRIGGER,

    HOTFIX_SEL_ARMOR_LOCATION,

    HOTFIX_SEL_AUCTION_HOUSE,
    HOTFIX_SEL_AUCTION_HOUSE_LOCALE,

    HOTFIX_SEL_BANK_BAG_SLOT_PRICES,

    HOTFIX_SEL_BANNED_ADDONS,

    HOTFIX_SEL_BARBER_SHOP_STYLE,
    HOTFIX_SEL_BARBER_SHOP_STYLE_LOCALE,

    HOTFIX_SEL_BATTLE_PET_BREED_QUALITY,

    HOTFIX_SEL_BATTLE_PET_BREED_STATE,

    HOTFIX_SEL_BATTLE_PET_SPECIES,
    HOTFIX_SEL_BATTLE_PET_SPECIES_LOCALE,

    HOTFIX_SEL_BATTLE_PET_SPECIES_STATE,

    HOTFIX_SEL_BATTLEMASTER_LIST,
    HOTFIX_SEL_BATTLEMASTER_LIST_LOCALE,

    HOTFIX_SEL_BROADCAST_TEXT,
    HOTFIX_SEL_BROADCAST_TEXT_LOCALE,

    HOTFIX_SEL_CHAR_SECTIONS,

    HOTFIX_SEL_CHAR_START_OUTFIT,

    HOTFIX_SEL_CHAR_TITLES,
    HOTFIX_SEL_CHAR_TITLES_LOCALE,

    HOTFIX_SEL_CHAT_CHANNELS,
    HOTFIX_SEL_CHAT_CHANNELS_LOCALE,

    HOTFIX_SEL_CHR_CLASSES,
    HOTFIX_SEL_CHR_CLASSES_LOCALE,

    HOTFIX_SEL_CHR_CLASSES_X_POWER_TYPES,

    HOTFIX_SEL_CHR_RACES,
    HOTFIX_SEL_CHR_RACES_LOCALE,

    HOTFIX_SEL_CHR_SPECIALIZATION,
    HOTFIX_SEL_CHR_SPECIALIZATION_LOCALE,

    HOTFIX_SEL_CINEMATIC_SEQUENCES,

    HOTFIX_SEL_CREATURE_DISPLAY_INFO,

    HOTFIX_SEL_CREATURE_DISPLAY_INFO_EXTRA,

    HOTFIX_SEL_CREATURE_FAMILY,
    HOTFIX_SEL_CREATURE_FAMILY_LOCALE,

    HOTFIX_SEL_CREATURE_MODEL_DATA,

    HOTFIX_SEL_CREATURE_TYPE,
    HOTFIX_SEL_CREATURE_TYPE_LOCALE,

    HOTFIX_SEL_CRITERIA,

    HOTFIX_SEL_CRITERIA_TREE,
    HOTFIX_SEL_CRITERIA_TREE_LOCALE,

    HOTFIX_SEL_CURRENCY_TYPES,
    HOTFIX_SEL_CURRENCY_TYPES_LOCALE,

    HOTFIX_SEL_CURVE_POINT,

    HOTFIX_SEL_DESTRUCTIBLE_MODEL_DATA,

    HOTFIX_SEL_DIFFICULTY,
    HOTFIX_SEL_DIFFICULTY_LOCALE,

    HOTFIX_SEL_DUNGEON_ENCOUNTER,
    HOTFIX_SEL_DUNGEON_ENCOUNTER_LOCALE,

    HOTFIX_SEL_DURABILITY_COSTS,

    HOTFIX_SEL_DURABILITY_QUALITY,

    HOTFIX_SEL_EMOTES,

    HOTFIX_SEL_EMOTES_TEXT,
    HOTFIX_SEL_EMOTES_TEXT_LOCALE,

    HOTFIX_SEL_EMOTES_TEXT_SOUND,

    HOTFIX_SEL_FACTION,
    HOTFIX_SEL_FACTION_LOCALE,

    HOTFIX_SEL_FACTION_TEMPLATE,

    HOTFIX_SEL_GAMEOBJECTS,
    HOTFIX_SEL_GAMEOBJECTS_LOCALE,

    HOTFIX_SEL_GAMEOBJECT_DISPLAY_INFO,

    HOTFIX_SEL_GARR_ABILITY,
    HOTFIX_SEL_GARR_ABILITY_LOCALE,

    HOTFIX_SEL_GARR_BUILDING,
    HOTFIX_SEL_GARR_BUILDING_LOCALE,

    HOTFIX_SEL_GARR_BUILDING_PLOT_INST,

    HOTFIX_SEL_GARR_CLASS_SPEC,
    HOTFIX_SEL_GARR_CLASS_SPEC_LOCALE,

    HOTFIX_SEL_GARR_FOLLOWER,
    HOTFIX_SEL_GARR_FOLLOWER_LOCALE,

    HOTFIX_SEL_GARR_FOLLOWER_X_ABILITY,

    HOTFIX_SEL_GARR_PLOT,
    HOTFIX_SEL_GARR_PLOT_LOCALE,

    HOTFIX_SEL_GARR_PLOT_BUILDING,

    HOTFIX_SEL_GARR_PLOT_INSTANCE,
    HOTFIX_SEL_GARR_PLOT_INSTANCE_LOCALE,

    HOTFIX_SEL_GARR_SITE_LEVEL,

    HOTFIX_SEL_GARR_SITE_LEVEL_PLOT_INST,

    HOTFIX_SEL_GEM_PROPERTIES,

    HOTFIX_SEL_GLYPH_PROPERTIES,

    HOTFIX_SEL_GUILD_COLOR_BACKGROUND,

    HOTFIX_SEL_GUILD_COLOR_BORDER,

    HOTFIX_SEL_GUILD_COLOR_EMBLEM,

    HOTFIX_SEL_GUILD_PERK_SPELLS,

    HOTFIX_SEL_HEIRLOOM,
    HOTFIX_SEL_HEIRLOOM_LOCALE,

    HOTFIX_SEL_HOLIDAYS,

    HOTFIX_SEL_IMPORT_PRICE_ARMOR,

    HOTFIX_SEL_IMPORT_PRICE_QUALITY,

    HOTFIX_SEL_IMPORT_PRICE_SHIELD,

    HOTFIX_SEL_IMPORT_PRICE_WEAPON,

    HOTFIX_SEL_ITEM,

    HOTFIX_SEL_ITEM_APPEARANCE,

    HOTFIX_SEL_ITEM_ARMOR_QUALITY,

    HOTFIX_SEL_ITEM_ARMOR_SHIELD,

    HOTFIX_SEL_ITEM_ARMOR_TOTAL,

    HOTFIX_SEL_ITEM_BAG_FAMILY,
    HOTFIX_SEL_ITEM_BAG_FAMILY_LOCALE,

    HOTFIX_SEL_ITEM_BONUS,

    HOTFIX_SEL_ITEM_BONUS_TREE_NODE,

    HOTFIX_SEL_ITEM_CLASS,
    HOTFIX_SEL_ITEM_CLASS_LOCALE,

    HOTFIX_SEL_ITEM_CURRENCY_COST,

    HOTFIX_SEL_ITEM_DAMAGE_AMMO,

    HOTFIX_SEL_ITEM_DAMAGE_ONE_HAND,

    HOTFIX_SEL_ITEM_DAMAGE_ONE_HAND_CASTER,

    HOTFIX_SEL_ITEM_DAMAGE_TWO_HAND,

    HOTFIX_SEL_ITEM_DAMAGE_TWO_HAND_CASTER,

    HOTFIX_SEL_ITEM_DISENCHANT_LOOT,

    HOTFIX_SEL_ITEM_EFFECT,

    HOTFIX_SEL_ITEM_EXTENDED_COST,

    HOTFIX_SEL_ITEM_LIMIT_CATEGORY,
    HOTFIX_SEL_ITEM_LIMIT_CATEGORY_LOCALE,

    HOTFIX_SEL_ITEM_MODIFIED_APPEARANCE,

    HOTFIX_SEL_ITEM_PRICE_BASE,

    HOTFIX_SEL_ITEM_RANDOM_PROPERTIES,
    HOTFIX_SEL_ITEM_RANDOM_PROPERTIES_LOCALE,

    HOTFIX_SEL_ITEM_RANDOM_SUFFIX,
    HOTFIX_SEL_ITEM_RANDOM_SUFFIX_LOCALE,

    HOTFIX_SEL_ITEM_SEARCH_NAME,
    HOTFIX_SEL_ITEM_SEARCH_NAME_LOCALE,

    HOTFIX_SEL_ITEM_SET,
    HOTFIX_SEL_ITEM_SET_LOCALE,

    HOTFIX_SEL_ITEM_SET_SPELL,

    HOTFIX_SEL_ITEM_SPARSE,
    HOTFIX_SEL_ITEM_SPARSE_LOCALE,

    HOTFIX_SEL_ITEM_SPEC,

    HOTFIX_SEL_ITEM_SPEC_OVERRIDE,

<<<<<<< HEAD
=======
    HOTFIX_SEL_ITEM_TO_BATTLE_PET_SPECIES,

    HOTFIX_SEL_ITEM_UPGRADE,

>>>>>>> eef7b68f
    HOTFIX_SEL_ITEM_X_BONUS_TREE,

    HOTFIX_SEL_KEY_CHAIN,

    HOTFIX_SEL_LFG_DUNGEONS,
    HOTFIX_SEL_LFG_DUNGEONS_LOCALE,

    HOTFIX_SEL_LIGHT,

    HOTFIX_SEL_LIQUID_TYPE,
    HOTFIX_SEL_LIQUID_TYPE_LOCALE,

    HOTFIX_SEL_LOCK,

    HOTFIX_SEL_MAIL_TEMPLATE,
    HOTFIX_SEL_MAIL_TEMPLATE_LOCALE,

    HOTFIX_SEL_MAP,
    HOTFIX_SEL_MAP_LOCALE,

    HOTFIX_SEL_MAP_DIFFICULTY,
    HOTFIX_SEL_MAP_DIFFICULTY_LOCALE,

    HOTFIX_SEL_MODIFIER_TREE,

    HOTFIX_SEL_MOUNT,
    HOTFIX_SEL_MOUNT_LOCALE,

    HOTFIX_SEL_MOUNT_CAPABILITY,

    HOTFIX_SEL_MOUNT_TYPE_X_CAPABILITY,

    HOTFIX_SEL_MOVIE,

    HOTFIX_SEL_NAME_GEN,
    HOTFIX_SEL_NAME_GEN_LOCALE,

    HOTFIX_SEL_NAMES_PROFANITY,

    HOTFIX_SEL_NAMES_RESERVED,

    HOTFIX_SEL_NAMES_RESERVED_LOCALE,

    HOTFIX_SEL_OVERRIDE_SPELL_DATA,

    HOTFIX_SEL_PHASE,

    HOTFIX_SEL_PHASE_X_PHASE_GROUP,

    HOTFIX_SEL_PLAYER_CONDITION,
    HOTFIX_SEL_PLAYER_CONDITION_LOCALE,

    HOTFIX_SEL_POWER_DISPLAY,

    HOTFIX_SEL_PVP_DIFFICULTY,

    HOTFIX_SEL_QUEST_FACTION_REWARD,

    HOTFIX_SEL_QUEST_MONEY_REWARD,

    HOTFIX_SEL_QUEST_PACKAGE_ITEM,

    HOTFIX_SEL_QUEST_SORT,
    HOTFIX_SEL_QUEST_SORT_LOCALE,

    HOTFIX_SEL_QUEST_V2,

    HOTFIX_SEL_QUEST_XP,

<<<<<<< HEAD
    HOTFIX_SEL_RAND_PROP_POINTS,
=======
    HOTFIX_SEL_RULESET_ITEM_UPGRADE,
>>>>>>> eef7b68f

    HOTFIX_SEL_SCALING_STAT_DISTRIBUTION,

    HOTFIX_SEL_SKILL_LINE,
    HOTFIX_SEL_SKILL_LINE_LOCALE,

    HOTFIX_SEL_SKILL_LINE_ABILITY,

    HOTFIX_SEL_SKILL_RACE_CLASS_INFO,

    HOTFIX_SEL_SOUND_KIT,
    HOTFIX_SEL_SOUND_KIT_LOCALE,

    HOTFIX_SEL_SPECIALIZATION_SPELLS,
    HOTFIX_SEL_SPECIALIZATION_SPELLS_LOCALE,

    HOTFIX_SEL_SPELL,
    HOTFIX_SEL_SPELL_LOCALE,

    HOTFIX_SEL_SPELL_AURA_OPTIONS,

    HOTFIX_SEL_SPELL_AURA_RESTRICTIONS,

    HOTFIX_SEL_SPELL_CAST_TIMES,

    HOTFIX_SEL_SPELL_CASTING_REQUIREMENTS,

    HOTFIX_SEL_SPELL_CATEGORIES,

    HOTFIX_SEL_SPELL_CATEGORY,
    HOTFIX_SEL_SPELL_CATEGORY_LOCALE,

    HOTFIX_SEL_SPELL_CLASS_OPTIONS,

    HOTFIX_SEL_SPELL_COOLDOWNS,

    HOTFIX_SEL_SPELL_DURATION,

    HOTFIX_SEL_SPELL_EFFECT,

    HOTFIX_SEL_SPELL_EFFECT_SCALING,

    HOTFIX_SEL_SPELL_EQUIPPED_ITEMS,

    HOTFIX_SEL_SPELL_FOCUS_OBJECT,
    HOTFIX_SEL_SPELL_FOCUS_OBJECT_LOCALE,

    HOTFIX_SEL_SPELL_INTERRUPTS,

    HOTFIX_SEL_SPELL_ITEM_ENCHANTMENT,
    HOTFIX_SEL_SPELL_ITEM_ENCHANTMENT_LOCALE,

    HOTFIX_SEL_SPELL_ITEM_ENCHANTMENT_CONDITION,

    HOTFIX_SEL_SPELL_LEARN_SPELL,

    HOTFIX_SEL_SPELL_LEVELS,

    HOTFIX_SEL_SPELL_MISC,

    HOTFIX_SEL_SPELL_POWER,

    HOTFIX_SEL_SPELL_POWER_DIFFICULTY,

    HOTFIX_SEL_SPELL_PROCS_PER_MINUTE,

    HOTFIX_SEL_SPELL_PROCS_PER_MINUTE_MOD,

    HOTFIX_SEL_SPELL_RADIUS,

    HOTFIX_SEL_SPELL_RANGE,
    HOTFIX_SEL_SPELL_RANGE_LOCALE,

    HOTFIX_SEL_SPELL_REAGENTS,

    HOTFIX_SEL_SPELL_SCALING,

    HOTFIX_SEL_SPELL_SHAPESHIFT,

    HOTFIX_SEL_SPELL_SHAPESHIFT_FORM,
    HOTFIX_SEL_SPELL_SHAPESHIFT_FORM_LOCALE,

    HOTFIX_SEL_SPELL_TARGET_RESTRICTIONS,

    HOTFIX_SEL_SPELL_TOTEMS,

    HOTFIX_SEL_SPELL_X_SPELL_VISUAL,

    HOTFIX_SEL_SUMMON_PROPERTIES,

    HOTFIX_SEL_TALENT,
    HOTFIX_SEL_TALENT_LOCALE,

    HOTFIX_SEL_TAXI_NODES,
    HOTFIX_SEL_TAXI_NODES_LOCALE,

    HOTFIX_SEL_TAXI_PATH,

    HOTFIX_SEL_TAXI_PATH_NODE,

    HOTFIX_SEL_TOTEM_CATEGORY,
    HOTFIX_SEL_TOTEM_CATEGORY_LOCALE,

    HOTFIX_SEL_TOY,
    HOTFIX_SEL_TOY_LOCALE,

    HOTFIX_SEL_TRANSPORT_ANIMATION,

    HOTFIX_SEL_TRANSPORT_ROTATION,

    HOTFIX_SEL_UNIT_POWER_BAR,
    HOTFIX_SEL_UNIT_POWER_BAR_LOCALE,

    HOTFIX_SEL_VEHICLE,

    HOTFIX_SEL_VEHICLE_SEAT,

    HOTFIX_SEL_WMO_AREA_TABLE,
    HOTFIX_SEL_WMO_AREA_TABLE_LOCALE,

    HOTFIX_SEL_WORLD_MAP_AREA,

    HOTFIX_SEL_WORLD_MAP_OVERLAY,

    HOTFIX_SEL_WORLD_MAP_TRANSFORMS,

    HOTFIX_SEL_WORLD_SAFE_LOCS,
    HOTFIX_SEL_WORLD_SAFE_LOCS_LOCALE,

    MAX_HOTFIXDATABASE_STATEMENTS
};

class TC_DATABASE_API HotfixDatabaseConnection : public MySQLConnection
{
public:
    typedef HotfixDatabaseStatements Statements;

    //- Constructors for sync and async connections
    HotfixDatabaseConnection(MySQLConnectionInfo& connInfo) : MySQLConnection(connInfo) { }
    HotfixDatabaseConnection(ProducerConsumerQueue<SQLOperation*>* q, MySQLConnectionInfo& connInfo) : MySQLConnection(q, connInfo) { }

    //- Loads database type specific prepared statements
    void DoPrepareStatements() override;
};

typedef DatabaseWorkerPool<HotfixDatabaseConnection> HotfixDatabaseWorkerPool;

#endif<|MERGE_RESOLUTION|>--- conflicted
+++ resolved
@@ -264,13 +264,8 @@
 
     HOTFIX_SEL_ITEM_SPEC_OVERRIDE,
 
-<<<<<<< HEAD
-=======
-    HOTFIX_SEL_ITEM_TO_BATTLE_PET_SPECIES,
-
     HOTFIX_SEL_ITEM_UPGRADE,
 
->>>>>>> eef7b68f
     HOTFIX_SEL_ITEM_X_BONUS_TREE,
 
     HOTFIX_SEL_KEY_CHAIN,
@@ -340,11 +335,9 @@
 
     HOTFIX_SEL_QUEST_XP,
 
-<<<<<<< HEAD
     HOTFIX_SEL_RAND_PROP_POINTS,
-=======
+
     HOTFIX_SEL_RULESET_ITEM_UPGRADE,
->>>>>>> eef7b68f
 
     HOTFIX_SEL_SCALING_STAT_DISTRIBUTION,
 
