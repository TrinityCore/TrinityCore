--- conflicted
+++ resolved
@@ -614,11 +614,7 @@
             ABORT();
             return false;
         default:
-<<<<<<< HEAD
-            TC_LOG_ERROR("sql.sql", "Unhandled MySQL errno %u. Unexpected behaviour possible: %s", errNo, sql==nullptr ? "" : sql);
-=======
-            TC_LOG_ERROR("sql.sql", "Unhandled MySQL errno {}. Unexpected behaviour possible.", errNo);
->>>>>>> d028bb0e
+            TC_LOG_ERROR("sql.sql", "Unhandled MySQL errno {}. Unexpected behaviour possible: {}", errNo, sql==nullptr ? "" : sql);
             return false;
     }
 }
