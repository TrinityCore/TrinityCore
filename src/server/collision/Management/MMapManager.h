/*
 * Copyright (C) 2008-2013 TrinityCore <http://www.trinitycore.org/>
 * Copyright (C) 2005-2010 MaNGOS <http://getmangos.com/>
 *
 * This program is free software; you can redistribute it and/or modify it
 * under the terms of the GNU General Public License as published by the
 * Free Software Foundation; either version 2 of the License, or (at your
 * option) any later version.
 *
 * This program is distributed in the hope that it will be useful, but WITHOUT
 * ANY WARRANTY; without even the implied warranty of MERCHANTABILITY or
 * FITNESS FOR A PARTICULAR PURPOSE. See the GNU General Public License for
 * more details.
 *
 * You should have received a copy of the GNU General Public License along
 * with this program. If not, see <http://www.gnu.org/licenses/>.
 */

#ifndef _MMAP_MANAGER_H
#define _MMAP_MANAGER_H

#include "UnorderedMap.h"
#include "DetourAlloc.h"
#include "DetourNavMesh.h"
#include "DetourNavMeshQuery.h"

//  move map related classes
namespace MMAP
{
    typedef UNORDERED_MAP<uint32, dtTileRef> MMapTileSet;
    typedef UNORDERED_MAP<uint32, dtNavMeshQuery*> NavMeshQuerySet;

    // dummy struct to hold map's mmap data
    struct MMapData
    {
        MMapData(dtNavMesh* mesh) : navMesh(mesh) { }
        ~MMapData()
        {
            for (NavMeshQuerySet::iterator i = _navMeshQueries.begin(); i != _navMeshQueries.end(); ++i)
                dtFreeNavMeshQuery(i->second);

            if (navMesh)
                dtFreeNavMesh(navMesh);
        }

        dtNavMesh* navMesh;

        // we have to use single dtNavMeshQuery for every instance, since those are not thread safe
        NavMeshQuerySet _navMeshQueries;     // instanceId to query
        MMapTileSet _loadedTiles;        // maps [map grid coords] to [dtTile]
    };


    typedef UNORDERED_MAP<uint32, MMapData*> MMapDataSet;

    // singleton class
    // holds all all access to mmap loading unloading and meshes
    class MMapManager
    {
        public:
<<<<<<< HEAD
            MMapManager() : _loadedTiles(0) {}
=======
            MMapManager() : loadedTiles(0) { }
>>>>>>> 7c7a04f2
            ~MMapManager();

            bool LoadMapTile(uint32 mapId, int32 x, int32 y);
            bool UnloadMapTile(uint32 mapId, int32 x, int32 y);
            bool UnloadMap(uint32 mapId);
            bool UnloadMapInstance(uint32 mapId, uint32 instanceId);

            // the returned [dtNavMeshQuery const*] is NOT threadsafe
            dtNavMeshQuery const* GetNavMeshQuery(uint32 mapId, uint32 instanceId);
            dtNavMesh const* GetNavMesh(uint32 mapId);

            uint32 GetLoadedTilesCount() const { return _loadedTiles; }
            uint32 GetLoadedMapsCount() const { return _loadedMaps.size(); }
        private:
            bool LoadMap(uint32 mapId);
            uint32 PackTileId(int32 x, int32 y) { return uint32(x << 16 | y); }

            MMapDataSet _loadedMaps;
            uint32 _loadedTiles;
    };
}

#endif<|MERGE_RESOLUTION|>--- conflicted
+++ resolved
@@ -58,11 +58,8 @@
     class MMapManager
     {
         public:
-<<<<<<< HEAD
             MMapManager() : _loadedTiles(0) {}
-=======
-            MMapManager() : loadedTiles(0) { }
->>>>>>> 7c7a04f2
+
             ~MMapManager();
 
             bool LoadMapTile(uint32 mapId, int32 x, int32 y);
