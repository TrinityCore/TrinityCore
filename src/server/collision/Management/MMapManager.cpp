/*
 * Copyright (C) 2008-2015 TrinityCore <http://www.trinitycore.org/>
 * Copyright (C) 2005-2010 MaNGOS <http://getmangos.com/>
 *
 * This program is free software; you can redistribute it and/or modify it
 * under the terms of the GNU General Public License as published by the
 * Free Software Foundation; either version 2 of the License, or (at your
 * option) any later version.
 *
 * This program is distributed in the hope that it will be useful, but WITHOUT
 * ANY WARRANTY; without even the implied warranty of MERCHANTABILITY or
 * FITNESS FOR A PARTICULAR PURPOSE. See the GNU General Public License for
 * more details.
 *
 * You should have received a copy of the GNU General Public License along
 * with this program. If not, see <http://www.gnu.org/licenses/>.
 */

#include "MMapManager.h"
#include "Log.h"
#include "DBCStores.h"
#include "MMapFactory.h"

namespace MMAP
{
    // ######################## MMapManager ########################
    MMapManager::~MMapManager()
    {
        for (MMapDataSet::iterator i = loadedMMaps.begin(); i != loadedMMaps.end(); ++i)
            delete i->second;

        // by now we should not have maps loaded
        // if we had, tiles in MMapData->mmapLoadedTiles, their actual data is lost!
    }

    void MMapManager::InitializeThreadUnsafe(const std::vector<uint32>& mapIds)
    {
        // the caller must pass the list of all mapIds that will be used in the VMapManager2 lifetime
        for (const uint32& mapId : mapIds)
            loadedMMaps.insert(MMapDataSet::value_type(mapId, nullptr));

        thread_safe_environment = false;
    }

    MMapDataSet::const_iterator MMapManager::GetMMapData(uint32 mapId) const
    {
        // return the iterator if found or end() if not found/NULL
        MMapDataSet::const_iterator itr = loadedMMaps.find(mapId);
        if (itr != loadedMMaps.cend() && !itr->second)
            itr = loadedMMaps.cend();

        return itr;
    }

    bool MMapManager::loadMapData(uint32 mapId)
    {
        // we already have this map loaded?
        MMapDataSet::iterator itr = loadedMMaps.find(mapId);
        if (itr != loadedMMaps.end())
        {
            if (itr->second)
                return true;
        }
        else
        {
            if (thread_safe_environment)
                itr = loadedMMaps.insert(MMapDataSet::value_type(mapId, nullptr)).first;
            else
                ASSERT(false, "Invalid mapId %u passed to MMapManager after startup in thread unsafe environment", mapId);
        }

        // load and init dtNavMesh - read parameters from file
        uint32 pathLen = sWorld->GetDataPath().length() + strlen("mmaps/%03i.mmap") + 1;
        char *fileName = new char[pathLen];
        snprintf(fileName, pathLen, (sWorld->GetDataPath() + "mmaps/%03i.mmap").c_str(), mapId);

        FILE* file = fopen(fileName, "rb");
        if (!file)
        {
            TC_LOG_DEBUG("maps", "MMAP:loadMapData: Error: Could not open mmap file '%s'", fileName);
            delete[] fileName;
            return false;
        }

        dtNavMeshParams params;
        int count = fread(&params, sizeof(dtNavMeshParams), 1, file);
        fclose(file);
        if (count != 1)
        {
            TC_LOG_DEBUG("maps", "MMAP:loadMapData: Error: Could not read params from file '%s'", fileName);
            delete[] fileName;
            return false;
        }

        dtNavMesh* mesh = dtAllocNavMesh();
        ASSERT(mesh);
        if (dtStatusFailed(mesh->init(&params)))
        {
            dtFreeNavMesh(mesh);
            TC_LOG_ERROR("maps", "MMAP:loadMapData: Failed to initialize dtNavMesh for mmap %03u from file %s", mapId, fileName);
            delete[] fileName;
            return false;
        }

        delete[] fileName;

        TC_LOG_DEBUG("maps", "MMAP:loadMapData: Loaded %03i.mmap", mapId);

        // store inside our map list
        MMapData* mmap_data = new MMapData(mesh, mapId);

        itr->second = mmap_data;
        return true;
    }

    uint32 MMapManager::packTileID(int32 x, int32 y)
    {
        return uint32(x << 16 | y);
    }

    bool MMapManager::loadMap(const std::string& /*basePath*/, uint32 mapId, int32 x, int32 y)
    {
        // make sure the mmap is loaded and ready to load tiles
        if (!loadMapData(mapId))
            return false;

        // get this mmap data
        MMapData* mmap = loadedMMaps[mapId];
        ASSERT(mmap->navMesh);

        // check if we already have this tile loaded
        uint32 packedGridPos = packTileID(x, y);
        if (mmap->loadedTileRefs.find(packedGridPos) != mmap->loadedTileRefs.end())
            return false;

        // load this tile :: mmaps/MMMXXYY.mmtile
        uint32 pathLen = sWorld->GetDataPath().length() + strlen("mmaps/%03i%02i%02i.mmtile") + 1;
        char *fileName = new char[pathLen];

        snprintf(fileName, pathLen, (sWorld->GetDataPath() + "mmaps/%03i%02i%02i.mmtile").c_str(), mapId, x, y);

        FILE* file = fopen(fileName, "rb");
        if (!file)
        {
            TC_LOG_DEBUG("maps", "MMAP:loadMap: Could not open mmtile file '%s'", fileName);
            delete[] fileName;
            return false;
        }
        delete[] fileName;

        // read header
        MmapTileHeader fileHeader;
        if (fread(&fileHeader, sizeof(MmapTileHeader), 1, file) != 1 || fileHeader.mmapMagic != MMAP_MAGIC)
        {
            TC_LOG_ERROR("maps", "MMAP:loadMap: Bad header in mmap %03u%02i%02i.mmtile", mapId, x, y);
            fclose(file);
            return false;
        }

        if (fileHeader.mmapVersion != MMAP_VERSION)
        {
            TC_LOG_ERROR("maps", "MMAP:loadMap: %03u%02i%02i.mmtile was built with generator v%i, expected v%i",
                mapId, x, y, fileHeader.mmapVersion, MMAP_VERSION);
            fclose(file);
            return false;
        }

        unsigned char* data = (unsigned char*)dtAlloc(fileHeader.size, DT_ALLOC_PERM);
        ASSERT(data);

        size_t result = fread(data, fileHeader.size, 1, file);
        if (!result)
        {
            TC_LOG_ERROR("maps", "MMAP:loadMap: Bad header or data in mmap %03u%02i%02i.mmtile", mapId, x, y);
            fclose(file);
            return false;
        }

        fclose(file);

        dtMeshHeader* header = (dtMeshHeader*)data;
        dtTileRef tileRef = 0;

        // memory allocated for data is now managed by detour, and will be deallocated when the tile is removed
        if (dtStatusSucceed(mmap->navMesh->addTile(data, fileHeader.size, NULL/*DT_TILE_FREE_DATA*/, 0, &tileRef)))
        {
            mmap->loadedTileRefs.insert(std::pair<uint32, dtTileRef>(packedGridPos, tileRef));
            ++loadedTiles;
            TC_LOG_DEBUG("maps", "MMAP:loadMap: Loaded mmtile %03i[%02i, %02i] into %03i[%02i, %02i]", mapId, x, y, mapId, header->x, header->y);

            LoadPhaseTiles(mapId, x, y);

            return true;
        }
        else
        {
            TC_LOG_ERROR("maps", "MMAP:loadMap: Could not load %03u%02i%02i.mmtile into navmesh", mapId, x, y);
            dtFree(data);
            return false;
        }
    }

    PhasedTile* MMapManager::LoadTile(uint32 mapId, int32 x, int32 y)
    {
        // load this tile :: mmaps/MMMXXYY.mmtile
        uint32 pathLen = sWorld->GetDataPath().length() + strlen("mmaps/%03i%02i%02i.mmtile") + 1;
        char *fileName = new char[pathLen];

        snprintf(fileName, pathLen, (sWorld->GetDataPath() + "mmaps/%03i%02i%02i.mmtile").c_str(), mapId, x, y);

        FILE* file = fopen(fileName, "rb");
        if (!file)
        {
            // Not all tiles have phased versions, don't flood this msg
            //TC_LOG_DEBUG("phase", "MMAP:LoadTile: Could not open mmtile file '%s'", fileName);
            delete[] fileName;
            return NULL;
        }
        delete[] fileName;

        PhasedTile* pTile = new PhasedTile();

        // read header
        if (fread(&pTile->fileHeader, sizeof(MmapTileHeader), 1, file) != 1 || pTile->fileHeader.mmapMagic != MMAP_MAGIC)
        {
            TC_LOG_ERROR("phase", "MMAP:LoadTile: Bad header in mmap %03u%02i%02i.mmtile", mapId, x, y);
            fclose(file);
            return NULL;
        }

        if (pTile->fileHeader.mmapVersion != MMAP_VERSION)
        {
            TC_LOG_ERROR("phase", "MMAP:LoadTile: %03u%02i%02i.mmtile was built with generator v%i, expected v%i",
                mapId, x, y, pTile->fileHeader.mmapVersion, MMAP_VERSION);
            fclose(file);
            return NULL;
        }

        pTile->data = (unsigned char*)dtAlloc(pTile->fileHeader.size, DT_ALLOC_PERM);
        ASSERT(pTile->data);

        size_t result = fread(pTile->data, pTile->fileHeader.size, 1, file);
        if (!result)
        {
            TC_LOG_ERROR("phase", "MMAP:LoadTile: Bad header or data in mmap %03u%02i%02i.mmtile", mapId, x, y);
            fclose(file);
            return NULL;
        }

        fclose(file);

        return pTile;
    }

    void MMapManager::LoadPhaseTiles(uint32 mapId, int32 x, int32 y)
    {
        TC_LOG_DEBUG("phase", "MMAP:LoadPhaseTiles: Loading phased mmtiles for map %u, x: %i, y: %i", mapId, x, y);

        uint32 packedGridPos = packTileID(x, y);

        for (uint32 i = 0; i < sMapStore.GetNumRows(); ++i)
        {
            if (const MapEntry* const map = sMapStore.LookupEntry(i))
            {
                if (map->rootPhaseMap == mapId)
                {
                    PhasedTile* data = LoadTile(map->MapID, x, y);
                    // only a few tiles have terrain swaps, do not write error for them
                    if (data)
                    {
                        TC_LOG_DEBUG("phase", "MMAP:LoadPhaseTiles: Loaded phased %03u%02i%02i.mmtile for root phase map %u", map->MapID, x, y, mapId);
                        _phaseTiles[map->MapID][packedGridPos] = data;
                    }
                }
            }
        }
    }

    void MMapManager::UnloadPhaseTile(uint32 mapId, int32 x, int32 y)
    {
        TC_LOG_DEBUG("phase", "MMAP:UnloadPhaseTile: Unloading phased mmtile for map %u, x: %i, y: %i", mapId, x, y);

        uint32 packedGridPos = packTileID(x, y);

        const MapEntry* const map = sMapStore.LookupEntry(mapId); // map existence already checked when loading
        uint32 rootMapId = map->rootPhaseMap;

        if (_phaseTiles[mapId][packedGridPos])
        {
            TC_LOG_DEBUG("phase", "MMAP:UnloadPhaseTile: Unloaded phased %03u%02i%02i.mmtile for root phase map %u", mapId, x, y, rootMapId);
            delete _phaseTiles[mapId][packedGridPos]->data;
            delete _phaseTiles[mapId][packedGridPos];
            _phaseTiles[mapId].erase(packedGridPos);
        }
    }

    bool MMapManager::unloadMap(uint32 mapId, int32 x, int32 y)
    {
        // check if we have this map loaded
        MMapDataSet::const_iterator itr = GetMMapData(mapId);
        if (itr == loadedMMaps.end())
        {
            // file may not exist, therefore not loaded
            TC_LOG_DEBUG("maps", "MMAP:unloadMap: Asked to unload not loaded navmesh map. %03u%02i%02i.mmtile", mapId, x, y);
            return false;
        }

        MMapData* mmap = itr->second;

        // check if we have this tile loaded
        uint32 packedGridPos = packTileID(x, y);
        if (mmap->loadedTileRefs.find(packedGridPos) == mmap->loadedTileRefs.end())
        {
            // file may not exist, therefore not loaded
            TC_LOG_DEBUG("maps", "MMAP:unloadMap: Asked to unload not loaded navmesh tile. %03u%02i%02i.mmtile", mapId, x, y);
            return false;
        }

        dtTileRef tileRef = mmap->loadedTileRefs[packedGridPos];

        // unload, and mark as non loaded
        if (dtStatusFailed(mmap->navMesh->removeTile(tileRef, NULL, NULL)))
        {
            // this is technically a memory leak
            // if the grid is later reloaded, dtNavMesh::addTile will return error but no extra memory is used
            // we cannot recover from this error - assert out
            TC_LOG_ERROR("maps", "MMAP:unloadMap: Could not unload %03u%02i%02i.mmtile from navmesh", mapId, x, y);
            ASSERT(false);
        }
        else
        {
            mmap->loadedTileRefs.erase(packedGridPos);
            --loadedTiles;
            TC_LOG_DEBUG("maps", "MMAP:unloadMap: Unloaded mmtile %03i[%02i, %02i] from %03i", mapId, x, y, mapId);

            UnloadPhaseTile(mapId, x, y);
            return true;
        }

        return false;
    }

    bool MMapManager::unloadMap(uint32 mapId)
    {
        MMapDataSet::iterator itr = loadedMMaps.find(mapId);
        if (itr == loadedMMaps.end() || !itr->second)
        {
            // file may not exist, therefore not loaded
            TC_LOG_DEBUG("maps", "MMAP:unloadMap: Asked to unload not loaded navmesh map %03u", mapId);
            return false;
        }

        // unload all tiles from given map
<<<<<<< HEAD
        MMapData* mmap = loadedMMaps[mapId];
        for (MMapTileSet::iterator i = mmap->loadedTileRefs.begin(); i != mmap->loadedTileRefs.end(); ++i)
=======
        MMapData* mmap = itr->second;
        for (MMapTileSet::iterator i = mmap->mmapLoadedTiles.begin(); i != mmap->mmapLoadedTiles.end(); ++i)
>>>>>>> 66bbdfb8
        {
            uint32 x = (i->first >> 16);
            uint32 y = (i->first & 0x0000FFFF);
            if (dtStatusFailed(mmap->navMesh->removeTile(i->second, NULL, NULL)))
                TC_LOG_ERROR("maps", "MMAP:unloadMap: Could not unload %03u%02i%02i.mmtile from navmesh", mapId, x, y);
            else
            {
                UnloadPhaseTile(mapId, x, y);
                --loadedTiles;
                TC_LOG_DEBUG("maps", "MMAP:unloadMap: Unloaded mmtile %03i[%02i, %02i] from %03i", mapId, x, y, mapId);
            }
        }

        delete mmap;
        itr->second = nullptr;
        TC_LOG_DEBUG("maps", "MMAP:unloadMap: Unloaded %03i.mmap", mapId);

        return true;
    }

    bool MMapManager::unloadMapInstance(uint32 mapId, uint32 instanceId)
    {
        // check if we have this map loaded
        MMapDataSet::const_iterator itr = GetMMapData(mapId);
        if (itr == loadedMMaps.end())
        {
            // file may not exist, therefore not loaded
            TC_LOG_DEBUG("maps", "MMAP:unloadMapInstance: Asked to unload not loaded navmesh map %03u", mapId);
            return false;
        }

        MMapData* mmap = itr->second;
        if (mmap->navMeshQueries.find(instanceId) == mmap->navMeshQueries.end())
        {
            TC_LOG_DEBUG("maps", "MMAP:unloadMapInstance: Asked to unload not loaded dtNavMeshQuery mapId %03u instanceId %u", mapId, instanceId);
            return false;
        }

        dtNavMeshQuery* query = mmap->navMeshQueries[instanceId];

        dtFreeNavMeshQuery(query);
        mmap->navMeshQueries.erase(instanceId);
        TC_LOG_DEBUG("maps", "MMAP:unloadMapInstance: Unloaded mapId %03u instanceId %u", mapId, instanceId);

        return true;
    }

    dtNavMesh const* MMapManager::GetNavMesh(uint32 mapId, TerrainSet swaps)
    {
        MMapDataSet::const_iterator itr = GetMMapData(mapId);
        if (itr == loadedMMaps.end())
            return NULL;

<<<<<<< HEAD
        return loadedMMaps[mapId]->GetNavMesh(swaps);
=======
        return itr->second->navMesh;
>>>>>>> 66bbdfb8
    }

    dtNavMeshQuery const* MMapManager::GetNavMeshQuery(uint32 mapId, uint32 instanceId, TerrainSet swaps)
    {
        MMapDataSet::const_iterator itr = GetMMapData(mapId);
        if (itr == loadedMMaps.end())
            return NULL;

        MMapData* mmap = itr->second;
        if (mmap->navMeshQueries.find(instanceId) == mmap->navMeshQueries.end())
        {
            // allocate mesh query
            dtNavMeshQuery* query = dtAllocNavMeshQuery();
            ASSERT(query);
            if (dtStatusFailed(query->init(mmap->GetNavMesh(swaps), 1024)))
            {
                dtFreeNavMeshQuery(query);
                TC_LOG_ERROR("maps", "MMAP:GetNavMeshQuery: Failed to initialize dtNavMeshQuery for mapId %03u instanceId %u", mapId, instanceId);
                return NULL;
            }

            TC_LOG_DEBUG("maps", "MMAP:GetNavMeshQuery: created dtNavMeshQuery for mapId %03u instanceId %u", mapId, instanceId);
            mmap->navMeshQueries.insert(std::pair<uint32, dtNavMeshQuery*>(instanceId, query));
        }

        return mmap->navMeshQueries[instanceId];
    }

    MMapData::MMapData(dtNavMesh* mesh, uint32 mapId)
    {
        navMesh = mesh;
        _mapId = mapId;
    }

    MMapData::~MMapData()
    {
        for (NavMeshQuerySet::iterator i = navMeshQueries.begin(); i != navMeshQueries.end(); ++i)
            dtFreeNavMeshQuery(i->second);

        dtFreeNavMesh(navMesh);

        for (PhaseTileContainer::iterator i = _baseTiles.begin(); i != _baseTiles.end(); ++i)
        {
            delete (*i).second->data;
            delete (*i).second;
        }
    }

    void MMapData::RemoveSwap(PhasedTile* ptile, uint32 swap, uint32 packedXY)
    {
        uint32 x = (packedXY >> 16);
        uint32 y = (packedXY & 0x0000FFFF);

        if (loadedPhasedTiles[swap].find(packedXY) == loadedPhasedTiles[swap].end())
        {
            TC_LOG_DEBUG("phase", "MMapData::RemoveSwap: mmtile %03u[%02i, %02i] unload skipped, due to not loaded", swap, x, y);
            return;
        }
        dtMeshHeader* header = (dtMeshHeader*)ptile->data;

        // remove old tile
        if (dtStatusFailed(navMesh->removeTile(loadedTileRefs[packedXY], NULL, NULL)))
            TC_LOG_ERROR("phase", "MMapData::RemoveSwap: Could not unload phased %03u%02i%02i.mmtile from navmesh", swap, x, y);
        else
        {
            TC_LOG_DEBUG("phase", "MMapData::RemoveSwap: Unloaded phased %03u%02i%02i.mmtile from navmesh", swap, x, y);

            // restore base tile
            if (dtStatusSucceed(navMesh->addTile(_baseTiles[packedXY]->data, _baseTiles[packedXY]->dataSize, NULL, 0, &loadedTileRefs[packedXY])))
            {
                TC_LOG_DEBUG("phase", "MMapData::RemoveSwap: Loaded base mmtile %03u[%02i, %02i] into %03i[%02i, %02i]", _mapId, x, y, _mapId, header->x, header->y);
            }
            else
                TC_LOG_ERROR("phase", "MMapData::RemoveSwap: Could not load base %03u%02i%02i.mmtile to navmesh", _mapId, x, y);
        }

        loadedPhasedTiles[swap].erase(packedXY);

        if (loadedPhasedTiles[swap].empty())
        {
            _activeSwaps.erase(swap);
            TC_LOG_DEBUG("phase", "MMapData::RemoveSwap: Fully removed swap %u from map %u", swap, _mapId);
        }
    }

    void MMapData::AddSwap(PhasedTile* ptile, uint32 swap, uint32 packedXY)
    {

        uint32 x = (packedXY >> 16);
        uint32 y = (packedXY & 0x0000FFFF);

        if (loadedTileRefs.find(packedXY) == loadedTileRefs.end())
        {
            TC_LOG_DEBUG("phase", "MMapData::AddSwap: phased mmtile %03u[%02i, %02i] load skipped, due to not loaded base tile on map %u", swap, x, y, _mapId);
            return;
        }
        if (loadedPhasedTiles[swap].find(packedXY) != loadedPhasedTiles[swap].end())
        {
            TC_LOG_DEBUG("phase", "MMapData::AddSwap: WARNING! phased mmtile %03u[%02i, %02i] load skipped, due to already loaded on map %u", swap, x, y, _mapId);
            return;
        }


        dtMeshHeader* header = (dtMeshHeader*)ptile->data;

        const dtMeshTile* oldTile = navMesh->getTileByRef(loadedTileRefs[packedXY]);

        if (!oldTile)
        {
            TC_LOG_DEBUG("phase", "MMapData::AddSwap: phased mmtile %03u[%02i, %02i] load skipped, due to not loaded base tile ref on map %u", swap, x, y, _mapId);
            return;
        }

        uint32 old_x = oldTile->header->x;
        uint32 old_y = oldTile->header->y;

        // header xy is based on the swap map's tile set, wich doesn't have all the same tiles as root map, so copy the xy from the orignal header
        memcpy(ptile->data + 8, (char*)&old_x, 4);
        memcpy(ptile->data + 12, (char*)&old_y, 4);

        // the removed tile's data
        PhasedTile* pt = new PhasedTile();
        // remove old tile
        if (dtStatusFailed(navMesh->removeTile(loadedTileRefs[packedXY], &pt->data, &pt->dataSize)))
            TC_LOG_ERROR("phase", "MMapData::AddSwap: Could not unload %03u%02i%02i.mmtile from navmesh", _mapId, x, y);
        else
        {
            TC_LOG_DEBUG("phase", "MMapData::AddSwap: Unloaded %03u%02i%02i.mmtile from navmesh", _mapId, x, y);

            // store the removed data first time, this is the origonal, non-phased tile
            if (_baseTiles.find(packedXY) == _baseTiles.end())
                _baseTiles[packedXY] = pt;

            _activeSwaps.insert(swap);
            loadedPhasedTiles[swap].insert(packedXY);

            // add new swapped tile
            if (dtStatusSucceed(navMesh->addTile(ptile->data, ptile->fileHeader.size, NULL, 0, &loadedTileRefs[packedXY])))
            {
                TC_LOG_DEBUG("phase", "MMapData::AddSwap: Loaded phased mmtile %03u[%02i, %02i] into %03i[%02i, %02i]", swap, x, y, _mapId, header->x, header->y);
            }
            else
                TC_LOG_ERROR("phase", "MMapData::AddSwap: Could not load %03u%02i%02i.mmtile to navmesh", swap, x, y);
        }
    }

    dtNavMesh* MMapData::GetNavMesh(TerrainSet swaps)
    {
        for (uint32 swap : _activeSwaps)
        {
            if (swaps.find(swap) == swaps.end()) // swap not active
            {
                PhaseTileContainer ptc = MMAP::MMapFactory::createOrGetMMapManager()->GetPhaseTileContainer(swap);
                for (PhaseTileContainer::const_iterator itr = ptc.begin(); itr != ptc.end(); ++itr)
                {
                    RemoveSwap(itr->second, swap, itr->first); // remove swap
                }
            }
        }
        
        if (!swaps.empty())
        {
            // for each of the calling unit's terrain swaps
            for (uint32 swap : swaps)
            {
                // for each of the terrain swap's xy tiles
                PhaseTileContainer ptc = MMAP::MMapFactory::createOrGetMMapManager()->GetPhaseTileContainer(swap);
                for (PhaseTileContainer::const_iterator itr = ptc.begin(); itr != ptc.end(); ++itr)
                {
                    if (_activeSwaps.find(swap) == _activeSwaps.end()) // swap not active
                    {
                        AddSwap(itr->second, swap, itr->first); // add swap
                    }
                }
            }
        }
        return navMesh;
    }
}<|MERGE_RESOLUTION|>--- conflicted
+++ resolved
@@ -351,13 +351,8 @@
         }
 
         // unload all tiles from given map
-<<<<<<< HEAD
-        MMapData* mmap = loadedMMaps[mapId];
+        MMapData* mmap = itr->second;
         for (MMapTileSet::iterator i = mmap->loadedTileRefs.begin(); i != mmap->loadedTileRefs.end(); ++i)
-=======
-        MMapData* mmap = itr->second;
-        for (MMapTileSet::iterator i = mmap->mmapLoadedTiles.begin(); i != mmap->mmapLoadedTiles.end(); ++i)
->>>>>>> 66bbdfb8
         {
             uint32 x = (i->first >> 16);
             uint32 y = (i->first & 0x0000FFFF);
@@ -411,11 +406,7 @@
         if (itr == loadedMMaps.end())
             return NULL;
 
-<<<<<<< HEAD
-        return loadedMMaps[mapId]->GetNavMesh(swaps);
-=======
         return itr->second->navMesh;
->>>>>>> 66bbdfb8
     }
 
     dtNavMeshQuery const* MMapManager::GetNavMeshQuery(uint32 mapId, uint32 instanceId, TerrainSet swaps)
