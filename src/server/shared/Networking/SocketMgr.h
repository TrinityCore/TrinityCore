--- conflicted
+++ resolved
@@ -38,27 +38,6 @@
     virtual bool StartNetwork(Trinity::Asio::IoContext& ioContext, std::string const& bindIp, uint16 port, int threadCount)
     {
         ASSERT(threadCount > 0);
-<<<<<<< HEAD
-
-        AsyncAcceptor* acceptor = nullptr;
-        try
-        {
-            acceptor = new AsyncAcceptor(ioContext, bindIp, port);
-        }
-        catch (boost::system::system_error const& err)
-        {
-            TC_LOG_ERROR("network", "Exception caught in SocketMgr.StartNetwork (%s:%u): %s", bindIp.c_str(), port, err.what());
-            return false;
-        }
-
-        if (!acceptor->Bind())
-        {
-            TC_LOG_ERROR("network", "StartNetwork failed to bind socket acceptor");
-            delete acceptor;
-            return false;
-        }
-
-=======
 
         AsyncAcceptor* acceptor = nullptr;
         try
@@ -77,7 +56,6 @@
             return false;
         }
 
->>>>>>> 28d470c5
         _acceptor = acceptor;
         _threadCount = threadCount;
         _threads = CreateThreads();
@@ -86,8 +64,6 @@
 
         for (int32 i = 0; i < _threadCount; ++i)
             _threads[i].Start();
-
-        _acceptor->SetSocketFactory([this]() { return GetSocketForAccept(); });
 
         return true;
     }
