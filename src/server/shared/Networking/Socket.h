/*
 * This file is part of the TrinityCore Project. See AUTHORS file for Copyright information
 *
 * This program is free software; you can redistribute it and/or modify it
 * under the terms of the GNU General Public License as published by the
 * Free Software Foundation; either version 2 of the License, or (at your
 * option) any later version.
 *
 * This program is distributed in the hope that it will be useful, but WITHOUT
 * ANY WARRANTY; without even the implied warranty of MERCHANTABILITY or
 * FITNESS FOR A PARTICULAR PURPOSE. See the GNU General Public License for
 * more details.
 *
 * You should have received a copy of the GNU General Public License along
 * with this program. If not, see <http://www.gnu.org/licenses/>.
 */

#ifndef __SOCKET_H__
#define __SOCKET_H__

#include "MessageBuffer.h"
#include "Log.h"
#include <atomic>
#include <queue>
#include <memory>
#include <functional>
#include <type_traits>
#include <boost/asio/ip/tcp.hpp>

using boost::asio::ip::tcp;

#define READ_BLOCK_SIZE 4096
#ifdef BOOST_ASIO_HAS_IOCP
#define TC_SOCKET_USE_IOCP
#endif
<<<<<<< HEAD
=======

/**
    @class Socket

    Base async socket implementation

    @tparam T derived class type (CRTP)
    @tparam Stream stream type used for operations on socket
            Stream must implement the following methods:

            void close(boost::system::error_code& error);

            void shutdown(boost::asio::socket_base::shutdown_type what, boost::system::error_code& shutdownError);

            template<typename MutableBufferSequence, typename ReadHandlerType>
            void async_read_some(MutableBufferSequence const& buffers, ReadHandlerType&& handler);

            template<typename ConstBufferSequence, typename WriteHandlerType>
            void async_write_some(ConstBufferSequence const& buffers, WriteHandlerType&& handler);
>>>>>>> 28d470c5

            template<typename ConstBufferSequence>
            std::size_t write_some(ConstBufferSequence const& buffers, boost::system::error_code& error);

            template<typename SettableSocketOption>
            void set_option(SettableSocketOption const& option, boost::system::error_code& error);

            tcp::socket::endpoint_type remote_endpoint() const;
*/
template<class T, class Stream = tcp::socket>
class Socket : public std::enable_shared_from_this<T>
{
public:
    explicit Socket(tcp::socket&& socket) : _socket(std::move(socket)), _remoteAddress(_socket.remote_endpoint().address()),
        _remotePort(_socket.remote_endpoint().port()), _readBuffer(), _closed(false), _closing(false), _isWritingAsync(false)
    {
        _readBuffer.Resize(READ_BLOCK_SIZE);
    }

    virtual ~Socket()
    {
        _closed = true;
        boost::system::error_code error;
        _socket.close(error);
    }

    virtual void Start() = 0;

    virtual bool Update()
    {
        if (_closed)
            return false;

#ifndef TC_SOCKET_USE_IOCP
        if (_isWritingAsync || (_writeQueue.empty() && !_closing))
            return true;

        for (; HandleQueue();)
            ;
#endif

        return true;
    }

    boost::asio::ip::address GetRemoteIpAddress() const
    {
        return _remoteAddress;
    }

    uint16 GetRemotePort() const
    {
        return _remotePort;
    }

    void AsyncRead()
    {
        if (!IsOpen())
            return;

        _readBuffer.Normalize();
        _readBuffer.EnsureFreeSpace();
        _socket.async_read_some(boost::asio::buffer(_readBuffer.GetWritePointer(), _readBuffer.GetRemainingSpace()),
<<<<<<< HEAD
            std::bind(&Socket<T>::ReadHandlerInternal, this->shared_from_this(), std::placeholders::_1, std::placeholders::_2));
=======
            std::bind(&Socket<T, Stream>::ReadHandlerInternal, this->shared_from_this(), std::placeholders::_1, std::placeholders::_2));
>>>>>>> 28d470c5
    }

    void AsyncReadWithCallback(void (T::*callback)(boost::system::error_code, std::size_t))
    {
        if (!IsOpen())
            return;

        _readBuffer.Normalize();
        _readBuffer.EnsureFreeSpace();
        _socket.async_read_some(boost::asio::buffer(_readBuffer.GetWritePointer(), _readBuffer.GetRemainingSpace()),
            std::bind(callback, this->shared_from_this(), std::placeholders::_1, std::placeholders::_2));
    }

    void QueuePacket(MessageBuffer&& buffer)
    {
        _writeQueue.push(std::move(buffer));

#ifdef TC_SOCKET_USE_IOCP
        AsyncProcessQueue();
#endif
    }

    bool IsOpen() const { return !_closed && !_closing; }

    void CloseSocket()
    {
        if (_closed.exchange(true))
            return;

        boost::system::error_code shutdownError;
        _socket.shutdown(boost::asio::socket_base::shutdown_send, shutdownError);
        if (shutdownError)
            TC_LOG_DEBUG("network", "Socket::CloseSocket: %s errored when shutting down socket: %i (%s)", GetRemoteIpAddress().to_string().c_str(),
                shutdownError.value(), shutdownError.message().c_str());

        OnClose();
    }

    /// Marks the socket for closing after write buffer becomes empty
    void DelayedCloseSocket() { _closing = true; }

    MessageBuffer& GetReadBuffer() { return _readBuffer; }

protected:
    virtual void OnClose() { }

    virtual void ReadHandler() = 0;

    bool AsyncProcessQueue()
    {
        if (_isWritingAsync)
            return false;

        _isWritingAsync = true;

#ifdef TC_SOCKET_USE_IOCP
        MessageBuffer& buffer = _writeQueue.front();
        _socket.async_write_some(boost::asio::buffer(buffer.GetReadPointer(), buffer.GetActiveSize()), std::bind(&Socket<T, Stream>::WriteHandler,
            this->shared_from_this(), std::placeholders::_1, std::placeholders::_2));
#else
        _socket.async_write_some(boost::asio::null_buffers(), std::bind(&Socket<T, Stream>::WriteHandlerWrapper,
            this->shared_from_this(), std::placeholders::_1, std::placeholders::_2));
#endif

        return false;
    }

    void SetNoDelay(bool enable)
    {
        boost::system::error_code err;
        _socket.set_option(tcp::no_delay(enable), err);
        if (err)
            TC_LOG_DEBUG("network", "Socket::SetNoDelay: failed to set_option(boost::asio::ip::tcp::no_delay) for %s - %d (%s)",
                GetRemoteIpAddress().to_string().c_str(), err.value(), err.message().c_str());
    }
<<<<<<< HEAD
=======

    Stream& underlying_stream()
    {
        return _socket;
    }
>>>>>>> 28d470c5

private:
    void ReadHandlerInternal(boost::system::error_code error, size_t transferredBytes)
    {
        if (error)
        {
            CloseSocket();
            return;
        }

        _readBuffer.WriteCompleted(transferredBytes);
        ReadHandler();
    }

#ifdef TC_SOCKET_USE_IOCP

    void WriteHandler(boost::system::error_code error, std::size_t transferedBytes)
    {
        if (!error)
        {
            _isWritingAsync = false;
            _writeQueue.front().ReadCompleted(transferedBytes);
            if (!_writeQueue.front().GetActiveSize())
                _writeQueue.pop();

            if (!_writeQueue.empty())
                AsyncProcessQueue();
            else if (_closing)
                CloseSocket();
        }
        else
            CloseSocket();
    }

#else

    void WriteHandlerWrapper(boost::system::error_code /*error*/, std::size_t /*transferedBytes*/)
    {
        _isWritingAsync = false;
        HandleQueue();
    }

    bool HandleQueue()
    {
        if (_writeQueue.empty())
            return false;

        MessageBuffer& queuedMessage = _writeQueue.front();

        std::size_t bytesToSend = queuedMessage.GetActiveSize();

        boost::system::error_code error;
        std::size_t bytesSent = _socket.write_some(boost::asio::buffer(queuedMessage.GetReadPointer(), bytesToSend), error);

        if (error)
        {
            if (error == boost::asio::error::would_block || error == boost::asio::error::try_again)
                return AsyncProcessQueue();

            _writeQueue.pop();
            if (_closing && _writeQueue.empty())
                CloseSocket();
            return false;
        }
        else if (bytesSent == 0)
        {
            _writeQueue.pop();
            if (_closing && _writeQueue.empty())
                CloseSocket();
            return false;
        }
        else if (bytesSent < bytesToSend) // now n > 0
        {
            queuedMessage.ReadCompleted(bytesSent);
            return AsyncProcessQueue();
        }

        _writeQueue.pop();
        if (_closing && _writeQueue.empty())
            CloseSocket();
        return !_writeQueue.empty();
    }

#endif

    Stream _socket;

    boost::asio::ip::address _remoteAddress;
    uint16 _remotePort;

    MessageBuffer _readBuffer;
    std::queue<MessageBuffer> _writeQueue;

    std::atomic<bool> _closed;
    std::atomic<bool> _closing;

    bool _isWritingAsync;
};

#endif // __SOCKET_H__<|MERGE_RESOLUTION|>--- conflicted
+++ resolved
@@ -33,8 +33,6 @@
 #ifdef BOOST_ASIO_HAS_IOCP
 #define TC_SOCKET_USE_IOCP
 #endif
-<<<<<<< HEAD
-=======
 
 /**
     @class Socket
@@ -54,7 +52,6 @@
 
             template<typename ConstBufferSequence, typename WriteHandlerType>
             void async_write_some(ConstBufferSequence const& buffers, WriteHandlerType&& handler);
->>>>>>> 28d470c5
 
             template<typename ConstBufferSequence>
             std::size_t write_some(ConstBufferSequence const& buffers, boost::system::error_code& error);
@@ -117,11 +114,7 @@
         _readBuffer.Normalize();
         _readBuffer.EnsureFreeSpace();
         _socket.async_read_some(boost::asio::buffer(_readBuffer.GetWritePointer(), _readBuffer.GetRemainingSpace()),
-<<<<<<< HEAD
-            std::bind(&Socket<T>::ReadHandlerInternal, this->shared_from_this(), std::placeholders::_1, std::placeholders::_2));
-=======
             std::bind(&Socket<T, Stream>::ReadHandlerInternal, this->shared_from_this(), std::placeholders::_1, std::placeholders::_2));
->>>>>>> 28d470c5
     }
 
     void AsyncReadWithCallback(void (T::*callback)(boost::system::error_code, std::size_t))
@@ -197,14 +190,11 @@
             TC_LOG_DEBUG("network", "Socket::SetNoDelay: failed to set_option(boost::asio::ip::tcp::no_delay) for %s - %d (%s)",
                 GetRemoteIpAddress().to_string().c_str(), err.value(), err.message().c_str());
     }
-<<<<<<< HEAD
-=======
 
     Stream& underlying_stream()
     {
         return _socket;
     }
->>>>>>> 28d470c5
 
 private:
     void ReadHandlerInternal(boost::system::error_code error, size_t transferredBytes)
