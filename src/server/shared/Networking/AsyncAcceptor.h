/*
 * This file is part of the TrinityCore Project. See AUTHORS file for Copyright information
 *
 * This program is free software; you can redistribute it and/or modify it
 * under the terms of the GNU General Public License as published by the
 * Free Software Foundation; either version 2 of the License, or (at your
 * option) any later version.
 *
 * This program is distributed in the hope that it will be useful, but WITHOUT
 * ANY WARRANTY; without even the implied warranty of MERCHANTABILITY or
 * FITNESS FOR A PARTICULAR PURPOSE. See the GNU General Public License for
 * more details.
 *
 * You should have received a copy of the GNU General Public License along
 * with this program. If not, see <http://www.gnu.org/licenses/>.
 */

#ifndef __ASYNCACCEPT_H_
#define __ASYNCACCEPT_H_

#include "IoContext.h"
#include "IpAddress.h"
#include "Log.h"
#include <boost/asio/ip/tcp.hpp>
#include <functional>
#include <atomic>

using boost::asio::ip::tcp;

#if BOOST_VERSION >= 106600
#define TRINITY_MAX_LISTEN_CONNECTIONS boost::asio::socket_base::max_listen_connections
#else
#define TRINITY_MAX_LISTEN_CONNECTIONS boost::asio::socket_base::max_connections
#endif

class AsyncAcceptor
{
public:
    typedef void(*AcceptCallback)(tcp::socket&& newSocket, uint32 threadIndex);

    AsyncAcceptor(Trinity::Asio::IoContext& ioContext, std::string const& bindIp, uint16 port) :
        _acceptor(ioContext), _endpoint(Trinity::Net::make_address(bindIp), port),
        _socket(ioContext), _closed(false), _socketFactory(std::bind(&AsyncAcceptor::DefeaultSocketFactory, this))
    {
    }

    template<class T>
    void AsyncAccept();

    template<AcceptCallback acceptCallback>
    void AsyncAcceptWithCallback()
    {
        tcp::socket* socket;
        uint32 threadIndex;
        std::tie(socket, threadIndex) = _socketFactory();
        _acceptor.async_accept(*socket, [this, socket, threadIndex](boost::system::error_code error)
        {
            if (!error)
            {
                try
                {
                    socket->non_blocking(true);

                    acceptCallback(std::move(*socket), threadIndex);
                }
                catch (boost::system::system_error const& err)
                {
                    TC_LOG_INFO("network", "Failed to initialize client's socket %s", err.what());
                }
            }

            if (!_closed)
                this->AsyncAcceptWithCallback<acceptCallback>();
        });
    }

    bool Bind()
    {
        boost::system::error_code errorCode;
        _acceptor.open(_endpoint.protocol(), errorCode);
        if (errorCode)
        {
            TC_LOG_INFO("network", "Failed to open acceptor %s", errorCode.message().c_str());
            return false;
        }

<<<<<<< HEAD
#if TRINITY_PLATFORM != TRINITY_PLATFORM_WINDOWS
        _acceptor.set_option(boost::asio::ip::tcp::acceptor::reuse_address(true), errorCode);
        if (errorCode)
        {
            TC_LOG_INFO("network", "Failed to set reuse_address option on acceptor %s", errorCode.message().c_str());
            return false;
        }
#endif

=======
>>>>>>> 28d470c5
        _acceptor.bind(_endpoint, errorCode);
        if (errorCode)
        {
            TC_LOG_INFO("network", "Could not bind to %s:%u %s", _endpoint.address().to_string().c_str(), _endpoint.port(), errorCode.message().c_str());
            return false;
        }

        _acceptor.listen(TRINITY_MAX_LISTEN_CONNECTIONS, errorCode);
        if (errorCode)
        {
            TC_LOG_INFO("network", "Failed to start listening on %s:%u %s", _endpoint.address().to_string().c_str(), _endpoint.port(), errorCode.message().c_str());
            return false;
        }

        return true;
    }

    void Close()
    {
        if (_closed.exchange(true))
            return;

        boost::system::error_code err;
        _acceptor.close(err);
    }

    void SetSocketFactory(std::function<std::pair<tcp::socket*, uint32>()> func) { _socketFactory = func; }

private:
    std::pair<tcp::socket*, uint32> DefeaultSocketFactory() { return std::make_pair(&_socket, 0); }

    tcp::acceptor _acceptor;
    tcp::endpoint _endpoint;
    tcp::socket _socket;
    std::atomic<bool> _closed;
    std::function<std::pair<tcp::socket*, uint32>()> _socketFactory;
};

template<class T>
void AsyncAcceptor::AsyncAccept()
{
    _acceptor.async_accept(_socket, [this](boost::system::error_code error)
    {
        if (!error)
        {
            try
            {
                // this-> is required here to fix an segmentation fault in gcc 4.7.2 - reason is lambdas in a templated class
                std::make_shared<T>(std::move(this->_socket))->Start();
            }
            catch (boost::system::system_error const& err)
            {
                TC_LOG_INFO("network", "Failed to retrieve client's remote address %s", err.what());
            }
        }

        // lets slap some more this-> on this so we can fix this bug with gcc 4.7.2 throwing internals in yo face
        if (!_closed)
            this->AsyncAccept<T>();
    });
}

#endif /* __ASYNCACCEPT_H_ */<|MERGE_RESOLUTION|>--- conflicted
+++ resolved
@@ -84,18 +84,6 @@
             return false;
         }
 
-<<<<<<< HEAD
-#if TRINITY_PLATFORM != TRINITY_PLATFORM_WINDOWS
-        _acceptor.set_option(boost::asio::ip::tcp::acceptor::reuse_address(true), errorCode);
-        if (errorCode)
-        {
-            TC_LOG_INFO("network", "Failed to set reuse_address option on acceptor %s", errorCode.message().c_str());
-            return false;
-        }
-#endif
-
-=======
->>>>>>> 28d470c5
         _acceptor.bind(_endpoint, errorCode);
         if (errorCode)
         {
