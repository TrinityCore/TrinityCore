/*
 * This file is part of the TrinityCore Project. See AUTHORS file for Copyright information
 *
 * This program is free software; you can redistribute it and/or modify it
 * under the terms of the GNU General Public License as published by the
 * Free Software Foundation; either version 2 of the License, or (at your
 * option) any later version.
 *
 * This program is distributed in the hope that it will be useful, but WITHOUT
 * ANY WARRANTY; without even the implied warranty of MERCHANTABILITY or
 * FITNESS FOR A PARTICULAR PURPOSE. See the GNU General Public License for
 * more details.
 *
 * You should have received a copy of the GNU General Public License along
 * with this program. If not, see <http://www.gnu.org/licenses/>.
 */

#ifndef DBCENUMS_H
#define DBCENUMS_H

#include "Define.h"
#include <vector>

#pragma pack(push, 1)

struct DBCPosition2D
{
    float X;
    float Y;
};

struct DBCPosition3D
{
    float X;
    float Y;
    float Z;
};

#pragma pack(pop)
enum LevelLimit : uint8
{
    // Client expected level limitation, like as used in DBC item max levels for "until max player level"
    // use as default max player level, must be fit max level for used client
    // also see MAX_LEVEL and STRONG_MAX_LEVEL define
    DEFAULT_MAX_LEVEL = 80,

    // client supported max level for player/pets/etc. Avoid overflow or client stability affected.
    // also see GT_MAX_LEVEL define
    MAX_LEVEL = 100,

    // Server side limitation. Base at used code requirements.
    // also see MAX_LEVEL and GT_MAX_LEVEL define
    STRONG_MAX_LEVEL = 255,
};

enum BattlegroundBracketId                                  // bracketId for level ranges
{
    BG_BRACKET_ID_FIRST          = 0,
    BG_BRACKET_ID_LAST           = 15
};

// must be max value in PvPDificulty slot+1
#define MAX_BATTLEGROUND_BRACKETS  16

enum AreaTeams
{
    AREATEAM_NONE  = 0,
    AREATEAM_ALLY  = 2,
    AREATEAM_HORDE = 4,
    AREATEAM_ANY   = 6
};

enum AchievementFaction
{
    ACHIEVEMENT_FACTION_HORDE           = 0,
    ACHIEVEMENT_FACTION_ALLIANCE        = 1,
    ACHIEVEMENT_FACTION_ANY             = -1
};

enum AchievementFlags
{
    ACHIEVEMENT_FLAG_COUNTER               = 0x00000001,    // Just count statistic (never stop and complete)
    ACHIEVEMENT_FLAG_HIDDEN                = 0x00000002,    // Not sent to client - internal use only
    ACHIEVEMENT_FLAG_STORE_MAX_VALUE       = 0x00000004,    // Store only max value? used only in "Reach level xx"
    ACHIEVEMENT_FLAG_SUMM                  = 0x00000008,    // Use summ criteria value from all requirements (and calculate max value)
    ACHIEVEMENT_FLAG_MAX_USED              = 0x00000010,    // Show max criteria (and calculate max value ??)
    ACHIEVEMENT_FLAG_REQ_COUNT             = 0x00000020,    // Use not zero req count (and calculate max value)
    ACHIEVEMENT_FLAG_AVERAGE               = 0x00000040,    // Show as average value (value / time_in_days) depend from other flag (by def use last criteria value)
    ACHIEVEMENT_FLAG_BAR                   = 0x00000080,    // Show as progress bar (value / max vale) depend from other flag (by def use last criteria value)
    ACHIEVEMENT_FLAG_REALM_FIRST_REACH     = 0x00000100,    //
    ACHIEVEMENT_FLAG_REALM_FIRST_KILL      = 0x00000200     //
};

#define MAX_CRITERIA_REQUIREMENTS 2

enum AchievementCriteriaCondition
{
    ACHIEVEMENT_CRITERIA_CONDITION_NONE            = 0,
    ACHIEVEMENT_CRITERIA_CONDITION_NO_DEATH        = 1,    // reset progress on death
    ACHIEVEMENT_CRITERIA_CONDITION_UNK2            = 2,    // only used in "Complete a daily quest every day for five consecutive days"
    ACHIEVEMENT_CRITERIA_CONDITION_BG_MAP          = 3,    // requires you to be on specific map, reset at change
    ACHIEVEMENT_CRITERIA_CONDITION_NO_LOSE         = 4,    // only used in "Win 10 arenas without losing"
    ACHIEVEMENT_CRITERIA_CONDITION_NO_SPELL_HIT    = 9,    // requires the player not to be hit by specific spell
    ACHIEVEMENT_CRITERIA_CONDITION_NOT_IN_GROUP    = 10,   // requires the player not to be in group
    ACHIEVEMENT_CRITERIA_CONDITION_UNK13           = 13,   // unk

    ACHIEVEMENT_CRITERIA_CONDITION_MAX
};

enum AchievementCriteriaFlags
{
    ACHIEVEMENT_CRITERIA_FLAG_SHOW_PROGRESS_BAR = 0x00000001,         // Show progress as bar
    ACHIEVEMENT_CRITERIA_FLAG_HIDDEN            = 0x00000002,         // Not show criteria in client
    ACHIEVEMENT_CRITERIA_FLAG_FAIL_ACHIEVEMENT  = 0x00000004,         // BG related??
    ACHIEVEMENT_CRITERIA_FLAG_RESET_ON_START    = 0x00000008,         //
    ACHIEVEMENT_CRITERIA_FLAG_IS_DATE           = 0x00000010,         // not used
    ACHIEVEMENT_CRITERIA_FLAG_MONEY_COUNTER     = 0x00000020          // Displays counter as money
};

enum AchievementCriteriaTimedTypes : uint8
{
    ACHIEVEMENT_TIMED_TYPE_EVENT            = 1,    // Timer is started by internal event with id in timerStartEvent
    ACHIEVEMENT_TIMED_TYPE_QUEST            = 2,    // Timer is started by accepting quest with entry in timerStartEvent
    ACHIEVEMENT_TIMED_TYPE_SPELL_CASTER     = 5,    // Timer is started by casting a spell with entry in timerStartEvent
    ACHIEVEMENT_TIMED_TYPE_SPELL_TARGET     = 6,    // Timer is started by being target of spell with entry in timerStartEvent
    ACHIEVEMENT_TIMED_TYPE_CREATURE         = 7,    // Timer is started by killing creature with entry in timerStartEvent
    ACHIEVEMENT_TIMED_TYPE_ITEM             = 9,    // Timer is started by using item with entry in timerStartEvent

    ACHIEVEMENT_TIMED_TYPE_MAX
};

enum AchievementCriteriaTypes : uint8
{
    ACHIEVEMENT_CRITERIA_TYPE_KILL_CREATURE                 = 0,
    ACHIEVEMENT_CRITERIA_TYPE_WIN_BG                        = 1,
    ACHIEVEMENT_CRITERIA_TYPE_REACH_LEVEL                   = 5,
    ACHIEVEMENT_CRITERIA_TYPE_REACH_SKILL_LEVEL             = 7,
    ACHIEVEMENT_CRITERIA_TYPE_COMPLETE_ACHIEVEMENT          = 8,
    ACHIEVEMENT_CRITERIA_TYPE_COMPLETE_QUEST_COUNT          = 9,
    ACHIEVEMENT_CRITERIA_TYPE_COMPLETE_DAILY_QUEST_DAILY    = 10, // you have to complete a daily quest x times in a row
    ACHIEVEMENT_CRITERIA_TYPE_COMPLETE_QUESTS_IN_ZONE       = 11,
    ACHIEVEMENT_CRITERIA_TYPE_DAMAGE_DONE                   = 13,
    ACHIEVEMENT_CRITERIA_TYPE_COMPLETE_DAILY_QUEST          = 14,
    ACHIEVEMENT_CRITERIA_TYPE_COMPLETE_BATTLEGROUND         = 15,
    ACHIEVEMENT_CRITERIA_TYPE_DEATH_AT_MAP                  = 16,
    ACHIEVEMENT_CRITERIA_TYPE_DEATH                         = 17,
    ACHIEVEMENT_CRITERIA_TYPE_DEATH_IN_DUNGEON              = 18,
    ACHIEVEMENT_CRITERIA_TYPE_COMPLETE_RAID                 = 19,
    ACHIEVEMENT_CRITERIA_TYPE_KILLED_BY_CREATURE            = 20,
    ACHIEVEMENT_CRITERIA_TYPE_KILLED_BY_PLAYER              = 23,
    ACHIEVEMENT_CRITERIA_TYPE_FALL_WITHOUT_DYING            = 24,
    ACHIEVEMENT_CRITERIA_TYPE_DEATHS_FROM                   = 26,
    ACHIEVEMENT_CRITERIA_TYPE_COMPLETE_QUEST                = 27,
    ACHIEVEMENT_CRITERIA_TYPE_BE_SPELL_TARGET               = 28,
    ACHIEVEMENT_CRITERIA_TYPE_CAST_SPELL                    = 29,
    ACHIEVEMENT_CRITERIA_TYPE_BG_OBJECTIVE_CAPTURE          = 30,
    ACHIEVEMENT_CRITERIA_TYPE_HONORABLE_KILL_AT_AREA        = 31,
    ACHIEVEMENT_CRITERIA_TYPE_WIN_ARENA                     = 32,
    ACHIEVEMENT_CRITERIA_TYPE_PLAY_ARENA                    = 33,
    ACHIEVEMENT_CRITERIA_TYPE_LEARN_SPELL                   = 34,
    ACHIEVEMENT_CRITERIA_TYPE_HONORABLE_KILL                = 35,
    ACHIEVEMENT_CRITERIA_TYPE_OWN_ITEM                      = 36,
    ACHIEVEMENT_CRITERIA_TYPE_WIN_RATED_ARENA               = 37,
    ACHIEVEMENT_CRITERIA_TYPE_HIGHEST_TEAM_RATING           = 38,
    ACHIEVEMENT_CRITERIA_TYPE_HIGHEST_PERSONAL_RATING       = 39,
    ACHIEVEMENT_CRITERIA_TYPE_LEARN_SKILL_LEVEL             = 40,
    ACHIEVEMENT_CRITERIA_TYPE_USE_ITEM                      = 41,
    ACHIEVEMENT_CRITERIA_TYPE_LOOT_ITEM                     = 42,
    ACHIEVEMENT_CRITERIA_TYPE_EXPLORE_AREA                  = 43,
    ACHIEVEMENT_CRITERIA_TYPE_OWN_RANK                      = 44,
    ACHIEVEMENT_CRITERIA_TYPE_BUY_BANK_SLOT                 = 45,
    ACHIEVEMENT_CRITERIA_TYPE_GAIN_REPUTATION               = 46,
    ACHIEVEMENT_CRITERIA_TYPE_GAIN_EXALTED_REPUTATION       = 47,
    ACHIEVEMENT_CRITERIA_TYPE_VISIT_BARBER_SHOP             = 48,
    ACHIEVEMENT_CRITERIA_TYPE_EQUIP_EPIC_ITEM               = 49,
    ACHIEVEMENT_CRITERIA_TYPE_ROLL_NEED_ON_LOOT             = 50, /// @todo itemlevel is mentioned in text but not present in dbc
    ACHIEVEMENT_CRITERIA_TYPE_ROLL_GREED_ON_LOOT            = 51,
    ACHIEVEMENT_CRITERIA_TYPE_HK_CLASS                      = 52,
    ACHIEVEMENT_CRITERIA_TYPE_HK_RACE                       = 53,
    ACHIEVEMENT_CRITERIA_TYPE_DO_EMOTE                      = 54,
    ACHIEVEMENT_CRITERIA_TYPE_HEALING_DONE                  = 55,
    ACHIEVEMENT_CRITERIA_TYPE_GET_KILLING_BLOWS             = 56, /// @todo in some cases map not present, and in some cases need do without die
    ACHIEVEMENT_CRITERIA_TYPE_EQUIP_ITEM                    = 57,
    ACHIEVEMENT_CRITERIA_TYPE_MONEY_FROM_VENDORS            = 59,
    ACHIEVEMENT_CRITERIA_TYPE_GOLD_SPENT_FOR_TALENTS        = 60,
    ACHIEVEMENT_CRITERIA_TYPE_NUMBER_OF_TALENT_RESETS       = 61,
    ACHIEVEMENT_CRITERIA_TYPE_MONEY_FROM_QUEST_REWARD       = 62,
    ACHIEVEMENT_CRITERIA_TYPE_GOLD_SPENT_FOR_TRAVELLING     = 63,
    ACHIEVEMENT_CRITERIA_TYPE_GOLD_SPENT_AT_BARBER          = 65,
    ACHIEVEMENT_CRITERIA_TYPE_GOLD_SPENT_FOR_MAIL           = 66,
    ACHIEVEMENT_CRITERIA_TYPE_LOOT_MONEY                    = 67,
    ACHIEVEMENT_CRITERIA_TYPE_USE_GAMEOBJECT                = 68,
    ACHIEVEMENT_CRITERIA_TYPE_BE_SPELL_TARGET2              = 69,
    ACHIEVEMENT_CRITERIA_TYPE_SPECIAL_PVP_KILL              = 70,
    ACHIEVEMENT_CRITERIA_TYPE_FISH_IN_GAMEOBJECT            = 72,
    /// @todo 73: Achievements 1515, 1241, 1103 (Name: Mal'Ganis)
    ACHIEVEMENT_CRITERIA_TYPE_ON_LOGIN                      = 74,
    ACHIEVEMENT_CRITERIA_TYPE_LEARN_SKILLLINE_SPELLS        = 75,
    ACHIEVEMENT_CRITERIA_TYPE_WIN_DUEL                      = 76,
    ACHIEVEMENT_CRITERIA_TYPE_LOSE_DUEL                     = 77,
    ACHIEVEMENT_CRITERIA_TYPE_KILL_CREATURE_TYPE            = 78,
    ACHIEVEMENT_CRITERIA_TYPE_GOLD_EARNED_BY_AUCTIONS       = 80,
    ACHIEVEMENT_CRITERIA_TYPE_CREATE_AUCTION                = 82,
    ACHIEVEMENT_CRITERIA_TYPE_HIGHEST_AUCTION_BID           = 83,
    ACHIEVEMENT_CRITERIA_TYPE_WON_AUCTIONS                  = 84,
    ACHIEVEMENT_CRITERIA_TYPE_HIGHEST_AUCTION_SOLD          = 85,
    ACHIEVEMENT_CRITERIA_TYPE_HIGHEST_GOLD_VALUE_OWNED      = 86,
    ACHIEVEMENT_CRITERIA_TYPE_GAIN_REVERED_REPUTATION       = 87,
    ACHIEVEMENT_CRITERIA_TYPE_GAIN_HONORED_REPUTATION       = 88,
    ACHIEVEMENT_CRITERIA_TYPE_KNOWN_FACTIONS                = 89,
    ACHIEVEMENT_CRITERIA_TYPE_LOOT_EPIC_ITEM                = 90,
    ACHIEVEMENT_CRITERIA_TYPE_RECEIVE_EPIC_ITEM             = 91,
    ACHIEVEMENT_CRITERIA_TYPE_ROLL_NEED                     = 93,
    ACHIEVEMENT_CRITERIA_TYPE_ROLL_GREED                    = 94,
    ACHIEVEMENT_CRITERIA_TYPE_HIGHEST_HEALTH                = 95,
    ACHIEVEMENT_CRITERIA_TYPE_HIGHEST_POWER                 = 96,
    ACHIEVEMENT_CRITERIA_TYPE_HIGHEST_STAT                  = 97,
    ACHIEVEMENT_CRITERIA_TYPE_HIGHEST_SPELLPOWER            = 98,
    ACHIEVEMENT_CRITERIA_TYPE_HIGHEST_ARMOR                 = 99,
    ACHIEVEMENT_CRITERIA_TYPE_HIGHEST_RATING                = 100,
    ACHIEVEMENT_CRITERIA_TYPE_HIGHEST_HIT_DEALT             = 101,
    ACHIEVEMENT_CRITERIA_TYPE_HIGHEST_HIT_RECEIVED          = 102,
    ACHIEVEMENT_CRITERIA_TYPE_TOTAL_DAMAGE_RECEIVED         = 103,
    ACHIEVEMENT_CRITERIA_TYPE_HIGHEST_HEAL_CAST             = 104,
    ACHIEVEMENT_CRITERIA_TYPE_TOTAL_HEALING_RECEIVED        = 105,
    ACHIEVEMENT_CRITERIA_TYPE_HIGHEST_HEALING_RECEIVED      = 106,
    ACHIEVEMENT_CRITERIA_TYPE_QUEST_ABANDONED               = 107,
    ACHIEVEMENT_CRITERIA_TYPE_FLIGHT_PATHS_TAKEN            = 108,
    ACHIEVEMENT_CRITERIA_TYPE_LOOT_TYPE                     = 109,
    ACHIEVEMENT_CRITERIA_TYPE_CAST_SPELL2                   = 110, /// @todo target entry is missing
    ACHIEVEMENT_CRITERIA_TYPE_LEARN_SKILL_LINE              = 112,
    ACHIEVEMENT_CRITERIA_TYPE_EARN_HONORABLE_KILL           = 113,
    ACHIEVEMENT_CRITERIA_TYPE_ACCEPTED_SUMMONINGS           = 114,
    ACHIEVEMENT_CRITERIA_TYPE_EARN_ACHIEVEMENT_POINTS       = 115,
    ACHIEVEMENT_CRITERIA_TYPE_USE_LFD_TO_GROUP_WITH_PLAYERS = 119,
    // @tswow-begin custom achievement criteria
    ACHIEVEMENT_CRITERIA_TYPE_COMPLETE_ENCOUNTER            = 120,
};

#define ACHIEVEMENT_CRITERIA_TYPE_TOTAL 124

enum AchievementCategory
{
    CATEGORY_CHILDRENS_WEEK     = 163
};

enum AreaFlags
{
    AREA_FLAG_UNK0               = 0x00000001,                // Unknown
    AREA_FLAG_UNK1               = 0x00000002,                // Razorfen Downs, Naxxramas and Acherus: The Ebon Hold (3.3.5a)
    AREA_FLAG_UNK2               = 0x00000004,                // Only used for areas on map 571 (development before)
    AREA_FLAG_SLAVE_CAPITAL      = 0x00000008,                // city and city subzones
    AREA_FLAG_UNK3               = 0x00000010,                // can't find common meaning
    AREA_FLAG_SLAVE_CAPITAL2     = 0x00000020,                // slave capital city flag?
    AREA_FLAG_ALLOW_DUELS        = 0x00000040,                // allow to duel here
    AREA_FLAG_ARENA              = 0x00000080,                // arena, both instanced and world arenas
    AREA_FLAG_CAPITAL            = 0x00000100,                // main capital city flag
    AREA_FLAG_CITY               = 0x00000200,                // only for one zone named "City" (where it located?)
    AREA_FLAG_OUTLAND            = 0x00000400,                // expansion zones? (only Eye of the Storm not have this flag, but have 0x00004000 flag)
    AREA_FLAG_SANCTUARY          = 0x00000800,                // sanctuary area (PvP disabled)
    AREA_FLAG_NEED_FLY           = 0x00001000,                // Respawn alive at the graveyard without corpse
    AREA_FLAG_UNUSED1            = 0x00002000,                // Unused in 3.3.5a
    AREA_FLAG_OUTLAND2           = 0x00004000,                // expansion zones? (only Circle of Blood Arena not have this flag, but have 0x00000400 flag)
    AREA_FLAG_OUTDOOR_PVP        = 0x00008000,                // pvp objective area? (Death's Door also has this flag although it's no pvp object area)
    AREA_FLAG_ARENA_INSTANCE     = 0x00010000,                // used by instanced arenas only
    AREA_FLAG_UNUSED2            = 0x00020000,                // Unused in 3.3.5a
    AREA_FLAG_CONTESTED_AREA     = 0x00040000,                // On PvP servers these areas are considered contested, even though the zone it is contained in is a Horde/Alliance territory.
    AREA_FLAG_UNK4               = 0x00080000,                // Valgarde and Acherus: The Ebon Hold
    AREA_FLAG_LOWLEVEL           = 0x00100000,                // used for some starting areas with ExplorationLevel <= 15
    AREA_FLAG_TOWN               = 0x00200000,                // small towns with Inn
    AREA_FLAG_REST_ZONE_HORDE    = 0x00400000,                // Instead of using areatriggers, the zone will act as one for Horde players (Warsong Hold, Acherus: The Ebon Hold, New Agamand Inn, Vengeance Landing Inn, Sunreaver Pavilion, etc)
    AREA_FLAG_REST_ZONE_ALLIANCE = 0x00800000,                // Instead of using areatriggers, the zone will act as one for Alliance players (Valgarde, Acherus: The Ebon Hold, Westguard Inn, Silver Covenant Pavilion, etc)
    AREA_FLAG_WINTERGRASP        = 0x01000000,                // Wintergrasp and it's subzones
    AREA_FLAG_INSIDE             = 0x02000000,                // used for determinating spell related inside/outside questions in Map::IsOutdoors
    AREA_FLAG_OUTSIDE            = 0x04000000,                // used for determinating spell related inside/outside questions in Map::IsOutdoors
    AREA_FLAG_WINTERGRASP_2      = 0x08000000,                // Can Hearth And Resurrect From Area
    AREA_FLAG_NO_FLY_ZONE        = 0x20000000                 // Marks zones where you cannot fly
};

enum Difficulty : uint8
{
    REGULAR_DIFFICULTY           = 0,

    DUNGEON_DIFFICULTY_NORMAL    = 0,
    DUNGEON_DIFFICULTY_HEROIC    = 1,
    DUNGEON_DIFFICULTY_EPIC      = 2,

    RAID_DIFFICULTY_10MAN_NORMAL = 0,
    RAID_DIFFICULTY_25MAN_NORMAL = 1,
    RAID_DIFFICULTY_10MAN_HEROIC = 2,
    RAID_DIFFICULTY_25MAN_HEROIC = 3
};

#define RAID_DIFFICULTY_MASK_25MAN 1    // since 25man difficulties are 1 and 3, we can check them like that

#define MAX_DUNGEON_DIFFICULTY     3
#define MAX_RAID_DIFFICULTY        4
#define MAX_DIFFICULTY             4

enum SpawnMask
{
    SPAWNMASK_CONTINENT         = (1 << REGULAR_DIFFICULTY), // any maps without spawn modes

    SPAWNMASK_DUNGEON_NORMAL    = (1 << DUNGEON_DIFFICULTY_NORMAL),
    SPAWNMASK_DUNGEON_HEROIC    = (1 << DUNGEON_DIFFICULTY_HEROIC),
    SPAWNMASK_DUNGEON_ALL       = (SPAWNMASK_DUNGEON_NORMAL | SPAWNMASK_DUNGEON_HEROIC),

    SPAWNMASK_RAID_10MAN_NORMAL = (1 << RAID_DIFFICULTY_10MAN_NORMAL),
    SPAWNMASK_RAID_25MAN_NORMAL = (1 << RAID_DIFFICULTY_25MAN_NORMAL),
    SPAWNMASK_RAID_NORMAL_ALL   = (SPAWNMASK_RAID_10MAN_NORMAL | SPAWNMASK_RAID_25MAN_NORMAL),

    SPAWNMASK_RAID_10MAN_HEROIC = (1 << RAID_DIFFICULTY_10MAN_HEROIC),
    SPAWNMASK_RAID_25MAN_HEROIC = (1 << RAID_DIFFICULTY_25MAN_HEROIC),
    SPAWNMASK_RAID_HEROIC_ALL   = (SPAWNMASK_RAID_10MAN_HEROIC | SPAWNMASK_RAID_25MAN_HEROIC),

    SPAWNMASK_RAID_ALL          = (SPAWNMASK_RAID_NORMAL_ALL | SPAWNMASK_RAID_HEROIC_ALL)
};

enum FactionTemplateFlags
{
    FACTION_TEMPLATE_FLAG_PVP               = 0x00000800,   // flagged for PvP
    FACTION_TEMPLATE_FLAG_CONTESTED_GUARD   = 0x00001000,   // faction will attack players that were involved in PvP combats
    FACTION_TEMPLATE_FLAG_HOSTILE_BY_DEFAULT= 0x00002000
};

enum FactionMasks
{
    FACTION_MASK_PLAYER   = 1,                              // any player
    FACTION_MASK_ALLIANCE = 2,                              // player or creature from alliance team
    FACTION_MASK_HORDE    = 4,                              // player or creature from horde team
    FACTION_MASK_MONSTER  = 8                               // aggressive creature from monster team
    // if none flags set then non-aggressive creature
};

enum MapTypes                                               // Lua_IsInInstance
{
    MAP_COMMON          = 0,                                // none
    MAP_INSTANCE        = 1,                                // party
    MAP_RAID            = 2,                                // raid
    MAP_BATTLEGROUND    = 3,                                // pvp
    MAP_ARENA           = 4                                 // arena
};

enum MapFlags
{
    MAP_FLAG_DYNAMIC_DIFFICULTY = 0x100
};

enum AbilityLearnType
{
    SKILL_LINE_ABILITY_LEARNED_ON_SKILL_VALUE  = 1, // Spell state will update depending on skill value
    SKILL_LINE_ABILITY_LEARNED_ON_SKILL_LEARN  = 2  // Spell will be learned/removed together with entire skill
};

enum ItemEnchantmentType
{
    ITEM_ENCHANTMENT_TYPE_NONE             = 0,
    ITEM_ENCHANTMENT_TYPE_COMBAT_SPELL     = 1,
    ITEM_ENCHANTMENT_TYPE_DAMAGE           = 2,
    ITEM_ENCHANTMENT_TYPE_EQUIP_SPELL      = 3,
    ITEM_ENCHANTMENT_TYPE_RESISTANCE       = 4,
    ITEM_ENCHANTMENT_TYPE_STAT             = 5,
    ITEM_ENCHANTMENT_TYPE_TOTEM            = 6,
    ITEM_ENCHANTMENT_TYPE_USE_SPELL        = 7,
    ITEM_ENCHANTMENT_TYPE_PRISMATIC_SOCKET = 8
};

enum ItemLimitCategoryMode
{
    ITEM_LIMIT_CATEGORY_MODE_HAVE       = 0,                      // limit applied to amount items in inventory/bank
    ITEM_LIMIT_CATEGORY_MODE_EQUIP      = 1                       // limit applied to amount equipped items (including used gems)
};

enum SkillRaceClassInfoFlags
{
    SKILL_FLAG_NO_SKILLUP_MESSAGE       = 0x2,
    SKILL_FLAG_ALWAYS_MAX_VALUE         = 0x10,
    SKILL_FLAG_UNLEARNABLE              = 0x20,     // Skill can be unlearned
    SKILL_FLAG_INCLUDE_IN_SORT          = 0x80,     // Spells belonging to a skill with this flag will additionally compare skill ids when sorting spellbook in client
    SKILL_FLAG_NOT_TRAINABLE            = 0x100,
    SKILL_FLAG_MONO_VALUE               = 0x400     // Skill always has value 1 - clientside display flag, real value can be different
};

enum SpellCategoryFlags
{
    SPELL_CATEGORY_FLAG_COOLDOWN_SCALES_WITH_WEAPON_SPEED   = 0x01, // unused
    SPELL_CATEGORY_FLAG_COOLDOWN_STARTS_ON_EVENT            = 0x04
};

#define MAX_SPELL_EFFECTS 3
#define MAX_EFFECT_MASK 7
#define MAX_SPELL_REAGENTS 8

enum EnchantmentSlotMask
{
    ENCHANTMENT_CAN_SOULBOUND = 0x01,
    ENCHANTMENT_UNK1 = 0x02,
    ENCHANTMENT_UNK2 = 0x04,
    ENCHANTMENT_UNK3 = 0x08
};

// SummonProperties.dbc, col 1
enum SummonPropGroup
{
    SUMMON_PROP_GROUP_UNKNOWN1       = 0,                   // 1160 spells in 3.0.3
    SUMMON_PROP_GROUP_UNKNOWN2       = 1,                   // 861 spells in 3.0.3
    SUMMON_PROP_GROUP_PETS           = 2,                   // 52 spells in 3.0.3, pets mostly
    SUMMON_PROP_GROUP_CONTROLLABLE   = 3,                   // 13 spells in 3.0.3, mostly controllable
    SUMMON_PROP_GROUP_UNKNOWN3       = 4                    // 86 spells in 3.0.3, taxi/mounts
};

// SummonProperties.dbc, col 5
enum SummonPropFlags
{
    SUMMON_PROP_FLAG_NONE            = 0x00000000,          // 1342 spells in 3.0.3
    SUMMON_PROP_FLAG_UNK1            = 0x00000001,          // 75 spells in 3.0.3, something unfriendly
    SUMMON_PROP_FLAG_UNK2            = 0x00000002,          // 616 spells in 3.0.3, something friendly
    SUMMON_PROP_FLAG_UNK3            = 0x00000004,          // 22 spells in 3.0.3, no idea...
    SUMMON_PROP_FLAG_UNK4            = 0x00000008,          // 49 spells in 3.0.3, some mounts
    SUMMON_PROP_FLAG_PERSONAL_SPAWN  = 0x00000010,          // Personal Spawn (creature visible only by summoner)
    SUMMON_PROP_FLAG_UNK6            = 0x00000020,          // 0 spells in 3.3.5, unused
    SUMMON_PROP_FLAG_UNK7            = 0x00000040,          // 12 spells in 3.0.3, no idea
    SUMMON_PROP_FLAG_UNK8            = 0x00000080,          // 4 spells in 3.0.3, no idea
    SUMMON_PROP_FLAG_UNK9            = 0x00000100,          // 51 spells in 3.0.3, no idea, many quest related
    SUMMON_PROP_FLAG_UNK10           = 0x00000200,          // 51 spells in 3.0.3, something defensive
    SUMMON_PROP_FLAG_UNK11           = 0x00000400,          // 3 spells, requires something near?
    SUMMON_PROP_FLAG_UNK12           = 0x00000800,          // 30 spells in 3.0.3, no idea
    SUMMON_PROP_FLAG_UNK13           = 0x00001000,          // Lightwell, Jeeves, Gnomish Alarm-o-bot, Build vehicles(wintergrasp)
    SUMMON_PROP_FLAG_UNK14           = 0x00002000,          // Guides, player follows
    SUMMON_PROP_FLAG_UNK15           = 0x00004000,          // Force of Nature, Shadowfiend, Feral Spirit, Summon Water Elemental
    SUMMON_PROP_FLAG_UNK16           = 0x00008000           // Light/Dark Bullet, Soul/Fiery Consumption, Twisted Visage, Twilight Whelp. Phase related?
};

#define MAX_TALENT_RANK 5
#define MAX_PET_TALENT_RANK 3                               // use in calculations, expected <= MAX_TALENT_RANK
#define MAX_TALENT_TABS 3

<<<<<<< HEAD
// @tswow-begin
static constexpr size_t TaxiMaskSize = 64;
// @tswow-end
typedef std::array<uint32, TaxiMaskSize> TaxiMask;
=======
class TaxiMask
{
public:
    using value_type = uint32;

    TaxiMask();

    value_type& operator[](size_t i) { return _data[i]; }
    value_type const& operator[](size_t i) const { return _data[i]; }

    size_t size() const { return _data.size(); }
    value_type const* data() const { return _data.data(); }

    decltype(auto) begin() { return _data.begin(); }
    decltype(auto) end() { return _data.end(); }

private:
    std::vector<value_type> _data;
};
>>>>>>> 0b105142

enum TotemCategoryType
{
    TOTEM_CATEGORY_TYPE_KNIFE           = 1,
    TOTEM_CATEGORY_TYPE_TOTEM           = 2,
    TOTEM_CATEGORY_TYPE_ROD             = 3,
    TOTEM_CATEGORY_TYPE_PICK            = 21,
    TOTEM_CATEGORY_TYPE_STONE           = 22,
    TOTEM_CATEGORY_TYPE_HAMMER          = 23,
    TOTEM_CATEGORY_TYPE_SPANNER         = 24
};

enum VehicleSeatFlags
{
    VEHICLE_SEAT_FLAG_HAS_LOWER_ANIM_FOR_ENTER                         = 0x00000001,
    VEHICLE_SEAT_FLAG_HAS_LOWER_ANIM_FOR_RIDE                          = 0x00000002,
    VEHICLE_SEAT_FLAG_UNK3                                             = 0x00000004,
    VEHICLE_SEAT_FLAG_SHOULD_USE_VEH_SEAT_EXIT_ANIM_ON_VOLUNTARY_EXIT  = 0x00000008,
    VEHICLE_SEAT_FLAG_UNK5                                             = 0x00000010,
    VEHICLE_SEAT_FLAG_UNK6                                             = 0x00000020,
    VEHICLE_SEAT_FLAG_UNK7                                             = 0x00000040,
    VEHICLE_SEAT_FLAG_UNK8                                             = 0x00000080,
    VEHICLE_SEAT_FLAG_UNK9                                             = 0x00000100,
    VEHICLE_SEAT_FLAG_HIDE_PASSENGER                                   = 0x00000200, // Passenger is hidden
    VEHICLE_SEAT_FLAG_ALLOW_TURNING                                    = 0x00000400, // needed for CGCamera__SyncFreeLookFacing
    VEHICLE_SEAT_FLAG_CAN_CONTROL                                      = 0x00000800, // Lua_UnitInVehicleControlSeat
    VEHICLE_SEAT_FLAG_CAN_CAST_MOUNT_SPELL                             = 0x00001000, // Can cast spells with SPELL_AURA_MOUNTED from seat (possibly 4.x only, 0 seats on 3.3.5a)
    VEHICLE_SEAT_FLAG_UNCONTROLLED                                     = 0x00002000, // can override !& VEHICLE_SEAT_FLAG_CAN_ENTER_OR_EXIT
    VEHICLE_SEAT_FLAG_CAN_ATTACK                                       = 0x00004000, // Can attack, cast spells and use items from vehicle
    VEHICLE_SEAT_FLAG_SHOULD_USE_VEH_SEAT_EXIT_ANIM_ON_FORCED_EXIT     = 0x00008000,
    VEHICLE_SEAT_FLAG_UNK17                                            = 0x00010000,
    VEHICLE_SEAT_FLAG_UNK18                                            = 0x00020000, // Needs research and support (28 vehicles): Allow entering vehicles while keeping specific permanent(?) auras that impose visuals (states like beeing under freeze/stun mechanic, emote state animations).
    VEHICLE_SEAT_FLAG_HAS_VEH_EXIT_ANIM_VOLUNTARY_EXIT                 = 0x00040000,
    VEHICLE_SEAT_FLAG_HAS_VEH_EXIT_ANIM_FORCED_EXIT                    = 0x00080000,
    VEHICLE_SEAT_FLAG_PASSENGER_NOT_SELECTABLE                         = 0x00100000,
    VEHICLE_SEAT_FLAG_UNK22                                            = 0x00200000,
    VEHICLE_SEAT_FLAG_REC_HAS_VEHICLE_ENTER_ANIM                       = 0x00400000,
    VEHICLE_SEAT_FLAG_IS_USING_VEHICLE_CONTROLS                        = 0x00800000, // Lua_IsUsingVehicleControls
    VEHICLE_SEAT_FLAG_ENABLE_VEHICLE_ZOOM                              = 0x01000000,
    VEHICLE_SEAT_FLAG_CAN_ENTER_OR_EXIT                                = 0x02000000, // Lua_CanExitVehicle - can enter and exit at free will
    VEHICLE_SEAT_FLAG_CAN_SWITCH                                       = 0x04000000, // Lua_CanSwitchVehicleSeats
    VEHICLE_SEAT_FLAG_HAS_START_WARITING_FOR_VEH_TRANSITION_ANIM_ENTER = 0x08000000,
    VEHICLE_SEAT_FLAG_HAS_START_WARITING_FOR_VEH_TRANSITION_ANIM_EXIT  = 0x10000000,
    VEHICLE_SEAT_FLAG_CAN_CAST                                         = 0x20000000, // Lua_UnitHasVehicleUI
    VEHICLE_SEAT_FLAG_UNK2                                             = 0x40000000, // checked in conjunction with 0x800 in CastSpell2
    VEHICLE_SEAT_FLAG_ALLOWS_INTERACTION                               = 0x80000000
};

enum VehicleSeatFlagsB
{
    VEHICLE_SEAT_FLAG_B_NONE                     = 0x00000000,
    VEHICLE_SEAT_FLAG_B_USABLE_FORCED            = 0x00000002,
    VEHICLE_SEAT_FLAG_B_TARGETS_IN_RAIDUI        = 0x00000008,           // Lua_UnitTargetsVehicleInRaidUI
    VEHICLE_SEAT_FLAG_B_EJECTABLE                = 0x00000020,           // ejectable
    VEHICLE_SEAT_FLAG_B_USABLE_FORCED_2          = 0x00000040,
    VEHICLE_SEAT_FLAG_B_USABLE_FORCED_3          = 0x00000100,
    VEHICLE_SEAT_FLAG_B_KEEP_PET                 = 0x00020000,
    VEHICLE_SEAT_FLAG_B_USABLE_FORCED_4          = 0x02000000,
    VEHICLE_SEAT_FLAG_B_CAN_SWITCH               = 0x04000000,
    VEHICLE_SEAT_FLAG_B_VEHICLE_PLAYERFRAME_UI   = 0x80000000            // Lua_UnitHasVehiclePlayerFrameUI - actually checked for flagsb &~ 0x80000000
};

#endif<|MERGE_RESOLUTION|>--- conflicted
+++ resolved
@@ -435,12 +435,10 @@
 #define MAX_PET_TALENT_RANK 3                               // use in calculations, expected <= MAX_TALENT_RANK
 #define MAX_TALENT_TABS 3
 
-<<<<<<< HEAD
 // @tswow-begin
 static constexpr size_t TaxiMaskSize = 64;
 // @tswow-end
 typedef std::array<uint32, TaxiMaskSize> TaxiMask;
-=======
 class TaxiMask
 {
 public:
@@ -460,7 +458,6 @@
 private:
     std::vector<value_type> _data;
 };
->>>>>>> 0b105142
 
 enum TotemCategoryType
 {
