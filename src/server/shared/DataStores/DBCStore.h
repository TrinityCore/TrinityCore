/*
 * Copyright (C) 2008-2015 TrinityCore <http://www.trinitycore.org/>
 * Copyright (C) 2005-2009 MaNGOS <http://getmangos.com/>
 *
 * This program is free software; you can redistribute it and/or modify it
 * under the terms of the GNU General Public License as published by the
 * Free Software Foundation; either version 2 of the License, or (at your
 * option) any later version.
 *
 * This program is distributed in the hope that it will be useful, but WITHOUT
 * ANY WARRANTY; without even the implied warranty of MERCHANTABILITY or
 * FITNESS FOR A PARTICULAR PURPOSE. See the GNU General Public License for
 * more details.
 *
 * You should have received a copy of the GNU General Public License along
 * with this program. If not, see <http://www.gnu.org/licenses/>.
 */

#ifndef DBCSTORE_H
#define DBCSTORE_H

#include "DBCFileLoader.h"
#include "Logging/Log.h"
#include "Field.h"
#include "DatabaseWorkerPool.h"
#include "Implementation/WorldDatabase.h"
#include "DatabaseEnv.h"

struct SqlDbc
{
    std::string const* formatString;
    std::string const* indexName;
    std::string sqlTableName;
    int32 indexPos;
    int32 sqlIndexPos;
    SqlDbc(std::string const* _filename, std::string const* _format, std::string const* _idname, char const* fmt)
        : formatString(_format), indexName (_idname), sqlIndexPos(0)
    {
        // Convert dbc file name to sql table name
        sqlTableName = *_filename;
        for (uint32 i = 0; i< sqlTableName.size(); ++i)
        {
            if (isalpha(sqlTableName[i]))
                sqlTableName[i] = char(tolower(sqlTableName[i]));
            else if (sqlTableName[i] == '.')
                sqlTableName[i] = '_';
        }

        // Get sql index position
        DBCFileLoader::GetFormatRecordSize(fmt, &indexPos);
        if (indexPos >= 0)
        {
            uint32 uindexPos = uint32(indexPos);
            for (uint32 x = 0; x < formatString->size(); ++x)
            {
                // Count only fields present in sql
                if ((*formatString)[x] == FT_SQL_PRESENT)
                {
                    if (x == uindexPos)
                        break;
                    ++sqlIndexPos;
                }
            }
        }
    }

private:
    SqlDbc(SqlDbc const& right) = delete;
    SqlDbc& operator=(SqlDbc const& right) = delete;
};

template<class T>
class DBCStorage
{
    typedef std::list<char*> StringPoolList;
    public:
        explicit DBCStorage(char const* f)
            : fmt(f), nCount(0), fieldCount(0), dataTable(NULL), maxdatacount(0), mindatacount(std::numeric_limits<uint32>::max())
        {
            indexTable.asT = NULL;
        }

        ~DBCStorage() { Clear(); }

        T const* LookupEntry(uint32 id) const
        {
#ifdef ELUNA
            if (id <= maxdatacount && id >= mindatacount)
            {
                typename std::unordered_map<uint32, T const*>::const_iterator it = data.find(id);
                if (it != data.end())
                    return it->second;
            }
#endif
            return (id >= nCount) ? NULL : indexTable.asT[id];
        }

<<<<<<< HEAD
#ifdef ELUNA
        void SetEntry(uint32 id, T* t)
        {
            delete data[id];
            data[id] = t;
            maxdatacount = std::max(maxdatacount, id);
            mindatacount = std::min(mindatacount, id);
        }
#endif

#ifdef ELUNA
        uint32  GetNumRows() const { return std::max(maxdatacount+1, nCount); }
#else
=======
        T const* AssertEntry(uint32 id) const
        {
            T const* entry = LookupEntry(id);
            ASSERT(entry);
            return entry;
        }

>>>>>>> 77bed4c4
        uint32  GetNumRows() const { return nCount; }
#endif
        char const* GetFormat() const { return fmt; }
        uint32 GetFieldCount() const { return fieldCount; }

        bool Load(char const* fn, SqlDbc* sql)
        {
            DBCFileLoader dbc;
            // Check if load was sucessful, only then continue
            if (!dbc.Load(fn, fmt))
                return false;

            uint32 sqlRecordCount = 0;
            uint32 sqlHighestIndex = 0;
            Field* fields = NULL;
            QueryResult result = QueryResult(NULL);
            // Load data from sql
            if (sql)
            {
                std::string query = "SELECT * FROM " + sql->sqlTableName;
                if (sql->indexPos >= 0)
                    query +=" ORDER BY " + *sql->indexName + " DESC";
                query += ';';


                result = WorldDatabase.Query(query.c_str());
                if (result)
                {
                    sqlRecordCount = uint32(result->GetRowCount());
                    if (sql->indexPos >= 0)
                    {
                        fields = result->Fetch();
                        sqlHighestIndex = fields[sql->sqlIndexPos].GetUInt32();
                    }

                    // Check if sql index pos is valid
                    if (int32(result->GetFieldCount() - 1) < sql->sqlIndexPos)
                    {
                        TC_LOG_ERROR("server.loading", "Invalid index pos for dbc:'%s'", sql->sqlTableName.c_str());
                        return false;
                    }
                }
            }

            char* sqlDataTable = NULL;
            fieldCount = dbc.GetCols();

            dataTable = reinterpret_cast<T*>(dbc.AutoProduceData(fmt, nCount, indexTable.asChar,
                sqlRecordCount, sqlHighestIndex, sqlDataTable));

            stringPoolList.push_back(dbc.AutoProduceStrings(fmt, reinterpret_cast<char*>(dataTable)));

            // Insert sql data into arrays
            if (result)
            {
                if (indexTable.asT)
                {
                    uint32 offset = 0;
                    uint32 rowIndex = dbc.GetNumRows();
                    do
                    {
                        if (!fields)
                            fields = result->Fetch();

                        if (sql->indexPos >= 0)
                        {
                            uint32 id = fields[sql->sqlIndexPos].GetUInt32();
                            if (indexTable.asT[id])
                            {
                                TC_LOG_ERROR("server.loading", "Index %d already exists in dbc:'%s'", id, sql->sqlTableName.c_str());
                                return false;
                            }

                            indexTable.asT[id] = reinterpret_cast<T*>(&sqlDataTable[offset]);
                        }
                        else
                            indexTable.asT[rowIndex]= reinterpret_cast<T*>(&sqlDataTable[offset]);

                        uint32 columnNumber = 0;
                        uint32 sqlColumnNumber = 0;

                        for (; columnNumber < sql->formatString->size(); ++columnNumber)
                        {
                            if ((*sql->formatString)[columnNumber] == FT_SQL_ABSENT)
                            {
                                switch (fmt[columnNumber])
                                {
                                    case FT_FLOAT:
                                        *reinterpret_cast<float*>(&sqlDataTable[offset]) = 0.0f;
                                        offset += 4;
                                        break;
                                    case FT_IND:
                                    case FT_INT:
                                        *reinterpret_cast<uint32*>(&sqlDataTable[offset]) = uint32(0);
                                        offset += 4;
                                        break;
                                    case FT_BYTE:
                                        *reinterpret_cast<uint8*>(&sqlDataTable[offset]) = uint8(0);
                                        offset += 1;
                                        break;
                                    case FT_STRING:
                                        // Beginning of the pool - empty string
                                        *reinterpret_cast<char**>(&sqlDataTable[offset]) = stringPoolList.back();
                                        offset += sizeof(char*);
                                        break;
                                }
                            }
                            else if ((*sql->formatString)[columnNumber] == FT_SQL_PRESENT)
                            {
                                bool validSqlColumn = true;
                                switch (fmt[columnNumber])
                                {
                                    case FT_FLOAT:
                                        *reinterpret_cast<float*>(&sqlDataTable[offset]) = fields[sqlColumnNumber].GetFloat();
                                        offset += 4;
                                        break;
                                    case FT_IND:
                                    case FT_INT:
                                        *reinterpret_cast<uint32*>(&sqlDataTable[offset]) = fields[sqlColumnNumber].GetUInt32();
                                        offset += 4;
                                        break;
                                    case FT_BYTE:
                                        *reinterpret_cast<uint8*>(&sqlDataTable[offset]) = fields[sqlColumnNumber].GetUInt8();
                                        offset += 1;
                                        break;
                                    case FT_STRING:
                                        TC_LOG_ERROR("server.loading", "Unsupported data type in table '%s' at char %d", sql->sqlTableName.c_str(), columnNumber);
                                        return false;
                                    case FT_SORT:
                                        break;
                                    default:
                                        validSqlColumn = false;
                                        break;
                                }
                                if (validSqlColumn && (columnNumber != (sql->formatString->size()-1)))
                                    sqlColumnNumber++;
                            }
                            else
                            {
                                TC_LOG_ERROR("server.loading", "Incorrect sql format string '%s' at char %d", sql->sqlTableName.c_str(), columnNumber);
                                return false;
                            }
                        }

                        if (sqlColumnNumber != (result->GetFieldCount() - 1))
                        {
                            TC_LOG_ERROR("server.loading", "SQL and DBC format strings are not matching for table: '%s'", sql->sqlTableName.c_str());
                            return false;
                        }

                        fields = NULL;
                        ++rowIndex;
                    } while (result->NextRow());
                }
            }

            // error in dbc file at loading if NULL
            return indexTable.asT != NULL;
        }

        bool LoadStringsFrom(char const* fn)
        {
            // DBC must be already loaded using Load
            if (!indexTable.asT)
                return false;

            DBCFileLoader dbc;
            // Check if load was successful, only then continue
            if (!dbc.Load(fn, fmt))
                return false;

            stringPoolList.push_back(dbc.AutoProduceStrings(fmt, reinterpret_cast<char*>(dataTable)));

            return true;
        }

        void Clear()
        {
#ifdef ELUNA
            data.clear();
            maxdatacount = 0;
            mindatacount = std::numeric_limits<uint32>::max();
#endif

            if (!indexTable.asT)
                return;

            delete[] reinterpret_cast<char*>(indexTable.asT);
            indexTable.asT = NULL;
            delete[] reinterpret_cast<char*>(dataTable);
            dataTable = NULL;

            while (!stringPoolList.empty())
            {
                delete[] stringPoolList.front();
                stringPoolList.pop_front();
            }

            nCount = 0;
        }

    private:
        char const* fmt;
        uint32 nCount;
        uint32 fieldCount;

        union
        {
            T** asT;
            char** asChar;
        }
        indexTable;

        T* dataTable;
        StringPoolList stringPoolList;

#ifdef ELUNA
        uint32 maxdatacount;
        uint32 mindatacount;
        std::unordered_map<uint32, T const*> data;
#endif

        DBCStorage(DBCStorage const& right) = delete;
        DBCStorage& operator=(DBCStorage const& right) = delete;
};

#endif<|MERGE_RESOLUTION|>--- conflicted
+++ resolved
@@ -95,7 +95,13 @@
             return (id >= nCount) ? NULL : indexTable.asT[id];
         }
 
-<<<<<<< HEAD
+        T const* AssertEntry(uint32 id) const
+        {
+            T const* entry = LookupEntry(id);
+            ASSERT(entry);
+            return entry;
+        }
+
 #ifdef ELUNA
         void SetEntry(uint32 id, T* t)
         {
@@ -107,17 +113,8 @@
 #endif
 
 #ifdef ELUNA
-        uint32  GetNumRows() const { return std::max(maxdatacount+1, nCount); }
+        uint32  GetNumRows() const { return std::max(maxdatacount + 1, nCount); }
 #else
-=======
-        T const* AssertEntry(uint32 id) const
-        {
-            T const* entry = LookupEntry(id);
-            ASSERT(entry);
-            return entry;
-        }
-
->>>>>>> 77bed4c4
         uint32  GetNumRows() const { return nCount; }
 #endif
         char const* GetFormat() const { return fmt; }
