--- conflicted
+++ resolved
@@ -66,11 +66,7 @@
     bool Insert(ContainerUnorderedMap<TypeList<H, T>, KEY_TYPE>& elements, KEY_TYPE const& handle, SPECIFIC_TYPE* obj)
     {
         bool ret = Insert(elements._elements, handle, obj);
-<<<<<<< HEAD
         return ret ? ret : Insert(elements._tailElements, handle, obj);
-=======
-        return ret ? ret : Insert(elements._TailElements, handle, obj);
->>>>>>> 233297c5
     }
 
     // Find helpers
@@ -78,17 +74,10 @@
     SPECIFIC_TYPE* Find(ContainerUnorderedMap<SPECIFIC_TYPE, KEY_TYPE> const& elements, KEY_TYPE const& handle, SPECIFIC_TYPE* /*obj*/)
     {
         auto i = elements._element.find(handle);
-<<<<<<< HEAD
         if (i != elements._element.end())
             return i->second;
 
         return nullptr;
-=======
-        if (i == elements._element.end())
-            return nullptr;
-        else
-            return i->second;
->>>>>>> 233297c5
     }
 
     template<class SPECIFIC_TYPE, class KEY_TYPE>
@@ -107,11 +96,7 @@
     SPECIFIC_TYPE* Find(ContainerUnorderedMap<TypeList<H, T>, KEY_TYPE> const& elements, KEY_TYPE const& handle, SPECIFIC_TYPE* /*obj*/)
     {
         SPECIFIC_TYPE* ret = Find(elements._elements, handle, (SPECIFIC_TYPE*)nullptr);
-<<<<<<< HEAD
         return ret ? ret : Find(elements._tailElements, handle, (SPECIFIC_TYPE*)nullptr);
-=======
-        return ret ? ret : Find(elements._TailElements, handle, (SPECIFIC_TYPE*)nullptr);
->>>>>>> 233297c5
     }
 
     // Erase helpers
@@ -138,95 +123,59 @@
     bool Remove(ContainerUnorderedMap<TypeList<H, T>, KEY_TYPE>& elements, KEY_TYPE const& handle, SPECIFIC_TYPE* /*obj*/)
     {
         bool ret = Remove(elements._elements, handle, (SPECIFIC_TYPE*)nullptr);
-<<<<<<< HEAD
         return ret ? ret : Remove(elements._tailElements, handle, (SPECIFIC_TYPE*)nullptr);
-=======
-        return ret ? ret : Remove(elements._TailElements, handle, (SPECIFIC_TYPE*)nullptr);
->>>>>>> 233297c5
     }
 
     /* ContainerMapList Helpers */
     // count functions
     template<class SPECIFIC_TYPE>
-<<<<<<< HEAD
-    size_t Count(const ContainerMapList<SPECIFIC_TYPE> &elements, SPECIFIC_TYPE* /*fake*/)
-=======
     size_t Count(ContainerMapList<SPECIFIC_TYPE> const& elements, SPECIFIC_TYPE* /*fake*/)
->>>>>>> 233297c5
     {
         return elements._element.getSize();
     }
 
     template<class SPECIFIC_TYPE>
-<<<<<<< HEAD
-    size_t Count(const ContainerMapList<TypeNull> &/*elements*/, SPECIFIC_TYPE* /*fake*/)
-=======
     size_t Count(ContainerMapList<TypeNull> const& /*elements*/, SPECIFIC_TYPE* /*fake*/)
->>>>>>> 233297c5
     {
         return 0;
     }
 
     template<class SPECIFIC_TYPE, class T>
-<<<<<<< HEAD
-    size_t Count(const ContainerMapList<T> &/*elements*/, SPECIFIC_TYPE* /*fake*/)
-=======
     size_t Count(ContainerMapList<T> const& /*elements*/, SPECIFIC_TYPE* /*fake*/)
->>>>>>> 233297c5
     {
         return 0;
     }
 
     template<class SPECIFIC_TYPE, class T>
-<<<<<<< HEAD
-    size_t Count(const ContainerMapList<TypeList<SPECIFIC_TYPE, T> >&elements, SPECIFIC_TYPE* fake)
-=======
     size_t Count(ContainerMapList<TypeList<SPECIFIC_TYPE, T>> const& elements, SPECIFIC_TYPE* fake)
->>>>>>> 233297c5
     {
         return Count(elements._elements, fake);
     }
 
     template<class SPECIFIC_TYPE, class H, class T>
-<<<<<<< HEAD
-    size_t Count(const ContainerMapList<TypeList<H, T> >&elements, SPECIFIC_TYPE* fake)
-=======
     size_t Count(ContainerMapList<TypeList<H, T>> const& elements, SPECIFIC_TYPE* fake)
->>>>>>> 233297c5
     {
         return Count(elements._TailElements, fake);
     }
 
     // non-const insert functions
     template<class SPECIFIC_TYPE>
-<<<<<<< HEAD
-    SPECIFIC_TYPE* Insert(ContainerMapList<SPECIFIC_TYPE> &elements, SPECIFIC_TYPE *obj)
-    {
-=======
-    SPECIFIC_TYPE* Insert(ContainerMapList<SPECIFIC_TYPE>& elements, SPECIFIC_TYPE* obj)    {
->>>>>>> 233297c5
+    SPECIFIC_TYPE* Insert(ContainerMapList<SPECIFIC_TYPE>& elements, SPECIFIC_TYPE* obj)
+    {
         //elements._element[hdl] = obj;
         obj->AddToGrid(elements._element);
         return obj;
     }
 
     template<class SPECIFIC_TYPE>
-<<<<<<< HEAD
-    SPECIFIC_TYPE* Insert(ContainerMapList<TypeNull> &/*elements*/, SPECIFIC_TYPE * /*obj*/)
-=======
     SPECIFIC_TYPE* Insert(ContainerMapList<TypeNull>& /*elements*/, SPECIFIC_TYPE* /*obj*/)
->>>>>>> 233297c5
     {
         return nullptr;
     }
 
     // this is a missed
     template<class SPECIFIC_TYPE, class T>
-<<<<<<< HEAD
-    SPECIFIC_TYPE* Insert(ContainerMapList<T> &/*elements*/, SPECIFIC_TYPE * /*obj*/)
-=======
     SPECIFIC_TYPE* Insert(ContainerMapList<T>& /*elements*/, SPECIFIC_TYPE* /*obj*/)
->>>>>>> 233297c5
     {
         return nullptr;                                        // a missed
     }
@@ -235,11 +184,7 @@
     template<class SPECIFIC_TYPE, class H, class T>
     SPECIFIC_TYPE* Insert(ContainerMapList<TypeList<H, T>>& elements, SPECIFIC_TYPE* obj)
     {
-<<<<<<< HEAD
-        SPECIFIC_TYPE* t= Insert(elements._elements, obj);
-=======
         SPECIFIC_TYPE* t = Insert(elements._elements, obj);
->>>>>>> 233297c5
         return (t != nullptr ? t : Insert(elements._TailElements, obj));
     }
 
@@ -265,11 +210,7 @@
     //{
     //    // The head element is bad
     //    SPECIFIC_TYPE* t = Remove(elements._elements, obj);
-<<<<<<< HEAD
     //    return (t != nullptr ? t : Remove(elements._TailElements, obj) );
-=======
-    //    return ( t != nullptr ? t : Remove(elements._TailElements, obj) );
->>>>>>> 233297c5
     //}
 }
 #endif
