/*
 * This file is part of the TrinityCore Project. See AUTHORS file for Copyright information
 *
 * This program is free software; you can redistribute it and/or modify it
 * under the terms of the GNU General Public License as published by the
 * Free Software Foundation; either version 2 of the License, or (at your
 * option) any later version.
 *
 * This program is distributed in the hope that it will be useful, but WITHOUT
 * ANY WARRANTY; without even the implied warranty of MERCHANTABILITY or
 * FITNESS FOR A PARTICULAR PURPOSE. See the GNU General Public License for
 * more details.
 *
 * You should have received a copy of the GNU General Public License along
 * with this program. If not, see <http://www.gnu.org/licenses/>.
 */

#ifndef TRINITY_TYPELIST_H
#define TRINITY_TYPELIST_H

/*
  @struct TypeList
  TypeList is the most simple but yet the most powerfull class of all.  It holds
  at compile time the different type of objects in a linked list.
 */

class TypeNull;

template<typename HEAD, typename TAIL>
struct TypeList
{
    typedef HEAD Head;
    typedef TAIL Tail;
};

// enough for now.. can be expand at any point in time as needed
<<<<<<< HEAD
#define TYPELIST_1(T1)                  TypeList<T1, TypeNull>
#define TYPELIST_2(T1, T2)              TypeList<T1, TYPELIST_1(T2) >
#define TYPELIST_3(T1, T2, T3)          TypeList<T1, TYPELIST_2(T2, T3) >
#define TYPELIST_4(T1, T2, T3, T4)      TypeList<T1, TYPELIST_3(T2, T3, T4) >
#define TYPELIST_5(T1, T2, T3, T4, T5)  TypeList<T1, TYPELIST_4(T2, T3, T4, T5) >
#define TYPELIST_6(T1, T2, T3, T4, T5, T6)  TypeList<T1, TYPELIST_5(T2, T3, T4, T5, T6) >
=======
#define TYPELIST_1(T1)                          TypeList<T1, TypeNull>
#define TYPELIST_2(T1, T2)                      TypeList<T1, TYPELIST_1(T2) >
#define TYPELIST_3(T1, T2, T3)                  TypeList<T1, TYPELIST_2(T2, T3) >
#define TYPELIST_4(T1, T2, T3, T4)              TypeList<T1, TYPELIST_3(T2, T3, T4) >
#define TYPELIST_5(T1, T2, T3, T4, T5)          TypeList<T1, TYPELIST_4(T2, T3, T4, T5) >
#define TYPELIST_6(T1, T2, T3, T4, T5, T6)      TypeList<T1, TYPELIST_5(T2, T3, T4, T5, T6) >
#define TYPELIST_7(T1, T2, T3, T4, T5, T6, T7)  TypeList<T1, TYPELIST_6(T2, T3, T4, T5, T6, T7) >
>>>>>>> 28d470c5
#endif<|MERGE_RESOLUTION|>--- conflicted
+++ resolved
@@ -34,14 +34,6 @@
 };
 
 // enough for now.. can be expand at any point in time as needed
-<<<<<<< HEAD
-#define TYPELIST_1(T1)                  TypeList<T1, TypeNull>
-#define TYPELIST_2(T1, T2)              TypeList<T1, TYPELIST_1(T2) >
-#define TYPELIST_3(T1, T2, T3)          TypeList<T1, TYPELIST_2(T2, T3) >
-#define TYPELIST_4(T1, T2, T3, T4)      TypeList<T1, TYPELIST_3(T2, T3, T4) >
-#define TYPELIST_5(T1, T2, T3, T4, T5)  TypeList<T1, TYPELIST_4(T2, T3, T4, T5) >
-#define TYPELIST_6(T1, T2, T3, T4, T5, T6)  TypeList<T1, TYPELIST_5(T2, T3, T4, T5, T6) >
-=======
 #define TYPELIST_1(T1)                          TypeList<T1, TypeNull>
 #define TYPELIST_2(T1, T2)                      TypeList<T1, TYPELIST_1(T2) >
 #define TYPELIST_3(T1, T2, T3)                  TypeList<T1, TYPELIST_2(T2, T3) >
@@ -49,5 +41,4 @@
 #define TYPELIST_5(T1, T2, T3, T4, T5)          TypeList<T1, TYPELIST_4(T2, T3, T4, T5) >
 #define TYPELIST_6(T1, T2, T3, T4, T5, T6)      TypeList<T1, TYPELIST_5(T2, T3, T4, T5, T6) >
 #define TYPELIST_7(T1, T2, T3, T4, T5, T6, T7)  TypeList<T1, TYPELIST_6(T2, T3, T4, T5, T6, T7) >
->>>>>>> 28d470c5
 #endif