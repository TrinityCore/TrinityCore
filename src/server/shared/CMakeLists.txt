# This file is part of the TrinityCore Project. See AUTHORS file for Copyright information
#
# This file is free software; as a special exception the author gives
# unlimited permission to copy and/or distribute it, with or without
# modifications, as long as this notice is preserved.
#
# This program is distributed in the hope that it will be useful, but
# WITHOUT ANY WARRANTY, to the extent permitted by law; without even the
# implied warranty of MERCHANTABILITY or FITNESS FOR A PARTICULAR PURPOSE.

CollectSourceFiles(
  ${CMAKE_CURRENT_SOURCE_DIR}
  PRIVATE_SOURCES
  # Exclude
  ${CMAKE_CURRENT_SOURCE_DIR}/PrecompiledHeaders)

<<<<<<< HEAD
if(USE_COREPCH)
=======
if (USE_COREPCH)
>>>>>>> 28d470c5
  set(PRIVATE_PCH_HEADER PrecompiledHeaders/sharedPCH.h)
endif()

GroupSources(${CMAKE_CURRENT_SOURCE_DIR})

add_definitions(-DTRINITY_API_EXPORT_SHARED)

add_library(shared
  ${PRIVATE_PCH_SOURCE}
  ${PRIVATE_SOURCES}
)

CollectIncludeDirectories(
  ${CMAKE_CURRENT_SOURCE_DIR}
  PUBLIC_INCLUDES
  # Exclude
  ${CMAKE_CURRENT_SOURCE_DIR}/PrecompiledHeaders)

target_include_directories(shared
  PUBLIC
    ${PUBLIC_INCLUDES}
  PRIVATE
    ${CMAKE_CURRENT_BINARY_DIR})

target_link_libraries(shared
  PRIVATE
    trinity-core-interface
  PUBLIC
<<<<<<< HEAD
    database)
=======
    database
    rapidjson
    proto
    zlib
    gsoap)
>>>>>>> 28d470c5

set_target_properties(shared
    PROPERTIES
      FOLDER
        "server")

<<<<<<< HEAD
if(BUILD_SHARED_LIBS)
  if(UNIX)
    install(TARGETS shared
      LIBRARY
        DESTINATION lib)
  elseif(WIN32)
=======
if( BUILD_SHARED_LIBS )
  if( UNIX )
    install(TARGETS shared
      LIBRARY
        DESTINATION lib)
  elseif( WIN32 )
>>>>>>> 28d470c5
    install(TARGETS shared
      RUNTIME
        DESTINATION "${CMAKE_INSTALL_PREFIX}")
  endif()
endif()

# Generate precompiled header
<<<<<<< HEAD
if(USE_COREPCH)
  add_cxx_pch(shared ${PRIVATE_PCH_HEADER})
endif()
=======
if (USE_COREPCH)
  add_cxx_pch(shared ${PRIVATE_PCH_HEADER})
endif ()
>>>>>>> 28d470c5
<|MERGE_RESOLUTION|>--- conflicted
+++ resolved
@@ -14,11 +14,7 @@
   # Exclude
   ${CMAKE_CURRENT_SOURCE_DIR}/PrecompiledHeaders)
 
-<<<<<<< HEAD
-if(USE_COREPCH)
-=======
 if (USE_COREPCH)
->>>>>>> 28d470c5
   set(PRIVATE_PCH_HEADER PrecompiledHeaders/sharedPCH.h)
 endif()
 
@@ -47,36 +43,23 @@
   PRIVATE
     trinity-core-interface
   PUBLIC
-<<<<<<< HEAD
-    database)
-=======
     database
     rapidjson
     proto
     zlib
     gsoap)
->>>>>>> 28d470c5
 
 set_target_properties(shared
     PROPERTIES
       FOLDER
         "server")
 
-<<<<<<< HEAD
-if(BUILD_SHARED_LIBS)
-  if(UNIX)
-    install(TARGETS shared
-      LIBRARY
-        DESTINATION lib)
-  elseif(WIN32)
-=======
 if( BUILD_SHARED_LIBS )
   if( UNIX )
     install(TARGETS shared
       LIBRARY
         DESTINATION lib)
   elseif( WIN32 )
->>>>>>> 28d470c5
     install(TARGETS shared
       RUNTIME
         DESTINATION "${CMAKE_INSTALL_PREFIX}")
@@ -84,12 +67,6 @@
 endif()
 
 # Generate precompiled header
-<<<<<<< HEAD
-if(USE_COREPCH)
-  add_cxx_pch(shared ${PRIVATE_PCH_HEADER})
-endif()
-=======
 if (USE_COREPCH)
   add_cxx_pch(shared ${PRIVATE_PCH_HEADER})
-endif ()
->>>>>>> 28d470c5
+endif ()