--- conflicted
+++ resolved
@@ -22,31 +22,6 @@
     if (!m_reconnecting)
         m_stmts.resize(MAX_LOGINDATABASE_STATEMENTS);
 
-<<<<<<< HEAD
-    PREPARE_STATEMENT(LOGIN_GET_REALMLIST, "SELECT id, name, address, port, icon, color, timezone, allowedSecurityLevel, population, gamebuild FROM realmlist WHERE color <> 3 ORDER BY name", CONNECTION_SYNCH)
-    PREPARE_STATEMENT(LOGIN_SET_EXPIREDIPBANS, "DELETE FROM ip_banned WHERE unbandate<>bandate AND unbandate<=UNIX_TIMESTAMP()", CONNECTION_ASYNC)
-    PREPARE_STATEMENT(LOGIN_SET_EXPIREDACCBANS, "UPDATE account_banned SET active = 0 WHERE active = 1 AND unbandate<>bandate AND unbandate<=UNIX_TIMESTAMP()", CONNECTION_ASYNC)
-    PREPARE_STATEMENT(LOGIN_GET_IPBANNED, "SELECT * FROM ip_banned WHERE ip = ?", CONNECTION_SYNCH)
-    PREPARE_STATEMENT(LOGIN_SET_IPAUTOBANNED, "INSERT INTO ip_banned VALUES (?, UNIX_TIMESTAMP(), UNIX_TIMESTAMP()+?, 'Trinity realmd', 'Failed login autoban')", CONNECTION_ASYNC)
-    PREPARE_STATEMENT(LOGIN_GET_ACCBANNED, "SELECT bandate, unbandate FROM account_banned WHERE id = ? AND active = 1", CONNECTION_SYNCH)
-    PREPARE_STATEMENT(LOGIN_SET_ACCAUTOBANNED, "INSERT INTO account_banned VALUES (?, UNIX_TIMESTAMP(), UNIX_TIMESTAMP()+?, 'Trinity realmd', 'Failed login autoban', 1)", CONNECTION_ASYNC)
-    PREPARE_STATEMENT(LOGIN_GET_SESSIONKEY, "SELECT a.sessionkey, a.id, aa.gmlevel  FROM account a LEFT JOIN account_access aa ON (a.id = aa.id) WHERE username = ?", CONNECTION_SYNCH)
-    PREPARE_STATEMENT(LOGIN_SET_VS, "UPDATE account SET v = ?, s = ? WHERE username = ?", CONNECTION_ASYNC)
-    PREPARE_STATEMENT(LOGIN_SET_LOGONPROOF, "UPDATE account SET sessionkey = ?, last_ip = ?, last_login = NOW(), locale = ?, failed_logins = 0, os = ? WHERE username = ?", CONNECTION_ASYNC)
-    PREPARE_STATEMENT(LOGIN_GET_LOGONCHALLENGE, "SELECT a.sha_pass_hash, a.id, a.locked, a.last_ip, aa.gmlevel, a.v, a.s FROM account a LEFT JOIN account_access aa ON (a.id = aa.id) WHERE a.username = ?", CONNECTION_SYNCH)
-    PREPARE_STATEMENT(LOGIN_SET_FAILEDLOGINS, "UPDATE account SET failed_logins = failed_logins + 1 WHERE username = ?", CONNECTION_ASYNC)
-    PREPARE_STATEMENT(LOGIN_GET_FAILEDLOGINS, "SELECT id, failed_logins FROM account WHERE username = ?", CONNECTION_SYNCH)
-    PREPARE_STATEMENT(LOGIN_GET_ACCIDBYNAME, "SELECT id FROM account WHERE username = ?", CONNECTION_SYNCH)
-    PREPARE_STATEMENT(LOGIN_GET_NUMCHARSONREALM, "SELECT numchars FROM realmcharacters WHERE realmid = ? AND acctid= ?", CONNECTION_SYNCH)
-    PREPARE_STATEMENT(LOGIN_GET_ACCOUNT_BY_IP, "SELECT id FROM account WHERE last_ip = ?", CONNECTION_SYNCH)
-    PREPARE_STATEMENT(LOGIN_SET_IP_BANNED, "INSERT INTO ip_banned VALUES (?, UNIX_TIMESTAMP(), UNIX_TIMESTAMP()+?, ?, ?)", CONNECTION_ASYNC)
-    PREPARE_STATEMENT(LOGIN_SET_IP_NOT_BANNED, "DELETE FROM ip_banned WHERE ip = ?", CONNECTION_ASYNC)
-    PREPARE_STATEMENT(LOGIN_SET_ACCOUNT_BANNED, "INSERT INTO account_banned VALUES (?, UNIX_TIMESTAMP(), UNIX_TIMESTAMP()+?, ?, ?, 1)", CONNECTION_ASYNC)
-    PREPARE_STATEMENT(LOGIN_SET_ACCOUNT_NOT_BANNED, "UPDATE account_banned SET active = 0 WHERE id = ? AND active != 0", CONNECTION_ASYNC)
-    PREPARE_STATEMENT(LOGIN_DEL_REALMCHARACTERS, "DELETE FROM realmcharacters WHERE acctid = ? AND realmid = ?", CONNECTION_ASYNC)
-    PREPARE_STATEMENT(LOGIN_ADD_REALMCHARACTERS, "INSERT INTO realmcharacters (numchars, acctid, realmid) VALUES (?, ?, ?)", CONNECTION_ASYNC)
-    PREPARE_STATEMENT(LOGIN_GET_SUM_REALMCHARS, "SELECT SUM(numchars) FROM realmcharacters WHERE acctid = ?", CONNECTION_ASYNC);
-=======
     PREPARE_STATEMENT(LOGIN_SEL_REALMLIST, "SELECT id, name, address, port, icon, color, timezone, allowedSecurityLevel, population, gamebuild FROM realmlist WHERE color <> 3 ORDER BY name", CONNECTION_SYNCH)
     PREPARE_STATEMENT(LOGIN_DEL_EXPIRED_IP_BANS, "DELETE FROM ip_banned WHERE unbandate<>bandate AND unbandate<=UNIX_TIMESTAMP()", CONNECTION_ASYNC)
     PREPARE_STATEMENT(LOGIN_UPD_EXPIRED_ACCOUNT_BANS, "UPDATE account_banned SET active = 0 WHERE active = 1 AND unbandate<>bandate AND unbandate<=UNIX_TIMESTAMP()", CONNECTION_ASYNC)
@@ -56,7 +31,7 @@
     PREPARE_STATEMENT(LOGIN_INS_ACCOUNT_AUTO_BANNED, "INSERT INTO account_banned VALUES (?, UNIX_TIMESTAMP(), UNIX_TIMESTAMP()+?, 'Trinity realmd', 'Failed login autoban', 1)", CONNECTION_ASYNC)
     PREPARE_STATEMENT(LOGIN_SEL_SESSIONKEY, "SELECT a.sessionkey, a.id, aa.gmlevel  FROM account a LEFT JOIN account_access aa ON (a.id = aa.id) WHERE username = ?", CONNECTION_SYNCH)
     PREPARE_STATEMENT(LOGIN_UPD_VS, "UPDATE account SET v = ?, s = ? WHERE username = ?", CONNECTION_ASYNC)
-    PREPARE_STATEMENT(LOGIN_UPD_LOGONPROOF, "UPDATE account SET sessionkey = ?, last_ip = ?, last_login = NOW(), locale = ?, failed_logins = 0 WHERE username = ?", CONNECTION_ASYNC)
+    PREPARE_STATEMENT(LOGIN_UPD_LOGONPROOF, "UPDATE account SET sessionkey = ?, last_ip = ?, last_login = NOW(), locale = ?, failed_logins = 0, os = ? WHERE username = ?", CONNECTION_ASYNC)
     PREPARE_STATEMENT(LOGIN_SEL_LOGONCHALLENGE, "SELECT a.sha_pass_hash, a.id, a.locked, a.last_ip, aa.gmlevel, a.v, a.s FROM account a LEFT JOIN account_access aa ON (a.id = aa.id) WHERE a.username = ?", CONNECTION_SYNCH)
     PREPARE_STATEMENT(LOGIN_UPD_FAILEDLOGINS, "UPDATE account SET failed_logins = failed_logins + 1 WHERE username = ?", CONNECTION_ASYNC)
     PREPARE_STATEMENT(LOGIN_SEL_FAILEDLOGINS, "SELECT id, failed_logins FROM account WHERE username = ?", CONNECTION_SYNCH)
@@ -87,5 +62,4 @@
     PREPARE_STATEMENT(LOGIN_DEL_ACCOUNT_ACCESS, "DELETE FROM account_access WHERE id = ?", CONNECTION_ASYNC);
     PREPARE_STATEMENT(LOGIN_DEL_ACCOUNT_ACCESS_BY_REALM, "DELETE FROM account_access WHERE id = ? AND (RealmID = ? OR RealmID = -1)", CONNECTION_ASYNC);
     PREPARE_STATEMENT(LOGIN_INS_ACCOUNT_ACCESS, "INSERT INTO account_access (id,gmlevel,RealmID) VALUES (?, ?, ?)", CONNECTION_ASYNC);
->>>>>>> 528a9a69
 }