--- conflicted
+++ resolved
@@ -111,7 +111,9 @@
     PrepareStatement(LOGIN_SEL_RBAC_ACCOUNT_PERMISSIONS, "SELECT permissionId, granted FROM rbac_account_permissions WHERE accountId = ? AND (realmId = ? OR realmId = -1) ORDER BY permissionId, realmId", CONNECTION_SYNCH);
     PrepareStatement(LOGIN_INS_RBAC_ACCOUNT_PERMISSION, "INSERT INTO rbac_account_permissions (accountId, permissionId, granted, realmId) VALUES (?, ?, ?, ?) ON DUPLICATE KEY UPDATE granted = VALUES(granted)", CONNECTION_ASYNC);
     PrepareStatement(LOGIN_DEL_RBAC_ACCOUNT_PERMISSION, "DELETE FROM rbac_account_permissions WHERE accountId = ? AND permissionId = ? AND (realmId = ? OR realmId = -1)", CONNECTION_ASYNC);
-<<<<<<< HEAD
+
+    PrepareStatement(LOGIN_INS_ACCOUNT_MUTE, "INSERT INTO account_muted VALUES (?, UNIX_TIMESTAMP(), ?, ?, ?)", CONNECTION_ASYNC);
+    PrepareStatement(LOGIN_SEL_ACCOUNT_MUTE_INFO, "SELECT mutedate, mutetime, mutereason, mutedby FROM account_muted WHERE guid = ? ORDER BY mutedate ASC", CONNECTION_SYNCH);
 
     PrepareStatement(LOGIN_SEL_BNET_ACCOUNT_INFO, "SELECT sha_pass_hash, id, locked, lock_country, last_ip, v, s FROM battlenet_accounts WHERE email = ?", CONNECTION_SYNCH);
     PrepareStatement(LOGIN_DEL_BNET_EXPIRED_BANS, "UPDATE battlenet_account_bans SET active = 0 WHERE active = 1 AND unbandate <> bandate AND unbandate <= UNIX_TIMESTAMP()", CONNECTION_SYNCH);
@@ -134,8 +136,4 @@
     PrepareStatement(LOGIN_UPD_BNET_ACCOUNT_LOCK, "UPDATE battlenet_accounts SET locked = ? WHERE id = ?", CONNECTION_ASYNC);
     PrepareStatement(LOGIN_UPD_BNET_ACCOUNT_LOCK_CONTRY, "UPDATE battlenet_accounts SET lock_country = ? WHERE id = ?", CONNECTION_ASYNC);
     PrepareStatement(LOGIN_SEL_BNET_ACCOUNT_ID_BY_GAME_ACCOUNT, "SELECT battlenet_account FROM account WHERE id = ?", CONNECTION_SYNCH);
-=======
-    PrepareStatement(LOGIN_INS_ACCOUNT_MUTE, "INSERT INTO account_muted VALUES (?, UNIX_TIMESTAMP(), ?, ?, ?)", CONNECTION_ASYNC);
-    PrepareStatement(LOGIN_SEL_ACCOUNT_MUTE_INFO, "SELECT mutedate, mutetime, mutereason, mutedby FROM account_muted WHERE guid = ? ORDER BY mutedate ASC", CONNECTION_SYNCH);
->>>>>>> 92399a1a
 }