/*
 * Copyright (C) 2008-2011 TrinityCore <http://www.trinitycore.org/>
 *
 * This program is free software; you can redistribute it and/or modify it
 * under the terms of the GNU General Public License as published by the
 * Free Software Foundation; either version 2 of the License, or (at your
 * option) any later version.
 *
 * This program is distributed in the hope that it will be useful, but WITHOUT
 * ANY WARRANTY; without even the implied warranty of MERCHANTABILITY or
 * FITNESS FOR A PARTICULAR PURPOSE. See the GNU General Public License for
 * more details.
 *
 * You should have received a copy of the GNU General Public License along
 * with this program. If not, see <http://www.gnu.org/licenses/>.
 */

#include "LoginDatabase.h"

void LoginDatabaseConnection::DoPrepareStatements()
{
    if (!m_reconnecting)
        m_stmts.resize(MAX_LOGINDATABASE_STATEMENTS);

    PREPARE_STATEMENT(LOGIN_GET_REALMLIST, "SELECT id, name, address, port, icon, color, timezone, allowedSecurityLevel, population, gamebuild FROM realmlist WHERE color <> 3 ORDER BY name", CONNECTION_SYNCH)
    PREPARE_STATEMENT(LOGIN_SET_EXPIREDIPBANS, "DELETE FROM ip_banned WHERE unbandate<>bandate AND unbandate<=UNIX_TIMESTAMP()", CONNECTION_ASYNC)
    PREPARE_STATEMENT(LOGIN_SET_EXPIREDACCBANS, "UPDATE account_banned SET active = 0 WHERE active = 1 AND unbandate<>bandate AND unbandate<=UNIX_TIMESTAMP()", CONNECTION_ASYNC)
    PREPARE_STATEMENT(LOGIN_GET_IPBANNED, "SELECT * FROM ip_banned WHERE ip = ?", CONNECTION_SYNCH)
    PREPARE_STATEMENT(LOGIN_SET_IPAUTOBANNED, "INSERT INTO ip_banned VALUES (?, UNIX_TIMESTAMP(), UNIX_TIMESTAMP()+?,'Trinity realmd', 'Failed login autoban')", CONNECTION_ASYNC)
    PREPARE_STATEMENT(LOGIN_GET_ACCBANNED, "SELECT bandate,unbandate FROM account_banned WHERE id = ? AND active = 1", CONNECTION_SYNCH)
    PREPARE_STATEMENT(LOGIN_SET_ACCAUTOBANNED, "INSERT INTO account_banned VALUES (?, ?, UNIX_TIMESTAMP(), UNIX_TIMESTAMP()+?, 'Trinity realmd', 'Failed login autoban', 1)", CONNECTION_ASYNC)
    PREPARE_STATEMENT(LOGIN_GET_SESSIONKEY, "SELECT a.sessionkey,a.id,aa.gmlevel  FROM account a LEFT JOIN account_access aa ON (a.id = aa.id) WHERE username = ?", CONNECTION_SYNCH)
    PREPARE_STATEMENT(LOGIN_SET_VS, "UPDATE account SET v = ?, s = ? WHERE username = ?", CONNECTION_ASYNC)
    PREPARE_STATEMENT(LOGIN_SET_LOGONPROOF, "UPDATE account SET sessionkey = ?, last_ip = ?, last_login = NOW(), locale = ?, failed_logins = 0, os = ? WHERE username = ?", CONNECTION_ASYNC)
    PREPARE_STATEMENT(LOGIN_GET_LOGONCHALLENGE, "SELECT a.sha_pass_hash,a.id,a.locked,a.last_ip,aa.gmlevel,a.v,a.s FROM account a LEFT JOIN account_access aa ON (a.id = aa.id) WHERE a.username = ?", CONNECTION_SYNCH)
    PREPARE_STATEMENT(LOGIN_SET_FAILEDLOGINS, "UPDATE account SET failed_logins = failed_logins + 1 WHERE username = ?", CONNECTION_ASYNC)
    PREPARE_STATEMENT(LOGIN_GET_FAILEDLOGINS, "SELECT id, failed_logins FROM account WHERE username = ?", CONNECTION_SYNCH)
    PREPARE_STATEMENT(LOGIN_GET_ACCIDBYNAME, "SELECT id FROM account WHERE username = ?", CONNECTION_SYNCH)
    PREPARE_STATEMENT(LOGIN_GET_NUMCHARSONREALM, "SELECT numchars FROM realmcharacters WHERE realmid = ? AND acctid= ?", CONNECTION_SYNCH)
    PREPARE_STATEMENT(LOGIN_GET_ACCOUNT_BY_IP, "SELECT id FROM account WHERE last_ip = ?", CONNECTION_SYNCH)
    PREPARE_STATEMENT(LOGIN_SET_IP_BANNED, "INSERT INTO ip_banned VALUES (?, UNIX_TIMESTAMP(), UNIX_TIMESTAMP()+?, ?, ?)", CONNECTION_ASYNC)
    PREPARE_STATEMENT(LOGIN_SET_IP_NOT_BANNED, "DELETE FROM ip_banned WHERE ip = ?", CONNECTION_ASYNC)
    PREPARE_STATEMENT(LOGIN_SET_ACCOUNT_BANNED, "INSERT INTO account_banned VALUES (?, ?, UNIX_TIMESTAMP(), UNIX_TIMESTAMP()+?, ?, ?, 1)", CONNECTION_ASYNC)
    PREPARE_STATEMENT(LOGIN_SET_ACCOUNT_NOT_BANNED, "UPDATE account_banned SET active = 0 WHERE id = ? AND active != 0", CONNECTION_ASYNC)
<<<<<<< HEAD
    PREPARE_STATEMENT(LOGIN_SET_AUTOBANDEBUG, "INSERT INTO autoban_debug VALUES (?, ?, UNIX_TIMESTAMP(), 'Very autobanner', ?, ?, ?, ?, ?, ?, ?, ?, ?)", CONNECTION_ASYNC)
=======
    PREPARE_STATEMENT(LOGIN_DEL_REALMCHARACTERS, "DELETE FROM realmcharacters WHERE acctid = ? AND realmid = ?", CONNECTION_ASYNC)
    PREPARE_STATEMENT(LOGIN_ADD_REALMCHARACTERS, "INSERT INTO realmcharacters (numchars, acctid, realmid) VALUES (?, ?, ?)", CONNECTION_ASYNC)
>>>>>>> 5f2dcc11
}<|MERGE_RESOLUTION|>--- conflicted
+++ resolved
@@ -42,10 +42,7 @@
     PREPARE_STATEMENT(LOGIN_SET_IP_NOT_BANNED, "DELETE FROM ip_banned WHERE ip = ?", CONNECTION_ASYNC)
     PREPARE_STATEMENT(LOGIN_SET_ACCOUNT_BANNED, "INSERT INTO account_banned VALUES (?, ?, UNIX_TIMESTAMP(), UNIX_TIMESTAMP()+?, ?, ?, 1)", CONNECTION_ASYNC)
     PREPARE_STATEMENT(LOGIN_SET_ACCOUNT_NOT_BANNED, "UPDATE account_banned SET active = 0 WHERE id = ? AND active != 0", CONNECTION_ASYNC)
-<<<<<<< HEAD
     PREPARE_STATEMENT(LOGIN_SET_AUTOBANDEBUG, "INSERT INTO autoban_debug VALUES (?, ?, UNIX_TIMESTAMP(), 'Very autobanner', ?, ?, ?, ?, ?, ?, ?, ?, ?)", CONNECTION_ASYNC)
-=======
     PREPARE_STATEMENT(LOGIN_DEL_REALMCHARACTERS, "DELETE FROM realmcharacters WHERE acctid = ? AND realmid = ?", CONNECTION_ASYNC)
     PREPARE_STATEMENT(LOGIN_ADD_REALMCHARACTERS, "INSERT INTO realmcharacters (numchars, acctid, realmid) VALUES (?, ?, ?)", CONNECTION_ASYNC)
->>>>>>> 5f2dcc11
 }