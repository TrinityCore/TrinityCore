--- conflicted
+++ resolved
@@ -89,10 +89,7 @@
     PrepareStatement(WORLD_INS_DISABLES, "INSERT INTO disables (entry, sourceType, flags, comment) VALUES (?, ?, ?, ?)", CONNECTION_ASYNC);
     PrepareStatement(WORLD_SEL_DISABLES, "SELECT entry FROM disables WHERE entry = ? AND sourceType = ?", CONNECTION_SYNCH);
     PrepareStatement(WORLD_DEL_DISABLES, "DELETE FROM disables WHERE entry = ? AND sourceType = ?", CONNECTION_ASYNC);
-<<<<<<< HEAD
     // 0: uint8
     PrepareStatement(WORLD_SEL_REQ_XP, "SELECT xp_for_next_level FROM player_xp_for_level WHERE lvl = ?", CONNECTION_SYNCH);
     PrepareStatement(WORLD_SEL_NODES, "SELECT mapid_or_role, ip, port FROM realm_nodes", CONNECTION_SYNCH);
-=======
->>>>>>> aceec683
 }