--- conflicted
+++ resolved
@@ -22,78 +22,6 @@
     if (!m_reconnecting)
         m_stmts.resize(MAX_WORLDDATABASE_STATEMENTS);
 
-<<<<<<< HEAD
-    PREPARE_STATEMENT(WORLD_SEL_QUEST_POOLS, "SELECT entry, pool_entry FROM pool_quest", CONNECTION_SYNCH)
-    PREPARE_STATEMENT(WORLD_DEL_CRELINKED_RESPAWN, "DELETE FROM linked_respawn WHERE guid = ?", CONNECTION_ASYNC)
-    PREPARE_STATEMENT(WORLD_REP_CREATURE_LINKED_RESPAWN, "REPLACE INTO linked_respawn (guid, linkedGuid) VALUES (?, ?)", CONNECTION_ASYNC)
-    PREPARE_STATEMENT(WORLD_SEL_CREATURE_TEXT, "SELECT entry, groupid, id, text, type, language, probability, emote, duration, sound FROM creature_text", CONNECTION_SYNCH)
-    PREPARE_STATEMENT(WORLD_SEL_SMART_SCRIPTS, "SELECT entryorguid, source_type, id, link, event_type, event_phase_mask, event_chance, event_flags, event_param1, event_param2, event_param3, event_param4, action_type, action_param1, action_param2, action_param3, action_param4, action_param5, action_param6, target_type, target_param1, target_param2, target_param3, target_x, target_y, target_z, target_o FROM smart_scripts ORDER BY entryorguid, source_type, id, link", CONNECTION_SYNCH)
-    PREPARE_STATEMENT(WORLD_SEL_SMARTAI_WP, "SELECT entry, pointid, position_x, position_y, position_z FROM waypoints ORDER BY entry, pointid", CONNECTION_SYNCH)
-    PREPARE_STATEMENT(WORLD_DEL_GAMEOBJECT, "DELETE FROM gameobject WHERE guid = ?", CONNECTION_ASYNC);
-    PREPARE_STATEMENT(WORLD_DEL_EVENT_GAMEOBJECT, "DELETE FROM game_event_gameobject WHERE guid = ?", CONNECTION_ASYNC);
-    PREPARE_STATEMENT(WORLD_INS_GRAVEYARD_ZONE, "INSERT INTO game_graveyard_zone (id, ghost_zone, faction) VALUES (?, ?, ?)", CONNECTION_ASYNC);
-    PREPARE_STATEMENT(WORLD_DEL_GRAVEYARD_ZONE, "DELETE FROM game_graveyard_zone WHERE id = ? AND ghost_zone = ? AND faction = ?", CONNECTION_ASYNC);
-    PREPARE_STATEMENT(WORLD_INS_GAME_TELE, "INSERT INTO game_tele (id, position_x, position_y, position_z, orientation, map, name) VALUES (?, ?, ?, ?, ?, ?, ?)", CONNECTION_ASYNC);
-    PREPARE_STATEMENT(WORLD_DEL_GAME_TELE, "DELETE FROM game_tele WHERE name = ?", CONNECTION_ASYNC);
-    PREPARE_STATEMENT(WORLD_INS_NPC_VENDOR, "INSERT INTO npc_vendor (entry, item, maxcount, incrtime, extendedcost, type) VALUES(?, ?, ?, ?, ?, ?)", CONNECTION_ASYNC);
-    PREPARE_STATEMENT(WORLD_DEL_NPC_VENDOR, "DELETE FROM npc_vendor WHERE entry = ? AND item = ? AND type = ?", CONNECTION_ASYNC);
-    PREPARE_STATEMENT(WORLD_SEL_NPC_VENDOR_REF, "SELECT item, maxcount, incrtime, ExtendedCost, type FROM npc_vendor WHERE entry = ? AND type = ? ORDER BY slot ASC", CONNECTION_SYNCH);
-    PREPARE_STATEMENT(WORLD_UPD_CREATURE_MOVEMENT_TYPE, "UPDATE creature SET MovementType = ? WHERE guid = ?", CONNECTION_ASYNC);
-    PREPARE_STATEMENT(WORLD_UPD_CREATURE_FACTION, "UPDATE creature_template SET faction_A = ?, faction_H = ? WHERE entry = ?", CONNECTION_ASYNC);
-    PREPARE_STATEMENT(WORLD_UPD_CREATURE_NPCFLAG, "UPDATE creature_template SET npcflag = ? WHERE entry = ?", CONNECTION_ASYNC);
-    PREPARE_STATEMENT(WORLD_UPD_CREATURE_POSITION, "UPDATE creature SET position_x = ?, position_y = ?, position_z = ?, orientation = ? WHERE guid = ?", CONNECTION_ASYNC);
-    PREPARE_STATEMENT(WORLD_UPD_CREATURE_SPAWN_DISTANCE, "UPDATE creature SET spawndist = ?, MovementType = ? WHERE guid = ?", CONNECTION_ASYNC);
-    PREPARE_STATEMENT(WORLD_UPD_CREATURE_SPAWN_TIME_SECS, "UPDATE creature SET spawntimesecs = ? WHERE guid = ?", CONNECTION_ASYNC);
-    PREPARE_STATEMENT(WORLD_INS_CREATURE_FORMATION, "INSERT INTO creature_formations (leaderGUID, memberGUID, dist, angle, groupAI) VALUES (?, ?, ?, ?, ?)", CONNECTION_ASYNC);
-    PREPARE_STATEMENT(WORLD_INS_WAYPOINT_DATA, "INSERT INTO waypoint_data (id, point, position_x, position_y, position_z) VALUES (?, ?, ?, ?, ?)", CONNECTION_ASYNC);
-    PREPARE_STATEMENT(WORLD_DEL_WAYPOINT_DATA, "DELETE FROM waypoint_data WHERE id = ? AND point = ?", CONNECTION_ASYNC);
-    PREPARE_STATEMENT(WORLD_UPD_WAYPOINT_DATA_POINT, "UPDATE waypoint_data SET point = point - 1 WHERE id = ? AND point > ?", CONNECTION_ASYNC);
-    PREPARE_STATEMENT(WORLD_UPD_WAYPOINT_DATA_POSITION, "UPDATE waypoint_data SET position_x = ?, position_y = ?, position_z = ? where id = ? AND point = ?", CONNECTION_ASYNC);
-    PREPARE_STATEMENT(WORLD_UPD_WAYPOINT_DATA_WPGUID, "UPDATE waypoint_data SET wpguid = ? WHERE id = ? and point = ?", CONNECTION_ASYNC);
-    PREPARE_STATEMENT(WORLD_SEL_WAYPOINT_DATA_MAX_ID, "SELECT MAX(id) FROM waypoint_data", CONNECTION_SYNCH);
-    PREPARE_STATEMENT(WORLD_SEL_WAYPOINT_DATA_MAX_POINT, "SELECT MAX(point) FROM waypoint_data WHERE id = ?", CONNECTION_SYNCH);
-    PREPARE_STATEMENT(WORLD_SEL_WAYPOINT_DATA_BY_ID, "SELECT point, position_x, position_y, position_z, orientation, move_flag, delay, action, action_chance FROM waypoint_data WHERE id = ? ORDER BY point", CONNECTION_SYNCH);
-    PREPARE_STATEMENT(WORLD_SEL_WAYPOINT_DATA_POS_BY_ID, "SELECT point, position_x, position_y, position_z FROM waypoint_data WHERE id = ?", CONNECTION_SYNCH);
-    PREPARE_STATEMENT(WORLD_SEL_WAYPOINT_DATA_POS_FIRST_BY_ID, "SELECT position_x, position_y, position_z FROM waypoint_data WHERE point = 1 AND id = ?", CONNECTION_SYNCH);
-    PREPARE_STATEMENT(WORLD_SEL_WAYPOINT_DATA_POS_LAST_BY_ID, "SELECT position_x, position_y, position_z, orientation FROM waypoint_data WHERE id = ? ORDER BY point DESC LIMIT 1", CONNECTION_SYNCH);
-    PREPARE_STATEMENT(WORLD_SEL_WAYPOINT_DATA_BY_WPGUID, "SELECT id, point FROM waypoint_data WHERE wpguid = ?", CONNECTION_SYNCH);
-    PREPARE_STATEMENT(WORLD_SEL_WAYPOINT_DATA_ALL_BY_WPGUID, "SELECT id, point, delay, move_flag, action, action_chance FROM waypoint_data WHERE wpguid = ?", CONNECTION_SYNCH);
-    PREPARE_STATEMENT(WORLD_UPD_WAYPOINT_DATA_ALL_WPGUID, "UPDATE waypoint_data SET wpguid = 0", CONNECTION_ASYNC);
-    PREPARE_STATEMENT(WORLD_SEL_WAYPOINT_DATA_BY_POS, "SELECT id, point FROM waypoint_data WHERE (abs(position_x - ?) <= ?) and (abs(position_y - ?) <= ?) and (abs(position_z - ?) <= ?)", CONNECTION_SYNCH);
-    PREPARE_STATEMENT(WORLD_SEL_WAYPOINT_DATA_WPGUID_BY_ID, "SELECT wpguid FROM waypoint_data WHERE id = ? and wpguid <> 0", CONNECTION_SYNCH);
-    PREPARE_STATEMENT(WOLRD_SEL_WAYPOINT_DATA_ACTION, "SELECT DISTINCT action FROM waypoint_data", CONNECTION_SYNCH);
-    PREPARE_STATEMENT(WORLD_SEL_WAYPOINT_SCRIPTS_MAX_ID, "SELECT MAX(guid) FROM waypoint_scripts", CONNECTION_SYNCH);
-    PREPARE_STATEMENT(WORLD_INS_CREATURE_ADDON, "INSERT INTO creature_addon(guid, path_id) VALUES (?, ?)", CONNECTION_ASYNC);
-    PREPARE_STATEMENT(WORLD_UPD_CREATURE_ADDON_PATH, "UPDATE creature_addon SET path_id = ? WHERE guid = ?", CONNECTION_ASYNC);
-    PREPARE_STATEMENT(WORLD_DEL_CREATURE_ADDON, "DELETE FROM creature_addon WHERE guid = ?", CONNECTION_ASYNC);
-    PREPARE_STATEMENT(WORLD_SEL_CREATURE_ADDON_BY_GUID, "SELECT guid FROM creature_addon WHERE guid = ?", CONNECTION_SYNCH);
-    PREPARE_STATEMENT(WORLD_INS_WAYPOINT_SCRIPT, "INSERT INTO waypoint_scripts (guid) VALUES (?)", CONNECTION_ASYNC);
-    PREPARE_STATEMENT(WORLD_DEL_WAYPOINT_SCRIPT, "DELETE FROM waypoint_scripts WHERE guid = ?", CONNECTION_ASYNC);
-    PREPARE_STATEMENT(WORLD_UPD_WAYPOINT_SCRIPT_ID, "UPDATE waypoint_scripts SET id = ? WHERE guid = ?", CONNECTION_ASYNC);
-    PREPARE_STATEMENT(WORLD_UPD_WAYPOINT_SCRIPT_X, "UPDATE waypoint_scripts SET x = ? WHERE guid = ?", CONNECTION_ASYNC);
-    PREPARE_STATEMENT(WORLD_UPD_WAYPOINT_SCRIPT_Y, "UPDATE waypoint_scripts SET y = ? WHERE guid = ?", CONNECTION_ASYNC);
-    PREPARE_STATEMENT(WORLD_UPD_WAYPOINT_SCRIPT_Z, "UPDATE waypoint_scripts SET z = ? WHERE guid = ?", CONNECTION_ASYNC);
-    PREPARE_STATEMENT(WORLD_UPD_WAYPOINT_SCRIPT_O, "UPDATE waypoint_scripts SET o = ? WHERE guid = ?", CONNECTION_ASYNC);
-    PREPARE_STATEMENT(WORLD_SEL_WAYPOINT_SCRIPT_ID_BY_GUID, "SELECT id FROM waypoint_scripts WHERE guid = ?", CONNECTION_SYNCH);
-    PREPARE_STATEMENT(WORLD_DEL_CREATURE, "DELETE FROM creature WHERE guid = ?", CONNECTION_ASYNC);
-    PREPARE_STATEMENT(WORLD_INS_CREATURE_TRANSPORT, "INSERT INTO creature_transport (guid, npc_entry, transport_entry,  TransOffsetX, TransOffsetY, TransOffsetZ, TransOffsetO) values (?, ?, ?, ?, ?, ?, ?)", CONNECTION_ASYNC);
-    PREPARE_STATEMENT(WORLD_UPD_CREATURE_TRANSPORT_EMOTE, "UPDATE creature_transport SET emote = ? WHERE transport_entry = ? AND guid = ?", CONNECTION_ASYNC);
-    PREPARE_STATEMENT(WORLD_SEL_COMMANDS, "SELECT name, security, help FROM command", CONNECTION_SYNCH);
-    PREPARE_STATEMENT(WORLD_SEL_CREATURE_TEMPLATE, "SELECT difficulty_entry_1, difficulty_entry_2, difficulty_entry_3, KillCredit1, KillCredit2, modelid1, modelid2, modelid3, modelid4, name, subname, IconName, gossip_menu_id, minlevel, maxlevel, exp, faction_A, faction_H, npcflag, speed_walk, speed_run, scale, rank, mindmg, maxdmg, dmgschool, attackpower, dmg_multiplier, baseattacktime, rangeattacktime, unit_class, unit_flags, unit_flags2, dynamicflags, family, trainer_type, trainer_spell, trainer_class, trainer_race, minrangedmg, maxrangedmg, rangedattackpower, type, type_flags, lootid, pickpocketloot, skinloot, resistance1, resistance2, resistance3, resistance4, resistance5, resistance6, spell1, spell2, spell3, spell4, spell5, spell6, spell7, spell8, PetSpellDataId, VehicleId, mingold, maxgold, AIName, MovementType, InhabitType, HoverHeight, Health_mod, Mana_mod, Mana_mod_extra, Armor_mod, RacialLeader, questItem1, questItem2, questItem3, questItem4, questItem5, questItem6, movementId, RegenHealth, equipment_id, mechanic_immune_mask, flags_extra, ScriptName FROM creature_template WHERE entry = ?", CONNECTION_SYNCH);
-    PREPARE_STATEMENT(WORLD_SEL_WAYPOINT_SCRIPT_BY_ID, "SELECT guid, delay, command, datalong, datalong2, dataint, x, y, z, o FROM waypoint_scripts WHERE id = ?", CONNECTION_SYNCH);
-    PREPARE_STATEMENT(WORLD_SEL_IP2NATION_COUNTRY, "SELECT c.country FROM ip2nationCountries c, ip2nation i WHERE i.ip < ? AND c.code = i.country ORDER BY i.ip DESC LIMIT 0,1", CONNECTION_SYNCH);
-    PREPARE_STATEMENT(WORLD_SEL_ITEM_TEMPLATE_BY_NAME, "SELECT entry FROM item_template WHERE name = ?", CONNECTION_SYNCH);
-    PREPARE_STATEMENT(WORLD_SEL_CREATURE_BY_ID, "SELECT guid FROM creature WHERE id = ?", CONNECTION_SYNCH);
-    PREPARE_STATEMENT(WORLD_SEL_GAMEOBJECT_NEAREST, "SELECT guid, id, position_x, position_y, position_z, map, (POW(position_x - ?, 2) + POW(position_y - ?, 2) + POW(position_z - ?, 2)) AS order_ FROM gameobject WHERE map = ? AND (POW(position_x - ?, 2) + POW(position_y - ?, 2) + POW(position_z - ?, 2)) <= ? ORDER BY order_", CONNECTION_SYNCH);
-    PREPARE_STATEMENT(WORLD_SEL_CREATURE_NEAREST, "SELECT guid, id, position_x, position_y, position_z, map, (POW(position_x - ?, 2) + POW(position_y - ?, 2) + POW(position_z - ?, 2)) AS order_ FROM creature WHERE map = ? AND (POW(position_x - ?, 2) + POW(position_y - ?, 2) + POW(position_z - ?, 2)) <= ? ORDER BY order_", CONNECTION_SYNCH);
-    PREPARE_STATEMENT(WORLD_INS_CREATURE, "INSERT INTO creature (guid, id , map, spawnMask, phaseMask, modelid, equipment_id, position_x, position_y, position_z, orientation, spawntimesecs, spawndist, currentwaypoint, curhealth, curmana, MovementType, npcflag, unit_flags, dynamicflags) VALUES (?, ?, ?, ?, ?, ?, ?, ?, ?, ?, ?, ?, ?, ?, ?, ?, ?, ?, ?, ?)", CONNECTION_ASYNC);
-    PREPARE_STATEMENT(WORLD_DEL_GAME_EVENT_CREATURE, "DELETE FROM game_event_creature WHERE guid = ?", CONNECTION_ASYNC);
-    PREPARE_STATEMENT(WORLD_DEL_GAME_EVENT_MODEL_EQUIP, "DELETE FROM game_event_model_equip WHERE guid = ?", CONNECTION_ASYNC);
-    PREPARE_STATEMENT(WORLD_INS_GAMEOBJECT, "INSERT INTO gameobject (guid, id, map, spawnMask, phaseMask, position_x, position_y, position_z, orientation, rotation0, rotation1, rotation2, rotation3, spawntimesecs, animprogress, state) VALUES (?, ?, ?, ?, ?, ?, ?, ?, ?, ?, ?, ?, ?, ?, ?, ?)", CONNECTION_ASYNC);
-    PREPARE_STATEMENT(WORLD_INS_DISABLES, "INSERT INTO disables (entry, sourceType, flags, comment) VALUES (?, ?, ?, ?)", CONNECTION_ASYNC);
-    PREPARE_STATEMENT(WORLD_SEL_DISABLES, "SELECT entry FROM disables WHERE entry = ? AND sourceType = ?", CONNECTION_SYNCH);
-    PREPARE_STATEMENT(WORLD_DEL_DISABLES, "DELETE FROM disables WHERE entry = ? AND sourceType = ?", CONNECTION_ASYNC);
-=======
     PrepareStatement(WORLD_SEL_QUEST_POOLS, "SELECT entry, pool_entry FROM pool_quest", CONNECTION_SYNCH);
     PrepareStatement(WORLD_DEL_CRELINKED_RESPAWN, "DELETE FROM linked_respawn WHERE guid = ?", CONNECTION_ASYNC);
     PrepareStatement(WORLD_REP_CREATURE_LINKED_RESPAWN, "REPLACE INTO linked_respawn (guid, linkedGuid) VALUES (?, ?)", CONNECTION_ASYNC);
@@ -106,9 +34,9 @@
     PrepareStatement(WORLD_DEL_GRAVEYARD_ZONE, "DELETE FROM game_graveyard_zone WHERE id = ? AND ghost_zone = ? AND faction = ?", CONNECTION_ASYNC);
     PrepareStatement(WORLD_INS_GAME_TELE, "INSERT INTO game_tele (id, position_x, position_y, position_z, orientation, map, name) VALUES (?, ?, ?, ?, ?, ?, ?)", CONNECTION_ASYNC);
     PrepareStatement(WORLD_DEL_GAME_TELE, "DELETE FROM game_tele WHERE name = ?", CONNECTION_ASYNC);
-    PrepareStatement(WORLD_INS_NPC_VENDOR, "INSERT INTO npc_vendor (entry, item, maxcount, incrtime, extendedcost) VALUES(?, ?, ?, ?, ?)", CONNECTION_ASYNC);
-    PrepareStatement(WORLD_DEL_NPC_VENDOR, "DELETE FROM npc_vendor WHERE entry = ? AND item = ?", CONNECTION_ASYNC);
-    PrepareStatement(WORLD_SEL_NPC_VENDOR_REF, "SELECT item, maxcount, incrtime, ExtendedCost FROM npc_vendor WHERE entry = ? ORDER BY slot ASC", CONNECTION_SYNCH);
+    PrepareStatement(WORLD_INS_NPC_VENDOR, "INSERT INTO npc_vendor (entry, item, maxcount, incrtime, extendedcost, type) VALUES(?, ?, ?, ?, ?, ?)", CONNECTION_ASYNC);
+    PrepareStatement(WORLD_DEL_NPC_VENDOR, "DELETE FROM npc_vendor WHERE entry = ? AND item = ? AND type = ?", CONNECTION_ASYNC);
+    PrepareStatement(WORLD_SEL_NPC_VENDOR_REF, "SELECT item, maxcount, incrtime, ExtendedCost, type FROM npc_vendor WHERE entry = ? AND type = ? ORDER BY slot ASC", CONNECTION_SYNCH);
     PrepareStatement(WORLD_UPD_CREATURE_MOVEMENT_TYPE, "UPDATE creature SET MovementType = ? WHERE guid = ?", CONNECTION_ASYNC);
     PrepareStatement(WORLD_UPD_CREATURE_FACTION, "UPDATE creature_template SET faction_A = ?, faction_H = ? WHERE entry = ?", CONNECTION_ASYNC);
     PrepareStatement(WORLD_UPD_CREATURE_NPCFLAG, "UPDATE creature_template SET npcflag = ? WHERE entry = ?", CONNECTION_ASYNC);
@@ -150,7 +78,7 @@
     PrepareStatement(WORLD_INS_CREATURE_TRANSPORT, "INSERT INTO creature_transport (guid, npc_entry, transport_entry,  TransOffsetX, TransOffsetY, TransOffsetZ, TransOffsetO) values (?, ?, ?, ?, ?, ?, ?)", CONNECTION_ASYNC);
     PrepareStatement(WORLD_UPD_CREATURE_TRANSPORT_EMOTE, "UPDATE creature_transport SET emote = ? WHERE transport_entry = ? AND guid = ?", CONNECTION_ASYNC);
     PrepareStatement(WORLD_SEL_COMMANDS, "SELECT name, security, help FROM command", CONNECTION_SYNCH);
-    PrepareStatement(WORLD_SEL_CREATURE_TEMPLATE, "SELECT difficulty_entry_1, difficulty_entry_2, difficulty_entry_3, KillCredit1, KillCredit2, modelid1, modelid2, modelid3, modelid4, name, subname, IconName, gossip_menu_id, minlevel, maxlevel, exp, faction_A, faction_H, npcflag, speed_walk, speed_run, scale, rank, mindmg, maxdmg, dmgschool, attackpower, dmg_multiplier, baseattacktime, rangeattacktime, unit_class, unit_flags, unit_flags2, dynamicflags, family, trainer_type, trainer_spell, trainer_class, trainer_race, minrangedmg, maxrangedmg, rangedattackpower, type, type_flags, lootid, pickpocketloot, skinloot, resistance1, resistance2, resistance3, resistance4, resistance5, resistance6, spell1, spell2, spell3, spell4, spell5, spell6, spell7, spell8, PetSpellDataId, VehicleId, mingold, maxgold, AIName, MovementType, InhabitType, HoverHeight, Health_mod, Mana_mod, Armor_mod, RacialLeader, questItem1, questItem2, questItem3, questItem4, questItem5, questItem6, movementId, RegenHealth, equipment_id, mechanic_immune_mask, flags_extra, ScriptName FROM creature_template WHERE entry = ?", CONNECTION_SYNCH);
+    PrepareStatement(WORLD_SEL_CREATURE_TEMPLATE, "SELECT difficulty_entry_1, difficulty_entry_2, difficulty_entry_3, KillCredit1, KillCredit2, modelid1, modelid2, modelid3, modelid4, name, subname, IconName, gossip_menu_id, minlevel, maxlevel, exp, faction_A, faction_H, npcflag, speed_walk, speed_run, scale, rank, mindmg, maxdmg, dmgschool, attackpower, dmg_multiplier, baseattacktime, rangeattacktime, unit_class, unit_flags, unit_flags2, dynamicflags, family, trainer_type, trainer_spell, trainer_class, trainer_race, minrangedmg, maxrangedmg, rangedattackpower, type, type_flags, lootid, pickpocketloot, skinloot, resistance1, resistance2, resistance3, resistance4, resistance5, resistance6, spell1, spell2, spell3, spell4, spell5, spell6, spell7, spell8, PetSpellDataId, VehicleId, mingold, maxgold, AIName, MovementType, InhabitType, HoverHeight, Health_mod, Mana_mod, Mana_mod_extra, Armor_mod, RacialLeader, questItem1, questItem2, questItem3, questItem4, questItem5, questItem6, movementId, RegenHealth, equipment_id, mechanic_immune_mask, flags_extra, ScriptName FROM creature_template WHERE entry = ?", CONNECTION_SYNCH);
     PrepareStatement(WORLD_SEL_WAYPOINT_SCRIPT_BY_ID, "SELECT guid, delay, command, datalong, datalong2, dataint, x, y, z, o FROM waypoint_scripts WHERE id = ?", CONNECTION_SYNCH);
     PrepareStatement(WORLD_SEL_IP2NATION_COUNTRY, "SELECT c.country FROM ip2nationCountries c, ip2nation i WHERE i.ip < ? AND c.code = i.country ORDER BY i.ip DESC LIMIT 0,1", CONNECTION_SYNCH);
     PrepareStatement(WORLD_SEL_ITEM_TEMPLATE_BY_NAME, "SELECT entry FROM item_template WHERE name = ?", CONNECTION_SYNCH);
@@ -164,5 +92,4 @@
     PrepareStatement(WORLD_INS_DISABLES, "INSERT INTO disables (entry, sourceType, flags, comment) VALUES (?, ?, ?, ?)", CONNECTION_ASYNC);
     PrepareStatement(WORLD_SEL_DISABLES, "SELECT entry FROM disables WHERE entry = ? AND sourceType = ?", CONNECTION_SYNCH);
     PrepareStatement(WORLD_DEL_DISABLES, "DELETE FROM disables WHERE entry = ? AND sourceType = ?", CONNECTION_ASYNC);
->>>>>>> ebd14b4f
 }