--- conflicted
+++ resolved
@@ -88,10 +88,7 @@
     PREPARE_STATEMENT(WORLD_DEL_GAME_EVENT_CREATURE, "DELETE FROM game_event_creature WHERE guid = ?", CONNECTION_ASYNC);
     PREPARE_STATEMENT(WORLD_DEL_GAME_EVENT_MODEL_EQUIP, "DELETE FROM game_event_model_equip WHERE guid = ?", CONNECTION_ASYNC);
     PREPARE_STATEMENT(WORLD_INS_GAMEOBJECT, "INSERT INTO gameobject (guid, id, map, spawnMask, phaseMask, position_x, position_y, position_z, orientation, rotation0, rotation1, rotation2, rotation3, spawntimesecs, animprogress, state) VALUES (?, ?, ?, ?, ?, ?, ?, ?, ?, ?, ?, ?, ?, ?, ?, ?)", CONNECTION_ASYNC);
-<<<<<<< HEAD
     PREPARE_STATEMENT(WORLD_SEL_ACHIEWMENT_REWARD, "SELECT title_A, title_H FROM achievement_reward WHERE title_A != title_H", CONNECTION_ASYNC)
-=======
     PREPARE_STATEMENT(WORLD_INS_DISABLES, "INSERT INTO disables (entry, sourceType, flags, comment) VALUES (?, ?, ?, ?)", CONNECTION_ASYNC);
     PREPARE_STATEMENT(WORLD_SEL_DISABLES, "SELECT entry FROM disables WHERE entry = ? AND sourceType = ? AND flags > 0", CONNECTION_SYNCH);
->>>>>>> 10891028
 }