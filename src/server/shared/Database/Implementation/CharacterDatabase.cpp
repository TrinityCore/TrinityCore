--- conflicted
+++ resolved
@@ -539,10 +539,8 @@
     PREPARE_STATEMENT(CHAR_INS_CHAR_TALENT, "INSERT INTO character_talent (guid, spell, spec) VALUES (?, ?, ?)", CONNECTION_ASYNC);
     PREPARE_STATEMENT(CHAR_DEL_CHAR_ACTION_EXCEPT_SPEC, "DELETE FROM character_action WHERE spec<>? AND guid = ?", CONNECTION_ASYNC);
     PREPARE_STATEMENT(CHAR_SEL_CHAR_PET_BY_ENTRY_AND_SLOT, "SELECT id, entry, owner, modelid, level, exp, Reactstate, slot, name, renamed, curhealth, curmana, curhappiness, abdata, savetime, CreatedBySpell, PetType FROM character_pet WHERE owner = ? AND slot = ?", CONNECTION_SYNCH);
-<<<<<<< HEAD
     PREPARE_STATEMENT(CHAR_GET_EXTERNAL_MAIL, "SELECT id, receiver, subject, message, money, item, item_count FROM mail_external ORDER BY id ASC", CONNECTION_SYNCH);
     PREPARE_STATEMENT(CHAR_DEL_EXTERNAL_MAIL, "DELETE FROM mail_external WHERE id = ?", CONNECTION_ASYNC);
-=======
 
     // Items that hold loot or money
     PREPARE_STATEMENT(CHAR_SEL_ITEMCONTAINER_ITEMS, "SELECT item_id, item_count, follow_rules, ffa, blocked, counted, under_threshold, needs_quest, rnd_prop, rnd_suffix FROM item_loot_items WHERE container_id = ?", CONNECTION_SYNCH);
@@ -553,7 +551,6 @@
     PREPARE_STATEMENT(CHAR_DEL_ITEMCONTAINER_MONEY, "DELETE FROM item_loot_money WHERE container_id = ?", CONNECTION_ASYNC);
     PREPARE_STATEMENT(CHAR_INS_ITEMCONTAINER_MONEY," INSERT INTO item_loot_money (container_id, money) VALUES (?,?)", CONNECTION_ASYNC);
 
->>>>>>> 7a5af7f9
     // Calendar
     PREPARE_STATEMENT(CHAR_REP_CALENDAR_EVENT, "REPLACE INTO calendar_events (id, creator, title, description, type, dungeon, eventtime, flags, time2) VALUES (?, ?, ?, ?, ?, ?, ?, ?, ?)", CONNECTION_ASYNC);
     PREPARE_STATEMENT(CHAR_DEL_CALENDAR_EVENT, "DELETE FROM calendar_events WHERE id = ?", CONNECTION_ASYNC);
