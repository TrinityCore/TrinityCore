/*
 * Copyright (C) 2008-2012 TrinityCore <http://www.trinitycore.org/>
 *
 * This program is free software; you can redistribute it and/or modify it
 * under the terms of the GNU General Public License as published by the
 * Free Software Foundation; either version 2 of the License, or (at your
 * option) any later version.
 *
 * This program is distributed in the hope that it will be useful, but WITHOUT
 * ANY WARRANTY; without even the implied warranty of MERCHANTABILITY or
 * FITNESS FOR A PARTICULAR PURPOSE. See the GNU General Public License for
 * more details.
 *
 * You should have received a copy of the GNU General Public License along
 * with this program. If not, see <http://www.gnu.org/licenses/>.
 */

#include "CharacterDatabase.h"

void CharacterDatabaseConnection::DoPrepareStatements()
{
    if (!m_reconnecting)
        m_stmts.resize(MAX_CHARACTERDATABASE_STATEMENTS);

    PREPARE_STATEMENT(CHAR_DEL_QUEST_POOL_SAVE, "DELETE FROM pool_quest_save WHERE pool_id = ?", CONNECTION_ASYNC)
    PREPARE_STATEMENT(CHAR_INS_QUEST_POOL_SAVE, "INSERT INTO pool_quest_save (pool_id, quest_id) VALUES (?, ?)", CONNECTION_ASYNC)
    PREPARE_STATEMENT(CHAR_DEL_NONEXISTENT_GUILD_BANK_ITEM, "DELETE FROM guild_bank_item WHERE guildid = ? AND TabId = ? AND SlotId = ?", CONNECTION_ASYNC)
    PREPARE_STATEMENT(CHAR_DEL_EXPIRED_BANS, "UPDATE character_banned SET active = 0 WHERE unbandate <= UNIX_TIMESTAMP() AND unbandate <> bandate", CONNECTION_ASYNC)
    PREPARE_STATEMENT(CHAR_SEL_GUID_BY_NAME, "SELECT guid FROM characters WHERE name = ?", CONNECTION_BOTH);
    PREPARE_STATEMENT(CHAR_SEL_CHECK_NAME, "SELECT 1 FROM characters WHERE name = ?", CONNECTION_ASYNC);
    PREPARE_STATEMENT(CHAR_SEL_CHECK_GUID, "SELECT 1 FROM characters WHERE guid = ?", CONNECTION_SYNCH);
    PREPARE_STATEMENT(CHAR_SEL_SUM_CHARS, "SELECT COUNT(guid) FROM characters WHERE account = ?", CONNECTION_ASYNC);
    PREPARE_STATEMENT(CHAR_SEL_CHAR_CREATE_INFO, "SELECT level, race, class FROM characters WHERE account = ? LIMIT 0, ?", CONNECTION_ASYNC);
    PREPARE_STATEMENT(CHAR_INS_CHARACTER_BAN, "INSERT INTO character_banned VALUES (?, UNIX_TIMESTAMP(), UNIX_TIMESTAMP()+?, ?, ?, 1)", CONNECTION_ASYNC)
    PREPARE_STATEMENT(CHAR_UPD_CHARACTER_BAN, "UPDATE character_banned SET active = 0 WHERE guid = ? AND active != 0", CONNECTION_ASYNC)
    PREPARE_STATEMENT(CHAR_SEL_BANINFO, "SELECT FROM_UNIXTIME(bandate), unbandate-bandate, active, unbandate, banreason, bannedby FROM character_banned WHERE guid = ? ORDER BY bandate ASC", CONNECTION_SYNCH)
    PREPARE_STATEMENT(CHAR_SEL_GUID_BY_NAME_FILTER, "SELECT guid, name FROM characters WHERE name LIKE CONCAT('%%', ?, '%%')", CONNECTION_SYNCH)
    PREPARE_STATEMENT(CHAR_SEL_BANINFO_LIST, "SELECT bandate, unbandate, bannedby, banreason FROM character_banned WHERE guid = ? ORDER BY unbandate", CONNECTION_SYNCH)
    PREPARE_STATEMENT(CHAR_SEL_BANNED_NAME, "SELECT characters.name FROM characters, character_banned WHERE character_banned.guid = ? AND character_banned.guid = characters.guid", CONNECTION_SYNCH)
    PREPARE_STATEMENT(CHAR_SEL_ENUM, "SELECT c.guid, c.name, c.race, c.class, c.gender, c.playerBytes, c.playerBytes2, c.level, c.zone, c.map, c.position_x, c.position_y, c.position_z, gm.guildid, c.playerFlags, c.at_login, cp.entry, cp.modelid, cp.level, c.equipmentCache, cb.guid FROM characters AS c LEFT JOIN character_pet AS cp ON c.guid = cp.owner AND cp.slot = ? LEFT JOIN guild_member AS gm ON c.guid = gm.guid LEFT JOIN character_banned AS cb ON c.guid = cb.guid AND cb.active = 1 WHERE c.account = ? ORDER BY c.guid", CONNECTION_ASYNC);
    PREPARE_STATEMENT(CHAR_SEL_ENUM_DECLINED_NAME, "SELECT c.guid, c.name, c.race, c.class, c.gender, c.playerBytes, c.playerBytes2, c.level, c.zone, c.map, c.position_x, c.position_y, c.position_z, gm.guildid, c.playerFlags, c.at_login, cp.entry, cp.modelid, cp.level, c.equipmentCache, cb.guid, cd.genitive FROM characters AS c LEFT JOIN character_pet AS cp ON c.guid = cp.owner AND cp.slot = ? LEFT JOIN character_declinedname AS cd ON c.guid = cd.guid LEFT JOIN guild_member AS gm ON c.guid = gm.guid LEFT JOIN character_banned AS cb ON c.guid = cb.guid AND cb.active = 1 WHERE c.account = ? ORDER BY c.guid", CONNECTION_ASYNC);
    PREPARE_STATEMENT(CHAR_SEL_PET_SLOTS, "SELECT owner, slot FROM character_pet WHERE owner = ?  AND slot >= ? AND slot <= ? ORDER BY slot", CONNECTION_ASYNC);
    PREPARE_STATEMENT(CHAR_SEL_PET_SLOTS_DETAIL, "SELECT owner, id, entry, level, name FROM character_pet WHERE owner = ? AND slot >= ? AND slot <= ? ORDER BY slot", CONNECTION_ASYNC);
    PREPARE_STATEMENT(CHAR_SEL_PET_ENTRY, "SELECT entry FROM character_pet WHERE owner = ? AND id = ? AND slot >= ? AND slot <= ?", CONNECTION_ASYNC);
    PREPARE_STATEMENT(CHAR_SEL_PET_SLOT_BY_ID, "SELECT slot, entry FROM character_pet WHERE owner = ? AND id = ?", CONNECTION_ASYNC);
    PREPARE_STATEMENT(CHAR_SEL_FREE_NAME, "SELECT guid, name FROM characters WHERE guid = ? AND account = ? AND (at_login & ?) = ? AND NOT EXISTS (SELECT NULL FROM characters WHERE name = ?)", CONNECTION_ASYNC);
    PREPARE_STATEMENT(CHAR_SEL_GUID_RACE_ACC_BY_NAME, "SELECT guid, race, account FROM characters WHERE name = ?", CONNECTION_BOTH);
    PREPARE_STATEMENT(CHAR_SEL_CHAR_RACE, "SELECT race FROM characters WHERE guid = ?", CONNECTION_SYNCH);
    PREPARE_STATEMENT(CHAR_SEL_CHAR_LEVEL, "SELECT level FROM characters WHERE guid = ?", CONNECTION_SYNCH);
    PREPARE_STATEMENT(CHAR_SEL_CHAR_ZONE, "SELECT zone FROM characters WHERE guid = ?", CONNECTION_SYNCH);
    PREPARE_STATEMENT(CHAR_SEL_CHAR_POSITION_XYZ, "SELECT map, position_x, position_y, position_z FROM characters WHERE guid = ?", CONNECTION_SYNCH);
    PREPARE_STATEMENT(CHAR_SEL_CHAR_POSITION, "SELECT position_x, position_y, position_z, orientation, map, taxi_path FROM characters WHERE guid = ?", CONNECTION_SYNCH);
    PREPARE_STATEMENT(CHAR_DEL_QUEST_STATUS_DAILY, "DELETE FROM character_queststatus_daily", CONNECTION_ASYNC);
    PREPARE_STATEMENT(CHAR_DEL_QUEST_STATUS_WEEKLY, "DELETE FROM character_queststatus_weekly", CONNECTION_ASYNC);
    PREPARE_STATEMENT(CHAR_DEL_QUEST_STATUS_SEASONAL, "DELETE FROM character_queststatus_seasonal WHERE event = ?", CONNECTION_ASYNC);
    PREPARE_STATEMENT(CHAR_DEL_QUEST_STATUS_DAILY_CHAR, "DELETE FROM character_queststatus_daily WHERE guid = ?", CONNECTION_ASYNC);
    PREPARE_STATEMENT(CHAR_DEL_QUEST_STATUS_WEEKLY_CHAR, "DELETE FROM character_queststatus_weekly WHERE guid = ?", CONNECTION_ASYNC);
    PREPARE_STATEMENT(CHAR_DEL_QUEST_STATUS_SEASONAL_CHAR, "DELETE FROM character_queststatus_seasonal WHERE guid = ?", CONNECTION_ASYNC);
    PREPARE_STATEMENT(CHAR_DEL_BATTLEGROUND_RANDOM, "DELETE FROM character_battleground_random", CONNECTION_ASYNC);
    PREPARE_STATEMENT(CHAR_INS_BATTLEGROUND_RANDOM, "INSERT INTO character_battleground_random (guid) VALUES (?)", CONNECTION_ASYNC);

    // Start LoginQueryHolder content
    PREPARE_STATEMENT(CHAR_SEL_CHARACTER, "SELECT guid, account, name, race, class, gender, level, xp, money, playerBytes, playerBytes2, playerFlags, "
    "position_x, position_y, position_z, map, orientation, taximask, cinematic, totaltime, leveltime, rest_bonus, logout_time, is_logout_resting, resettalents_cost, "
    "resettalents_time, trans_x, trans_y, trans_z, trans_o, transguid, extra_flags, stable_slots, at_login, zone, online, death_expire_time, taxi_path, instance_mode_mask, "
    "arenaPoints, totalHonorPoints, todayHonorPoints, yesterdayHonorPoints, totalKills, todayKills, yesterdayKills, chosenTitle, knownCurrencies, watchedFaction, drunk, "
    "health, power1, power2, power3, power4, power5, power6, power7, instance_id, speccount, activespec, exploredZones, equipmentCache, ammoId, knownTitles, actionBars, grantableLevels FROM characters WHERE guid = ?", CONNECTION_ASYNC)
<<<<<<< HEAD
    PREPARE_STATEMENT(CHAR_SEL_GROUP_MEMBER, "SELECT guid FROM group_member WHERE memberGuid = ?", CONNECTION_ASYNC)
=======
    PREPARE_STATEMENT(CHAR_SEL_GROUP_MEMBER, "SELECT guid FROM group_member WHERE memberGuid = ?", CONNECTION_BOTH)
>>>>>>> 47a597d4
    PREPARE_STATEMENT(CHAR_SEL_CHARACTER_INSTANCE, "SELECT id, permanent, map, difficulty, resettime FROM character_instance LEFT JOIN instance ON instance = id WHERE guid = ?", CONNECTION_ASYNC)
    PREPARE_STATEMENT(CHAR_SEL_CHARACTER_AURAS, "SELECT caster_guid, spell, effect_mask, recalculate_mask, stackcount, amount0, amount1, amount2, "
    "base_amount0, base_amount1, base_amount2, maxduration, remaintime, remaincharges FROM character_aura WHERE guid = ?", CONNECTION_ASYNC)
    PREPARE_STATEMENT(CHAR_SEL_CHARACTER_SPELL, "SELECT spell, active, disabled FROM character_spell WHERE guid = ?", CONNECTION_ASYNC)
    PREPARE_STATEMENT(CHAR_SEL_CHARACTER_QUESTSTATUS, "SELECT quest, status, explored, timer, mobcount1, mobcount2, mobcount3, mobcount4, "
    "itemcount1, itemcount2, itemcount3, itemcount4, playercount FROM character_queststatus WHERE guid = ?", CONNECTION_ASYNC)
    PREPARE_STATEMENT(CHAR_SEL_CHARACTER_DAILYQUESTSTATUS, "SELECT quest, time FROM character_queststatus_daily WHERE guid = ?", CONNECTION_ASYNC)
    PREPARE_STATEMENT(CHAR_SEL_CHARACTER_WEEKLYQUESTSTATUS, "SELECT quest FROM character_queststatus_weekly WHERE guid = ?", CONNECTION_ASYNC)
    PREPARE_STATEMENT(CHAR_SEL_CHARACTER_SEASONALQUESTSTATUS, "SELECT quest, event FROM character_queststatus_seasonal WHERE guid = ?", CONNECTION_ASYNC)
    PREPARE_STATEMENT(CHAR_INS_CHARACTER_DAILYQUESTSTATUS, "INSERT INTO character_queststatus_daily (guid, quest, time) VALUES (?, ?, ?)", CONNECTION_ASYNC)
    PREPARE_STATEMENT(CHAR_INS_CHARACTER_WEEKLYQUESTSTATUS, "INSERT INTO character_queststatus_weekly (guid, quest) VALUES (?, ?)", CONNECTION_ASYNC)
    PREPARE_STATEMENT(CHAR_INS_CHARACTER_SEASONALQUESTSTATUS, "INSERT INTO character_queststatus_seasonal (guid, quest, event) VALUES (?, ?, ?)", CONNECTION_ASYNC)
    PREPARE_STATEMENT(CHAR_SEL_CHARACTER_REPUTATION, "SELECT faction, standing, flags FROM character_reputation WHERE guid = ?", CONNECTION_ASYNC)
    PREPARE_STATEMENT(CHAR_SEL_CHARACTER_INVENTORY, "SELECT creatorGuid, giftCreatorGuid, count, duration, charges, flags, enchantments, randomPropertyId, durability, playedTime, text, bag, slot, "
    "item, itemEntry FROM character_inventory ci JOIN item_instance ii ON ci.item = ii.guid WHERE ci.guid = ? ORDER BY bag, slot", CONNECTION_ASYNC)
    PREPARE_STATEMENT(CHAR_SEL_CHARACTER_ACTIONS, "SELECT a.button, a.action, a.type FROM character_action as a, characters as c WHERE a.guid = c.guid AND a.spec = c.activespec AND a.guid = ? ORDER BY button", CONNECTION_ASYNC)
    PREPARE_STATEMENT(CHAR_SEL_CHARACTER_MAILCOUNT, "SELECT COUNT(id) FROM mail WHERE receiver = ? AND (checked & 1) = 0 AND deliver_time <= ?", CONNECTION_ASYNC)
    PREPARE_STATEMENT(CHAR_SEL_CHARACTER_MAILDATE, "SELECT MIN(deliver_time) FROM mail WHERE receiver = ? AND (checked & 1) = 0", CONNECTION_ASYNC)
    PREPARE_STATEMENT(CHAR_SEL_MAIL_COUNT, "SELECT COUNT(*) FROM mail WHERE receiver = ?", CONNECTION_SYNCH);
    PREPARE_STATEMENT(CHAR_SEL_CHARACTER_SOCIALLIST, "SELECT friend, flags, note FROM character_social JOIN characters ON characters.guid = character_social.friend WHERE character_social.guid = ? AND deleteinfos_name IS NULL LIMIT 255", CONNECTION_ASYNC)
    PREPARE_STATEMENT(CHAR_SEL_CHARACTER_HOMEBIND, "SELECT mapId, zoneId, posX, posY, posZ FROM character_homebind WHERE guid = ?", CONNECTION_ASYNC)
    PREPARE_STATEMENT(CHAR_SEL_CHARACTER_SPELLCOOLDOWNS, "SELECT spell, item, time FROM character_spell_cooldown WHERE guid = ?", CONNECTION_ASYNC)
    PREPARE_STATEMENT(CHAR_SEL_CHARACTER_DECLINEDNAMES, "SELECT genitive, dative, accusative, instrumental, prepositional FROM character_declinedname WHERE guid = ?", CONNECTION_ASYNC)
    PREPARE_STATEMENT(CHAR_SEL_GUILD_MEMBER, "SELECT guildid, rank FROM guild_member WHERE guid = ?", CONNECTION_BOTH)
    PREPARE_STATEMENT(CHAR_SEL_CHARACTER_ACHIEVEMENTS, "SELECT achievement, date FROM character_achievement WHERE guid = ?", CONNECTION_ASYNC)
    PREPARE_STATEMENT(CHAR_SEL_CHARACTER_CRITERIAPROGRESS, "SELECT criteria, counter, date FROM character_achievement_progress WHERE guid = ?", CONNECTION_ASYNC)
    PREPARE_STATEMENT(CHAR_SEL_CHARACTER_EQUIPMENTSETS, "SELECT setguid, setindex, name, iconname, item0, item1, item2, item3, item4, item5, item6, item7, item8, "
    "item9, item10, item11, item12, item13, item14, item15, item16, item17, item18 FROM character_equipmentsets WHERE guid = ? ORDER BY setindex", CONNECTION_ASYNC)
    PREPARE_STATEMENT(CHAR_SEL_CHARACTER_BGDATA, "SELECT instanceId, team, joinX, joinY, joinZ, joinO, joinMapId, taxiStart, taxiEnd, mountSpell FROM character_battleground_data WHERE guid = ?", CONNECTION_ASYNC)
    PREPARE_STATEMENT(CHAR_SEL_CHARACTER_GLYPHS, "SELECT spec, glyph1, glyph2, glyph3, glyph4, glyph5, glyph6 FROM character_glyphs WHERE guid = ?", CONNECTION_ASYNC)
    PREPARE_STATEMENT(CHAR_SEL_CHARACTER_TALENTS, "SELECT spell, spec FROM character_talent WHERE guid = ?", CONNECTION_ASYNC)
    PREPARE_STATEMENT(CHAR_SEL_CHARACTER_SKILLS, "SELECT skill, value, max FROM character_skills WHERE guid = ?", CONNECTION_ASYNC)
    PREPARE_STATEMENT(CHAR_SEL_CHARACTER_RANDOMBG, "SELECT guid FROM character_battleground_random WHERE guid = ?", CONNECTION_ASYNC)
    PREPARE_STATEMENT(CHAR_SEL_CHARACTER_BANNED, "SELECT guid FROM character_banned WHERE guid = ? AND active = 1", CONNECTION_ASYNC)
    PREPARE_STATEMENT(CHAR_SEL_CHARACTER_QUESTSTATUSREW, "SELECT quest FROM character_queststatus_rewarded WHERE guid = ?", CONNECTION_ASYNC)
    PREPARE_STATEMENT(CHAR_SEL_ACCOUNT_INSTANCELOCKTIMES, "SELECT instanceId, releaseTime FROM account_instance_times WHERE accountId = ?", CONNECTION_ASYNC)
    // End LoginQueryHolder content

    PREPARE_STATEMENT(CHAR_SEL_CHARACTER_ACTIONS_SPEC, "SELECT button, action, type FROM character_action WHERE guid = ? AND spec = ? ORDER BY button", CONNECTION_SYNCH)
    PREPARE_STATEMENT(CHAR_SEL_MAILITEMS, "SELECT creatorGuid, giftCreatorGuid, count, duration, charges, flags, enchantments, randomPropertyId, durability, playedTime, text, item_guid, itemEntry, owner_guid FROM mail_items mi JOIN item_instance ii ON mi.item_guid = ii.guid WHERE mail_id = ?", CONNECTION_SYNCH)
    PREPARE_STATEMENT(CHAR_SEL_AUCTION_ITEMS, "SELECT creatorGuid, giftCreatorGuid, count, duration, charges, flags, enchantments, randomPropertyId, durability, playedTime, text, itemguid, itemEntry FROM auctionhouse ah JOIN item_instance ii ON ah.itemguid = ii.guid", CONNECTION_SYNCH)
    PREPARE_STATEMENT(CHAR_SEL_AUCTIONS, "SELECT id, auctioneerguid, itemguid, itemEntry, itemowner, buyoutprice, time, buyguid, lastbid, startbid, deposit FROM auctionhouse ah INNER JOIN item_instance ii ON ii.guid = ah.itemguid", CONNECTION_SYNCH)
    PREPARE_STATEMENT(CHAR_INS_AUCTION, "INSERT INTO auctionhouse (id, auctioneerguid, itemguid, itemowner, buyoutprice, time, buyguid, lastbid, startbid, deposit) VALUES (?, ?, ?, ?, ?, ?, ?, ?, ?, ?)", CONNECTION_ASYNC)
    PREPARE_STATEMENT(CHAR_DEL_AUCTION, "DELETE FROM auctionhouse WHERE id = ?", CONNECTION_ASYNC)
    PREPARE_STATEMENT(CHAR_SEL_AUCTION_BY_TIME, "SELECT id FROM auctionhouse WHERE time <= ? ORDER BY TIME ASC", CONNECTION_SYNCH);
    PREPARE_STATEMENT(CHAR_INS_MAIL, "INSERT INTO mail(id, messageType, stationery, mailTemplateId, sender, receiver, subject, body, has_items, expire_time, deliver_time, money, cod, checked) VALUES (?, ?, ?, ?, ?, ?, ?, ?, ?, ?, ?, ?, ?, ?)", CONNECTION_ASYNC)
    PREPARE_STATEMENT(CHAR_DEL_MAIL, "DELETE FROM mail WHERE id = ?", CONNECTION_ASYNC)
    PREPARE_STATEMENT(CHAR_INS_MAIL_ITEM, "INSERT INTO mail_items(mail_id, item_guid, receiver) VALUES (?, ?, ?)", CONNECTION_ASYNC)
    PREPARE_STATEMENT(CHAR_DEL_MAIL_ITEM, "DELETE FROM mail_items WHERE item_guid = ?", CONNECTION_ASYNC);
    PREPARE_STATEMENT(CHAR_DEL_INVALID_MAIL_ITEM, "DELETE FROM mail_items WHERE item_guid = ?", CONNECTION_ASYNC);
    PREPARE_STATEMENT(CHAR_DEL_EMPTY_EXPIRED_MAIL, "DELETE FROM mail WHERE expire_time < ? AND has_items = 0 AND body = ''", CONNECTION_ASYNC)
    PREPARE_STATEMENT(CHAR_SEL_EXPIRED_MAIL, "SELECT id, messageType, sender, receiver, has_items, expire_time, cod, checked, mailTemplateId FROM mail WHERE expire_time < ?", CONNECTION_SYNCH)
    PREPARE_STATEMENT(CHAR_SEL_EXPIRED_MAIL_ITEMS, "SELECT item_guid, itemEntry, mail_id FROM mail_items mi INNER JOIN item_instance ii ON ii.guid = mi.item_guid LEFT JOIN mail mm ON mi.mail_id = mm.id WHERE mm.id IS NOT NULL AND mm.expire_time < ?", CONNECTION_SYNCH)
    PREPARE_STATEMENT(CHAR_UPD_MAIL_RETURNED, "UPDATE mail SET sender = ?, receiver = ?, expire_time = ?, deliver_time = ?, cod = 0, checked = ? WHERE id = ?", CONNECTION_ASYNC)
    PREPARE_STATEMENT(CHAR_UPD_MAIL_ITEM_RECEIVER, "UPDATE mail_items SET receiver = ? WHERE item_guid = ?", CONNECTION_ASYNC)
    PREPARE_STATEMENT(CHAR_UPD_ITEM_OWNER, "UPDATE item_instance SET owner_guid = ? WHERE guid = ?", CONNECTION_ASYNC)
    PREPARE_STATEMENT(CHAR_SEL_EXTERNAL_MAIL, "SELECT id, receiver, subject, message, money, item, item_count FROM mail_external ORDER BY id ASC", CONNECTION_SYNCH)
    PREPARE_STATEMENT(CHAR_DEL_EXTERNAL_MAIL, "DELETE FROM mail_external WHERE id = ?", CONNECTION_ASYNC)

    PREPARE_STATEMENT(CHAR_SEL_ITEM_REFUNDS, "SELECT player_guid, paidMoney, paidExtendedCost FROM item_refund_instance WHERE item_guid = ? AND player_guid = ? LIMIT 1", CONNECTION_SYNCH)
    PREPARE_STATEMENT(CHAR_SEL_ITEM_BOP_TRADE, "SELECT allowedPlayers FROM item_soulbound_trade_data WHERE itemGuid = ? LIMIT 1", CONNECTION_SYNCH)
    PREPARE_STATEMENT(CHAR_DEL_ITEM_BOP_TRADE, "DELETE FROM item_soulbound_trade_data WHERE itemGuid = ? LIMIT 1", CONNECTION_ASYNC)
    PREPARE_STATEMENT(CHAR_INS_ITEM_BOP_TRADE, "INSERT INTO item_soulbound_trade_data VALUES (?, ?)", CONNECTION_ASYNC)
    PREPARE_STATEMENT(CHAR_REP_INVENTORY_ITEM, "REPLACE INTO character_inventory (guid, bag, slot, item) VALUES (?, ?, ?, ?)", CONNECTION_ASYNC)
    PREPARE_STATEMENT(CHAR_DEL_INVENTORY_ITEM, "DELETE FROM character_inventory WHERE item = ?", CONNECTION_ASYNC)
    PREPARE_STATEMENT(CHAR_REP_ITEM_INSTANCE, "REPLACE INTO item_instance (itemEntry, owner_guid, creatorGuid, giftCreatorGuid, count, duration, charges, flags, enchantments, randomPropertyId, durability, playedTime, text, guid) VALUES (?, ?, ?, ?, ?, ?, ?, ?, ?, ?, ?, ?, ?, ?)", CONNECTION_ASYNC)
    PREPARE_STATEMENT(CHAR_UPD_ITEM_INSTANCE, "UPDATE item_instance SET itemEntry = ?, owner_guid = ?, creatorGuid = ?, giftCreatorGuid = ?, count = ?, duration = ?, charges = ?, flags = ?, enchantments = ?, randomPropertyId = ?, durability = ?, playedTime = ?, text = ? WHERE guid = ?", CONNECTION_ASYNC)
    PREPARE_STATEMENT(CHAR_UPD_ITEM_INSTANCE_ON_LOAD, "UPDATE item_instance SET duration = ?, flags = ?, durability = ? WHERE guid = ?", CONNECTION_ASYNC)
    PREPARE_STATEMENT(CHAR_DEL_ITEM_INSTANCE, "DELETE FROM item_instance WHERE guid = ?", CONNECTION_ASYNC)
    PREPARE_STATEMENT(CHAR_UPD_GIFT_OWNER, "UPDATE character_gifts SET guid = ? WHERE item_guid = ?", CONNECTION_ASYNC)
    PREPARE_STATEMENT(CHAR_DEL_GIFT, "DELETE FROM character_gifts WHERE item_guid = ?", CONNECTION_ASYNC)
    PREPARE_STATEMENT(CHAR_SEL_CHARACTER_GIFT_BY_ITEM, "SELECT entry, flags FROM character_gifts WHERE item_guid = ?", CONNECTION_SYNCH);
    PREPARE_STATEMENT(CHAR_SEL_ACCOUNT_BY_NAME, "SELECT account FROM characters WHERE name = ?", CONNECTION_SYNCH)
    PREPARE_STATEMENT(CHAR_SEL_ACCOUNT_BY_GUID, "SELECT account FROM characters WHERE guid = ?", CONNECTION_SYNCH);
    PREPARE_STATEMENT(CHAR_SEL_ACCOUNT_NAME_BY_GUID, "SELECT account, name FROM characters WHERE guid = ?", CONNECTION_SYNCH);
    PREPARE_STATEMENT(CHAR_DEL_ACCOUNT_INSTANCE_LOCK_TIMES, "DELETE FROM account_instance_times WHERE accountId = ?", CONNECTION_ASYNC)
    PREPARE_STATEMENT(CHAR_INS_ACCOUNT_INSTANCE_LOCK_TIMES, "INSERT INTO account_instance_times (accountId, instanceId, releaseTime) VALUES (?, ?, ?)", CONNECTION_ASYNC)
    PREPARE_STATEMENT(CHAR_SEL_CHARACTER_NAME_CLASS, "SELECT name, class FROM characters WHERE guid = ?", CONNECTION_SYNCH);
    PREPARE_STATEMENT(CHAR_SEL_CHARACTER_NAME, "SELECT name FROM characters WHERE guid = ?", CONNECTION_SYNCH);
    PREPARE_STATEMENT(CHAR_SEL_MATCH_MAKER_RATING, "SELECT matchMakerRating FROM character_arena_stats WHERE guid = ? AND slot = ?", CONNECTION_SYNCH);
    PREPARE_STATEMENT(CHAR_SEL_CHARACTER_COUNT, "SELECT account, COUNT(guid) FROM characters WHERE account = ? GROUP BY account", CONNECTION_ASYNC);
    PREPARE_STATEMENT(CHAR_UPD_NAME, "UPDATE characters set name = ?, at_login = at_login & ~ ? WHERE guid = ?", CONNECTION_ASYNC);
    PREPARE_STATEMENT(CHAR_DEL_DECLINED_NAME, "DELETE FROM character_declinedname WHERE guid = ?", CONNECTION_ASYNC);

    // Guild handling
    // 0: uint32, 1: string, 2: uint32, 3: string, 4: string, 5: uint64, 6-10: uint32, 11: uint64
    PREPARE_STATEMENT(CHAR_INS_GUILD, "INSERT INTO guild (guildid, name, leaderguid, info, motd, createdate, EmblemStyle, EmblemColor, BorderStyle, BorderColor, BackgroundColor, BankMoney) VALUES(?, ?, ?, ?, ?, ?, ?, ?, ?, ?, ?, ?)", CONNECTION_ASYNC)
    PREPARE_STATEMENT(CHAR_DEL_GUILD, "DELETE FROM guild WHERE guildid = ?", CONNECTION_ASYNC) // 0: uint32
    // 0: uint32, 1: uint32, 2: uint8, 4: string, 5: string
    PREPARE_STATEMENT(CHAR_INS_GUILD_MEMBER, "INSERT INTO guild_member (guildid, guid, rank, pnote, offnote) VALUES (?, ?, ?, ?, ?)", CONNECTION_ASYNC)
    PREPARE_STATEMENT(CHAR_DEL_GUILD_MEMBER, "DELETE FROM guild_member WHERE guid = ?", CONNECTION_ASYNC) // 0: uint32
    PREPARE_STATEMENT(CHAR_DEL_GUILD_MEMBERS, "DELETE FROM guild_member WHERE guildid = ?", CONNECTION_ASYNC) // 0: uint32
    // 0: uint32, 1: uint8, 3: string, 4: uint32
    PREPARE_STATEMENT(CHAR_INS_GUILD_RANK, "INSERT INTO guild_rank (guildid, rid, rname, rights) VALUES (?, ?, ?, ?)", CONNECTION_ASYNC)
    PREPARE_STATEMENT(CHAR_DEL_GUILD_RANKS, "DELETE FROM guild_rank WHERE guildid = ?", CONNECTION_ASYNC) // 0: uint32
    PREPARE_STATEMENT(CHAR_DEL_GUILD_LOWEST_RANK, "DELETE FROM guild_rank WHERE guildid = ? AND rid >= ?", CONNECTION_ASYNC) // 0: uint32, 1: uint8
    PREPARE_STATEMENT(CHAR_INS_GUILD_BANK_TAB, "INSERT INTO guild_bank_tab (guildid, TabId) VALUES (?, ?)", CONNECTION_ASYNC) // 0: uint32, 1: uint8
    PREPARE_STATEMENT(CHAR_DEL_GUILD_BANK_TAB, "DELETE FROM guild_bank_tab WHERE guildid = ? AND TabId = ?", CONNECTION_ASYNC) // 0: uint32, 1: uint8
    PREPARE_STATEMENT(CHAR_DEL_GUILD_BANK_TABS, "DELETE FROM guild_bank_tab WHERE guildid = ?", CONNECTION_ASYNC) // 0: uint32
    // 0: uint32, 1: uint8, 2: uint8, 3: uint32, 4: uint32
    PREPARE_STATEMENT(CHAR_INS_GUILD_BANK_ITEM, "INSERT INTO guild_bank_item (guildid, TabId, SlotId, item_guid) VALUES (?, ?, ?, ?)", CONNECTION_ASYNC)
    PREPARE_STATEMENT(CHAR_DEL_GUILD_BANK_ITEM, "DELETE FROM guild_bank_item WHERE guildid = ? AND TabId = ? AND SlotId = ?", CONNECTION_ASYNC) // 0: uint32, 1: uint8, 2: uint8
    PREPARE_STATEMENT(CHAR_DEL_GUILD_BANK_ITEMS, "DELETE FROM guild_bank_item WHERE guildid = ?", CONNECTION_ASYNC) // 0: uint32
    PREPARE_STATEMENT(CHAR_INS_GUILD_BANK_RIGHT_DEFAULT, "INSERT INTO guild_bank_right (guildid, TabId, rid) VALUES (?, ?, ?)", CONNECTION_ASYNC) // 0: uint32, 1: uint8, 2: uint8
    // 0: uint32, 1: uint8, 2: uint8, 3: uint8, 4: uint32
    PREPARE_STATEMENT(CHAR_INS_GUILD_BANK_RIGHT, "INSERT INTO guild_bank_right (guildid, TabId, rid, gbright, SlotPerDay) VALUES (?, ?, ?, ?, ?)", CONNECTION_ASYNC)
    PREPARE_STATEMENT(CHAR_DEL_GUILD_BANK_RIGHT, "DELETE FROM guild_bank_right WHERE guildid = ? AND TabId = ? AND rid = ?", CONNECTION_ASYNC) // 0: uint32, 1: uint8, 2: uint8
    PREPARE_STATEMENT(CHAR_DEL_GUILD_BANK_RIGHTS, "DELETE FROM guild_bank_right WHERE guildid = ?", CONNECTION_ASYNC) // 0: uint32
    PREPARE_STATEMENT(CHAR_DEL_GUILD_BANK_RIGHTS_FOR_RANK, "DELETE FROM guild_bank_right WHERE guildid = ? AND rid = ?", CONNECTION_ASYNC) // 0: uint32, 1: uint8
    // 0-1: uint32, 2-3: uint8, 4-5: uint32, 6: uint16, 7: uint8, 8: uint64
    PREPARE_STATEMENT(CHAR_INS_GUILD_BANK_EVENTLOG, "INSERT INTO guild_bank_eventlog (guildid, LogGuid, TabId, EventType, PlayerGuid, ItemOrMoney, ItemStackCount, DestTabId, TimeStamp) VALUES (?, ?, ?, ?, ?, ?, ?, ?, ?)", CONNECTION_ASYNC)
    PREPARE_STATEMENT(CHAR_DEL_GUILD_BANK_EVENTLOG, "DELETE FROM guild_bank_eventlog WHERE guildid = ? AND LogGuid = ? AND TabId = ?", CONNECTION_ASYNC) // 0: uint32, 1: uint32, 2: uint8
    PREPARE_STATEMENT(CHAR_DEL_GUILD_BANK_EVENTLOGS, "DELETE FROM guild_bank_eventlog WHERE guildid = ?", CONNECTION_ASYNC) // 0: uint32
    // 0-1: uint32, 2: uint8, 3-4: uint32, 5: uint8, 6: uint64
    PREPARE_STATEMENT(CHAR_INS_GUILD_EVENTLOG, "INSERT INTO guild_eventlog (guildid, LogGuid, EventType, PlayerGuid1, PlayerGuid2, NewRank, TimeStamp) VALUES (?, ?, ?, ?, ?, ?, ?)", CONNECTION_ASYNC)
    PREPARE_STATEMENT(CHAR_DEL_GUILD_EVENTLOG, "DELETE FROM guild_eventlog WHERE guildid = ? AND LogGuid = ?", CONNECTION_ASYNC) // 0: uint32, 1: uint32
    PREPARE_STATEMENT(CHAR_DEL_GUILD_EVENTLOGS, "DELETE FROM guild_eventlog WHERE guildid = ?", CONNECTION_ASYNC) // 0: uint32
    PREPARE_STATEMENT(CHAR_UPD_GUILD_MEMBER_PNOTE, "UPDATE guild_member SET pnote = ? WHERE guid = ?", CONNECTION_ASYNC) // 0: string, 1: uint32
    PREPARE_STATEMENT(CHAR_UPD_GUILD_MEMBER_OFFNOTE, "UPDATE guild_member SET offnote = ? WHERE guid = ?", CONNECTION_ASYNC) // 0: string, 1: uint32
    PREPARE_STATEMENT(CHAR_UPD_GUILD_MEMBER_RANK, "UPDATE guild_member SET rank = ? WHERE guid = ?", CONNECTION_ASYNC) // 0: uint8, 1: uint32
    PREPARE_STATEMENT(CHAR_UPD_GUILD_MOTD, "UPDATE guild SET motd = ? WHERE guildid = ?", CONNECTION_ASYNC) // 0: string, 1: uint32
    PREPARE_STATEMENT(CHAR_UPD_GUILD_INFO, "UPDATE guild SET info = ? WHERE guildid = ?", CONNECTION_ASYNC) // 0: string, 1: uint32
    PREPARE_STATEMENT(CHAR_UPD_GUILD_LEADER, "UPDATE guild SET leaderguid = ? WHERE guildid = ?", CONNECTION_ASYNC) // 0: uint32, 1: uint32
    PREPARE_STATEMENT(CHAR_UPD_GUILD_RANK_NAME, "UPDATE guild_rank SET rname = ? WHERE rid = ? AND guildid = ?", CONNECTION_ASYNC) // 0: string, 1: uint8, 2: uint32
    PREPARE_STATEMENT(CHAR_UPD_GUILD_RANK_RIGHTS, "UPDATE guild_rank SET rights = ? WHERE rid = ? AND guildid = ?", CONNECTION_ASYNC) // 0: uint32, 1: uint8, 2: uint32
    // 0-5: uint32
    PREPARE_STATEMENT(CHAR_UPD_GUILD_EMBLEM_INFO, "UPDATE guild SET EmblemStyle = ?, EmblemColor = ?, BorderStyle = ?, BorderColor = ?, BackgroundColor = ? WHERE guildid = ?", CONNECTION_ASYNC)
    // 0: string, 1: string, 2: uint32, 3: uint8
    PREPARE_STATEMENT(CHAR_UPD_GUILD_BANK_TAB_INFO, "UPDATE guild_bank_tab SET TabName = ?, TabIcon = ? WHERE guildid = ? AND TabId = ?", CONNECTION_ASYNC)
    PREPARE_STATEMENT(CHAR_UPD_GUILD_BANK_MONEY, "UPDATE guild SET BankMoney = ? WHERE guildid = ?", CONNECTION_ASYNC) // 0: uint64, 1: uint32
    // 0: uint8, 1: uint32, 2: uint8, 3: uint32
    PREPARE_STATEMENT(CHAR_UPD_GUILD_BANK_EVENTLOG_TAB, "UPDATE guild_bank_eventlog SET TabId = ? WHERE guildid = ? AND TabId = ? AND LogGuid = ?", CONNECTION_ASYNC)
    PREPARE_STATEMENT(CHAR_UPD_GUILD_MEMBER_BANK_REM_MONEY, "UPDATE guild_member SET BankRemMoney = ? WHERE guildid = ? AND guid = ?", CONNECTION_ASYNC) // 0: uint32, 1: uint32, 2: uint32
    PREPARE_STATEMENT(CHAR_UPD_GUILD_MEMBER_BANK_TIME_MONEY, "UPDATE guild_member SET BankResetTimeMoney = ?, BankRemMoney = ? WHERE guildid = ? AND guid = ?", CONNECTION_ASYNC) // 0: uint32, 1: uint32, 2: uint32, 3: uint32
    PREPARE_STATEMENT(CHAR_UPD_GUILD_RANK_BANK_RESET_TIME, "UPDATE guild_member SET BankResetTimeMoney = 0 WHERE guildid = ? AND rank = ?", CONNECTION_ASYNC) // 0: uint32, 1: uint8
    PREPARE_STATEMENT(CHAR_UPD_GUILD_RANK_BANK_MONEY, "UPDATE guild_rank SET BankMoneyPerDay = ? WHERE rid = ? AND guildid = ?", CONNECTION_ASYNC) // 0: uint32, 1: uint8, 2: uint32
    PREPARE_STATEMENT(CHAR_UPD_GUILD_BANK_TAB_TEXT, "UPDATE guild_bank_tab SET TabText = ? WHERE guildid = ? AND TabId = ?", CONNECTION_ASYNC) // 0: string, 1: uint32, 2: uint8
    // 0: uint32, 1: uint32, 2: uint32
    PREPARE_STATEMENT(CHAR_UPD_GUILD_MEMBER_BANK_REM_SLOTS0, "UPDATE guild_member SET BankRemSlotsTab0 = ? WHERE guildid = ? AND guid = ?", CONNECTION_ASYNC)
    PREPARE_STATEMENT(CHAR_UPD_GUILD_MEMBER_BANK_REM_SLOTS1, "UPDATE guild_member SET BankRemSlotsTab1 = ? WHERE guildid = ? AND guid = ?", CONNECTION_ASYNC)
    PREPARE_STATEMENT(CHAR_UPD_GUILD_MEMBER_BANK_REM_SLOTS2, "UPDATE guild_member SET BankRemSlotsTab2 = ? WHERE guildid = ? AND guid = ?", CONNECTION_ASYNC)
    PREPARE_STATEMENT(CHAR_UPD_GUILD_MEMBER_BANK_REM_SLOTS3, "UPDATE guild_member SET BankRemSlotsTab3 = ? WHERE guildid = ? AND guid = ?", CONNECTION_ASYNC)
    PREPARE_STATEMENT(CHAR_UPD_GUILD_MEMBER_BANK_REM_SLOTS4, "UPDATE guild_member SET BankRemSlotsTab4 = ? WHERE guildid = ? AND guid = ?", CONNECTION_ASYNC)
    PREPARE_STATEMENT(CHAR_UPD_GUILD_MEMBER_BANK_REM_SLOTS5, "UPDATE guild_member SET BankRemSlotsTab5 = ? WHERE guildid = ? AND guid = ?", CONNECTION_ASYNC)
    // 0: uint32, 1: uint32, 2: uint32, 3: uint32
    PREPARE_STATEMENT(CHAR_UPD_GUILD_MEMBER_BANK_TIME_REM_SLOTS0, "UPDATE guild_member SET BankResetTimeTab0 = ?, BankRemSlotsTab0 = ? WHERE guildid = ? AND guid = ?", CONNECTION_ASYNC)
    PREPARE_STATEMENT(CHAR_UPD_GUILD_MEMBER_BANK_TIME_REM_SLOTS1, "UPDATE guild_member SET BankResetTimeTab1 = ?, BankRemSlotsTab1 = ? WHERE guildid = ? AND guid = ?", CONNECTION_ASYNC)
    PREPARE_STATEMENT(CHAR_UPD_GUILD_MEMBER_BANK_TIME_REM_SLOTS2, "UPDATE guild_member SET BankResetTimeTab2 = ?, BankRemSlotsTab2 = ? WHERE guildid = ? AND guid = ?", CONNECTION_ASYNC)
    PREPARE_STATEMENT(CHAR_UPD_GUILD_MEMBER_BANK_TIME_REM_SLOTS3, "UPDATE guild_member SET BankResetTimeTab3 = ?, BankRemSlotsTab3 = ? WHERE guildid = ? AND guid = ?", CONNECTION_ASYNC)
    PREPARE_STATEMENT(CHAR_UPD_GUILD_MEMBER_BANK_TIME_REM_SLOTS4, "UPDATE guild_member SET BankResetTimeTab4 = ?, BankRemSlotsTab4 = ? WHERE guildid = ? AND guid = ?", CONNECTION_ASYNC)
    PREPARE_STATEMENT(CHAR_UPD_GUILD_MEMBER_BANK_TIME_REM_SLOTS5, "UPDATE guild_member SET BankResetTimeTab5 = ?, BankRemSlotsTab5 = ? WHERE guildid = ? AND guid = ?", CONNECTION_ASYNC)
    // 0: uint32, 1: uint8
    PREPARE_STATEMENT(CHAR_UPD_GUILD_RANK_BANK_TIME0, "UPDATE guild_member SET BankResetTimeTab0 = 0 WHERE guildid = ? AND rank = ?", CONNECTION_ASYNC)
    PREPARE_STATEMENT(CHAR_UPD_GUILD_RANK_BANK_TIME1, "UPDATE guild_member SET BankResetTimeTab1 = 0 WHERE guildid = ? AND rank = ?", CONNECTION_ASYNC)
    PREPARE_STATEMENT(CHAR_UPD_GUILD_RANK_BANK_TIME2, "UPDATE guild_member SET BankResetTimeTab2 = 0 WHERE guildid = ? AND rank = ?", CONNECTION_ASYNC)
    PREPARE_STATEMENT(CHAR_UPD_GUILD_RANK_BANK_TIME3, "UPDATE guild_member SET BankResetTimeTab3 = 0 WHERE guildid = ? AND rank = ?", CONNECTION_ASYNC)
    PREPARE_STATEMENT(CHAR_UPD_GUILD_RANK_BANK_TIME4, "UPDATE guild_member SET BankResetTimeTab4 = 0 WHERE guildid = ? AND rank = ?", CONNECTION_ASYNC)
    PREPARE_STATEMENT(CHAR_UPD_GUILD_RANK_BANK_TIME5, "UPDATE guild_member SET BankResetTimeTab5 = 0 WHERE guildid = ? AND rank = ?", CONNECTION_ASYNC)
    PREPARE_STATEMENT(CHAR_SEL_CHAR_DATA_FOR_GUILD, "SELECT name, level, class, zone, account FROM characters WHERE guid = ?", CONNECTION_SYNCH)

    // Chat channel handling
    PREPARE_STATEMENT(CHAR_SEL_CHANNEL, "SELECT announce, ownership, password, bannedList FROM channels WHERE name = ? AND team = ?", CONNECTION_SYNCH)
    PREPARE_STATEMENT(CHAR_INS_CHANNEL, "INSERT INTO channels(name, team, lastUsed) VALUES (?, ?, UNIX_TIMESTAMP())", CONNECTION_ASYNC)
    PREPARE_STATEMENT(CHAR_UPD_CHANNEL, "UPDATE channels SET announce = ?, ownership = ?, password = ?, bannedList = ?, lastUsed = UNIX_TIMESTAMP() WHERE name = ? AND team = ?", CONNECTION_ASYNC)
    PREPARE_STATEMENT(CHAR_UPD_CHANNEL_USAGE, "UPDATE channels SET lastUsed = UNIX_TIMESTAMP() WHERE name = ? AND team = ?", CONNECTION_ASYNC)
    PREPARE_STATEMENT(CHAR_UPD_CHANNEL_OWNERSHIP, "UPDATE channels SET ownership = ? WHERE name LIKE ?", CONNECTION_ASYNC)
    PREPARE_STATEMENT(CHAR_DEL_OLD_CHANNELS, "DELETE FROM channels WHERE ownership = 1 AND lastUsed + ? < UNIX_TIMESTAMP()", CONNECTION_ASYNC)

    // Equipmentsets
    PREPARE_STATEMENT(CHAR_UPD_EQUIP_SET, "UPDATE character_equipmentsets SET name=?, iconname=?, item0=?, item1=?, item2=?, item3=?, item4=?, item5=?, item6=?, item7=?, item8=?, item9=?, item10=?, item11=?, item12=?, item13=?, item14=?, item15=?, item16=?, item17=?, item18=? WHERE guid=? AND setguid=? AND setindex=?", CONNECTION_ASYNC)
    PREPARE_STATEMENT(CHAR_INS_EQUIP_SET, "INSERT INTO character_equipmentsets (guid, setguid, setindex, name, iconname, item0, item1, item2, item3, item4, item5, item6, item7, item8, item9, item10, item11, item12, item13, item14, item15, item16, item17, item18) VALUES (?, ?, ?, ?, ?, ?, ?, ?, ?, ?, ?, ?, ?, ?, ?, ?, ?, ?, ?, ?, ?, ?, ?, ?)", CONNECTION_ASYNC)
    PREPARE_STATEMENT(CHAR_DEL_EQUIP_SET, "DELETE FROM character_equipmentsets WHERE setguid=?", CONNECTION_ASYNC)

    // Auras
    PREPARE_STATEMENT(CHAR_DEL_AURA, "DELETE FROM character_aura WHERE guid = ?", CONNECTION_ASYNC)
    PREPARE_STATEMENT(CHAR_INS_AURA, "INSERT INTO character_aura (guid, caster_guid, item_guid, spell, effect_mask, recalculate_mask, stackcount, amount0, amount1, amount2, base_amount0, base_amount1, base_amount2, maxduration, remaintime, remaincharges) "
    "VALUES (?, ?, ?, ?, ?, ?, ?, ?, ?, ?, ?, ?, ?, ?, ?, ?)", CONNECTION_ASYNC)

    // Account data
    PREPARE_STATEMENT(CHAR_SEL_ACCOUNT_DATA, "SELECT type, time, data FROM account_data WHERE accountId = ?", CONNECTION_SYNCH)
    PREPARE_STATEMENT(CHAR_REP_ACCOUNT_DATA, "REPLACE INTO account_data(accountId, type, time, data) VALUES (?, ?, ?, ?)", CONNECTION_ASYNC)
    PREPARE_STATEMENT(CHAR_DEL_ACCOUNT_DATA, "DELETE FROM account_data WHERE accountId = ?", CONNECTION_ASYNC)
    PREPARE_STATEMENT(CHAR_SEL_PLAYER_ACCOUNT_DATA, "SELECT type, time, data FROM character_account_data WHERE guid = ?", CONNECTION_ASYNC)
    PREPARE_STATEMENT(CHAR_REP_PLAYER_ACCOUNT_DATA, "REPLACE INTO character_account_data(guid, type, time, data) VALUES (?, ?, ?, ?)", CONNECTION_ASYNC)
    PREPARE_STATEMENT(CHAR_DEL_PLAYER_ACCOUNT_DATA, "DELETE FROM character_account_data WHERE guid = ?", CONNECTION_ASYNC)

    // Tutorials
    PREPARE_STATEMENT(CHAR_SEL_TUTORIALS, "SELECT tut0, tut1, tut2, tut3, tut4, tut5, tut6, tut7 FROM account_tutorial WHERE accountId = ?", CONNECTION_SYNCH)
    PREPARE_STATEMENT(CHAR_SEL_HAS_TUTORIALS, "SELECT 1 FROM account_tutorial WHERE accountId = ?", CONNECTION_SYNCH)
    PREPARE_STATEMENT(CHAR_INS_TUTORIALS, "INSERT INTO account_tutorial(tut0, tut1, tut2, tut3, tut4, tut5, tut6, tut7, accountId) VALUES (?, ?, ?, ?, ?, ?, ?, ?, ?)", CONNECTION_ASYNC)
    PREPARE_STATEMENT(CHAR_UPD_TUTORIALS, "UPDATE account_tutorial SET tut0 = ?, tut1 = ?, tut2 = ?, tut3 = ?, tut4 = ?, tut5 = ?, tut6 = ?, tut7 = ? WHERE accountId = ?", CONNECTION_ASYNC)
    PREPARE_STATEMENT(CHAR_DEL_TUTORIALS, "DELETE FROM account_tutorial WHERE accountId = ?", CONNECTION_ASYNC)

    // Instance saves
    PREPARE_STATEMENT(CHAR_INS_INSTANCE_SAVE, "INSERT INTO instance (id, map, resettime, difficulty, completedEncounters, data) VALUES (?, ?, ?, ?, ?, ?)", CONNECTION_ASYNC)
    PREPARE_STATEMENT(CHAR_UPD_INSTANCE_DATA, "UPDATE instance SET completedEncounters=?, data=? WHERE id=?", CONNECTION_ASYNC)

    // Game event saves
    PREPARE_STATEMENT(CHAR_DEL_GAME_EVENT_SAVE, "DELETE FROM game_event_save WHERE eventEntry = ?", CONNECTION_ASYNC)
    PREPARE_STATEMENT(CHAR_INS_GAME_EVENT_SAVE, "INSERT INTO game_event_save (eventEntry, state, next_start) VALUES (?, ?, ?)", CONNECTION_ASYNC)

    // Game event condition saves
    PREPARE_STATEMENT(CHAR_DEL_ALL_GAME_EVENT_CONDITION_SAVE, "DELETE FROM game_event_condition_save WHERE eventEntry = ?", CONNECTION_ASYNC)
    PREPARE_STATEMENT(CHAR_DEL_GAME_EVENT_CONDITION_SAVE, "DELETE FROM game_event_condition_save WHERE eventEntry = ? AND condition_id = ?", CONNECTION_ASYNC)
    PREPARE_STATEMENT(CHAR_INS_GAME_EVENT_CONDITION_SAVE, "INSERT INTO game_event_condition_save (eventEntry, condition_id, done) VALUES (?, ?, ?)", CONNECTION_ASYNC)

    // Petitions
    PREPARE_STATEMENT(CHAR_SEL_PETITION, "SELECT ownerguid, name, type FROM petition WHERE petitionguid = ?", CONNECTION_SYNCH);
    PREPARE_STATEMENT(CHAR_SEL_PETITION_SIGNATURE, "SELECT playerguid FROM petition_sign WHERE petitionguid = ?", CONNECTION_SYNCH);
    PREPARE_STATEMENT(CHAR_DEL_ALL_PETITION_SIGNATURES, "DELETE FROM petition_sign WHERE playerguid = ?", CONNECTION_ASYNC);
    PREPARE_STATEMENT(CHAR_DEL_PETITION_SIGNATURE, "DELETE FROM petition_sign WHERE playerguid = ? AND type = ?", CONNECTION_ASYNC);
    PREPARE_STATEMENT(CHAR_SEL_PETITION_BY_OWNER, "SELECT petitionguid FROM petition WHERE ownerguid = ? AND type = ?", CONNECTION_SYNCH);
    PREPARE_STATEMENT(CHAR_SEL_PETITION_TYPE, "SELECT type FROM petition WHERE petitionguid = ?", CONNECTION_SYNCH);
    PREPARE_STATEMENT(CHAR_SEL_PETITION_SIGNATURES, "SELECT ownerguid, (SELECT COUNT(playerguid) FROM petition_sign WHERE petition_sign.petitionguid = ?) AS signs, type FROM petition WHERE petitionguid = ?", CONNECTION_SYNCH);
    PREPARE_STATEMENT(CHAR_SEL_PETITION_SIG_BY_ACCOUNT, "SELECT playerguid FROM petition_sign WHERE player_account = ? AND petitionguid = ?", CONNECTION_SYNCH);
    PREPARE_STATEMENT(CHAR_SEL_PETITION_OWNER_BY_GUID, "SELECT ownerguid FROM petition WHERE petitionguid = ?", CONNECTION_SYNCH);
    PREPARE_STATEMENT(CHAR_SEL_PETITION_SIG_BY_GUID, "SELECT ownerguid, petitionguid FROM petition_sign WHERE playerguid = ?", CONNECTION_SYNCH);
    PREPARE_STATEMENT(CHAR_SEL_PETITION_SIG_BY_GUID_TYPE, "SELECT ownerguid, petitionguid FROM petition_sign WHERE playerguid = ? AND type = ?", CONNECTION_SYNCH);

    // Arena teams
    PREPARE_STATEMENT(CHAR_SEL_CHARACTER_ARENAINFO, "SELECT arenaTeamId, weekGames, seasonGames, seasonWins, personalRating FROM arena_team_member WHERE guid = ?", CONNECTION_ASYNC)
    PREPARE_STATEMENT(CHAR_INS_ARENA_TEAM, "INSERT INTO arena_team (arenaTeamId, name, captainGuid, type, rating, backgroundColor, emblemStyle, emblemColor, borderStyle, borderColor) VALUES (?, ?, ?, ?, ?, ?, ?, ?, ?, ?)", CONNECTION_ASYNC);
    PREPARE_STATEMENT(CHAR_INS_ARENA_TEAM_MEMBER, "INSERT INTO arena_team_member (arenaTeamId, guid) VALUES (?, ?)", CONNECTION_ASYNC);
    PREPARE_STATEMENT(CHAR_DEL_ARENA_TEAM, "DELETE FROM arena_team where arenaTeamId = ?", CONNECTION_ASYNC);
    PREPARE_STATEMENT(CHAR_DEL_ARENA_TEAM_MEMBERS, "DELETE FROM arena_team_member WHERE arenaTeamId = ?", CONNECTION_ASYNC);
    PREPARE_STATEMENT(CHAR_UPD_ARENA_TEAM_CAPTAIN, "UPDATE arena_team SET captainGuid = ? WHERE arenaTeamId = ?", CONNECTION_ASYNC);
    PREPARE_STATEMENT(CHAR_DEL_ARENA_TEAM_MEMBER, "DELETE FROM arena_team_member WHERE arenaTeamId = ? AND guid = ?", CONNECTION_ASYNC);
    PREPARE_STATEMENT(CHAR_UPD_ARENA_TEAM_STATS, "UPDATE arena_team SET rating = ?, weekGames = ?, weekWins = ?, seasonGames = ?, seasonWins = ?, rank = ? WHERE arenaTeamId = ?", CONNECTION_ASYNC);
    PREPARE_STATEMENT(CHAR_UPD_ARENA_TEAM_MEMBER, "UPDATE arena_team_member SET personalRating = ?, weekGames = ?, weekWins = ?, seasonGames = ?, seasonWins = ? WHERE arenaTeamId = ? AND guid = ?", CONNECTION_ASYNC);
    PREPARE_STATEMENT(CHAR_REP_CHARACTER_ARENA_STATS, "REPLACE INTO character_arena_stats (guid, slot, matchMakerRating) VALUES (?, ?, ?)", CONNECTION_ASYNC);
    PREPARE_STATEMENT(CHAR_SEL_PLAYER_ARENA_TEAMS, "SELECT arena_team_member.arenaTeamId FROM arena_team_member JOIN arena_team ON arena_team_member.arenaTeamId = arena_team.arenaTeamId WHERE guid = ?", CONNECTION_SYNCH);

    // Character battleground data
    PREPARE_STATEMENT(CHAR_INS_PLAYER_BGDATA, "INSERT INTO character_battleground_data (guid, instanceId, team, joinX, joinY, joinZ, joinO, joinMapId, taxiStart, taxiEnd, mountSpell) VALUES (?, ?, ?, ?, ?, ?, ?, ?, ?, ?, ?)", CONNECTION_ASYNC)
    PREPARE_STATEMENT(CHAR_DEL_PLAYER_BGDATA, "DELETE FROM character_battleground_data WHERE guid = ?", CONNECTION_ASYNC)

    // Character homebind
    PREPARE_STATEMENT(CHAR_INS_PLAYER_HOMEBIND, "INSERT INTO character_homebind (guid, mapId, zoneId, posX, posY, posZ) VALUES (?, ?, ?, ?, ?, ?)", CONNECTION_ASYNC)
    PREPARE_STATEMENT(CHAR_UPD_PLAYER_HOMEBIND, "UPDATE character_homebind SET mapId = ?, zoneId = ?, posX = ?, posY = ?, posZ = ? WHERE guid = ?", CONNECTION_ASYNC)
    PREPARE_STATEMENT(CHAR_DEL_PLAYER_HOMEBIND, "DELETE FROM character_homebind WHERE guid = ?", CONNECTION_ASYNC)

    // Corpse
    PREPARE_STATEMENT(CHAR_SEL_CORPSES, "SELECT posX, posY, posZ, orientation, mapId, displayId, itemCache, bytes1, bytes2, guildId, flags, dynFlags, time, corpseType, instanceId, phaseMask, corpseGuid, guid FROM corpse WHERE corpseType <> 0", CONNECTION_SYNCH)
    PREPARE_STATEMENT(CHAR_INS_CORPSE, "INSERT INTO corpse (corpseGuid, guid, posX, posY, posZ, orientation, mapId, displayId, itemCache, bytes1, bytes2, guildId, flags, dynFlags, time, corpseType, instanceId, phaseMask) VALUES (?, ?, ?, ?, ?, ?, ?, ?, ?, ?, ?, ?, ?, ?, ?, ?, ?, ?)", CONNECTION_ASYNC)
    PREPARE_STATEMENT(CHAR_DEL_CORPSE, "DELETE FROM corpse WHERE corpseGuid = ?", CONNECTION_ASYNC)
    PREPARE_STATEMENT(CHAR_DEL_PLAYER_CORPSES, "DELETE FROM corpse WHERE guid = ? AND corpseType <> 0", CONNECTION_ASYNC)
    PREPARE_STATEMENT(CHAR_DEL_OLD_CORPSES, "DELETE FROM corpse WHERE corpseType = 0 OR time < (UNIX_TIMESTAMP(NOW()) - ?)", CONNECTION_ASYNC)

    // Creature respawn
    PREPARE_STATEMENT(CHAR_SEL_CREATURE_RESPAWNS, "SELECT guid, respawnTime, instanceId FROM creature_respawn", CONNECTION_SYNCH)
    PREPARE_STATEMENT(CHAR_REP_CREATURE_RESPAWN, "REPLACE INTO creature_respawn (guid, respawnTime, instanceId) VALUES (?, ?, ?)", CONNECTION_ASYNC)
    PREPARE_STATEMENT(CHAR_DEL_CREATURE_RESPAWN, "DELETE FROM creature_respawn WHERE guid = ? AND instanceId = ?", CONNECTION_ASYNC)
    PREPARE_STATEMENT(CHAR_DEL_CREATURE_RESPAWN_BY_GUID, "DELETE FROM creature_respawn WHERE guid = ?", CONNECTION_ASYNC)
    PREPARE_STATEMENT(CHAR_DEL_CREATURE_RESPAWN_BY_INSTANCE, "DELETE FROM creature_respawn WHERE instanceId = ?", CONNECTION_ASYNC)
    PREPARE_STATEMENT(CHAR_SEL_MAX_CREATURE_RESPAWNS, "SELECT MAX(respawnTime), instanceId FROM creature_respawn WHERE instanceId > 0 GROUP BY instanceId", CONNECTION_SYNCH)

    // Gameobject respawn
    PREPARE_STATEMENT(CHAR_SEL_GO_RESPAWNS, "SELECT guid, respawnTime, instanceId FROM gameobject_respawn", CONNECTION_SYNCH)
    PREPARE_STATEMENT(CHAR_REP_GO_RESPAWN, "REPLACE INTO gameobject_respawn (guid, respawnTime, instanceId) VALUES (?, ?, ?)", CONNECTION_ASYNC)
    PREPARE_STATEMENT(CHAR_DEL_GO_RESPAWN, "DELETE FROM gameobject_respawn WHERE guid = ? AND instanceId = ?", CONNECTION_ASYNC)
    PREPARE_STATEMENT(CHAR_DEL_GO_RESPAWN_BY_INSTANCE, "DELETE FROM gameobject_respawn WHERE instanceId = ?", CONNECTION_ASYNC)

    // GM Tickets
    PREPARE_STATEMENT(CHAR_SEL_GM_TICKETS, "SELECT ticketId, guid, name, message, createTime, mapId, posX, posY, posZ, lastModifiedTime, closedBy, assignedTo, comment, completed, escalated, viewed FROM gm_tickets", CONNECTION_SYNCH)
    PREPARE_STATEMENT(CHAR_REP_GM_TICKET, "REPLACE INTO gm_tickets (ticketId, guid, name, message, createTime, mapId, posX, posY, posZ, lastModifiedTime, closedBy, assignedTo, comment, completed, escalated, viewed) VALUES (?, ?, ?, ?, ?, ?, ?, ?, ?, ?, ?, ?, ?, ?, ?, ?)", CONNECTION_ASYNC)
    PREPARE_STATEMENT(CHAR_DEL_GM_TICKET, "DELETE FROM gm_tickets WHERE ticketId = ?", CONNECTION_ASYNC)
    PREPARE_STATEMENT(CHAR_DEL_PLAYER_GM_TICKETS, "DELETE FROM gm_tickets WHERE guid = ?", CONNECTION_ASYNC)

    // GM Survey/subsurvey/lag report
    PREPARE_STATEMENT(CHAR_INS_GM_SURVEY, "INSERT INTO gm_surveys (guid, surveyId, mainSurvey, overallComment, createTime) VALUES (?, ?, ?, ?, UNIX_TIMESTAMP(NOW()))", CONNECTION_ASYNC)
    PREPARE_STATEMENT(CHAR_INS_GM_SUBSURVEY, "INSERT INTO gm_subsurveys (surveyId, subsurveyId, rank, comment) VALUES (?, ?, ?, ?)", CONNECTION_ASYNC)
    PREPARE_STATEMENT(CHAR_INS_LAG_REPORT, "INSERT INTO lag_reports (guid, lagType, mapId, posX, posY, posZ) VALUES (?, ?, ?, ?, ?, ?)", CONNECTION_ASYNC)

    //  For loading and deleting expired auctions at startup
    PREPARE_STATEMENT(CHAR_SEL_EXPIRED_AUCTIONS, "SELECT id, auctioneerguid, itemguid, itemEntry, itemowner, buyoutprice, time, buyguid, lastbid, startbid, deposit FROM auctionhouse ah INNER JOIN item_instance ii ON ii.guid = ah.itemguid WHERE ah.time <= ?", CONNECTION_SYNCH)
    
    // LFG Data
    PREPARE_STATEMENT(CHAR_INS_LFG_DATA, "INSERT INTO lfg_data (guid, dungeon, state) VALUES (?, ?, ?)", CONNECTION_ASYNC)
    PREPARE_STATEMENT(CHAR_DEL_LFG_DATA, "DELETE FROM lfg_data WHERE guid = ?", CONNECTION_ASYNC)

    // Player saving
    PREPARE_STATEMENT(CHAR_INS_CHARACTER, "INSERT INTO characters (guid, account, name, race, class, gender, level, xp, money, playerBytes, playerBytes2, playerFlags, "
    "map, instance_id, instance_mode_mask, position_x, position_y, position_z, orientation, "
    "taximask, cinematic, "
    "totaltime, leveltime, rest_bonus, logout_time, is_logout_resting, resettalents_cost, resettalents_time, "
    "extra_flags, stable_slots, at_login, zone, "
    "death_expire_time, taxi_path, arenaPoints, totalHonorPoints, todayHonorPoints, yesterdayHonorPoints, totalKills, "
    "todayKills, yesterdayKills, chosenTitle, knownCurrencies, watchedFaction, drunk, health, power1, power2, power3, "
    "power4, power5, power6, power7, latency, speccount, activespec, exploredZones, equipmentCache, ammoId, knownTitles, actionBars, grantableLevels) VALUES "
    "(?,?,?,?,?,?,?,?,?,?,?,?,?,?,?,?,?,?,?,?,?,?,?,?,?,?,?,?,?,?,?,?,?,?,?,?,?,?,?,?,?,?,?,?,?,?,?,?,?,?,?,?,?,?,?,?,?,?,?,?,?,?)", CONNECTION_ASYNC);
    PREPARE_STATEMENT(CHAR_UPD_CHARACTER, "UPDATE characters SET name=?,race=?,class=?,gender=?,level=?,xp=?,money=?,playerBytes=?,playerBytes2=?,playerFlags=?,"
    "map=?,instance_id=?,instance_mode_mask=?,position_x=?,position_y=?,position_z=?,orientation=?,taximask=?,cinematic=?,totaltime=?,leveltime=?,rest_bonus=?,"
    "logout_time=?,is_logout_resting=?,resettalents_cost=?,resettalents_time=?,extra_flags=?,stable_slots=?,at_login=?,zone=?,death_expire_time=?,taxi_path=?,"
    "arenaPoints=?,totalHonorPoints=?,todayHonorPoints=?,yesterdayHonorPoints=?,totalKills=?,todayKills=?,yesterdayKills=?,chosenTitle=?,knownCurrencies=?,"
    "watchedFaction=?,drunk=?,health=?,power1=?,power2=?,power3=?,power4=?,power5=?,power6=?,power7=?,latency=?,speccount=?,activespec=?,exploredZones=?,"
    "equipmentCache=?,ammoId=?,knownTitles=?,actionBars=?,grantableLevels=?,online=? WHERE guid=?", CONNECTION_ASYNC);

    PREPARE_STATEMENT(CHAR_UPD_ADD_AT_LOGIN_FLAG, "UPDATE characters SET at_login = at_login | ? WHERE guid = ?", CONNECTION_ASYNC);
    PREPARE_STATEMENT(CHAR_UPD_REM_AT_LOGIN_FLAG, "UPDATE characters set at_login = at_login & ~ ? WHERE guid = ?", CONNECTION_ASYNC);
    PREPARE_STATEMENT(CHAR_UPD_ALL_AT_LOGIN_FLAGS, "UPDATE characters SET at_login = at_login | ?", CONNECTION_ASYNC);
    PREPARE_STATEMENT(CHAR_INS_BUG_REPORT, "INSERT INTO bugreport (type, content) VALUES(?, ?)", CONNECTION_ASYNC);
    PREPARE_STATEMENT(CHAR_UPD_PETITION_NAME, "UPDATE petition SET name = ? WHERE petitionguid = ?", CONNECTION_ASYNC);
    PREPARE_STATEMENT(CHAR_INS_PETITION_SIGNATURE, "INSERT INTO petition_sign (ownerguid, petitionguid, playerguid, player_account) VALUES (?, ?, ?, ?)", CONNECTION_ASYNC);
    PREPARE_STATEMENT(CHAR_UPD_ACCOUNT_ONLINE, "UPDATE characters SET online = 0 WHERE account = ?", CONNECTION_ASYNC);
    PREPARE_STATEMENT(CHAR_INS_GROUP, "INSERT INTO groups (guid, leaderGuid, lootMethod, looterGuid, lootThreshold, icon1, icon2, icon3, icon4, icon5, icon6, icon7, icon8, groupType, difficulty, raiddifficulty) VALUES (?, ?, ?, ?, ?, ?, ?, ?, ?, ?, ?, ?, ?, ?, ?, ?)", CONNECTION_ASYNC);
    PREPARE_STATEMENT(CHAR_INS_GROUP_MEMBER, "INSERT INTO group_member (guid, memberGuid, memberFlags, subgroup, roles) VALUES(?, ?, ?, ?, ?)", CONNECTION_ASYNC);
    PREPARE_STATEMENT(CHAR_DEL_GROUP_MEMBER, "DELETE FROM group_member WHERE memberGuid = ?", CONNECTION_ASYNC);
    PREPARE_STATEMENT(CHAR_DEL_GROUP_INSTANCE_PERM_BINDING, "DELETE FROM group_instance WHERE guid = ? AND (permanent = 1 OR instance IN (SELECT instance FROM character_instance WHERE guid = ?))", CONNECTION_ASYNC);
    PREPARE_STATEMENT(CHAR_UPD_GROUP_LEADER, "UPDATE groups SET leaderGuid = ? WHERE guid = ?", CONNECTION_ASYNC);
    PREPARE_STATEMENT(CHAR_UPD_GROUP_TYPE, "UPDATE groups SET groupType = ? WHERE guid = ?", CONNECTION_ASYNC);
    PREPARE_STATEMENT(CHAR_UPD_GROUP_MEMBER_SUBGROUP, "UPDATE group_member SET subgroup = ? WHERE memberGuid = ?", CONNECTION_ASYNC);
    PREPARE_STATEMENT(CHAR_UPD_GROUP_MEMBER_FLAG, "UPDATE group_member SET memberFlags = ? WHERE memberGuid = ?", CONNECTION_ASYNC);
    PREPARE_STATEMENT(CHAR_UPD_GROUP_DIFFICULTY, "UPDATE groups SET difficulty = ? WHERE guid = ?", CONNECTION_ASYNC);
    PREPARE_STATEMENT(CHAR_UPD_GROUP_RAID_DIFFICULTY, "UPDATE groups SET raiddifficulty = ? WHERE guid = ?", CONNECTION_ASYNC);
    PREPARE_STATEMENT(CHAR_DEL_ALL_GM_TICKETS, "TRUNCATE TABLE gm_tickets", CONNECTION_ASYNC);
    PREPARE_STATEMENT(CHAR_DEL_INVALID_SPELL, "DELETE FROM character_talent WHERE spell = ?", CONNECTION_ASYNC);
    PREPARE_STATEMENT(CHAR_UPD_DELETE_INFO, "UPDATE characters SET deleteInfos_Name = name, deleteInfos_Account = account, deleteDate = UNIX_TIMESTAMP(), name = '', account = 0 WHERE guid = ?", CONNECTION_ASYNC);
    PREPARE_STATEMENT(CHAR_UDP_RESTORE_DELETE_INFO, "UPDATE characters SET name = ?, account = ?, deleteDate = NULL, deleteInfos_Name = NULL, deleteInfos_Account = NULL WHERE deleteDate IS NOT NULL AND guid = ?", CONNECTION_ASYNC);
    PREPARE_STATEMENT(CHAR_UPD_ZONE, "UPDATE characters SET zone = ? WHERE guid = ?", CONNECTION_ASYNC);
    PREPARE_STATEMENT(CHAR_UPD_LEVEL, "UPDATE characters SET level = ?, xp = 0 WHERE guid = ?", CONNECTION_ASYNC);
    PREPARE_STATEMENT(CHAR_DEL_INVALID_ACHIEV_PROGRESS_CRITERIA, "DELETE FROM character_achievement_progress WHERE criteria = ?", CONNECTION_ASYNC);
    PREPARE_STATEMENT(CHAR_DEL_INVALID_ACHIEVMENT, "DELETE FROM character_achievement WHERE achievement = ?", CONNECTION_ASYNC);
    PREPARE_STATEMENT(CHAR_INS_ADDON, "INSERT INTO addons (name, crc) VALUES (?, ?)", CONNECTION_ASYNC);
    PREPARE_STATEMENT(CHAR_DEL_INVALID_PET_SPELL, "DELETE FROM pet_spell WHERE spell = ?", CONNECTION_ASYNC);
    PREPARE_STATEMENT(CHAR_DEL_GROUP_INSTANCE_BY_INSTANCE, "DELETE FROM group_instance WHERE instance = ?", CONNECTION_ASYNC);
    PREPARE_STATEMENT(CHAR_DEL_GROUP_INSTANCE_BY_GUID, "DELETE FROM group_instance WHERE guid = ? AND instance = ?", CONNECTION_ASYNC);
    PREPARE_STATEMENT(CHAR_REP_GROUP_INSTANCE, "REPLACE INTO group_instance (guid, instance, permanent) VALUES (?, ?, ?)", CONNECTION_ASYNC);
    PREPARE_STATEMENT(CHAR_UPD_INSTANCE_RESETTIME, "UPDATE instance SET resettime = ? WHERE id = ?", CONNECTION_ASYNC);
    PREPARE_STATEMENT(CHAR_UPD_GLOBAL_INSTANCE_RESETTIME, "UPDATE instance_reset SET resettime = ? WHERE mapid = ? AND difficulty = ?", CONNECTION_ASYNC);
    PREPARE_STATEMENT(CHAR_UPD_CHAR_ONLINE, "UPDATE characters SET online = 1 WHERE guid = ?", CONNECTION_ASYNC);
    PREPARE_STATEMENT(CHAR_UPD_CHAR_NAME_AT_LOGIN, "UPDATE characters set name = ?, at_login = at_login & ~ ? WHERE guid = ?", CONNECTION_ASYNC);
    PREPARE_STATEMENT(CHAR_UPD_WORLDSTATE, "UPDATE worldstates SET value = ? WHERE entry = ?", CONNECTION_ASYNC);
    PREPARE_STATEMENT(CHAR_INS_WORLDSTATE, "INSERT INTO worldstates (entry, value) VALUES (?, ?)", CONNECTION_ASYNC);
    PREPARE_STATEMENT(CHAR_DEL_CHAR_INSTANCE, "DELETE FROM character_instance WHERE guid = ? AND instance = ?", CONNECTION_ASYNC);
    PREPARE_STATEMENT(CHAR_UPD_CHAR_INSTANCE, "UPDATE character_instance SET instance = ?, permanent = ? WHERE guid = ? AND instance = ?", CONNECTION_ASYNC);
    PREPARE_STATEMENT(CHAR_INS_CHAR_INSTANCE, "INSERT INTO character_instance (guid, instance, permanent) VALUES (?, ?, ?)", CONNECTION_ASYNC);
    PREPARE_STATEMENT(CHAR_UPD_GENDER_PLAYERBYTES, "UPDATE characters SET gender = ?, playerBytes = ?, playerBytes2 = ? WHERE guid = ?", CONNECTION_ASYNC);
    PREPARE_STATEMENT(CHAR_DEL_CHARACTER_SKILL, "DELETE FROM character_skills WHERE guid = ? AND skill = ?", CONNECTION_ASYNC);
    PREPARE_STATEMENT(CHAR_UPD_ADD_CHARACTER_SOCIAL_FLAGS, "UPDATE character_social SET flags = flags | ? WHERE guid = ? AND friend = ?", CONNECTION_ASYNC);
    PREPARE_STATEMENT(CHAR_UPD_REM_CHARACTER_SOCIAL_FLAGS, "UPDATE character_social SET flags = flags & ~ ? WHERE guid = ? AND friend = ?", CONNECTION_ASYNC);
    PREPARE_STATEMENT(CHAR_INS_CHARACTER_SOCIAL, "INSERT INTO character_social (guid, friend, flags) VALUES (?, ?, ?)", CONNECTION_ASYNC);
    PREPARE_STATEMENT(CHAR_DEL_CHARACTER_SOCIAL, "DELETE FROM character_social WHERE guid = ? AND friend = ?", CONNECTION_ASYNC);
    PREPARE_STATEMENT(CHAR_UPD_CHARACTER_SOCIAL_NOTE, "UPDATE character_social SET note = ? WHERE guid = ? AND friend = ?", CONNECTION_ASYNC);
    PREPARE_STATEMENT(CHAR_UPD_CHARACTER_POSITION, "UPDATE characters SET position_x = ?, position_y = ?, position_z = ?, orientation = ?, map = ?, zone = ?, trans_x = 0, trans_y = 0, trans_z = 0, transguid = 0, taxi_path = '' WHERE guid = ?", CONNECTION_ASYNC);
    PREPARE_STATEMENT(CHAR_SEL_CHARACTER_AURA_FROZEN, "SELECT characters.name FROM characters LEFT JOIN character_aura ON (characters.guid = character_aura.guid) WHERE character_aura.spell = 9454", CONNECTION_SYNCH);
    PREPARE_STATEMENT(CHAR_SEL_CHARACTER_ONLINE, "SELECT name, account, map, zone FROM characters WHERE online > 0", CONNECTION_SYNCH);
    PREPARE_STATEMENT(CHAR_SEL_CHAR_DEL_INFO_BY_GUID, "SELECT guid, deleteInfos_Name, deleteInfos_Account, deleteDate FROM characters WHERE deleteDate IS NOT NULL AND guid = ?", CONNECTION_SYNCH);
    PREPARE_STATEMENT(CHAR_SEL_CHAR_DEL_INFO_BY_NAME, "SELECT guid, deleteInfos_Name, deleteInfos_Account, deleteDate FROM characters WHERE deleteDate IS NOT NULL AND deleteInfos_Name LIKE CONCAT('%%', ?, '%%')", CONNECTION_SYNCH);
    PREPARE_STATEMENT(CHAR_SEL_CHAR_DEL_INFO, "SELECT guid, deleteInfos_Name, deleteInfos_Account, deleteDate FROM characters WHERE deleteDate IS NOT NULL", CONNECTION_SYNCH);
    PREPARE_STATEMENT(CHAR_SEL_CHARS_BY_ACCOUNT_ID, "SELECT guid FROM characters WHERE account = ?", CONNECTION_SYNCH);
    PREPARE_STATEMENT(CHAR_SEL_CHAR_PINFO, "SELECT totaltime, level, money, account, race, class, map, zone FROM characters WHERE guid = ?", CONNECTION_SYNCH);
    PREPARE_STATEMENT(CHAR_SEL_PINFO_BANS, "SELECT unbandate, bandate = unbandate, bannedby, banreason FROM character_banned WHERE guid = ? AND active ORDER BY bandate ASC LIMIT 1", CONNECTION_SYNCH);
    PREPARE_STATEMENT(CHAR_SEL_CHAR_HOMEBIND, "SELECT mapId, zoneId, posX, posY, posZ FROM character_homebind WHERE guid = ?", CONNECTION_SYNCH);
    PREPARE_STATEMENT(CHAR_SEL_CHAR_GUID_NAME_BY_ACC, "SELECT guid, name FROM characters WHERE account = ?", CONNECTION_SYNCH);
    PREPARE_STATEMENT(CHAR_SEL_POOL_QUEST_SAVE, "SELECT quest_id FROM pool_quest_save WHERE pool_id = ?", CONNECTION_SYNCH);
    PREPARE_STATEMENT(CHAR_SEL_CHARACTER_AT_LOGIN, "SELECT at_login FROM characters WHERE guid = ?", CONNECTION_SYNCH);
    PREPARE_STATEMENT(CHAR_SEL_CHAR_CLASS_LVL_AT_LOGIN, "SELECT class, level, at_login FROM characters WHERE guid = ?", CONNECTION_SYNCH);
    PREPARE_STATEMENT(CHAR_SEL_INSTANCE, "SELECT data, completedEncounters FROM instance WHERE map = ? AND id = ?", CONNECTION_SYNCH);
    PREPARE_STATEMENT(CHAR_SEL_PET_SPELL_LIST, "SELECT DISTINCT pet_spell.spell FROM pet_spell, character_pet WHERE character_pet.owner = ? AND character_pet.id = pet_spell.guid AND character_pet.id <> ?", CONNECTION_SYNCH);
    PREPARE_STATEMENT(CHAR_SEL_CHAR_PET, "SELECT id FROM character_pet WHERE owner = ? AND id <> ?", CONNECTION_SYNCH);
    PREPARE_STATEMENT(CHAR_SEL_CHAR_PETS, "SELECT id FROM character_pet WHERE owner = ?", CONNECTION_SYNCH);
    PREPARE_STATEMENT(CHAR_SEL_CHAR_COD_ITEM_MAIL, "SELECT id, messageType, mailTemplateId, sender, subject, body, money, has_items FROM mail WHERE receiver = ? AND has_items <> 0 AND cod <> 0", CONNECTION_SYNCH);
    PREPARE_STATEMENT(CHAR_SEL_CHAR_SOCIAL, "SELECT DISTINCT guid FROM character_social WHERE friend = ?", CONNECTION_SYNCH);
    PREPARE_STATEMENT(CHAR_SEL_PET_AURA, "SELECT caster_guid, spell, effect_mask, recalculate_mask, stackcount, amount0, amount1, amount2, base_amount0, base_amount1, base_amount2, maxduration, remaintime, remaincharges FROM pet_aura WHERE guid = ?", CONNECTION_SYNCH);
    PREPARE_STATEMENT(CHAR_SEL_CHAR_OLD_CHARS, "SELECT guid, deleteInfos_Account FROM characters WHERE deleteDate IS NOT NULL AND deleteDate < ?", CONNECTION_SYNCH);
    PREPARE_STATEMENT(CHAR_SEL_ARENA_TEAM_ID_BY_PLAYER_GUID, "SELECT arena_team_member.arenateamid FROM arena_team_member JOIN arena_team ON arena_team_member.arenateamid = arena_team.arenateamid WHERE guid = ? AND type = ? LIMIT 1", CONNECTION_SYNCH);
    PREPARE_STATEMENT(CHAR_SEL_MAIL, "SELECT id, messageType, sender, receiver, subject, body, has_items, expire_time, deliver_time, money, cod, checked, stationery, mailTemplateId FROM mail WHERE receiver = ? ORDER BY id DESC", CONNECTION_SYNCH);
    PREPARE_STATEMENT(CHAR_SEL_CHAR_PLAYERBYTES2, "SELECT playerBytes2 FROM characters WHERE guid = ?", CONNECTION_SYNCH);
    PREPARE_STATEMENT(CHAR_SEL_PET_SPELL, "SELECT spell, active FROM pet_spell WHERE guid = ?", CONNECTION_SYNCH);
    PREPARE_STATEMENT(CHAR_SEL_PET_SPELL_COOLDOWN, "SELECT spell, time FROM pet_spell_cooldown WHERE guid = ?", CONNECTION_SYNCH);
    PREPARE_STATEMENT(CHAR_SEL_PET_DECLINED_NAME, "SELECT genitive, dative, accusative, instrumental, prepositional FROM character_pet_declinedname WHERE owner = ? AND id = ?", CONNECTION_SYNCH);
    PREPARE_STATEMENT(CHAR_SEL_CHAR_GUID_BY_NAME, "SELECT characters.guid FROM characters WHERE characters.name = ?", CONNECTION_SYNCH);
    PREPARE_STATEMENT(CHAR_DEL_CHAR_AURA_FROZEN, "DELETE FROM character_aura WHERE character_aura.spell = 9454 AND character_aura.guid = ?", CONNECTION_SYNCH);
    PREPARE_STATEMENT(CHAR_SEL_CHAR_INVENTORY_COUNT_ITEM, "SELECT COUNT(itemEntry) FROM character_inventory ci INNER JOIN item_instance ii ON ii.guid = ci.item WHERE itemEntry = ?", CONNECTION_SYNCH);
    PREPARE_STATEMENT(CHAR_SEL_MAIL_COUNT_ITEM, "SELECT COUNT(itemEntry) FROM mail_items mi INNER JOIN item_instance ii ON ii.guid = mi.item_guid WHERE itemEntry = ?", CONNECTION_SYNCH);
    PREPARE_STATEMENT(CHAR_SEL_AUCTIONHOUSE_COUNT_ITEM,"SELECT COUNT(itemEntry) FROM auctionhouse ah INNER JOIN item_instance ii ON ii.guid = ah.itemguid WHERE itemEntry = ?", CONNECTION_SYNCH);
    PREPARE_STATEMENT(CHAR_SEL_GUILD_BANK_COUNT_ITEM, "SELECT COUNT(itemEntry) FROM guild_bank_item gbi INNER JOIN item_instance ii ON ii.guid = gbi.item_guid WHERE itemEntry = ?", CONNECTION_SYNCH);
    PREPARE_STATEMENT(CHAR_SEL_CHAR_INVENTORY_ITEM_BY_ENTRY, "SELECT ci.item, cb.slot AS bag, ci.slot, ci.guid, c.account, c.name FROM characters c INNER JOIN character_inventory ci ON ci.guid = c.guid INNER JOIN item_instance ii ON ii.guid = ci.item LEFT JOIN character_inventory cb ON cb.item = ci.bag WHERE ii.itemEntry = ? LIMIT ?", CONNECTION_SYNCH);
    PREPARE_STATEMENT(CHAR_SEL_MAIL_ITEMS_BY_ENTRY, "SELECT mi.item_guid, m.sender, m.receiver, cs.account, cs.name, cr.account, cr.name FROM mail m INNER JOIN mail_items mi ON mi.mail_id = m.id INNER JOIN item_instance ii ON ii.guid = mi.item_guid INNER JOIN characters cs ON cs.guid = m.sender INNER JOIN characters cr ON cr.guid = m.receiver WHERE ii.itemEntry = ? LIMIT ?", CONNECTION_SYNCH);
    PREPARE_STATEMENT(CHAR_SEL_AUCTIONHOUSE_ITEM_BY_ENTRY, "SELECT  ah.itemguid, ah.itemowner, c.account, c.name FROM auctionhouse ah INNER JOIN characters c ON c.guid = ah.itemowner INNER JOIN item_instance ii ON ii.guid = ah.itemguid WHERE ii.itemEntry = ? LIMIT ?", CONNECTION_SYNCH);
    PREPARE_STATEMENT(CHAR_SEL_GUILD_BANK_ITEM_BY_ENTRY, "SELECT gi.item_guid, gi.guildid, g.name FROM guild_bank_item gi INNER JOIN guild g ON g.guildid = gi.guildid INNER JOIN item_instance ii ON ii.guid = gi.item_guid WHERE ii.itemEntry = ? LIMIT ?", CONNECTION_SYNCH);
    PREPARE_STATEMENT(CHAR_SEL_CHAR_PET_BY_ENTRY, "SELECT id, entry, owner, modelid, level, exp, Reactstate, slot, name, renamed, curhealth, curmana, curhappiness, abdata, savetime, CreatedBySpell, PetType FROM character_pet WHERE owner = ? AND id = ?", CONNECTION_SYNCH);
    PREPARE_STATEMENT(CHAR_SEL_CHAR_PET_BY_ENTRY_AND_SLOT, "SELECT id, entry, owner, modelid, level, exp, Reactstate, slot, name, renamed, curhealth, curmana, curhappiness, abdata, savetime, CreatedBySpell, PetType FROM character_pet WHERE owner = ? AND entry = ? AND (slot = ? OR slot > ?)", CONNECTION_SYNCH);
    PREPARE_STATEMENT(CHAR_SEL_CHAR_PET_BY_SLOT, "SELECT id, entry, owner, modelid, level, exp, Reactstate, slot, name, renamed, curhealth, curmana, curhappiness, abdata, savetime, CreatedBySpell, PetType FROM character_pet WHERE owner = ? AND (slot = ? OR slot > ?) ", CONNECTION_SYNCH);
}<|MERGE_RESOLUTION|>--- conflicted
+++ resolved
@@ -65,11 +65,7 @@
     "resettalents_time, trans_x, trans_y, trans_z, trans_o, transguid, extra_flags, stable_slots, at_login, zone, online, death_expire_time, taxi_path, instance_mode_mask, "
     "arenaPoints, totalHonorPoints, todayHonorPoints, yesterdayHonorPoints, totalKills, todayKills, yesterdayKills, chosenTitle, knownCurrencies, watchedFaction, drunk, "
     "health, power1, power2, power3, power4, power5, power6, power7, instance_id, speccount, activespec, exploredZones, equipmentCache, ammoId, knownTitles, actionBars, grantableLevels FROM characters WHERE guid = ?", CONNECTION_ASYNC)
-<<<<<<< HEAD
-    PREPARE_STATEMENT(CHAR_SEL_GROUP_MEMBER, "SELECT guid FROM group_member WHERE memberGuid = ?", CONNECTION_ASYNC)
-=======
     PREPARE_STATEMENT(CHAR_SEL_GROUP_MEMBER, "SELECT guid FROM group_member WHERE memberGuid = ?", CONNECTION_BOTH)
->>>>>>> 47a597d4
     PREPARE_STATEMENT(CHAR_SEL_CHARACTER_INSTANCE, "SELECT id, permanent, map, difficulty, resettime FROM character_instance LEFT JOIN instance ON instance = id WHERE guid = ?", CONNECTION_ASYNC)
     PREPARE_STATEMENT(CHAR_SEL_CHARACTER_AURAS, "SELECT caster_guid, spell, effect_mask, recalculate_mask, stackcount, amount0, amount1, amount2, "
     "base_amount0, base_amount1, base_amount2, maxduration, remaintime, remaincharges FROM character_aura WHERE guid = ?", CONNECTION_ASYNC)
