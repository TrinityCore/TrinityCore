--- conflicted
+++ resolved
@@ -559,7 +559,15 @@
     return ss.str();
 }
 
-<<<<<<< HEAD
+uint32 EventMap::GetTimeUntilEvent(uint32 eventId) const
+{
+    for (EventStore::const_iterator itr = _eventMap.begin(); itr != _eventMap.end(); ++itr)
+        if (eventId == (itr->second & 0x0000FFFF))
+            return itr->first - _time;
+
+    return std::numeric_limits<uint32>::max();
+}
+
 void HexStrToByteArray(std::string const& str, uint8* out, bool reverse /*= false*/)
 {
     // string must have even number of characters
@@ -583,13 +591,4 @@
         char buffer[3] = { str[i], str[i + 1], '\0' };
         out[j++] = strtoul(buffer, NULL, 16);
     }
-=======
-uint32 EventMap::GetTimeUntilEvent(uint32 eventId) const
-{
-    for (EventStore::const_iterator itr = _eventMap.begin(); itr != _eventMap.end(); ++itr)
-        if (eventId == (itr->second & 0x0000FFFF))
-            return itr->first - _time;
-
-    return std::numeric_limits<uint32>::max();
->>>>>>> 27ce13ce
 }