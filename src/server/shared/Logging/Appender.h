--- conflicted
+++ resolved
@@ -25,50 +25,6 @@
 
 enum LogFilterType
 {
-<<<<<<< HEAD
-    LOG_FILTER_GENERAL,                                    // This one should only be used inside Log.cpp
-    LOG_FILTER_UNITS,                                      // Anything related to units that doesn't fit in other categories. ie. creature formations
-    LOG_FILTER_PETS,
-    LOG_FILTER_VEHICLES,
-    LOG_FILTER_TSCR,                                       // C++ AI, instance scripts, etc.
-    LOG_FILTER_DATABASE_AI,                                // SmartAI, Creature* * AI
-    LOG_FILTER_MAPSCRIPTS,
-    LOG_FILTER_NETWORKIO,
-    LOG_FILTER_SPELLS_AURAS,
-    LOG_FILTER_ACHIEVEMENTSYS,
-    LOG_FILTER_CONDITIONSYS,
-    LOG_FILTER_POOLSYS,
-    LOG_FILTER_AUCTIONHOUSE,
-    LOG_FILTER_BATTLEGROUND,
-    LOG_FILTER_OUTDOORPVP,
-    LOG_FILTER_CHATSYS,
-    LOG_FILTER_LFG,
-    LOG_FILTER_MAPS,
-    LOG_FILTER_PLAYER,                                     // Any player log that does not fit in other player filters
-    LOG_FILTER_PLAYER_LOADING,                             // Debug output from Player::_Load functions
-    LOG_FILTER_PLAYER_ITEMS,
-    LOG_FILTER_PLAYER_SKILLS,
-    LOG_FILTER_PLAYER_CHATLOG,
-    LOG_FILTER_LOOT,
-    LOG_FILTER_GUILD,
-    LOG_FILTER_TRANSPORTS,
-    LOG_FILTER_SQL,
-    LOG_FILTER_GMCOMMAND,
-    LOG_FILTER_REMOTECOMMAND,
-    LOG_FILTER_WARDEN,
-    LOG_FILTER_AUTHSERVER,
-    LOG_FILTER_WORLDSERVER,
-    LOG_FILTER_GAMEEVENTS,
-    LOG_FILTER_CALENDAR,
-    LOG_FILTER_CHARACTER,
-    LOG_FILTER_ARENAS,
-    LOG_FILTER_SQL_DRIVER,
-    LOG_FILTER_SQL_DEV,
-    LOG_FILTER_PLAYER_DUMP,
-    LOG_FILTER_BATTLEFIELD,
-    LOG_FILTER_SERVER_LOADING,
-    LOG_FILTER_OPCODES
-=======
     LOG_FILTER_GENERAL                           =  0,     // This one should only be used inside Log.cpp
     LOG_FILTER_UNITS                             =  1,     // Anything related to units that doesn't fit in other categories. ie. creature formations
     LOG_FILTER_PETS                              =  2,
@@ -111,7 +67,6 @@
     LOG_FILTER_BATTLEFIELD                       = 39,
     LOG_FILTER_SERVER_LOADING                    = 40,
     LOG_FILTER_OPCODES                           = 41
->>>>>>> 663db1ce
 };
 
 const uint8 MaxLogFilter = uint8(LOG_FILTER_OPCODES) + 1;
