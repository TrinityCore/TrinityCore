--- conflicted
+++ resolved
@@ -137,11 +137,7 @@
         void outChat( const char * str, ... )                   ATTR_PRINTF(2, 3);
         void outArena( const char * str, ... )                  ATTR_PRINTF(2, 3);
         void outSQLDriver( const char* str, ... )               ATTR_PRINTF(2, 3);
-<<<<<<< HEAD
-        void outWarden( const char * str, ... )                 ATTR_PRINTF(2,3);
-=======
         void outWarden( const char * str, ... )                 ATTR_PRINTF(2, 3);
->>>>>>> c15f7bfc
         void outCharDump( const char * str, uint32 account_id, uint32 guid, const char * name );
 
         static void outTimestamp(FILE* file);
@@ -174,11 +170,7 @@
         FILE* arenaLogFile;
         FILE* sqlLogFile;
         FILE* sqlDevLogFile;
-<<<<<<< HEAD
-        FILE* wardenDebugLogFile;
-=======
         FILE* wardenLogFile;
->>>>>>> c15f7bfc
 
         // cache values for after initilization use (like gm log per account case)
         std::string m_logsDir;
