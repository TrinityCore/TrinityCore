/*
 * Copyright (C) 2008-2011 TrinityCore <http://www.trinitycore.org/>
 * Copyright (C) 2005-2009 MaNGOS <http://getmangos.com/>
 *
 * This program is free software; you can redistribute it and/or modify it
 * under the terms of the GNU General Public License as published by the
 * Free Software Foundation; either version 2 of the License, or (at your
 * option) any later version.
 *
 * This program is distributed in the hope that it will be useful, but WITHOUT
 * ANY WARRANTY; without even the implied warranty of MERCHANTABILITY or
 * FITNESS FOR A PARTICULAR PURPOSE. See the GNU General Public License for
 * more details.
 *
 * You should have received a copy of the GNU General Public License along
 * with this program. If not, see <http://www.gnu.org/licenses/>.
 */

#ifndef TRINITYCORE_LOG_H
#define TRINITYCORE_LOG_H

#include "Common.h"
#include <ace/Singleton.h>

class Config;

enum DebugLogFilters
{
    LOG_FILTER_NONE                     = 0x00000000,
    LOG_FILTER_UNITS                    = 0x00000001,   // Anything related to units that doesn't fit in other categories. ie. creature formations
    LOG_FILTER_PETS                     = 0x00000002,
    LOG_FILTER_VEHICLES                 = 0x00000004,
    LOG_FILTER_TSCR                     = 0x00000008,   // C++ AI, instance scripts, etc.
    LOG_FILTER_DATABASE_AI              = 0x08000010,   // SmartAI, EventAI, CreatureAI
    LOG_FILTER_MAPSCRIPTS               = 0x00000020,
    LOG_FILTER_NETWORKIO                = 0x00000040,   // Anything packet/netcode related
    LOG_FILTER_SPELLS_AURAS             = 0x00000080,
    LOG_FILTER_ACHIEVEMENTSYS           = 0x00000100,
    LOG_FILTER_CONDITIONSYS             = 0x00000200,
    LOG_FILTER_POOLSYS                  = 0x00000400,
    LOG_FILTER_AUCTIONHOUSE             = 0x00000800,
    LOG_FILTER_BATTLEGROUND             = 0x00001000,   // Anything related to arena's and battlegrounds
    LOG_FILTER_OUTDOORPVP               = 0x00002000,
    LOG_FILTER_CHATSYS                  = 0x00004000,
    LOG_FILTER_LFG                      = 0x00008000,
    LOG_FILTER_MAPS                     = 0x00010000,   // Maps, instances, grids, cells, visibility
    LOG_FILTER_PLAYER_LOADING           = 0x00020000,   // Debug output from Player::_Load functions
    LOG_FILTER_PLAYER_ITEMS             = 0x00040000,   // Anything item related
    LOG_FILTER_PLAYER_SKILLS            = 0x00080000,   // Skills related
    LOG_FILTER_LOOT                     = 0x00100000,   // Loot related
    LOG_FILTER_GUILD                    = 0x00200000,   // Guild related
    LOG_FILTER_TRANSPORTS               = 0x00400000,   // Transport related
};

enum LogTypes
{
    LOG_TYPE_STRING = 0,
    LOG_TYPE_ERROR  = 1,
    LOG_TYPE_BASIC  = 2,
    LOG_TYPE_DETAIL = 3,
    LOG_TYPE_DEBUG  = 4,
    LOG_TYPE_CHAR   = 5,
    LOG_TYPE_WORLD  = 6,
    LOG_TYPE_RA     = 7,
    LOG_TYPE_GM     = 8,
    LOG_TYPE_CRASH  = 9,
    LOG_TYPE_CHAT   = 10,
    MAX_LOG_TYPES
};

enum LogLevel
{
    LOGL_NORMAL = 0,
    LOGL_BASIC,
    LOGL_DETAIL,
    LOGL_DEBUG
};

const int LogLevels = int(LOGL_DEBUG)+1;

enum ColorTypes
{
    BLACK,
    RED,
    GREEN,
    BROWN,
    BLUE,
    MAGENTA,
    CYAN,
    GREY,
    YELLOW,
    LRED,
    LGREEN,
    LBLUE,
    LMAGENTA,
    LCYAN,
    WHITE
};

const int Colors = int(WHITE)+1;

class Log
{
    friend class ACE_Singleton<Log, ACE_Thread_Mutex>;
    Log();
    ~Log();

    public:
        void Initialize();

        void InitColors(const std::string& init_str);
        void SetColor(bool stdout_stream, ColorTypes color);
        void ResetColor(bool stdout_stream);

        void outDB( LogTypes type, const char * str );
        void outString( const char * str, ... )                 ATTR_PRINTF(2, 3);
        void outString( );
        void outStringInLine( const char * str, ... )           ATTR_PRINTF(2, 3);
        void outError( const char * err, ... )                  ATTR_PRINTF(2, 3);
        void outCrash( const char * err, ... )                  ATTR_PRINTF(2, 3);
        void outBasic( const char * str, ... )                  ATTR_PRINTF(2, 3);
        void outDetail( const char * str, ... )                 ATTR_PRINTF(2, 3);
        void outSQLDev( const char * str, ... )                 ATTR_PRINTF(2, 3);
        void outDebug(DebugLogFilters f, const char* str, ...)  ATTR_PRINTF(3, 4);
        void outStaticDebug( const char * str, ... )            ATTR_PRINTF(2, 3);
        void outDebugInLine( const char * str, ... )            ATTR_PRINTF(2, 3);
        void outErrorDb( const char * str, ... )                ATTR_PRINTF(2, 3);
        void outChar( const char * str, ... )                   ATTR_PRINTF(2, 3);
        void outCommand( uint32 account, const char * str, ...) ATTR_PRINTF(3, 4);
        void outRemote( const char * str, ... )                 ATTR_PRINTF(2, 3);
        void outChat( const char * str, ... )                   ATTR_PRINTF(2, 3);
        void outArena( const char * str, ... )                  ATTR_PRINTF(2, 3);
        void outSQLDriver( const char* str, ... )               ATTR_PRINTF(2, 3);
        void outWarden( const char * str, ... )                 ATTR_PRINTF(2, 3);
        void outCharDump( const char * str, uint32 account_id, uint32 guid, const char * name );

        static void outTimestamp(FILE* file);
        static std::string GetTimestampStr();

        void SetLogLevel(char * Level);
        void SetLogFileLevel(char * Level);
        void SetDBLogLevel(char * Level);
        void SetSQLDriverQueryLogging(bool newStatus) { m_sqlDriverQueryLogging = newStatus; }
        void SetRealmID(uint32 id) { realm = id; }

        bool IsOutDebug() const { return m_logLevel > 2 || (m_logFileLevel > 2 && logfile); }
        bool IsOutCharDump() const { return m_charLog_Dump; }

        bool GetLogDB() const { return m_enableLogDB; }
        bool GetLogDBLater() const { return m_enableLogDBLater; }
        void SetLogDB(bool enable) { m_enableLogDB = enable; }
        void SetLogDBLater(bool value) { m_enableLogDBLater = value; }
        bool GetSQLDriverQueryLogging() const { return m_sqlDriverQueryLogging; }
    private:
        FILE* openLogFile(char const* configFileName, char const* configTimeStampFlag, char const* mode);
        FILE* openGmlogPerAccount(uint32 account);

        FILE* raLogfile;
        FILE* logfile;
        FILE* gmLogfile;
        FILE* charLogfile;
        FILE* dberLogfile;
        FILE* chatLogfile;
        FILE* arenaLogFile;
        FILE* sqlLogFile;
<<<<<<< HEAD
        FILE* wardenLogFile;
=======
        FILE* sqlDevLogFile;
>>>>>>> 41471063

        // cache values for after initilization use (like gm log per account case)
        std::string m_logsDir;
        std::string m_logsTimestamp;

        // gm log control
        bool m_gmlog_per_account;
        std::string m_gmlog_filename_format;

        bool m_enableLogDBLater;
        bool m_enableLogDB;
        uint32 realm;

        // log coloring
        bool m_colored;
        ColorTypes m_colors[4];

        // log levels:
        // false: errors only, true: full query logging
        bool m_sqlDriverQueryLogging;

        // log levels:
        // 0 minimum/string, 1 basic/error, 2 detail, 3 full/debug
        uint8 m_dbLogLevel;
        uint8 m_logLevel;
        uint8 m_logFileLevel;
        bool m_dbChar;
        bool m_dbRA;
        bool m_dbGM;
        bool m_dbChat;
        bool m_charLog_Dump;
        bool m_charLog_Dump_Separate;
        std::string m_dumpsDir;

        DebugLogFilters m_DebugLogMask;
};

#define sLog ACE_Singleton<Log, ACE_Thread_Mutex>::instance()

#endif
<|MERGE_RESOLUTION|>--- conflicted
+++ resolved
@@ -163,11 +163,8 @@
         FILE* chatLogfile;
         FILE* arenaLogFile;
         FILE* sqlLogFile;
-<<<<<<< HEAD
         FILE* wardenLogFile;
-=======
         FILE* sqlDevLogFile;
->>>>>>> 41471063
 
         // cache values for after initilization use (like gm log per account case)
         std::string m_logsDir;
