--- conflicted
+++ resolved
@@ -50,11 +50,10 @@
     LOG_FILTER_LOOT                     = 0x00100000,   // Loot related
     LOG_FILTER_GUILD                    = 0x00200000,   // Guild related
     LOG_FILTER_TRANSPORTS               = 0x00400000,   // Transport related
-<<<<<<< HEAD
-    LOG_FILTER_BATTLEFIELD              = 0x00800000,   // Battlefield related
-=======
     LOG_FILTER_WARDEN                   = 0x00800000,   // Warden related
->>>>>>> 2f37e820
+    LOG_FILTER_BATTLEFIELD              = 0x01000000,   // Battlefield related
+};
+
 };
 
 enum LogTypes
