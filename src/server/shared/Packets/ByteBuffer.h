/*
 * This file is part of the TrinityCore Project. See AUTHORS file for Copyright information
 *
 * This program is free software; you can redistribute it and/or modify it
 * under the terms of the GNU General Public License as published by the
 * Free Software Foundation; either version 2 of the License, or (at your
 * option) any later version.
 *
 * This program is distributed in the hope that it will be useful, but WITHOUT
 * ANY WARRANTY; without even the implied warranty of MERCHANTABILITY or
 * FITNESS FOR A PARTICULAR PURPOSE. See the GNU General Public License for
 * more details.
 *
 * You should have received a copy of the GNU General Public License along
 * with this program. If not, see <http://www.gnu.org/licenses/>.
 */

#ifndef _BYTEBUFFER_H
#define _BYTEBUFFER_H

#include "Define.h"
#include "ByteConverter.h"
#include <array>
#include <string>
#include <vector>
#include <cstring>

class MessageBuffer;

// Root of ByteBuffer exception hierarchy
class TC_SHARED_API ByteBufferException : public std::exception
{
public:
    ~ByteBufferException() noexcept = default;

    char const* what() const noexcept override { return msg_.c_str(); }

protected:
<<<<<<< HEAD
    std::string & message() noexcept { return msg_; }
=======
    std::string& message() { return msg_; }
>>>>>>> 28d470c5

private:
    std::string msg_;
};

class TC_SHARED_API ByteBufferPositionException : public ByteBufferException
{
public:
    ByteBufferPositionException(size_t pos, size_t size, size_t valueSize);

    ~ByteBufferPositionException() noexcept = default;
};

<<<<<<< HEAD
class TC_SHARED_API ByteBufferSourceException : public ByteBufferException
{
public:
    ByteBufferSourceException(size_t pos, size_t size, size_t valueSize);

    ~ByteBufferSourceException() noexcept = default;
};

class TC_SHARED_API ByteBufferInvalidValueException : public ByteBufferException
{
public:
    ByteBufferInvalidValueException(char const* type, char const* value);

    ~ByteBufferInvalidValueException() noexcept = default;
};

class TC_SHARED_API ByteBuffer
{
    public:
        constexpr static size_t DEFAULT_SIZE = 0x1000;
=======
class TC_SHARED_API ByteBuffer
{
    public:
        static size_t const DEFAULT_SIZE = 0x1000;
        static uint8 const InitialBitPos = 8;
>>>>>>> 28d470c5

        // constructor
        ByteBuffer() : _rpos(0), _wpos(0), _bitpos(InitialBitPos), _curbitval(0)
        {
            _storage.reserve(DEFAULT_SIZE);
        }

        // reserve/resize tag
        struct Reserve { };
        struct Resize { };

        ByteBuffer(size_t size, Reserve) : _rpos(0), _wpos(0), _bitpos(InitialBitPos), _curbitval(0)
        {
            _storage.reserve(size);
        }

<<<<<<< HEAD
        ByteBuffer(ByteBuffer&& buf) noexcept : _rpos(buf._rpos), _wpos(buf._wpos), _storage(std::move(buf._storage))
        {
            buf._rpos = 0;
            buf._wpos = 0;
        }

=======
        ByteBuffer(size_t size, Resize) : _rpos(0), _wpos(size), _bitpos(InitialBitPos), _curbitval(0)
        {
            _storage.resize(size);
        }

        ByteBuffer(ByteBuffer&& buf) noexcept : _rpos(buf._rpos), _wpos(buf._wpos),
            _bitpos(buf._bitpos), _curbitval(buf._curbitval), _storage(buf.Move()) { }

>>>>>>> 28d470c5
        ByteBuffer(ByteBuffer const& right) = default;

        ByteBuffer(MessageBuffer&& buffer);

        std::vector<uint8>&& Move() noexcept
        {
            _rpos = 0;
            _wpos = 0;
            _bitpos = InitialBitPos;
            _curbitval = 0;
            return std::move(_storage);
        }

        ByteBuffer& operator=(ByteBuffer const& right)
        {
            if (this != &right)
            {
                _rpos = right._rpos;
                _wpos = right._wpos;
                _bitpos = right._bitpos;
                _curbitval = right._curbitval;
                _storage = right._storage;
            }

            return *this;
        }

        ByteBuffer& operator=(ByteBuffer&& right) noexcept
        {
            if (this != &right)
            {
                _rpos = right._rpos;
<<<<<<< HEAD
                right._rpos = 0;
                _wpos = right._wpos;
                right._wpos = 0;
                _storage = std::move(right._storage);
=======
                _wpos = right._wpos;
                _bitpos = right._bitpos;
                _curbitval = right._curbitval;
                _storage = right.Move();
>>>>>>> 28d470c5
            }

            return *this;
        }

        virtual ~ByteBuffer() = default;

        void clear()
        {
            _rpos = 0;
            _wpos = 0;
            _bitpos = InitialBitPos;
            _curbitval = 0;
            _storage.clear();
        }

        template <typename T>
        void append(T value)
        {
            static_assert(std::is_trivially_copyable<T>::value, "append(T) must be used with trivially copyable types");
            EndianConvert(value);
            append((uint8 *)&value, sizeof(value));
        }

<<<<<<< HEAD
        template <typename T>
        void put(std::size_t pos, T value)
=======
        bool HasUnfinishedBitPack() const
        {
            return _bitpos != 8;
        }

        void FlushBits()
        {
            if (_bitpos == 8)
                return;

            _bitpos = 8;

            append((uint8 *)&_curbitval, sizeof(uint8));
            _curbitval = 0;
        }

        void ResetBitPos()
>>>>>>> 28d470c5
        {
            if (_bitpos > 7)
                return;

            _bitpos = 8;
            _curbitval = 0;
        }

        bool WriteBit(bool bit)
        {
            --_bitpos;
            if (bit)
                _curbitval |= (1 << (_bitpos));

            if (_bitpos == 0)
            {
                _bitpos = 8;
                append((uint8 *)&_curbitval, sizeof(_curbitval));
                _curbitval = 0;
            }

            return bit;
        }

        bool ReadBit()
        {
            ++_bitpos;
            if (_bitpos > 7)
            {
                _curbitval = read<uint8>();
                _bitpos = 0;
            }

            return ((_curbitval >> (7-_bitpos)) & 1) != 0;
        }

        void WriteBits(std::size_t value, int32 bits)
        {
            for (int32 i = bits - 1; i >= 0; --i)
                WriteBit((value >> i) & 1);
        }

        uint32 ReadBits(int32 bits)
        {
            uint32 value = 0;
            for (int32 i = bits - 1; i >= 0; --i)
                if (ReadBit())
                    value |= (1 << (i));

            return value;
        }

        template <typename T>
        void put(std::size_t pos, T value)
        {
            static_assert(std::is_trivially_copyable<T>::value, "put(size_t, T) must be used with trivially copyable types");
            EndianConvert(value);
            put(pos, (uint8 *)&value, sizeof(value));
        }

<<<<<<< HEAD
        ByteBuffer& operator<<(bool value)
        {
            append<uint8>(value ? 1 : 0);
            return *this;
        }
=======
        /**
          * @name   PutBits
          * @brief  Places specified amount of bits of value at specified position in packet.
          *         To ensure all bits are correctly written, only call this method after
          *         bit flush has been performed

          * @param  pos Position to place the value at, in bits. The entire value must fit in the packet
          *             It is advised to obtain the position using bitwpos() function.

          * @param  value Data to write.
          * @param  bitCount Number of bits to store the value on.
        */
        void PutBits(std::size_t pos, std::size_t value, uint32 bitCount);
>>>>>>> 28d470c5

        ByteBuffer &operator<<(uint8 value)
        {
            append<uint8>(value);
            return *this;
        }

        ByteBuffer &operator<<(uint16 value)
        {
            append<uint16>(value);
            return *this;
        }

        ByteBuffer &operator<<(uint32 value)
        {
            append<uint32>(value);
            return *this;
        }

        ByteBuffer &operator<<(uint64 value)
        {
            append<uint64>(value);
            return *this;
        }

        // signed as in 2e complement
        ByteBuffer &operator<<(int8 value)
        {
            append<int8>(value);
            return *this;
        }

        ByteBuffer &operator<<(int16 value)
        {
            append<int16>(value);
            return *this;
        }

        ByteBuffer &operator<<(int32 value)
        {
            append<int32>(value);
            return *this;
        }

        ByteBuffer &operator<<(int64 value)
        {
            append<int64>(value);
            return *this;
        }

        // floating points
        ByteBuffer &operator<<(float value)
        {
            append<float>(value);
            return *this;
        }

        ByteBuffer &operator<<(double value)
        {
            append<double>(value);
            return *this;
        }

        ByteBuffer &operator<<(std::string_view value)
        {
            if (size_t len = value.length())
<<<<<<< HEAD
                append(reinterpret_cast<uint8 const*>(value.data()), len);
            append(static_cast<uint8>(0));
=======
                append((uint8 const*)value.c_str(), len);
            append<uint8>(0);
>>>>>>> 28d470c5
            return *this;
        }

        ByteBuffer& operator<<(std::string const& str)
        {
<<<<<<< HEAD
            return operator<<(std::string_view(str));
        }

        ByteBuffer &operator<<(char const* str)
        {
            return operator<<(std::string_view(str ? str : ""));
=======
            if (size_t len = (str ? strlen(str) : 0))
                append((uint8 const*)str, len);
            append<uint8>(0);
            return *this;
>>>>>>> 28d470c5
        }

        ByteBuffer &operator>>(bool &value)
        {
            value = read<char>() > 0 ? true : false;
            return *this;
        }

        ByteBuffer &operator>>(uint8 &value)
        {
            value = read<uint8>();
            return *this;
        }

        ByteBuffer &operator>>(uint16 &value)
        {
            value = read<uint16>();
            return *this;
        }

        ByteBuffer &operator>>(uint32 &value)
        {
            value = read<uint32>();
            return *this;
        }

        ByteBuffer &operator>>(uint64 &value)
        {
            value = read<uint64>();
            return *this;
        }

        //signed as in 2e complement
        ByteBuffer &operator>>(int8 &value)
        {
            value = read<int8>();
            return *this;
        }

        ByteBuffer &operator>>(int16 &value)
        {
            value = read<int16>();
            return *this;
        }

        ByteBuffer &operator>>(int32 &value)
        {
            value = read<int32>();
            return *this;
        }

        ByteBuffer &operator>>(int64 &value)
        {
            value = read<int64>();
            return *this;
        }

        ByteBuffer &operator>>(float &value);
        ByteBuffer &operator>>(double &value);

<<<<<<< HEAD
        ByteBuffer& operator>>(std::string& value)
        {
            value = ReadCString(true);
=======
        ByteBuffer &operator>>(std::string& value)
        {
            value.clear();
            while (rpos() < size())                         // prevent crash at wrong string format in packet
            {
                char c = read<char>();
                if (c == 0)
                    break;
                value += c;
            }
>>>>>>> 28d470c5
            return *this;
        }

        uint8& operator[](size_t const pos)
        {
            if (pos >= size())
                throw ByteBufferPositionException(pos, 1, size());
            return _storage[pos];
        }

        uint8 const& operator[](size_t const pos) const
        {
            if (pos >= size())
                throw ByteBufferPositionException(pos, 1, size());
            return _storage[pos];
        }

        size_t rpos() const { return _rpos; }

        size_t rpos(size_t rpos_)
        {
            _rpos = rpos_;
            return _rpos;
        }

        void rfinish()
        {
            _rpos = wpos();
        }

        size_t wpos() const { return _wpos; }

        size_t wpos(size_t wpos_)
        {
            _wpos = wpos_;
            return _wpos;
        }

        /// Returns position of last written bit
        size_t bitwpos() const { return _wpos * 8 + 8 - _bitpos; }

        size_t bitwpos(size_t newPos)
        {
            _wpos = newPos / 8;
            _bitpos = 8 - (newPos % 8);
            return _wpos * 8 + 8 - _bitpos;
        }

        template<typename T>
        void read_skip() { read_skip(sizeof(T)); }

        void read_skip(size_t skip)
        {
            if (_rpos + skip > size())
                throw ByteBufferPositionException(_rpos, skip, size());

            ResetBitPos();
            _rpos += skip;
        }

        template <typename T, typename Underlying = T>
        T read()
        {
            ResetBitPos();
            T r = read<T, Underlying>(_rpos);
            _rpos += sizeof(Underlying);
            return r;
        }

        template <typename T, typename Underlying = T>
        T read(size_t pos) const
        {
            if (pos + sizeof(Underlying) > size())
                throw ByteBufferPositionException(pos, sizeof(Underlying), size());
            Underlying val;
            std::memcpy(&val, &_storage[pos], sizeof(Underlying));
            EndianConvert(val);
            return static_cast<T>(val);
        }

        template<class T>
        void read(T* dest, size_t count)
        {
            static_assert(std::is_trivially_copyable<T>::value, "read(T*, size_t) must be used with trivially copyable types");
            return read(reinterpret_cast<uint8*>(dest), count * sizeof(T));
        }

        void read(uint8 *dest, size_t len)
        {
            if (_rpos + len > size())
               throw ByteBufferPositionException(_rpos, len, size());

            ResetBitPos();
            std::memcpy(dest, &_storage[_rpos], len);
            _rpos += len;
        }

        template <size_t Size>
        void read(std::array<uint8, Size>& arr)
<<<<<<< HEAD
        {
            read(arr.data(), Size);
        }

        void readPackGUID(uint64& guid)
=======
>>>>>>> 28d470c5
        {
            read(arr.data(), Size);
        }

        void ReadPackedUInt64(uint64& guid)
        {
            guid = 0;
            ReadPackedUInt64(read<uint8>(), guid);
        }

        void ReadPackedUInt64(uint8 mask, uint64& value)
        {
            for (uint32 i = 0; i < 8; ++i)
                if (mask & (uint8(1) << i))
                    value |= (uint64(read<uint8>()) << (i * 8));
        }

<<<<<<< HEAD
        std::string ReadCString(bool requireValidUtf8 = true);

        uint32 ReadPackedTime();
=======
        std::string ReadString(uint32 length)
        {
            if (_rpos + length > size())
                throw ByteBufferPositionException(_rpos, length, size());

            ResetBitPos();
            if (!length)
                return std::string();

            std::string str((char const*)&_storage[_rpos], length);
            _rpos += length;
            return str;
        }
>>>>>>> 28d470c5

        //! Method for writing strings that have their length sent separately in packet
        //! without null-terminating the string
        void WriteString(std::string const& str)
        {
            if (size_t len = str.length())
                append(str.c_str(), len);
        }

        void WriteString(char const* str, size_t len)
        {
            if (len)
                append(str, len);
        }

        uint32 ReadPackedTime();

        uint8* contents()
        {
            if (_storage.empty())
                throw ByteBufferException();
            return _storage.data();
        }

        uint8 const* contents() const
        {
            if (_storage.empty())
                throw ByteBufferException();
            return _storage.data();
        }

        size_t size() const { return _storage.size(); }
        bool empty() const { return _storage.empty(); }

        void resize(size_t newsize)
        {
            _storage.resize(newsize, 0);
            _rpos = 0;
            _wpos = size();
        }

        void reserve(size_t ressize)
        {
            if (ressize > size())
                _storage.reserve(ressize);
        }

        void shrink_to_fit()
        {
            _storage.shrink_to_fit();
        }

        void append(const char *src, size_t cnt)
        {
            return append((const uint8 *)src, cnt);
        }

        template<class T>
        void append(const T *src, size_t cnt)
        {
            return append((const uint8 *)src, cnt * sizeof(T));
        }

        void append(uint8 const* src, size_t cnt);

        void append(ByteBuffer const& buffer)
<<<<<<< HEAD
=======
        {
            if (!buffer.empty())
                append(buffer.contents(), buffer.size());
        }

        template <size_t Size>
        void append(std::array<uint8, Size> const& arr)
>>>>>>> 28d470c5
        {
            append(arr.data(), Size);
        }

        template <size_t Size>
        void append(std::array<uint8, Size> const& arr)
        {
            append(arr.data(), Size);
        }

        // can be used in SMSG_MONSTER_MOVE opcode
        void appendPackXYZ(float x, float y, float z)
        {
            uint32 packed = 0;
            packed |= ((int)(x / 0.25f) & 0x7FF);
            packed |= ((int)(y / 0.25f) & 0x7FF) << 11;
            packed |= ((int)(z / 0.25f) & 0x3FF) << 22;
            *this << packed;
        }

        void AppendPackedUInt64(uint64 guid)
        {
            uint8 mask = 0;
            size_t pos = wpos();
            *this << uint8(mask);

            uint8 packed[8];
            if (size_t packedSize = PackUInt64(guid, &mask, packed))
                append(packed, packedSize);

            put<uint8>(pos, mask);
        }

        static size_t PackUInt64(uint64 value, uint8* mask, uint8* result)
        {
            size_t resultSize = 0;
            *mask = 0;
            memset(result, 0, 8);

            for (uint8 i = 0; value != 0; ++i)
            {
                if (value & 0xFF)
                {
                    *mask |= uint8(1 << i);
                    result[resultSize++] = uint8(value & 0xFF);
                }

                value >>= 8;
            }

<<<<<<< HEAD
        void AppendPackedTime(time_t time);

        void put(size_t pos, const uint8 *src, size_t cnt);
=======
            return resultSize;
        }

        void AppendPackedTime(time_t time);

        void put(size_t pos, uint8 const* src, size_t cnt);
>>>>>>> 28d470c5

        void print_storage() const;

        void textlike() const;

        void hexlike() const;

    protected:
        size_t _rpos, _wpos, _bitpos;
        uint8 _curbitval;
        std::vector<uint8> _storage;
};

/// @todo Make a ByteBuffer.cpp and move all this inlining to it.
template<> inline std::string ByteBuffer::read<std::string>()
{
    std::string tmp;
    *this >> tmp;
    return tmp;
}

template<>
inline void ByteBuffer::read_skip<char*>()
{
    std::string temp;
    *this >> temp;
}

template<>
inline void ByteBuffer::read_skip<char const*>()
{
    read_skip<char*>();
}

template<>
inline void ByteBuffer::read_skip<std::string>()
{
    read_skip<char*>();
}

#endif<|MERGE_RESOLUTION|>--- conflicted
+++ resolved
@@ -36,11 +36,7 @@
     char const* what() const noexcept override { return msg_.c_str(); }
 
 protected:
-<<<<<<< HEAD
-    std::string & message() noexcept { return msg_; }
-=======
     std::string& message() { return msg_; }
->>>>>>> 28d470c5
 
 private:
     std::string msg_;
@@ -54,34 +50,11 @@
     ~ByteBufferPositionException() noexcept = default;
 };
 
-<<<<<<< HEAD
-class TC_SHARED_API ByteBufferSourceException : public ByteBufferException
-{
-public:
-    ByteBufferSourceException(size_t pos, size_t size, size_t valueSize);
-
-    ~ByteBufferSourceException() noexcept = default;
-};
-
-class TC_SHARED_API ByteBufferInvalidValueException : public ByteBufferException
-{
-public:
-    ByteBufferInvalidValueException(char const* type, char const* value);
-
-    ~ByteBufferInvalidValueException() noexcept = default;
-};
-
-class TC_SHARED_API ByteBuffer
-{
-    public:
-        constexpr static size_t DEFAULT_SIZE = 0x1000;
-=======
 class TC_SHARED_API ByteBuffer
 {
     public:
         static size_t const DEFAULT_SIZE = 0x1000;
         static uint8 const InitialBitPos = 8;
->>>>>>> 28d470c5
 
         // constructor
         ByteBuffer() : _rpos(0), _wpos(0), _bitpos(InitialBitPos), _curbitval(0)
@@ -98,14 +71,6 @@
             _storage.reserve(size);
         }
 
-<<<<<<< HEAD
-        ByteBuffer(ByteBuffer&& buf) noexcept : _rpos(buf._rpos), _wpos(buf._wpos), _storage(std::move(buf._storage))
-        {
-            buf._rpos = 0;
-            buf._wpos = 0;
-        }
-
-=======
         ByteBuffer(size_t size, Resize) : _rpos(0), _wpos(size), _bitpos(InitialBitPos), _curbitval(0)
         {
             _storage.resize(size);
@@ -114,7 +79,6 @@
         ByteBuffer(ByteBuffer&& buf) noexcept : _rpos(buf._rpos), _wpos(buf._wpos),
             _bitpos(buf._bitpos), _curbitval(buf._curbitval), _storage(buf.Move()) { }
 
->>>>>>> 28d470c5
         ByteBuffer(ByteBuffer const& right) = default;
 
         ByteBuffer(MessageBuffer&& buffer);
@@ -147,17 +111,10 @@
             if (this != &right)
             {
                 _rpos = right._rpos;
-<<<<<<< HEAD
-                right._rpos = 0;
-                _wpos = right._wpos;
-                right._wpos = 0;
-                _storage = std::move(right._storage);
-=======
                 _wpos = right._wpos;
                 _bitpos = right._bitpos;
                 _curbitval = right._curbitval;
                 _storage = right.Move();
->>>>>>> 28d470c5
             }
 
             return *this;
@@ -182,10 +139,6 @@
             append((uint8 *)&value, sizeof(value));
         }
 
-<<<<<<< HEAD
-        template <typename T>
-        void put(std::size_t pos, T value)
-=======
         bool HasUnfinishedBitPack() const
         {
             return _bitpos != 8;
@@ -203,7 +156,6 @@
         }
 
         void ResetBitPos()
->>>>>>> 28d470c5
         {
             if (_bitpos > 7)
                 return;
@@ -264,13 +216,6 @@
             put(pos, (uint8 *)&value, sizeof(value));
         }
 
-<<<<<<< HEAD
-        ByteBuffer& operator<<(bool value)
-        {
-            append<uint8>(value ? 1 : 0);
-            return *this;
-        }
-=======
         /**
           * @name   PutBits
           * @brief  Places specified amount of bits of value at specified position in packet.
@@ -284,7 +229,6 @@
           * @param  bitCount Number of bits to store the value on.
         */
         void PutBits(std::size_t pos, std::size_t value, uint32 bitCount);
->>>>>>> 28d470c5
 
         ByteBuffer &operator<<(uint8 value)
         {
@@ -348,34 +292,20 @@
             return *this;
         }
 
-        ByteBuffer &operator<<(std::string_view value)
+        ByteBuffer &operator<<(const std::string &value)
         {
             if (size_t len = value.length())
-<<<<<<< HEAD
-                append(reinterpret_cast<uint8 const*>(value.data()), len);
-            append(static_cast<uint8>(0));
-=======
                 append((uint8 const*)value.c_str(), len);
             append<uint8>(0);
->>>>>>> 28d470c5
-            return *this;
-        }
-
-        ByteBuffer& operator<<(std::string const& str)
-        {
-<<<<<<< HEAD
-            return operator<<(std::string_view(str));
-        }
-
-        ByteBuffer &operator<<(char const* str)
-        {
-            return operator<<(std::string_view(str ? str : ""));
-=======
+            return *this;
+        }
+
+        ByteBuffer &operator<<(const char *str)
+        {
             if (size_t len = (str ? strlen(str) : 0))
                 append((uint8 const*)str, len);
             append<uint8>(0);
             return *this;
->>>>>>> 28d470c5
         }
 
         ByteBuffer &operator>>(bool &value)
@@ -436,11 +366,6 @@
         ByteBuffer &operator>>(float &value);
         ByteBuffer &operator>>(double &value);
 
-<<<<<<< HEAD
-        ByteBuffer& operator>>(std::string& value)
-        {
-            value = ReadCString(true);
-=======
         ByteBuffer &operator>>(std::string& value)
         {
             value.clear();
@@ -451,7 +376,6 @@
                     break;
                 value += c;
             }
->>>>>>> 28d470c5
             return *this;
         }
 
@@ -551,14 +475,6 @@
 
         template <size_t Size>
         void read(std::array<uint8, Size>& arr)
-<<<<<<< HEAD
-        {
-            read(arr.data(), Size);
-        }
-
-        void readPackGUID(uint64& guid)
-=======
->>>>>>> 28d470c5
         {
             read(arr.data(), Size);
         }
@@ -576,11 +492,6 @@
                     value |= (uint64(read<uint8>()) << (i * 8));
         }
 
-<<<<<<< HEAD
-        std::string ReadCString(bool requireValidUtf8 = true);
-
-        uint32 ReadPackedTime();
-=======
         std::string ReadString(uint32 length)
         {
             if (_rpos + length > size())
@@ -594,7 +505,6 @@
             _rpos += length;
             return str;
         }
->>>>>>> 28d470c5
 
         //! Method for writing strings that have their length sent separately in packet
         //! without null-terminating the string
@@ -642,11 +552,6 @@
                 _storage.reserve(ressize);
         }
 
-        void shrink_to_fit()
-        {
-            _storage.shrink_to_fit();
-        }
-
         void append(const char *src, size_t cnt)
         {
             return append((const uint8 *)src, cnt);
@@ -661,18 +566,9 @@
         void append(uint8 const* src, size_t cnt);
 
         void append(ByteBuffer const& buffer)
-<<<<<<< HEAD
-=======
         {
             if (!buffer.empty())
                 append(buffer.contents(), buffer.size());
-        }
-
-        template <size_t Size>
-        void append(std::array<uint8, Size> const& arr)
->>>>>>> 28d470c5
-        {
-            append(arr.data(), Size);
         }
 
         template <size_t Size>
@@ -721,18 +617,12 @@
                 value >>= 8;
             }
 
-<<<<<<< HEAD
+            return resultSize;
+        }
+
         void AppendPackedTime(time_t time);
 
-        void put(size_t pos, const uint8 *src, size_t cnt);
-=======
-            return resultSize;
-        }
-
-        void AppendPackedTime(time_t time);
-
         void put(size_t pos, uint8 const* src, size_t cnt);
->>>>>>> 28d470c5
 
         void print_storage() const;
 
