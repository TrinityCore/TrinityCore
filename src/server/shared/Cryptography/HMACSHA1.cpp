/*
 * Copyright (C) 2008-2012 TrinityCore <http://www.trinitycore.org/>
 * Copyright (C) 2005-2009 MaNGOS <http://getmangos.com/>
 *
 * This program is free software; you can redistribute it and/or modify it
 * under the terms of the GNU General Public License as published by the
 * Free Software Foundation; either version 2 of the License, or (at your
 * option) any later version.
 *
 * This program is distributed in the hope that it will be useful, but WITHOUT
 * ANY WARRANTY; without even the implied warranty of MERCHANTABILITY or
 * FITNESS FOR A PARTICULAR PURPOSE. See the GNU General Public License for
 * more details.
 *
 * You should have received a copy of the GNU General Public License along
 * with this program. If not, see <http://www.gnu.org/licenses/>.
 */

#include "HMACSHA1.h"
#include "BigNumber.h"
<<<<<<< HEAD
#include "Common.h"
=======
#include "Errors.h"
>>>>>>> 1b270dc3

HmacHash::HmacHash(uint32 len, uint8 *seed)
{
    HMAC_CTX_init(&m_ctx);
    HMAC_Init_ex(&m_ctx, seed, len, EVP_sha1(), NULL);
}

HmacHash::~HmacHash()
{
    HMAC_CTX_cleanup(&m_ctx);
}

void HmacHash::UpdateBigNumber(BigNumber* bn)
{
    UpdateData(bn->AsByteArray(), bn->GetNumBytes());
}

void HmacHash::UpdateData(const uint8 *data, int length)
{
    HMAC_Update(&m_ctx, data, length);
}

void HmacHash::UpdateData(const std::string &str)
{
    UpdateData((uint8 const*)str.c_str(), str.length());
}

void HmacHash::Finalize()
{
    uint32 length = 0;
    HMAC_Final(&m_ctx, (uint8*)m_digest, &length);
    ASSERT(length == SHA_DIGEST_LENGTH)
}

uint8 *HmacHash::ComputeHash(BigNumber* bn)
{
    HMAC_Update(&m_ctx, bn->AsByteArray(), bn->GetNumBytes());
    Finalize();
    return (uint8*)m_digest;
}<|MERGE_RESOLUTION|>--- conflicted
+++ resolved
@@ -18,11 +18,8 @@
 
 #include "HMACSHA1.h"
 #include "BigNumber.h"
-<<<<<<< HEAD
 #include "Common.h"
-=======
 #include "Errors.h"
->>>>>>> 1b270dc3
 
 HmacHash::HmacHash(uint32 len, uint8 *seed)
 {
