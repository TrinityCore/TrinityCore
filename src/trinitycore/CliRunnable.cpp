/*
 * Copyright (C) 2005-2009 MaNGOS <http://getmangos.com/>
 *
 * Copyright (C) 2008-2009 Trinity <http://www.trinitycore.org/>
 *
 * This program is free software; you can redistribute it and/or modify
 * it under the terms of the GNU General Public License as published by
 * the Free Software Foundation; either version 2 of the License, or
 * (at your option) any later version.
 *
 * This program is distributed in the hope that it will be useful,
 * but WITHOUT ANY WARRANTY; without even the implied warranty of
 * MERCHANTABILITY or FITNESS FOR A PARTICULAR PURPOSE.  See the
 * GNU General Public License for more details.
 *
 * You should have received a copy of the GNU General Public License
 * along with this program; if not, write to the Free Software
 * Foundation, Inc., 59 Temple Place, Suite 330, Boston, MA  02111-1307  USA
 */

/// \addtogroup Trinityd
/// @{
/// \file

#include "Common.h"
#include "ObjectMgr.h"
#include "World.h"
#include "WorldSession.h"
#include "Config/ConfigEnv.h"

#include "AccountMgr.h"
#include "Chat.h"
#include "CliRunnable.h"
#include "Language.h"
#include "Log.h"
#include "MapManager.h"
#include "Player.h"
#include "ScriptCalls.h"
#include "Util.h"

#if PLATFORM != WINDOWS
#include <readline/readline.h>
#include <readline/history.h>

char * command_finder(const char* text, int state)
{
  static int idx,len;
  const char* ret;
  ChatCommand *cmd = ChatHandler::getCommandTable();

  if(!state)
    {
      idx = 0;
      len = strlen(text);
    }

  while(ret = cmd[idx].Name)
    {
      if(!cmd[idx].AllowConsole)
	{
	idx++;
	continue;
	}

      idx++;
      //printf("Checking %s \n", cmd[idx].Name);
      if (strncmp(ret, text, len) == 0)
	return strdup(ret);
      if(cmd[idx].Name == NULL)
	break;
    }

  return ((char*)NULL);

}

char ** cli_completion(const char * text, int start, int end)
{
  char ** matches;
  matches = (char**)NULL;
  
  if(start == 0)
    matches = rl_completion_matches((char*)text,&command_finder);
  else
    rl_bind_key('\t',rl_abort);
  return (matches);
}

#endif

void utf8print(const char* str)
{
#if PLATFORM == PLATFORM_WINDOWS
    wchar_t wtemp_buf[6000];
    size_t wtemp_len = 6000-1;
    if(!Utf8toWStr(str,strlen(str),wtemp_buf,wtemp_len))
        return;

    char temp_buf[6000];
    CharToOemBuffW(&wtemp_buf[0],&temp_buf[0],wtemp_len+1);
    printf(temp_buf);
#else
    printf(str);
#endif
}

/// Delete a user account and all associated characters in this realm
/// \todo This function has to be enhanced to respect the login/realm split (delete char, delete account chars in realm, delete account chars in realm then delete account
bool ChatHandler::HandleAccountDeleteCommand(const char* args)
{
    if(!*args)
        return false;

    ///- Get the account name from the command line
    char *account_name_str=strtok ((char*)args," ");
    if (!account_name_str)
        return false;

    std::string account_name = account_name_str;
    if(!AccountMgr::normalizeString(account_name))
    {
        PSendSysMessage(LANG_ACCOUNT_NOT_EXIST,account_name.c_str());
        SetSentErrorMessage(true);
        return false;
    }

    uint32 account_id = accmgr.GetId(account_name);
    if(!account_id)
    {
        PSendSysMessage(LANG_ACCOUNT_NOT_EXIST,account_name.c_str());
        SetSentErrorMessage(true);
        return false;
    }

    /// Commands not recommended call from chat, but support anyway
    /// can delete only for account with less security
    /// This is also reject self apply in fact
    if(HasLowerSecurityAccount (NULL,account_id,true))
        return false;

    AccountOpResult result = accmgr.DeleteAccount(account_id);
    switch(result)
    {
        case AOR_OK:
            PSendSysMessage(LANG_ACCOUNT_DELETED,account_name.c_str());
            break;
        case AOR_NAME_NOT_EXIST:
            PSendSysMessage(LANG_ACCOUNT_NOT_EXIST,account_name.c_str());
            SetSentErrorMessage(true);
            return false;
        case AOR_DB_INTERNAL_ERROR:
            PSendSysMessage(LANG_ACCOUNT_NOT_DELETED_SQL_ERROR,account_name.c_str());
            SetSentErrorMessage(true);
            return false;
        default:
            PSendSysMessage(LANG_ACCOUNT_NOT_DELETED,account_name.c_str());
            SetSentErrorMessage(true);
            return false;
    }

    return true;
}

bool ChatHandler::HandleCharacterDeleteCommand(const char* args)
{
    if(!*args)
        return false;

    char *character_name_str = strtok((char*)args," ");
    if(!character_name_str)
        return false;

    std::string character_name = character_name_str;
    if(!normalizePlayerName(character_name))
        return false;

    uint64 character_guid;
    uint32 account_id;

    Player *player = objmgr.GetPlayer(character_name.c_str());
    if(player)
    {
        character_guid = player->GetGUID();
        account_id = player->GetSession()->GetAccountId();
        player->GetSession()->KickPlayer();
    }
    else
    {
        character_guid = objmgr.GetPlayerGUIDByName(character_name);
        if(!character_guid)
        {
            PSendSysMessage(LANG_NO_PLAYER,character_name.c_str());
            SetSentErrorMessage(true);
            return false;
        }

        account_id = objmgr.GetPlayerAccountIdByGUID(character_guid);
    }

    std::string account_name;
    accmgr.GetName (account_id,account_name);

    Player::DeleteFromDB(character_guid, account_id, true);
    PSendSysMessage(LANG_CHARACTER_DELETED,character_name.c_str(),GUID_LOPART(character_guid),account_name.c_str(), account_id);
    return true;
}

/// Exit the realm
bool ChatHandler::HandleServerExitCommand(const char* /*args*/)
{
    SendSysMessage(LANG_COMMAND_EXIT);
    World::StopNow(SHUTDOWN_EXIT_CODE);
    return true;
}

/// Display info on users currently in the realm
bool ChatHandler::HandleAccountOnlineListCommand(const char* /*args*/)
{
    ///- Get the list of accounts ID logged to the realm
    QueryResult *resultDB = CharacterDatabase.Query("SELECT name,account FROM characters WHERE online > 0");
    if (!resultDB)
    {
        SendSysMessage(LANG_ACCOUNT_LIST_EMPTY);
        return true;
    }

    ///- Display the list of account/characters online
    SendSysMessage(LANG_ACCOUNT_LIST_BAR);
    SendSysMessage(LANG_ACCOUNT_LIST_HEADER);
    SendSysMessage(LANG_ACCOUNT_LIST_BAR);

    ///- Circle through accounts
    do
    {
        Field *fieldsDB = resultDB->Fetch();
        std::string name = fieldsDB[0].GetCppString();
        uint32 account = fieldsDB[1].GetUInt32();

        ///- Get the username, last IP and GM level of each account
        // No SQL injection. account is uint32.
        //                                                      0         1        2        3
        QueryResult *resultLogin = LoginDatabase.PQuery("SELECT username, last_ip, gmlevel, expansion FROM account WHERE id = '%u'",account);

        if(resultLogin)
        {
            Field *fieldsLogin = resultLogin->Fetch();
            PSendSysMessage(LANG_ACCOUNT_LIST_LINE,
                fieldsLogin[0].GetString(),name.c_str(),fieldsLogin[1].GetString(),fieldsLogin[2].GetUInt32(),fieldsLogin[3].GetUInt32());

            delete resultLogin;
        }
        else
            PSendSysMessage(LANG_ACCOUNT_LIST_ERROR,name.c_str());

    }while(resultDB->NextRow());

    delete resultDB;

    SendSysMessage(LANG_ACCOUNT_LIST_BAR);
    return true;
}

/// Create an account
bool ChatHandler::HandleAccountCreateCommand(const char* args)
{
    if(!*args)
        return false;

    ///- %Parse the command line arguments
    char *szAcc = strtok((char*)args, " ");
    char *szPassword = strtok(NULL, " ");
    if(!szAcc || !szPassword)
        return false;

    // normalized in accmgr.CreateAccount
    std::string account_name = szAcc;
    std::string password = szPassword;

    AccountOpResult result = accmgr.CreateAccount(account_name, password);
    switch(result)
    {
        case AOR_OK:
            PSendSysMessage(LANG_ACCOUNT_CREATED,account_name.c_str());
            break;
        case AOR_NAME_TOO_LONG:
            SendSysMessage(LANG_ACCOUNT_TOO_LONG);
            SetSentErrorMessage(true);
            return false;
        case AOR_NAME_ALREDY_EXIST:
            SendSysMessage(LANG_ACCOUNT_ALREADY_EXIST);
            SetSentErrorMessage(true);
            return false;
        case AOR_DB_INTERNAL_ERROR:
            PSendSysMessage(LANG_ACCOUNT_NOT_CREATED_SQL_ERROR,account_name.c_str());
            SetSentErrorMessage(true);
            return false;
        default:
            PSendSysMessage(LANG_ACCOUNT_NOT_CREATED,account_name.c_str());
            SetSentErrorMessage(true);
            return false;
    }

    return true;
}

/// Set the level of logging
bool ChatHandler::HandleServerSetLogFileLevelCommand(const char *args)
{
    if(!*args)
        return false;

    char *NewLevel = strtok((char*)args, " ");
    if (!NewLevel)
        return false;

    sLog.SetLogFileLevel(NewLevel);
    return true;
}

/// Set the level of logging
bool ChatHandler::HandleServerSetLogLevelCommand(const char *args)
{
    if(!*args)
        return false;

    char *NewLevel = strtok((char*)args, " ");
    if (!NewLevel)
        return false;

    sLog.SetLogLevel(NewLevel);
    return true;
}

/// set diff time record interval
bool ChatHandler::HandleServerSetDiffTimeCommand(const char *args)
{
    if(!*args)
        return false;

    char *NewTimeStr = strtok((char*)args, " ");
    if(!NewTimeStr)
        return false;

    int32 NewTime =atoi(NewTimeStr);
    if(NewTime < 0)
        return false;

    sWorld.SetRecordDiffInterval(NewTime);
    printf( "Record diff every %u ms\n", NewTime);
    return true;
}


/// @}

#ifdef linux
// Non-blocking keypress detector, when return pressed, return 1, else always return 0
int kb_hit_return()
{
    struct timeval tv;
    fd_set fds;
    tv.tv_sec = 0;
    tv.tv_usec = 0;
    FD_ZERO(&fds);
    FD_SET(STDIN_FILENO, &fds);
    select(STDIN_FILENO+1, &fds, NULL, NULL, &tv);
    return FD_ISSET(STDIN_FILENO, &fds);
}
#endif

/// %Thread start
void CliRunnable::run()
{
    ///- Init new SQL thread for the world database (one connection call enough)
    WorldDatabase.ThreadStart();                                // let thread do safe mySQL requests

    char commandbuf[256];
    bool canflush = true;
    ///- Display the list of available CLI functions then beep
<<<<<<< HEAD
    sLog.outString("");

=======
    sLog.outString();
	#if PLATFORM != WINDOWS
    rl_attempted_completion_function = cli_completion;
    	#endif
>>>>>>> 64c70f63
    if(sConfig.GetBoolDefault("BeepAtStart", true))
        printf("\a");                                       // \a = Alert

    // print this here the first time
    // later it will be printed after command queue updates
    printf("TC>");

    ///- As long as the World is running (no World::m_stopEvent), get the command line and handle it
    while (!World::IsStopped())
    {
        fflush(stdout);

        char *command_str ;             // = fgets(commandbuf,sizeof(commandbuf),stdin);

	#if PLATFORM == WINDOWS
	command_str = fgets(commandbuf,sizeof(commandbuf),stdin);
	#else
	command_str = readline("TC>");
	rl_bind_key('\t',rl_complete);
	#endif
	if (command_str != NULL)
        {
            for(int x=0;command_str[x];x++)
                if(command_str[x]=='\r'||command_str[x]=='\n')
            {
                command_str[x]=0;
                break;
            }


            if(!*command_str)
            {
	      #if PLATFORM == WINDOWS
	        printf("TC>");
	      #endif
                continue;
            }

            std::string command;
            if(!consoleToUtf8(command_str,command))         // convert from console encoding to utf8
            {
	      #if PLATFORM == WINDOWS
	        printf("TC>");
	      #endif
                continue;
            }
	    fflush(stdout);
	     #if PLATFORM != WINDOWS
            sWorld.QueueCliCommand(&utf8print,command.c_str());
	    add_history(command.c_str());
	     #endif

	}
        else if (feof(stdin))
        {
            World::StopNow(SHUTDOWN_EXIT_CODE);
        }

    }

    ///- End the database thread
    WorldDatabase.ThreadEnd();                                  // free mySQL thread resources
}<|MERGE_RESOLUTION|>--- conflicted
+++ resolved
@@ -377,15 +377,10 @@
     char commandbuf[256];
     bool canflush = true;
     ///- Display the list of available CLI functions then beep
-<<<<<<< HEAD
     sLog.outString("");
-
-=======
-    sLog.outString();
 	#if PLATFORM != WINDOWS
     rl_attempted_completion_function = cli_completion;
     	#endif
->>>>>>> 64c70f63
     if(sConfig.GetBoolDefault("BeepAtStart", true))
         printf("\a");                                       // \a = Alert
 
