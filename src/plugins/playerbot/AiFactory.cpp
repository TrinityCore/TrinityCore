#include "../pchdef.h"
#include "playerbot.h"
#include "AiFactory.h"
#include "strategy/Engine.h"

#include "strategy/priest/PriestAiObjectContext.h"
#include "strategy/mage/MageAiObjectContext.h"
#include "strategy/warlock/WarlockAiObjectContext.h"
#include "strategy/warrior/WarriorAiObjectContext.h"
#include "strategy/shaman/ShamanAiObjectContext.h"
#include "strategy/paladin/PaladinAiObjectContext.h"
#include "strategy/druid/DruidAiObjectContext.h"
#include "strategy/hunter/HunterAiObjectContext.h"
#include "strategy/rogue/RogueAiObjectContext.h"
#include "../Entities/Player/Player.h"
#include "PlayerbotAIConfig.h"
#include "RandomPlayerbotMgr.h"


AiObjectContext* AiFactory::createAiObjectContext(Player* player, PlayerbotAI* ai)
{
    switch (player->getClass())
    {
    case CLASS_PRIEST:
        return new PriestAiObjectContext(ai);
        break;
    case CLASS_MAGE:
        return new MageAiObjectContext(ai);
        break;
    case CLASS_WARLOCK:
        return new WarlockAiObjectContext(ai);
        break;
    case CLASS_WARRIOR:
        return new WarriorAiObjectContext(ai);
        break;
    case CLASS_SHAMAN:
        return new ShamanAiObjectContext(ai);
        break;
    case CLASS_PALADIN:
        return new PaladinAiObjectContext(ai);
        break;
    case CLASS_DRUID:
        return new DruidAiObjectContext(ai);
        break;
    case CLASS_HUNTER:
        return new HunterAiObjectContext(ai);
        break;
    case CLASS_ROGUE:
        return new RogueAiObjectContext(ai);
        break;
    }
    return new AiObjectContext(ai);
}

int AiFactory::GetPlayerSpecTab(Player* player)
{
    int c0 = 0, c1 = 0, c2 = 0;
    PlayerTalentMap& talentMap = player->GetTalentMap(0);
    for (PlayerTalentMap::iterator i = talentMap.begin(); i != talentMap.end(); ++i)
    {
        uint32 spellId = i->first;
        TalentSpellPos const* talentPos = GetTalentSpellPos(spellId);
        if(!talentPos)
            continue;

        TalentEntry const* talentInfo = sTalentStore.LookupEntry(talentPos->talent_id);
        if (!talentInfo)
            continue;

        uint32 const* talentTabIds = GetTalentTabPages(player->getClass());
        if (talentInfo->TalentTab == talentTabIds[0]) c0++;
        if (talentInfo->TalentTab == talentTabIds[1]) c1++;
        if (talentInfo->TalentTab == talentTabIds[2]) c2++;
    }

    if (c0 >= c1 && c0 >= c2)
        return 0;

    if (c1 >= c0 && c1 >= c2)
        return 1;

    return 2;
}

void AiFactory::AddDefaultCombatStrategies(Player* player, PlayerbotAI* const facade, Engine* engine)
{
    int tab = GetPlayerSpecTab(player);

<<<<<<< HEAD
    //thesawolf - combat stuck avoidance by conan513 and tactic change from attack weak to dps/heal
    //added in tank so that tanks hit dungeonfinder properly
    engine->addStrategies("tank", "dps", "heal", "racials", "chat", "default", "aoe", "potions", "cast time", "conserve mana", "duel", "pvp", NULL);
=======
	if (player->InBattleground() && player->GetBattlegroundTypeId()==BattlegroundTypeId::BATTLEGROUND_WS)
	{
		engine->addStrategies("grind","warsong", "attack weak", "racials", "chat", "default", "dps", "potions", "cast time", "conserve mana", "duel", "pvp", NULL);
	}
	else {
		engine->addStrategies("attack weak", "racials", "chat", "default", "dps", "potions", "cast time", "conserve mana", "duel", "pvp", NULL);
	}
>>>>>>> 547ca114

    switch (player->getClass())
    {
        case CLASS_PRIEST:
            if (tab == 2)
            {
                engine->addStrategies("dps", "threat", NULL);
                if (player->getLevel() > 19)
                    engine->addStrategy("dps debuff");
            }
            else
                engine->addStrategy("heal");

            engine->addStrategy("flee");
            break;
        case CLASS_MAGE:
            if (tab == 0)
                engine->addStrategies("arcane", "threat", NULL);
            else if (tab == 1)
                engine->addStrategies("fire", "fire aoe", "threat", NULL);
            else
                engine->addStrategies("frost", "frost aoe", "threat", NULL);

            engine->addStrategy("flee");
            break;
        case CLASS_WARRIOR:
            if (tab == 2)
                engine->addStrategies("tank", "tank aoe", NULL);
            else
                engine->addStrategies("dps", "threat", NULL);
            break;
        case CLASS_SHAMAN:
            if (tab == 0)
                engine->addStrategies("caster", "caster aoe", "bmana", "threat", "flee", NULL);
            else if (tab == 2)
                engine->addStrategies("heal", "bmana", "flee", NULL);
            else
                engine->addStrategies("dps", "melee aoe", "bdps", "threat", NULL);
            break;
        case CLASS_PALADIN:
            if (tab == 1)
                engine->addStrategies("tank", "tank aoe", "barmor", NULL);
            else
                engine->addStrategies("dps", "bdps", "threat", NULL);
            break;
        case CLASS_DRUID:
            if (tab == 0)
            {
                engine->addStrategies("caster", "caster aoe", "threat", "flee", NULL);
                if (player->getLevel() > 19)
                    engine->addStrategy("caster debuff");
            }
            else if (tab == 2)
                engine->addStrategies("heal", "flee", NULL);
            else
                engine->addStrategies("bear", "tank aoe", "flee", NULL);
            break;
        case CLASS_HUNTER:
            engine->addStrategies("dps", "bdps", "threat", NULL);
            if (player->getLevel() > 19)
                engine->addStrategy("dps debuff");
			engine->addStrategy("flee");
			break;
        case CLASS_ROGUE:
            engine->addStrategies("dps", "threat", NULL);
            break;
        case CLASS_WARLOCK:
            if (tab == 1)
                engine->addStrategies("tank", "threat", NULL);
            else
                engine->addStrategies("dps", "threat", NULL);

            if (player->getLevel() > 19)
                engine->addStrategy("dps debuff");

            engine->addStrategy("flee");
            break;
    }

    if (sRandomPlayerbotMgr.IsRandomBot(player) && !player->GetGroup())
    {
        engine->ChangeStrategy(sPlayerbotAIConfig.randomBotCombatStrategies);
        if (player->getClass() == CLASS_DRUID && player->getLevel() < 20)
            engine->addStrategies("bear", NULL);
    }
}

Engine* AiFactory::createCombatEngine(Player* player, PlayerbotAI* const facade, AiObjectContext* AiObjectContext) {
	Engine* engine = new Engine(facade, AiObjectContext);
    AddDefaultCombatStrategies(player, facade, engine);
    return engine;
}

void AiFactory::AddDefaultNonCombatStrategies(Player* player, PlayerbotAI* const facade, Engine* nonCombatEngine)
{
    int tab = GetPlayerSpecTab(player);

    switch (player->getClass()){
        case CLASS_PALADIN:
        case CLASS_HUNTER:
        case CLASS_SHAMAN:
            nonCombatEngine->addStrategy("bmana");
            break;
        case CLASS_MAGE:
            if (tab == 1)
                nonCombatEngine->addStrategy("bdps");
            else
                nonCombatEngine->addStrategy("bmana");
            break;
		case CLASS_ROGUE:
			nonCombatEngine->addStrategy("stealth");
			break;
		case CLASS_DRUID:
			if (tab == 2)
				nonCombatEngine->addStrategy("stealth");
    }
<<<<<<< HEAD
    // thesawolf - combat stuck avoidance by conan513 and tactics change from attack weak to heal
    // removed nc heal for now because healers weren't moving with this set in nc
    nonCombatEngine->addStrategies("attack weak", "nc", "food", "stay", "follow", "chat",
            "default", "quest", "loot", "gather", "duel", "emote", "lfg", "bg", "bhealth", "bmana", NULL);

=======
	if (player->InBattleground())
	{
		nonCombatEngine->addStrategies("grind","warsong", "nc", "attack weak", "food", "chat",
			"default", "quest", "loot", "gather", "duel", "emote", "lfg", "bg", NULL);
	}
	else {
		nonCombatEngine->addStrategies("nc", "attack weak", "food", "stay", "chat",
			"default", "quest", "loot", "gather", "duel", "emote", "follow", "lfg", "bg", NULL);
	}
>>>>>>> 547ca114
    if (sRandomPlayerbotMgr.IsRandomBot(player) && !player->GetGroup())
    {
        nonCombatEngine->ChangeStrategy(sPlayerbotAIConfig.randomBotNonCombatStrategies);
    }

}

Engine* AiFactory::createNonCombatEngine(Player* player, PlayerbotAI* const facade, AiObjectContext* AiObjectContext) {
	Engine* nonCombatEngine = new Engine(facade, AiObjectContext);

    AddDefaultNonCombatStrategies(player, facade, nonCombatEngine);
	return nonCombatEngine;
}

void AiFactory::AddDefaultDeadStrategies(Player* player, PlayerbotAI* const facade, Engine* deadEngine)
{
    deadEngine->addStrategies("dead", "stay", "chat", "default", "follow", NULL);
    if (sRandomPlayerbotMgr.IsRandomBot(player) && !player->GetGroup())
    {
        deadEngine->removeStrategy("follow");
    }
}

Engine* AiFactory::createDeadEngine(Player* player, PlayerbotAI* const facade, AiObjectContext* AiObjectContext) {
    Engine* deadEngine = new Engine(facade, AiObjectContext);
    AddDefaultDeadStrategies(player, facade, deadEngine);
    return deadEngine;
}<|MERGE_RESOLUTION|>--- conflicted
+++ resolved
@@ -86,19 +86,13 @@
 {
     int tab = GetPlayerSpecTab(player);
 
-<<<<<<< HEAD
-    //thesawolf - combat stuck avoidance by conan513 and tactic change from attack weak to dps/heal
-    //added in tank so that tanks hit dungeonfinder properly
-    engine->addStrategies("tank", "dps", "heal", "racials", "chat", "default", "aoe", "potions", "cast time", "conserve mana", "duel", "pvp", NULL);
-=======
 	if (player->InBattleground() && player->GetBattlegroundTypeId()==BattlegroundTypeId::BATTLEGROUND_WS)
 	{
-		engine->addStrategies("grind","warsong", "attack weak", "racials", "chat", "default", "dps", "potions", "cast time", "conserve mana", "duel", "pvp", NULL);
+		engine->addStrategies("grind","warsong", "tank", "dps", "heal", "racials", "chat", "default", "aoe", "potions", "cast time", "conserve mana", "duel", "pvp", NULL);
 	}
 	else {
-		engine->addStrategies("attack weak", "racials", "chat", "default", "dps", "potions", "cast time", "conserve mana", "duel", "pvp", NULL);
-	}
->>>>>>> 547ca114
+		engine->addStrategies("tank", "dps", "heal", "racials", "chat", "default", "aoe", "potions", "cast time", "conserve mana", "duel", "pvp", NULL);
+	}
 
     switch (player->getClass())
     {
@@ -215,23 +209,15 @@
 			if (tab == 2)
 				nonCombatEngine->addStrategy("stealth");
     }
-<<<<<<< HEAD
-    // thesawolf - combat stuck avoidance by conan513 and tactics change from attack weak to heal
-    // removed nc heal for now because healers weren't moving with this set in nc
-    nonCombatEngine->addStrategies("attack weak", "nc", "food", "stay", "follow", "chat",
-            "default", "quest", "loot", "gather", "duel", "emote", "lfg", "bg", "bhealth", "bmana", NULL);
-
-=======
 	if (player->InBattleground())
 	{
-		nonCombatEngine->addStrategies("grind","warsong", "nc", "attack weak", "food", "chat",
-			"default", "quest", "loot", "gather", "duel", "emote", "lfg", "bg", NULL);
+		nonCombatEngine->addStrategies("grind","warsong", "attack weak", "nc", "food", "stay", "follow", "chat",
+            "default", "quest", "loot", "gather", "duel", "emote", "lfg", "bg", "bhealth", "bmana", NULL);
 	}
 	else {
-		nonCombatEngine->addStrategies("nc", "attack weak", "food", "stay", "chat",
-			"default", "quest", "loot", "gather", "duel", "emote", "follow", "lfg", "bg", NULL);
-	}
->>>>>>> 547ca114
+		nonCombatEngine->addStrategies("attack weak", "nc", "food", "stay", "follow", "chat",
+            "default", "quest", "loot", "gather", "duel", "emote", "lfg", "bg", "bhealth", "bmana", NULL);
+	}
     if (sRandomPlayerbotMgr.IsRandomBot(player) && !player->GetGroup())
     {
         nonCombatEngine->ChangeStrategy(sPlayerbotAIConfig.randomBotNonCombatStrategies);
