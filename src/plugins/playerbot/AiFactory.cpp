--- conflicted
+++ resolved
@@ -95,11 +95,7 @@
 		engine->addStrategies("warsong", "attack weak", "racials", "chat", "default", "dps", "potions", "cast time", "conserve mana", "duel", "pvp", NULL);
 	}
 	else {
-<<<<<<< HEAD
-		engine->addStrategies("attack weak", "racials", "chat", "default", "aoe", "potions", "cast time", "conserve mana", "duel", "pvp", NULL);
-=======
-		engine->addStrategies("racials", "chat", "default", "aoe", "potions", "conserve mana", "duel", "pvp", NULL);
->>>>>>> eeb4772c
+		engine->addStrategies("attack weak", "racials", "chat", "default", "aoe", "potions", "conserve mana", "duel", "pvp", NULL);
 	}
 
     switch (player->getClass())
@@ -114,11 +110,7 @@
             else
                 engine->addStrategies("heal", "holy", "conserve mana", NULL);
 
-<<<<<<< HEAD
             engine->addStrategy("flee");
-=======
-            engine->addStrategies("cure", "flee", NULL);
->>>>>>> eeb4772c
             break;
         case CLASS_MAGE:
 			if ((tab == 0) && (player->getLevel() > 9))
@@ -130,11 +122,7 @@
 			else
 				engine->addStrategies("fire", "threat", NULL);
 
-<<<<<<< HEAD
             engine->addStrategy("flee");
-=======
-			engine->addStrategies("dps assist", "flee", "cure", NULL);
->>>>>>> eeb4772c
             break;
         case CLASS_WARRIOR:
             if (tab == 2)
@@ -157,13 +145,10 @@
                 engine->addStrategies("heal", "bmana", "flee", NULL);
             else if ((tab == 1) && (player->getLevel() > 9))
                 engine->addStrategies("dps", "melee aoe", "bdps", "threat", NULL);
-<<<<<<< HEAD
-=======
 
 			else engine->addStrategies("caster", "bmana", "threat", "flee", NULL);
 
             engine->addStrategies("dps assist", "cure", NULL);
->>>>>>> eeb4772c
             break;
         case CLASS_PALADIN:
             if (tab == 1)
@@ -178,22 +163,14 @@
                 if (player->getLevel() > 19)
                     engine->addStrategy("caster debuff");
             }
-<<<<<<< HEAD
-            else if (tab == 2)
+			else if ((tab == 2) && (player->getLevel() > 9))
                 engine->addStrategies("heal", "flee", NULL);
-            else
-                engine->addStrategies("bear", "tank aoe", "flee", NULL);
-            break;
-=======
-			else if ((tab == 2) && (player->getLevel() > 9))
-                engine->addStrategies("heal", "flee", "dps assist", NULL);
 
 			else if ((tab == 1) && (player->getLevel() > 9))
 				engine->addStrategies("bear", "tank aoe", NULL);
 
 			else engine->addStrategies("caster", "cure", "threat", "flee", "dps assist", NULL);
 			break;
->>>>>>> eeb4772c
         case CLASS_HUNTER:
             engine->addStrategies("dps", "bdps", "threat", NULL);
             if (player->getLevel() > 19)
@@ -290,21 +267,12 @@
     }
 	if (player->InBattleground())
 	{
-<<<<<<< HEAD
 		nonCombatEngine->addStrategies("grind", "warsong", "nc", "attack weak", "food", "chat",
-+			"default", "quest", "loot", "gather", "duel", "emote", "lfg", "bg", "conserve mana", NULL);
++			"default", "quest", "gather", "duel", "emote", "lfg", "bg", "conserve mana", NULL);
 	}
 	else {
 		nonCombatEngine->addStrategies("nc", "attack weak", "food", "stay", "chat",
-+			"default", "quest", "loot", "gather", "duel", "emote", "follow", "lfg", "bg", "conserve mana", NULL);
-=======
-		nonCombatEngine->addStrategies("grind", "warsong", "nc", "food", "chat",
-+			"default", "quest", "gather", "duel", "emote", "lfg", "bg", "conserve mana", NULL);
-	}
-	else {
-		nonCombatEngine->addStrategies("nc", "food", "stay", "chat",
 +			"default", "quest", "gather", "duel", "emote", "follow", "lfg", "bg", "conserve mana", NULL);
->>>>>>> eeb4772c
 	}
 
 	if (sRandomPlayerbotMgr.IsRandomBot(player))
