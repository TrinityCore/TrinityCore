<!--- (**********************************)
      (** Fill in the following fields **)
      (**********************************)
<<<<<<< HEAD
      (you can delete all rows before description and after operating system when creating issue)
      For SQL fixes:
      search for existing issues, if a bug report exist for the issue you are trying to fix and it's opened post there.
=======
      For SQL fixes:
>>>>>>> 02fb9eed
      don't modify WDB fields without supply one sniff of those fields (censure guids, character names, anything blizzard can use to identify source)
      don't use pull requests for sql only fixes, unless it's to fix one existing unable to apply file.
      don't hardcode guids.
      don't DELETE + INSERT to update only few fields of one row.
      don't use database names.
      don't put ' around numbers.
      don't put ( ) if they aren't needed.
      use only 1 DELETE + INSERT when we add multiple items to one table, unless you are scripting multiple creatures.
      put default values on every new column we want to add on that way we can make smallers inserts.
      start fix by -- in case some previous sql misses proper ending.
      DELETE by guid AND entry to be sure we don't delete existing spawns.
      start sql code with 3 ` sql         --->

**Description:**

CHANGEME Description of the problem or issue here.
If this is a crash, post the crashlog (upload to https://gist.github.com/).

**Expected behaviour:**

CHANGEME Tell us what should happen instead.

**Steps to reproduce the problem:**

1. CHANGEME Step 1 include entries of affected creatures / items / quests with a link to the relevant wowhead page.  
2. Step 2
3. Step 3

**Branch(es):**

CHANGEME 3.3.5, master or both

**TC rev. hash/commit:** 

CHANGEME Copy the result of server debug command (if you need to run it from client get prat addon)

**Operating system:** 

CHANGEME OS


<!--- Notes
- This template is for problem reports. For other types of report, edit it accordingly.
- For fixes containing C++ changes, create a Pull Request.
---><|MERGE_RESOLUTION|>--- conflicted
+++ resolved
@@ -1,13 +1,7 @@
 <!--- (**********************************)
       (** Fill in the following fields **)
       (**********************************)
-<<<<<<< HEAD
-      (you can delete all rows before description and after operating system when creating issue)
       For SQL fixes:
-      search for existing issues, if a bug report exist for the issue you are trying to fix and it's opened post there.
-=======
-      For SQL fixes:
->>>>>>> 02fb9eed
       don't modify WDB fields without supply one sniff of those fields (censure guids, character names, anything blizzard can use to identify source)
       don't use pull requests for sql only fixes, unless it's to fix one existing unable to apply file.
       don't hardcode guids.
@@ -24,6 +18,10 @@
 **Description:**
 
 CHANGEME Description of the problem or issue here.
+
+**Current behaviour:**
+
+CHANGEME Tell us what happens.
 If this is a crash, post the crashlog (upload to https://gist.github.com/).
 
 **Expected behaviour:**
@@ -44,9 +42,7 @@
 
 CHANGEME Copy the result of server debug command (if you need to run it from client get prat addon)
 
-**Operating system:** 
-
-CHANGEME OS
+**Operating system:** CHANGEME OS
 
 
 <!--- Notes
